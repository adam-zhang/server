--- conflicted
+++ resolved
@@ -1,13 +1,8 @@
 #!/bin/sh
 
-<<<<<<< HEAD
-# Copyright (C) 2004, 2006 MySQL AB, 2008, 2009 Sun Microsystems, Inc.
+# Copyright (c) 2004-2008 MySQL AB, 2008-2010 Sun Microsystems, Inc.
+# Use is subject to license terms.
 #
-=======
-# Copyright (c) 2004-2008 MySQL AB, 2008, 2009 Sun Microsystems, Inc.
-# Use is subject to license terms.
-# 
->>>>>>> fa506929
 # This program is free software; you can redistribute it and/or modify
 # it under the terms of the GNU General Public License as published by
 # the Free Software Foundation; version 2 of the License.
@@ -19,11 +14,7 @@
 #
 # You should have received a copy of the GNU General Public License
 # along with this program; if not, write to the Free Software
-<<<<<<< HEAD
-# Foundation, Inc., 59 Temple Place, Suite 330, Boston, MA 02111-1307 USA
-=======
 # Foundation, Inc., 51 Franklin St, Fifth Floor, Boston, MA 02110-1301  USA
->>>>>>> fa506929
 
 #
 # This script's purpose is to update the automake/autoconf helper scripts and

/* Copyright (C) 2003 MySQL AB

   This program is free software; you can redistribute it and/or modify
   it under the terms of the GNU General Public License as published by
   the Free Software Foundation; either version 2 of the License, or
   (at your option) any later version.

   This program is distributed in the hope that it will be useful,
   but WITHOUT ANY WARRANTY; without even the implied warranty of
   MERCHANTABILITY or FITNESS FOR A PARTICULAR PURPOSE.  See the
   GNU General Public License for more details.

   You should have received a copy of the GNU General Public License
   along with this program; if not, write to the Free Software
   Foundation, Inc., 59 Temple Place, Suite 330, Boston, MA  02111-1307  USA */

/***************************************************************************
 This is a test sample to test the new features in MySQL client-server
 protocol                                                               

 Main author: venu ( venu@mysql.com )

 NOTES:
  - To be able to test which fields are used, we are not clearing
    the MYSQL_BIND with bzero() but instead just clearing the fields that
    are used by the API.

***************************************************************************/

#include <my_global.h>
#include <my_sys.h>
#include <mysql.h>
#include <my_getopt.h>
#include <m_string.h>
#include <assert.h>


#define MAX_TEST_QUERY_LENGTH 300 /* MAX QUERY BUFFER LENGTH */

/* set default options */
static char *opt_db=0;
static char *opt_user=0;
static char *opt_password=0;
static char *opt_host=0;
static char *opt_unix_socket=0;
static unsigned int  opt_port;
static my_bool tty_password=0;

static MYSQL *mysql=0;
static char query[MAX_TEST_QUERY_LENGTH]; 
static char current_db[]= "client_test_db";
static unsigned int test_count= 0;
static unsigned int opt_count= 0;
static unsigned int iter_count= 0;

static time_t start_time, end_time;
static double total_time;

#define myheader(str) \
{ \
  fprintf(stdout,"\n\n#####################################\n"); \
  fprintf(stdout,"%d of (%d/%d): %s",test_count++, iter_count,\
                                     opt_count, str); \
  fprintf(stdout,"  \n#####################################\n"); \
}
#define myheader_r(str) \
{ \
  fprintf(stdout,"\n\n#####################################\n"); \
  fprintf(stdout,"%s", str); \
  fprintf(stdout,"  \n#####################################\n"); \
}

static void print_error(const char *msg);
static void print_st_error(MYSQL_STMT *stmt, const char *msg);
static void client_disconnect();

#define myerror(msg) print_error(msg)
#define mysterror(stmt, msg) print_st_error(stmt, msg)

#define myquery(r) \
{ \
if (r) \
  myerror(NULL); \
 assert(r == 0); \
}

#define myquery_r(r) \
{ \
if (r) \
  myerror(NULL); \
assert(r != 0); \
}

#define mystmt(stmt,r) \
{ \
if (r) \
  mysterror(stmt,NULL); \
assert(r == 0);\
}

#define mystmt_r(stmt,r) \
{ \
if (r) \
  mysterror(stmt,NULL); \
assert(r != 0);\
}

#define mystmt_init(stmt) \
{ \
if ( stmt == 0) \
  myerror(NULL); \
assert(stmt != 0); \
}

#define mystmt_init_r(stmt) \
{ \
if (stmt == 0) \
  myerror(NULL);\
assert(stmt == 0);\
} 

#define mytest(x) if (!x) {myerror(NULL);assert(TRUE);}
#define mytest_r(x) if (x) {myerror(NULL);assert(TRUE);}

/********************************************************
* print the error message                               *
*********************************************************/
static void print_error(const char *msg)
{  
  if (mysql && mysql_errno(mysql))
  {
    if (mysql->server_version)
      fprintf(stdout,"\n [MySQL-%s]",mysql->server_version);
    else
      fprintf(stdout,"\n [MySQL]");
    fprintf(stdout,"[%d] %s\n",mysql_errno(mysql),mysql_error(mysql));
  }
  else if (msg) fprintf(stderr, " [MySQL] %s\n", msg);
}

static void print_st_error(MYSQL_STMT *stmt, const char *msg)
{  
  if (stmt && mysql_stmt_errno(stmt))
  {
    if (stmt->mysql && stmt->mysql->server_version)
      fprintf(stdout,"\n [MySQL-%s]",stmt->mysql->server_version);
    else
      fprintf(stdout,"\n [MySQL]");

    fprintf(stdout,"[%d] %s\n",mysql_stmt_errno(stmt),
            mysql_stmt_error(stmt));
  }
  else if (msg) fprintf(stderr, " [MySQL] %s\n", msg);
}

/*
  This is to be what mysql_query() is for mysql_real_query(), for
  mysql_prepare(): a variant without the 'length' parameter.
*/
MYSQL_STMT *STDCALL
mysql_simple_prepare(MYSQL  *mysql, const char *query)
{
  return mysql_prepare(mysql, query, strlen(query));
}


/********************************************************
* connect to the server                                 *
*********************************************************/
static void client_connect()
{
  int  rc;
  myheader_r("client_connect");  

  fprintf(stdout, "\n Establishing a connection to '%s' ...", opt_host);
  
  if (!(mysql = mysql_init(NULL)))
  { 
    myerror("mysql_init() failed");
    exit(0);
  }
  
  if (!(mysql_real_connect(mysql,opt_host,opt_user,
                           opt_password, opt_db ? opt_db:"test", opt_port,
                           opt_unix_socket, 0)))
  {
    myerror("connection failed");    
    mysql_close(mysql);
    fprintf(stdout,"\n Check the connection options using --help or -?\n");
    exit(0);
  }    
  
  fprintf(stdout," OK");

  /* set AUTOCOMMIT to ON*/
  mysql_autocommit(mysql, TRUE);
  
  fprintf(stdout, "\n Creating a test database '%s' ...", current_db);
  strxmov(query,"CREATE DATABASE IF NOT EXISTS ", current_db, NullS);
  
  rc = mysql_query(mysql, query);
  myquery(rc);
  
  strxmov(query,"USE ", current_db, NullS);
  rc = mysql_query(mysql, query);
  myquery(rc);
  
  fprintf(stdout," OK");
}

/********************************************************
* close the connection                                  *
*********************************************************/
static void client_disconnect()
{  
  myheader_r("client_disconnect");  

  if (mysql)
  {
    fprintf(stdout, "\n droping the test database '%s' ...", current_db);
    strxmov(query,"DROP DATABASE IF EXISTS ", current_db, NullS);
    
    mysql_query(mysql, query);
    fprintf(stdout, " OK");
    
    fprintf(stdout, "\n closing the connection ...");
    mysql_close(mysql);
    fprintf(stdout, " OK\n");
  }
}

/********************************************************
* query processing                                      *
*********************************************************/
static void client_query()
{
  int rc;

  myheader("client_query");

  rc = mysql_query(mysql,"DROP TABLE IF EXISTS myclient_test");
  myquery(rc);

  rc = mysql_query(mysql,"CREATE TABLE myclient_test(id int primary key auto_increment,\
                                              name varchar(20))");
  myquery(rc);
  
  rc = mysql_query(mysql,"CREATE TABLE myclient_test(id int, name varchar(20))");
  myquery_r(rc);
  
  rc = mysql_query(mysql,"INSERT INTO myclient_test(name) VALUES('mysql')");
  myquery(rc);
  
  rc = mysql_query(mysql,"INSERT INTO myclient_test(name) VALUES('monty')");
  myquery(rc);

  rc = mysql_query(mysql,"INSERT INTO myclient_test(name) VALUES('venu')");
  myquery(rc);

  rc = mysql_query(mysql,"INSERT INTO myclient_test(name) VALUES('deleted')");
  myquery(rc);

  rc = mysql_query(mysql,"INSERT INTO myclient_test(name) VALUES('deleted')");
  myquery(rc);

  rc = mysql_query(mysql,"UPDATE myclient_test SET name='updated' WHERE name='deleted'");
  myquery(rc);

  rc = mysql_query(mysql,"UPDATE myclient_test SET id=3 WHERE name='updated'");
  myquery_r(rc);
}

/********************************************************
* print dashes                                          *
*********************************************************/
static void my_print_dashes(MYSQL_RES *result)
{
  MYSQL_FIELD  *field;
  unsigned int i,j;

  mysql_field_seek(result,0);
  fputc('\t',stdout);
  fputc('+', stdout);

  for(i=0; i< mysql_num_fields(result); i++)
  {
    field = mysql_fetch_field(result);
    for(j=0; j < field->max_length+2; j++)
      fputc('-',stdout);
    fputc('+',stdout);
  }
  fputc('\n',stdout);
}

/********************************************************
* print resultset metadata information                  *
*********************************************************/
static void my_print_result_metadata(MYSQL_RES *result)
{
  MYSQL_FIELD  *field;
  unsigned int i,j;
  unsigned int field_count;

  mysql_field_seek(result,0);
  fputc('\n', stdout);
  fputc('\n', stdout);

  field_count = mysql_num_fields(result);
  for(i=0; i< field_count; i++)
  {
    field = mysql_fetch_field(result);
    j = strlen(field->name);
    if (j < field->max_length)
      j = field->max_length;
    if (j < 4 && !IS_NOT_NULL(field->flags))
      j = 4;
    field->max_length = j;
  }
  my_print_dashes(result);
  fputc('\t',stdout);
  fputc('|', stdout);

  mysql_field_seek(result,0);
  for(i=0; i< field_count; i++)
  {
    field = mysql_fetch_field(result);
    fprintf(stdout, " %-*s |",(int) field->max_length, field->name);
  }
  fputc('\n', stdout);
  my_print_dashes(result);
}

/********************************************************
* process the result set                                *
*********************************************************/
int my_process_result_set(MYSQL_RES *result)
{
  MYSQL_ROW    row;
  MYSQL_FIELD  *field;
  unsigned int i;
  unsigned int row_count=0;
  
  if (!result)
    return 0;

  my_print_result_metadata(result);

  while ((row = mysql_fetch_row(result)) != NULL)
  {
    mysql_field_seek(result,0);
    fputc('\t',stdout);
    fputc('|',stdout);

    for(i=0; i< mysql_num_fields(result); i++)
    {
      field = mysql_fetch_field(result);
      if (row[i] == NULL)
        fprintf(stdout, " %-*s |", (int) field->max_length, "NULL");
      else if (IS_NUM(field->type))
        fprintf(stdout, " %*s |", (int) field->max_length, row[i]);
      else
        fprintf(stdout, " %-*s |", (int) field->max_length, row[i]);
    }
    fputc('\t',stdout);
    fputc('\n',stdout);
    row_count++;
  }
  if (row_count) 
    my_print_dashes(result);

  if (mysql_errno(mysql) != 0)
    fprintf(stderr, "\n\tmysql_fetch_row() failed\n");
  else
    fprintf(stdout,"\n\t%d %s returned\n", row_count, 
                   row_count == 1 ? "row" : "rows");
  return row_count;
}

int my_process_result(MYSQL *mysql)
{
  MYSQL_RES *result;
  int       row_count;

  if (!(result = mysql_store_result(mysql)))
    return 0;
  
  row_count= my_process_result_set(result);
  
  mysql_free_result(result);
  return row_count;
}

/********************************************************
* process the stmt result set                           *
*********************************************************/
#define MAX_RES_FIELDS 50
#define MAX_FIELD_DATA_SIZE 255

uint my_process_stmt_result(MYSQL_STMT *stmt)
{
  int         field_count;
  uint        row_count= 0;
  MYSQL_BIND  buffer[MAX_RES_FIELDS];
  MYSQL_FIELD *field;
  MYSQL_RES   *result;
  char        data[MAX_RES_FIELDS][MAX_FIELD_DATA_SIZE];
  ulong       length[MAX_RES_FIELDS];
  my_bool     is_null[MAX_RES_FIELDS];
  int         rc, i;

  if (!(result= mysql_get_metadata(stmt))) /* No meta info */
  {
    while (!mysql_fetch(stmt)) 
      row_count++;
    return row_count;
  }
  
  field_count= min(mysql_num_fields(result), MAX_RES_FIELDS);
  for(i=0; i < field_count; i++)
  {
    buffer[i].buffer_type= MYSQL_TYPE_STRING;
    buffer[i].buffer_length= MAX_FIELD_DATA_SIZE;
    buffer[i].length= &length[i];
    buffer[i].buffer= (char*) data[i];
    buffer[i].is_null= &is_null[i];
  }
  my_print_result_metadata(result);

  rc= mysql_bind_result(stmt,buffer);
  mystmt(stmt,rc);

  rc= mysql_stmt_store_result(stmt);
  mystmt(stmt,rc);

  mysql_field_seek(result, 0);  
  while (mysql_fetch(stmt) == 0)
  {    
    fputc('\t',stdout);
    fputc('|',stdout);
    
    mysql_field_seek(result,0);
    for (i=0; i < field_count; i++)
    {
      field = mysql_fetch_field(result);
      if (is_null[i])
        fprintf(stdout, " %-*s |", (int) field->max_length, "NULL");
      else if (length[i] == 0)
      {
        data[i][0]='\0';  /* unmodified buffer */
        fprintf(stdout, " %*s |", (int) field->max_length, data[i]);
      }
      else if (IS_NUM(field->type))
        fprintf(stdout, " %*s |", (int) field->max_length, data[i]);
      else
        fprintf(stdout, " %-*s |", (int) field->max_length, data[i]);
    }
    fputc('\t',stdout);
    fputc('\n',stdout);
    row_count++;
  }
  if (row_count)
    my_print_dashes(result);

  fprintf(stdout,"\n\t%d %s returned\n", row_count, 
                 row_count == 1 ? "row" : "rows");
  mysql_free_result(result);
  return row_count;
}

/********************************************************
* process the stmt result set                           *
*********************************************************/
uint my_stmt_result(const char *buff)
{
  MYSQL_STMT *stmt;
  uint       row_count;
  int        rc;

  fprintf(stdout,"\n\n %s", buff);
  stmt= mysql_simple_prepare(mysql,buff);
  mystmt_init(stmt);

  rc = mysql_execute(stmt);
  mystmt(stmt,rc);

  row_count= my_process_stmt_result(stmt);
  mysql_stmt_close(stmt);
    
  return row_count;
}

/*
  Utility function to verify a particular column data
*/
static void verify_col_data(const char *table, const char *col, 
                            const char *exp_data)
{
  MYSQL_RES *result;
  MYSQL_ROW row;
  int       rc, field= 1;
 
  if (table && col)
  {
    strxmov(query,"SELECT ",col," FROM ",table," LIMIT 1", NullS);
    fprintf(stdout,"\n %s", query);
    rc = mysql_query(mysql, query);
    myquery(rc);

    field= 0;
  }

  result = mysql_use_result(mysql);
  mytest(result);

  if (!(row= mysql_fetch_row(result)) || !row[field])
  {
    fprintf(stdout,"\n *** ERROR: FAILED TO GET THE RESULT ***");
    exit(1);
  }
  fprintf(stdout,"\n obtained: `%s` (expected: `%s`)", 
    row[field], exp_data);
  assert(strcmp(row[field],exp_data) == 0);
  mysql_free_result(result);
}

/*
  Utility function to verify the field members
*/

static void verify_prepare_field(MYSQL_RES *result, 
      unsigned int no,const char *name, const char *org_name, 
      enum enum_field_types type, const char *table, 
      const char *org_table, const char *db, 
      unsigned long length, const char *def)
{
  MYSQL_FIELD *field;

  if (!(field= mysql_fetch_field_direct(result,no)))
  {
    fprintf(stdout,"\n *** ERROR: FAILED TO GET THE RESULT ***");
    exit(1);
  }
  fprintf(stdout,"\n field[%d]:", no);
  fprintf(stdout,"\n    name     :`%s`\t(expected: `%s`)", field->name, name);
  fprintf(stdout,"\n    org_name :`%s`\t(expected: `%s`)", field->org_name, org_name);
  fprintf(stdout,"\n    type     :`%d`\t(expected: `%d`)", field->type, type);
  fprintf(stdout,"\n    table    :`%s`\t(expected: `%s`)", field->table, table);
  fprintf(stdout,"\n    org_table:`%s`\t(expected: `%s`)", field->org_table, org_table);
  fprintf(stdout,"\n    database :`%s`\t(expected: `%s`)", field->db, db);
  fprintf(stdout,"\n    length   :`%ld`\t(expected: `%ld`)", field->length, length);
  fprintf(stdout,"\n    maxlength:`%ld`", field->max_length);
  fprintf(stdout,"\n    charsetnr:`%d`", field->charsetnr);
  fprintf(stdout,"\n    default  :`%s`\t(expected: `%s`)", field->def ? field->def : "(null)", def ? def: "(null)");
  fprintf(stdout,"\n");
  assert(strcmp(field->name,name) == 0);
  assert(strcmp(field->org_name,org_name) == 0);
  assert(field->type == type);
  assert(strcmp(field->table,table) == 0);
  assert(strcmp(field->org_table,org_table) == 0);
  assert(strcmp(field->db,db) == 0);
  assert(field->length == length);
  if (def)
    assert(strcmp(field->def,def) == 0);
}

/*
  Utility function to verify the parameter count
*/
static void verify_param_count(MYSQL_STMT *stmt, long exp_count)
{
  long param_count= mysql_param_count(stmt);
  fprintf(stdout,"\n total parameters in stmt: `%ld` (expected: `%ld`)",
                  param_count, exp_count);
  assert(param_count == exp_count);
}

/*
  Utility function to verify the total affected rows
*/
static void verify_st_affected_rows(MYSQL_STMT *stmt, ulonglong exp_count)
{
  ulonglong affected_rows= mysql_stmt_affected_rows(stmt);
  fprintf(stdout,"\n total affected rows: `%lld` (expected: `%lld`)",
          affected_rows, exp_count);
  assert(affected_rows == exp_count);
}

/*
  Utility function to verify the total affected rows
*/
static void verify_affected_rows(ulonglong exp_count)
{
  ulonglong affected_rows= mysql_affected_rows(mysql);
  fprintf(stdout,"\n total affected rows: `%lld` (expected: `%lld`)",
          affected_rows, exp_count);
  assert(affected_rows == exp_count);
}

/*
  Utility function to verify the total fields count
*/
static void verify_field_count(MYSQL_RES *result, uint exp_count)
{
  uint field_count= mysql_num_fields(result);
  fprintf(stdout,"\n total fields in the result set: `%d` (expected: `%d`)",
          field_count, exp_count);
  assert(field_count == exp_count);
}

/*
  Utility function to execute a query using prepare-execute
*/
static void execute_prepare_query(const char *query, ulonglong exp_count)
{
  MYSQL_STMT *stmt;
  ulonglong  affected_rows;
  int        rc;

  stmt= mysql_simple_prepare(mysql,query);
  mystmt_init(stmt);

  rc = mysql_execute(stmt);
  myquery(rc);  

  affected_rows= mysql_stmt_affected_rows(stmt);
  fprintf(stdout,"\n total affected rows: `%lld` (expected: `%lld`)",
          affected_rows, exp_count);

  assert(affected_rows == exp_count);
  mysql_stmt_close(stmt);
}


/********************************************************
* store result processing                               *
*********************************************************/
static void client_store_result()
{
  MYSQL_RES *result;
  int       rc;

  myheader("client_store_result");

  rc = mysql_query(mysql, "SELECT * FROM myclient_test");
  myquery(rc);

  /* get the result */
  result = mysql_store_result(mysql);
  mytest(result);

  my_process_result_set(result);
  mysql_free_result(result);
}

/********************************************************
* fetch the results
*********************************************************/
static void client_use_result()
{
  MYSQL_RES *result;
  int       rc;
  myheader("client_use_result");

  rc = mysql_query(mysql, "SELECT * FROM myclient_test");
  myquery(rc);

  /* get the result */
  result = mysql_use_result(mysql);
  mytest(result);

  my_process_result_set(result);
  mysql_free_result(result);
}

/*
  Separate thread query to test some cases
*/
static my_bool thread_query(char *query)
{
  MYSQL *l_mysql;
  my_bool error;

  error= 0;
  fprintf(stdout,"\n in thread_query(%s)", query);
  if (!(l_mysql = mysql_init(NULL)))
  { 
    myerror("mysql_init() failed");
    return 1;
  }
  if (!(mysql_real_connect(l_mysql,opt_host,opt_user,
			   opt_password, current_db, opt_port,
			   opt_unix_socket, 0)))
  {
    myerror("connection failed");    
    error= 1;
    goto end;
  }    
  if (mysql_query(l_mysql,(char *)query))
  {
     fprintf(stderr,"Query failed (%s)\n",mysql_error(l_mysql));
     error= 1;
     goto end;
  }
  mysql_commit(l_mysql);
end:
  mysql_close(l_mysql);
  return error;
}


/********************************************************
* query processing                                      *
*********************************************************/
static void test_debug_example()
{
  int rc;
  MYSQL_RES *result;

  myheader("test_debug_example");

  rc = mysql_query(mysql,"DROP TABLE IF EXISTS test_debug_example");
  myquery(rc);

  rc = mysql_query(mysql,"CREATE TABLE test_debug_example(id int primary key auto_increment,\
                                              name varchar(20),xxx int)");
  myquery(rc);

  rc = mysql_query(mysql,"INSERT INTO test_debug_example(name) VALUES('mysql')");
  myquery(rc);

  rc = mysql_query(mysql,"UPDATE test_debug_example SET name='updated' WHERE name='deleted'");
  myquery(rc);

  rc = mysql_query(mysql,"SELECT * FROM test_debug_example where name='mysql'");
  myquery(rc);

  result = mysql_use_result(mysql);
  mytest(result);

  my_process_result_set(result);
  mysql_free_result(result);

  rc = mysql_query(mysql,"DROP TABLE test_debug_example");
  myquery(rc);
}

/********************************************************
* to test autocommit feature                            *
*********************************************************/
static void test_tran_bdb()
{
  MYSQL_RES *result;
  MYSQL_ROW row;
  int       rc;

  myheader("test_tran_bdb");

  /* set AUTOCOMMIT to OFF */
  rc = mysql_autocommit(mysql, FALSE);
  myquery(rc);

  rc = mysql_query(mysql,"DROP TABLE IF EXISTS my_demo_transaction");
  myquery(rc);


  rc = mysql_commit(mysql);
  myquery(rc);

  /* create the table 'mytran_demo' of type BDB' or 'InnoDB' */
  rc = mysql_query(mysql,"CREATE TABLE my_demo_transaction(col1 int ,col2 varchar(30)) TYPE = BDB");
  myquery(rc);

  rc = mysql_commit(mysql);
  myquery(rc);

  /* insert a row and commit the transaction */
  rc = mysql_query(mysql,"INSERT INTO my_demo_transaction VALUES(10,'venu')");
  myquery(rc);

  rc = mysql_commit(mysql);
  myquery(rc);

  /* now insert the second row, and rollback the transaction */
  rc = mysql_query(mysql,"INSERT INTO my_demo_transaction VALUES(20,'mysql')");
  myquery(rc);

  rc = mysql_rollback(mysql);
  myquery(rc);

  /* delete first row, and rollback it */
  rc = mysql_query(mysql,"DELETE FROM my_demo_transaction WHERE col1 = 10");
  myquery(rc);

  rc = mysql_rollback(mysql);
  myquery(rc);

  /* test the results now, only one row should exists */
  rc = mysql_query(mysql,"SELECT * FROM my_demo_transaction");
  myquery(rc);

  /* get the result */
  result = mysql_store_result(mysql);
  mytest(result);

  my_process_result_set(result);
  mysql_free_result(result);

  /* test the results now, only one row should exists */
  rc = mysql_query(mysql,"SELECT * FROM my_demo_transaction");
  myquery(rc);

  /* get the result */
  result = mysql_use_result(mysql);
  mytest(result);

  row = mysql_fetch_row(result);
  mytest(row);

  row = mysql_fetch_row(result);
  mytest_r(row);

  mysql_free_result(result);
  mysql_autocommit(mysql,TRUE);
}

/********************************************************
* to test autocommit feature                            *
*********************************************************/
static void test_tran_innodb()
{
  MYSQL_RES *result;
  MYSQL_ROW row;
  int       rc;

  myheader("test_tran_innodb");

  /* set AUTOCOMMIT to OFF */
  rc = mysql_autocommit(mysql, FALSE);
  myquery(rc);

  rc = mysql_query(mysql,"DROP TABLE IF EXISTS my_demo_transaction");
  myquery(rc);

  rc = mysql_commit(mysql);
  myquery(rc);

  /* create the table 'mytran_demo' of type BDB' or 'InnoDB' */
  rc = mysql_query(mysql,"CREATE TABLE my_demo_transaction(col1 int ,col2 varchar(30)) TYPE = InnoDB");
  myquery(rc);

  rc = mysql_commit(mysql);
  myquery(rc);

  /* insert a row and commit the transaction */
  rc = mysql_query(mysql,"INSERT INTO my_demo_transaction VALUES(10,'venu')");
  myquery(rc);

  rc = mysql_commit(mysql);
  myquery(rc);

  /* now insert the second row, and rollback the transaction */
  rc = mysql_query(mysql,"INSERT INTO my_demo_transaction VALUES(20,'mysql')");
  myquery(rc);

  rc = mysql_rollback(mysql);
  myquery(rc);

  /* delete first row, and rollback it */
  rc = mysql_query(mysql,"DELETE FROM my_demo_transaction WHERE col1 = 10");
  myquery(rc);

  rc = mysql_rollback(mysql);
  myquery(rc);

  /* test the results now, only one row should exists */
  rc = mysql_query(mysql,"SELECT * FROM my_demo_transaction");
  myquery(rc);

  /* get the result */
  result = mysql_store_result(mysql);
  mytest(result);

  my_process_result_set(result);
  mysql_free_result(result);

  /* test the results now, only one row should exists */
  rc = mysql_query(mysql,"SELECT * FROM my_demo_transaction");
  myquery(rc);

  /* get the result */
  result = mysql_use_result(mysql);
  mytest(result);

  row = mysql_fetch_row(result);
  mytest(row);

  row = mysql_fetch_row(result);
  mytest_r(row);

  mysql_free_result(result);
  mysql_autocommit(mysql,TRUE);
}


/********************************************************
 To test simple prepares of all DML statements
*********************************************************/

static void test_prepare_simple()
{
  MYSQL_STMT *stmt;
  int        rc;

  myheader("test_prepare_simple");

  rc = mysql_query(mysql,"DROP TABLE IF EXISTS test_prepare_simple");
  myquery(rc);

  rc = mysql_commit(mysql);
  myquery(rc);

  rc = mysql_query(mysql,"CREATE TABLE test_prepare_simple(id int, name varchar(50))");
  myquery(rc);

  /* alter table */
  strmov(query,"ALTER TABLE test_prepare_simple ADD new char(20)");
  stmt = mysql_simple_prepare(mysql, query);
  mystmt_init(stmt);

  verify_param_count(stmt,0);
  mysql_stmt_close(stmt);

  /* insert */
  strmov(query,"INSERT INTO test_prepare_simple VALUES(?,?)");
  stmt = mysql_simple_prepare(mysql, query);
  mystmt_init(stmt);

  verify_param_count(stmt,2);
  mysql_stmt_close(stmt);

  /* update */
  strmov(query,"UPDATE test_prepare_simple SET id=? WHERE id=? AND name= ?");
  stmt = mysql_simple_prepare(mysql, query);
  mystmt_init(stmt);

  verify_param_count(stmt,3);
  mysql_stmt_close(stmt);

  /* delete */
  strmov(query,"DELETE FROM test_prepare_simple WHERE id=10");
  stmt = mysql_simple_prepare(mysql, query);
  mystmt_init(stmt);

  verify_param_count(stmt,0);

  rc = mysql_execute(stmt);
  mystmt(stmt, rc);
  mysql_stmt_close(stmt);

  /* delete */
  strmov(query,"DELETE FROM test_prepare_simple WHERE id=?");
  stmt = mysql_simple_prepare(mysql, query);
  mystmt_init(stmt);

  verify_param_count(stmt,1);

  mysql_stmt_close(stmt);

  /* select */
  strmov(query,"SELECT * FROM test_prepare_simple WHERE id=? AND name= ?");
  stmt = mysql_simple_prepare(mysql, query);
  mystmt_init(stmt);

  verify_param_count(stmt,2);

  mysql_stmt_close(stmt);

  /* now fetch the results ..*/
  rc = mysql_commit(mysql);
  myquery(rc);
}


/********************************************************
* to test simple prepare field results                  *
*********************************************************/
static void test_prepare_field_result()
{
  MYSQL_STMT *stmt;
  MYSQL_RES  *result;
  int        rc;

  myheader("test_prepare_field_result");

  rc = mysql_query(mysql,"DROP TABLE IF EXISTS test_prepare_field_result");
  myquery(rc);

  rc = mysql_commit(mysql);
  myquery(rc);

  rc = mysql_query(mysql,"CREATE TABLE test_prepare_field_result(int_c int, \
                          var_c varchar(50), ts_c timestamp(14),\
                          char_c char(3), date_c date,extra tinyint)");
  myquery(rc); 

  /* insert */
  strmov(query,"SELECT int_c,var_c,date_c as date,ts_c,char_c FROM \
                  test_prepare_field_result as t1 WHERE int_c=?");
  stmt = mysql_simple_prepare(mysql, query);
  mystmt_init(stmt);

  verify_param_count(stmt,1);

  result = mysql_get_metadata(stmt);
  mytest(result);
  
  my_print_result_metadata(result);

  fprintf(stdout,"\n\n field attributes:\n");
  verify_prepare_field(result,0,"int_c","int_c",MYSQL_TYPE_LONG,
                       "t1","test_prepare_field_result",current_db,11,0);
  verify_prepare_field(result,1,"var_c","var_c",MYSQL_TYPE_VAR_STRING,
                       "t1","test_prepare_field_result",current_db,50,0);
  verify_prepare_field(result,2,"date","date_c",MYSQL_TYPE_DATE,
                       "t1","test_prepare_field_result",current_db,10,0);
  verify_prepare_field(result,3,"ts_c","ts_c",MYSQL_TYPE_TIMESTAMP,
                       "t1","test_prepare_field_result",current_db,19,0);
  verify_prepare_field(result,4,"char_c","char_c",MYSQL_TYPE_STRING,
                       "t1","test_prepare_field_result",current_db,3,0);

  verify_field_count(result, 5);
  mysql_free_result(result);
  mysql_stmt_close(stmt);
}


/********************************************************
* to test simple prepare field results                  *
*********************************************************/
static void test_prepare_syntax()
{
  MYSQL_STMT *stmt;
  int        rc;

  myheader("test_prepare_syntax");

  rc = mysql_query(mysql,"DROP TABLE IF EXISTS test_prepare_syntax");
  myquery(rc);

  rc = mysql_commit(mysql);
  myquery(rc);

  rc = mysql_query(mysql,"CREATE TABLE test_prepare_syntax(id int, name varchar(50), extra int)");
  myquery(rc);

  strmov(query,"INSERT INTO test_prepare_syntax VALUES(?");
  stmt = mysql_simple_prepare(mysql, query);
  mystmt_init_r(stmt);

  strmov(query,"SELECT id,name FROM test_prepare_syntax WHERE id=? AND WHERE");
  stmt = mysql_simple_prepare(mysql, query);
  mystmt_init_r(stmt);

  /* now fetch the results ..*/
  rc = mysql_commit(mysql);
  myquery(rc);
}


/********************************************************
* to test simple prepare                                *
*********************************************************/
static void test_prepare()
{
  MYSQL_STMT *stmt;
  int        rc, i;
  int        int_data, o_int_data;
  char       str_data[50], data[50];
  char       tiny_data, o_tiny_data;
  short      small_data, o_small_data;
  longlong   big_data, o_big_data;
  float      real_data, o_real_data;
  double     double_data, o_double_data;
  ulong      length[7], len;
  my_bool    is_null[7];
  MYSQL_BIND bind[7];

  myheader("test_prepare");

  rc = mysql_autocommit(mysql, TRUE);
  myquery(rc);

  rc = mysql_query(mysql,"DROP TABLE IF EXISTS my_prepare");
  myquery(rc);

  rc = mysql_commit(mysql);
  myquery(rc);

  rc = mysql_query(mysql,"CREATE TABLE my_prepare(col1 tinyint,\
                                col2 varchar(15), col3 int,\
                                col4 smallint, col5 bigint, \
                                col6 float, col7 double )");
  myquery(rc);

  /* insert by prepare */
  strxmov(query,"INSERT INTO my_prepare VALUES(?,?,?,?,?,?,?)",NullS);
  stmt = mysql_simple_prepare(mysql, query);
  mystmt_init(stmt);

  verify_param_count(stmt,7);

  /* tinyint */
  bind[0].buffer_type=FIELD_TYPE_TINY;
  bind[0].buffer= (char *)&tiny_data;
  /* string */
  bind[1].buffer_type=FIELD_TYPE_STRING;
  bind[1].buffer= (char *)str_data;
  bind[1].buffer_length= 1000;			/* Max string length */
  /* integer */
  bind[2].buffer_type=FIELD_TYPE_LONG;
  bind[2].buffer= (char *)&int_data;
  /* short */
  bind[3].buffer_type=FIELD_TYPE_SHORT;
  bind[3].buffer= (char *)&small_data;
  /* bigint */
  bind[4].buffer_type=FIELD_TYPE_LONGLONG;
  bind[4].buffer= (char *)&big_data;
  /* float */
  bind[5].buffer_type=FIELD_TYPE_FLOAT;
  bind[5].buffer= (char *)&real_data;
  /* double */
  bind[6].buffer_type=FIELD_TYPE_DOUBLE;
  bind[6].buffer= (char *)&double_data;

  for (i= 0; i < (int) array_elements(bind); i++)
  {
    bind[i].length= &length[i];
    bind[i].is_null= &is_null[i];
    is_null[i]= 0;
  }

  rc = mysql_bind_param(stmt,bind);
  mystmt(stmt, rc);

  int_data = 320;
  small_data = 1867;
  big_data   = 1000;
  real_data = 2;
  double_data = 6578.001;

  /* now, execute the prepared statement to insert 10 records.. */
  for (tiny_data=0; tiny_data < 100; tiny_data++)
  {
    length[1]= my_sprintf(str_data,(str_data, "MySQL%d",int_data));
    rc = mysql_execute(stmt);
    mystmt(stmt, rc);
    int_data += 25;
    small_data += 10;
    big_data += 100;
    real_data += 1;
    double_data += 10.09;
  }

  mysql_stmt_close(stmt);

  /* now fetch the results ..*/
  rc = mysql_commit(mysql);
  myquery(rc);

  /* test the results now, only one row should exists */
  assert(tiny_data == (char) my_stmt_result("SELECT * FROM my_prepare"));
      
  stmt = mysql_simple_prepare(mysql,"SELECT * FROM my_prepare");
  mystmt_init(stmt);

  rc = mysql_bind_result(stmt, bind);
  mystmt(stmt, rc);

  /* get the result */
  rc = mysql_execute(stmt);
  mystmt(stmt, rc);
  
  o_int_data = 320;
  o_small_data = 1867;
  o_big_data   = 1000;
  o_real_data = 2;
  o_double_data = 6578.001;

  /* now, execute the prepared statement to insert 10 records.. */
  for (o_tiny_data=0; o_tiny_data < 100; o_tiny_data++)
  {
    len = my_sprintf(data, (data, "MySQL%d",o_int_data));
    
    rc = mysql_fetch(stmt);
    mystmt(stmt, rc);

    fprintf(stdout, "\n");
    
    fprintf(stdout, "\n\t tiny   : %d (%lu)", tiny_data,length[0]);
    fprintf(stdout, "\n\t short  : %d (%lu)", small_data,length[3]);
    fprintf(stdout, "\n\t int    : %d (%lu)", int_data,length[2]);
    fprintf(stdout, "\n\t big    : %lld (%lu)", big_data,length[4]);

    fprintf(stdout, "\n\t float  : %f (%lu)", real_data,length[5]);
    fprintf(stdout, "\n\t double : %f (%lu)", double_data,length[6]);

    fprintf(stdout, "\n\t str    : %s (%lu)", str_data, length[1]);

    assert(tiny_data == o_tiny_data);
    assert(is_null[0] == 0);
    assert(length[0] == 1);

    assert(int_data == o_int_data);
    assert(length[2] == 4);
    
    assert(small_data == o_small_data);
    assert(length[3] == 2);
    
    assert(big_data == o_big_data);
    assert(length[4] == 8);
    
    assert(real_data == o_real_data);
    assert(length[5] == 4);
    
    assert(double_data == o_double_data);
    assert(length[6] == 8);
    
    assert(strcmp(data,str_data) == 0);
    assert(length[1] == len);
    
    o_int_data += 25;
    o_small_data += 10;
    o_big_data += 100;
    o_real_data += 1;
    o_double_data += 10.09;
  }

  rc = mysql_fetch(stmt);
  assert(rc == MYSQL_NO_DATA);

  mysql_stmt_close(stmt);

}


/********************************************************
* to test double comparision                            *
*********************************************************/
static void test_double_compare()
{
  MYSQL_STMT *stmt;
  int        rc;
  char       real_data[10], tiny_data;
  double     double_data;
  MYSQL_RES  *result;
  MYSQL_BIND bind[3];
  ulong	     length[3];

  myheader("test_double_compare");

  rc = mysql_autocommit(mysql, TRUE);
  myquery(rc);

  rc = mysql_query(mysql,"DROP TABLE IF EXISTS test_double_compare");
  myquery(rc);

  rc = mysql_commit(mysql);
  myquery(rc);

  rc = mysql_query(mysql,"CREATE TABLE test_double_compare(col1 tinyint,\
                                col2 float, col3 double )");
  myquery(rc);

  rc = mysql_query(mysql,"INSERT INTO test_double_compare VALUES(1,10.2,34.5)");
  myquery(rc);

  strmov(query, "UPDATE test_double_compare SET col1=100 WHERE col1 = ? AND col2 = ? AND COL3 = ?");
  stmt = mysql_simple_prepare(mysql,query);
  mystmt_init(stmt);

  verify_param_count(stmt,3);

  /* tinyint */
  bind[0].buffer_type=FIELD_TYPE_TINY;
  bind[0].buffer=(char *)&tiny_data;
  bind[0].buffer_length= 0;
  bind[0].length= 0;
  bind[0].is_null= 0;				/* Can never be null */

  /* string->float */
  bind[1].buffer_type=FIELD_TYPE_STRING;
  bind[1].buffer= (char *)&real_data;
  bind[1].buffer_length=sizeof(real_data);
  bind[1].is_null= 0;
  bind[1].length= &length[1];
  length[1]= 10; 

  /* double */
  bind[2].buffer_type=FIELD_TYPE_DOUBLE;
  bind[2].buffer= (char *)&double_data;
  bind[2].buffer_length= 0;
  bind[2].length= 0;
  bind[2].is_null= 0;

  tiny_data = 1;
  strmov(real_data,"10.2");
  double_data = 34.5;
  rc = mysql_bind_param(stmt,bind);
  mystmt(stmt, rc);

  rc = mysql_execute(stmt);
  mystmt(stmt, rc);

  verify_affected_rows(0);

  mysql_stmt_close(stmt);

  /* now fetch the results ..*/
  rc = mysql_commit(mysql);
  myquery(rc);

  /* test the results now, only one row should exists */
  rc = mysql_query(mysql,"SELECT * FROM test_double_compare");
  myquery(rc);

  /* get the result */
  result = mysql_store_result(mysql);
  mytest(result);

  assert((int)tiny_data == my_process_result_set(result));
  mysql_free_result(result);
}


/********************************************************
* to test simple null                                   *
*********************************************************/
static void test_null()
{
  MYSQL_STMT *stmt;
  int        rc;
  uint       nData;
  MYSQL_BIND bind[2];
  my_bool    is_null[2];

  myheader("test_null");

  rc = mysql_query(mysql,"DROP TABLE IF EXISTS test_null");
  myquery(rc);

  rc = mysql_commit(mysql);
  myquery(rc);

  rc = mysql_query(mysql,"CREATE TABLE test_null(col1 int,col2 varchar(50))");
  myquery(rc);

  /* insert by prepare, wrong column name */
  strmov(query,"INSERT INTO test_null(col3,col2) VALUES(?,?)");
  stmt = mysql_simple_prepare(mysql, query);
  mystmt_init_r(stmt);

  strmov(query,"INSERT INTO test_null(col1,col2) VALUES(?,?)");
  stmt = mysql_simple_prepare(mysql, query);
  mystmt_init(stmt);

  verify_param_count(stmt,2);

  bind[0].buffer_type=MYSQL_TYPE_LONG;
  bind[0].is_null= &is_null[0];
  bind[0].length= 0;
  is_null[0]= 1;
  bind[1]=bind[0];		

  rc = mysql_bind_param(stmt,bind);
  mystmt(stmt, rc);

  /* now, execute the prepared statement to insert 10 records.. */
  for (nData=0; nData<10; nData++)
  {
    rc = mysql_execute(stmt);
    mystmt(stmt, rc);
  }

  /* Re-bind with MYSQL_TYPE_NULL */
  bind[0].buffer_type= MYSQL_TYPE_NULL;
  is_null[0]= 0; /* reset */
  bind[1]= bind[0];

  rc = mysql_bind_param(stmt,bind);
  mystmt(stmt,rc);
  
  for (nData=0; nData<10; nData++)
  {
    rc = mysql_execute(stmt);
    mystmt(stmt, rc);
  }
  
  mysql_stmt_close(stmt);

  /* now fetch the results ..*/
  rc = mysql_commit(mysql);
  myquery(rc);

  nData*= 2;
  assert(nData == my_stmt_result("SELECT * FROM test_null"));

  /* Fetch results */
  bind[0].buffer_type= MYSQL_TYPE_LONG;
  bind[0].buffer= (char *)&nData; /* this buffer won't be altered */
  bind[0].length= 0;
  bind[1]= bind[0];
  bind[0].is_null= &is_null[0];
  bind[1].is_null= &is_null[1];

  stmt = mysql_simple_prepare(mysql,"SELECT * FROM test_null");
  mystmt_init(stmt);

  rc = mysql_execute(stmt);
  mystmt(stmt,rc);

  rc = mysql_bind_result(stmt,bind);
  mystmt(stmt,rc);

  rc= 0;
  is_null[0]= is_null[1]= 0;
  while (mysql_fetch(stmt) != MYSQL_NO_DATA)
  {
    assert(is_null[0]);
    assert(is_null[1]);
    rc++;
    is_null[0]= is_null[1]= 0;
  }
  assert(rc == (int)nData);
  mysql_stmt_close(stmt);
}


/********************************************************
* to test fetch null                                    *
*********************************************************/
static void test_fetch_null()
{
  MYSQL_STMT *stmt;
  int        rc;
  int        i, nData;
  MYSQL_BIND bind[11];
  ulong	     length[11];
  my_bool    is_null[11];

  myheader("test_fetch_null");

  rc = mysql_query(mysql,"DROP TABLE IF EXISTS test_fetch_null");
  myquery(rc);

  rc = mysql_commit(mysql);
  myquery(rc);

  rc = mysql_query(mysql,"CREATE TABLE test_fetch_null(col1 tinyint, col2 smallint, \
                                                       col3 int, col4 bigint, \
                                                       col5 float, col6 double, \
                                                       col7 date, col8 time, \
                                                       col9 varbinary(10), \
                                                       col10 varchar(50),\
                                                       col11 char(20))");
  myquery(rc);

  rc = mysql_commit(mysql);
  myquery(rc);

  rc = mysql_query(mysql,"INSERT INTO test_fetch_null(col11) VALUES(1000),(88),(389789)");
  myquery(rc);

  rc = mysql_commit(mysql);
  myquery(rc);

  /* fetch */
  for (i= 0; i < (int) array_elements(bind); i++)
  {
    bind[i].buffer_type=FIELD_TYPE_LONG;
    bind[i].is_null= &is_null[i];
    bind[i].length= &length[i];
  }
  bind[i-1].buffer=(char *)&nData;		/* Last column is not null */

  strmov((char *)query , "SELECT * FROM test_fetch_null");

  assert(3 == my_stmt_result(query));

  stmt = mysql_simple_prepare(mysql, query);
  mystmt_init(stmt);

  rc = mysql_bind_result(stmt,bind);
  mystmt(stmt, rc);

  rc = mysql_execute(stmt);
  mystmt(stmt, rc);

  rc= 0;
  while (mysql_fetch(stmt) != MYSQL_NO_DATA)
  {
    rc++;
    for (i=0; i < 10; i++)
    {
      fprintf(stdout, "\n data[%d] : %s", i, 
              is_null[i] ? "NULL" : "NOT NULL");
      assert(is_null[i]);
    }
    fprintf(stdout, "\n data[%d]: %d", i, nData);
    assert(nData == 1000 || nData == 88 || nData == 389789);
    assert(is_null[i] == 0);
    assert(length[i] == 4);
  }
  assert(rc == 3);
  mysql_stmt_close(stmt);
}


/********************************************************
* to test simple select                                 *
*********************************************************/
static void test_select_version()
{
  MYSQL_STMT *stmt;
  int        rc;

  myheader("test_select_version");

  stmt = mysql_simple_prepare(mysql, "SELECT @@version");
  mystmt_init(stmt);

  verify_param_count(stmt,0);

  rc = mysql_execute(stmt);
  mystmt(stmt, rc);

  my_process_stmt_result(stmt);
  mysql_stmt_close(stmt);
}

/********************************************************
* to test simple select                                 *
*********************************************************/
static void test_select_simple()
{
  MYSQL_STMT *stmt;
  int        rc;

  myheader("test_select_simple");

  stmt = mysql_simple_prepare(mysql, "SHOW TABLES FROM mysql");
  mystmt_init(stmt);

  verify_param_count(stmt,0);

  rc = mysql_execute(stmt);
  mystmt(stmt, rc);

  my_process_stmt_result(stmt);
  mysql_stmt_close(stmt);
}


/********************************************************
* to test simple select to debug                        *
*********************************************************/
static void test_select_direct()
{
  int        rc;
  MYSQL_RES  *result;

  myheader("test_select_direct");
  
  rc = mysql_autocommit(mysql,TRUE);
  myquery(rc);

  rc = mysql_query(mysql,"DROP TABLE IF EXISTS test_select");
  myquery(rc);

  rc = mysql_commit(mysql);
  myquery(rc);

  rc = mysql_query(mysql,"CREATE TABLE test_select(id int, id1 tinyint, \
                                                   id2 float, \
                                                   id3 double, \
                                                   name varchar(50))");
  myquery(rc);

  rc = mysql_commit(mysql);
  myquery(rc);

  /* insert a row and commit the transaction */
  rc = mysql_query(mysql,"INSERT INTO test_select VALUES(10,5,2.3,4.5,'venu')");
  myquery(rc);

  rc = mysql_commit(mysql);
  myquery(rc);

  rc = mysql_query(mysql,"SELECT * FROM test_select");
  myquery(rc);

  /* get the result */
  result = mysql_store_result(mysql);
  mytest(result);

  my_process_result_set(result);
  mysql_free_result(result);
}


/********************************************************
* to test simple select with prepare                    *
*********************************************************/
static void test_select_prepare()
{
  int        rc;
  MYSQL_STMT *stmt;

  myheader("test_select_prepare");
  
  rc = mysql_autocommit(mysql,TRUE);
  myquery(rc);

  rc = mysql_query(mysql,"DROP TABLE IF EXISTS test_select");
  myquery(rc);

  rc = mysql_commit(mysql);
  myquery(rc);

  rc = mysql_query(mysql,"CREATE TABLE test_select(id int, name varchar(50))");
  myquery(rc);

  rc = mysql_commit(mysql);
  myquery(rc);

  /* insert a row and commit the transaction */
  rc = mysql_query(mysql,"INSERT INTO test_select VALUES(10,'venu')");
  myquery(rc);

  rc = mysql_commit(mysql);
  myquery(rc);

  stmt = mysql_simple_prepare(mysql,"SELECT * FROM test_select");
  mystmt_init(stmt);
  
  rc = mysql_execute(stmt);
  mystmt(stmt,rc);

  assert(1 == my_process_stmt_result(stmt));
  mysql_stmt_close(stmt);

  rc = mysql_query(mysql,"DROP TABLE test_select");
  myquery(rc);

  rc = mysql_commit(mysql);
  myquery(rc);

  rc = mysql_query(mysql,"CREATE TABLE test_select(id tinyint, id1 int, \
                                                   id2 float, id3 float, \
                                                   name varchar(50))");
  myquery(rc);

  rc = mysql_commit(mysql);
  myquery(rc);

  /* insert a row and commit the transaction */
  rc = mysql_query(mysql,"INSERT INTO test_select(id,id1,id2,name) VALUES(10,5,2.3,'venu')");
  myquery(rc);

  rc = mysql_commit(mysql);
  myquery(rc);

  stmt = mysql_simple_prepare(mysql,"SELECT * FROM test_select");
  mystmt_init(stmt);

  rc = mysql_execute(stmt);
  mystmt(stmt,rc);

  assert(1 == my_process_stmt_result(stmt));
  mysql_stmt_close(stmt);
}


/********************************************************
* to test simple select                                 *
*********************************************************/
static void test_select()
{
  MYSQL_STMT *stmt;
  int        rc;
  char       szData[25];
  int        nData=1;
  MYSQL_BIND bind[2];
  ulong length[2];

  myheader("test_select");

  rc = mysql_autocommit(mysql,TRUE);
  myquery(rc);

  rc = mysql_query(mysql,"DROP TABLE IF EXISTS test_select");
  myquery(rc);

  rc = mysql_commit(mysql);
  myquery(rc);

  rc = mysql_query(mysql,"CREATE TABLE test_select(id int,name varchar(50))");
  myquery(rc);

  rc = mysql_commit(mysql);
  myquery(rc);

  /* insert a row and commit the transaction */
  rc = mysql_query(mysql,"INSERT INTO test_select VALUES(10,'venu')");
  myquery(rc);

  rc = mysql_commit(mysql);
  myquery(rc);

  /* now insert the second row, and rollback the transaction */
  rc = mysql_query(mysql,"INSERT INTO test_select VALUES(20,'mysql')");
  myquery(rc);

  rc = mysql_commit(mysql);
  myquery(rc);

  strmov(query,"SELECT * FROM test_select WHERE id=? AND name=?");
  stmt = mysql_simple_prepare(mysql, query);
  mystmt_init(stmt);

  verify_param_count(stmt,2);

  /* string data */
  nData=10;
  strmov(szData,(char *)"venu");
  bind[1].buffer_type=FIELD_TYPE_STRING;
  bind[1].buffer=(char *)szData;
  bind[1].buffer_length= 4;
  bind[1].length= &length[1];
  length[1]= 4;
  bind[1].is_null=0;

  bind[0].buffer=(char *)&nData;
  bind[0].buffer_type=FIELD_TYPE_LONG;
  bind[0].buffer_length= 0;
  bind[0].length= 0;
  bind[0].is_null= 0;

  rc = mysql_bind_param(stmt,bind);
  mystmt(stmt, rc);

  rc = mysql_execute(stmt);
  mystmt(stmt, rc);

  assert(my_process_stmt_result(stmt) == 1);

  mysql_stmt_close(stmt);
}

/*
  test BUG#1115 (incorrect string parameter value allocation)
*/
static void test_bug1115()
{
  MYSQL_STMT *stmt;
  int rc;
  MYSQL_BIND bind[1];
  ulong length[1];
  char szData[11];

  myheader("test_bug1115");

  rc = mysql_query(mysql,"DROP TABLE IF EXISTS test_select");
  myquery(rc);

  rc = mysql_query(mysql,"CREATE TABLE test_select(\
session_id  char(9) NOT NULL, \
    a       int(8) unsigned NOT NULL, \
    b        int(5) NOT NULL, \
    c      int(5) NOT NULL, \
    d  datetime NOT NULL)");
  myquery(rc);
  rc = mysql_query(mysql,"INSERT INTO test_select VALUES (\"abc\",1,2,3,2003-08-30), (\"abd\",1,2,3,2003-08-30), (\"abf\",1,2,3,2003-08-30), (\"abg\",1,2,3,2003-08-30), (\"abh\",1,2,3,2003-08-30), (\"abj\",1,2,3,2003-08-30), (\"abk\",1,2,3,2003-08-30), (\"abl\",1,2,3,2003-08-30), (\"abq\",1,2,3,2003-08-30), (\"abw\",1,2,3,2003-08-30), (\"abe\",1,2,3,2003-08-30), (\"abr\",1,2,3,2003-08-30), (\"abt\",1,2,3,2003-08-30), (\"aby\",1,2,3,2003-08-30), (\"abu\",1,2,3,2003-08-30), (\"abi\",1,2,3,2003-08-30), (\"abo\",1,2,3,2003-08-30), (\"abp\",1,2,3,2003-08-30), (\"abz\",1,2,3,2003-08-30), (\"abx\",1,2,3,2003-08-30)");
  myquery(rc);

  strmov(query,"SELECT * FROM test_select WHERE session_id = ?");
  stmt = mysql_simple_prepare(mysql, query);
  mystmt_init(stmt);

  verify_param_count(stmt,1);

  strmov(szData,(char *)"abc");
  bind[0].buffer_type=FIELD_TYPE_STRING;
  bind[0].buffer=(char *)szData;
  bind[0].buffer_length= 10;
  bind[0].length= &length[0];
  length[0]= 3;
  bind[0].is_null=0;

  rc = mysql_bind_param(stmt,bind);
  mystmt(stmt, rc);

  rc = mysql_execute(stmt);
  mystmt(stmt, rc);

  assert(my_process_stmt_result(stmt) == 1);

  strmov(szData,(char *)"venu");
  bind[0].buffer_type=FIELD_TYPE_STRING;
  bind[0].buffer=(char *)szData;
  bind[0].buffer_length= 10;
  bind[0].length= &length[0];
  length[0]= 4;
  bind[0].is_null=0;

  rc = mysql_bind_param(stmt,bind);
  mystmt(stmt, rc);

  rc = mysql_execute(stmt);
  mystmt(stmt, rc);

  assert(my_process_stmt_result(stmt) == 0);

  strmov(szData,(char *)"abc");
  bind[0].buffer_type=FIELD_TYPE_STRING;
  bind[0].buffer=(char *)szData;
  bind[0].buffer_length= 10;
  bind[0].length= &length[0];
  length[0]= 3;
  bind[0].is_null=0;

  rc = mysql_bind_param(stmt,bind);
  mystmt(stmt, rc);

  rc = mysql_execute(stmt);
  mystmt(stmt, rc);

  assert(my_process_stmt_result(stmt) == 1);

  mysql_stmt_close(stmt);
}

/*
  test BUG#1180 (optimized away part of WHERE clause)
*/
static void test_bug1180()
{
  MYSQL_STMT *stmt;
  int rc;
  MYSQL_BIND bind[1];
  ulong length[1];
  char szData[11];

  myheader("test_select_bug");

  rc = mysql_query(mysql,"DROP TABLE IF EXISTS test_select");
  myquery(rc);

  rc = mysql_query(mysql,"CREATE TABLE test_select(session_id  char(9) NOT NULL)");
  myquery(rc);
  rc = mysql_query(mysql,"INSERT INTO test_select VALUES (\"abc\")");
  myquery(rc);

  strmov(query,"SELECT * FROM test_select WHERE ?=\"1111\" and session_id = \"abc\"");
  stmt = mysql_simple_prepare(mysql, query);
  mystmt_init(stmt);

  verify_param_count(stmt,1);

  strmov(szData,(char *)"abc");
  bind[0].buffer_type=FIELD_TYPE_STRING;
  bind[0].buffer=(char *)szData;
  bind[0].buffer_length= 10;
  bind[0].length= &length[0];
  length[0]= 3;
  bind[0].is_null=0;

  rc = mysql_bind_param(stmt,bind);
  mystmt(stmt, rc);

  rc = mysql_execute(stmt);
  mystmt(stmt, rc);

  assert(my_process_stmt_result(stmt) == 0);

  strmov(szData,(char *)"1111");
  bind[0].buffer_type=FIELD_TYPE_STRING;
  bind[0].buffer=(char *)szData;
  bind[0].buffer_length= 10;
  bind[0].length= &length[0];
  length[0]= 4;
  bind[0].is_null=0;

  rc = mysql_bind_param(stmt,bind);
  mystmt(stmt, rc);

  rc = mysql_execute(stmt);
  mystmt(stmt, rc);

  assert(my_process_stmt_result(stmt) == 1);

  strmov(szData,(char *)"abc");
  bind[0].buffer_type=FIELD_TYPE_STRING;
  bind[0].buffer=(char *)szData;
  bind[0].buffer_length= 10;
  bind[0].length= &length[0];
  length[0]= 3;
  bind[0].is_null=0;

  rc = mysql_bind_param(stmt,bind);
  mystmt(stmt, rc);

  rc = mysql_execute(stmt);
  mystmt(stmt, rc);

  assert(my_process_stmt_result(stmt) == 0);

  mysql_stmt_close(stmt);
}

/*
  test BUG#1644 (Insertion of more than 3 NULL columns with
                 parameter binding fails)
*/
static void test_bug1644()
{
  MYSQL_STMT *stmt;
  MYSQL_RES *result;
  MYSQL_ROW row;
  MYSQL_BIND bind[4];
  int num;
  my_bool isnull;
  int rc, i;

  myheader("test_bug1644");

  rc= mysql_query(mysql, "DROP TABLE IF EXISTS foo_dfr");
  myquery(rc);

  rc= mysql_query(mysql,
	   "CREATE TABLE foo_dfr(col1 int, col2 int, col3 int, col4 int);");
  myquery(rc);

  strmov(query, "INSERT INTO foo_dfr VALUES (?,?,?,? )");
  stmt = mysql_simple_prepare(mysql, query);
  mystmt_init(stmt);

  verify_param_count(stmt, 4);

  num= 22;
  isnull= 0;
  for (i = 0 ; i < 4 ; i++)
  {
    bind[i].buffer_type= FIELD_TYPE_LONG;
    bind[i].buffer= (char *)&num;
    bind[i].buffer_length= 0;
    bind[i].length= 0;
    bind[i].is_null= &isnull;
  }

  rc= mysql_bind_param(stmt, bind);
  mystmt(stmt, rc);

  rc= mysql_execute(stmt);
  mystmt(stmt, rc);

  isnull= 1;
  for (i = 0 ; i < 4 ; i++)
    bind[i].is_null= &isnull;

  rc= mysql_bind_param(stmt, bind);
  mystmt(stmt, rc);

  rc= mysql_execute(stmt);
  mystmt(stmt, rc);

  isnull= 0;
  num= 88;
  for (i = 0 ; i < 4 ; i++)
    bind[i].is_null= &isnull;

  rc= mysql_bind_param(stmt, bind);
  mystmt(stmt, rc);

  rc= mysql_execute(stmt);
  mystmt(stmt, rc);

  mysql_stmt_close(stmt);

  rc= mysql_query(mysql, "SELECT * FROM foo_dfr");
  myquery(rc);

  result= mysql_store_result(mysql);
  mytest(result);

  assert(3 == my_process_result_set(result));

  mysql_data_seek(result, 0);

  row= mysql_fetch_row(result);
  mytest(row);
  for (i = 0 ; i < 4 ; i++)
  {
    assert(strcmp(row[i], "22") == 0);
  }
  row= mysql_fetch_row(result);
  mytest(row);
  for (i = 0 ; i < 4 ; i++)
  {
    assert(row[i] == 0);
  }
  row= mysql_fetch_row(result);
  mytest(row);
  for (i = 0 ; i < 4 ; i++)
  {
    assert(strcmp(row[i], "88") == 0);
  }
  row= mysql_fetch_row(result);
  mytest_r(row);

  mysql_free_result(result);
}


/********************************************************
* to test simple select show                            *
*********************************************************/
static void test_select_show()
{
  MYSQL_STMT *stmt;
  int        rc;

  myheader("test_select_show");

  mysql_autocommit(mysql,TRUE);

  rc = mysql_query(mysql, "DROP TABLE IF EXISTS test_show");
  myquery(rc);
  
  rc = mysql_query(mysql, "CREATE TABLE test_show(id int(4) NOT NULL primary key, name char(2))");
  myquery(rc);

  stmt = mysql_simple_prepare(mysql, "show columns from test_show");
  mystmt_init(stmt);

  verify_param_count(stmt,0);

  rc = mysql_execute(stmt);
  mystmt(stmt, rc);

  my_process_stmt_result(stmt);
  mysql_stmt_close(stmt);
  
  stmt = mysql_simple_prepare(mysql, "show tables from mysql like ?");
  mystmt_init_r(stmt);
  
  strxmov(query,"show tables from ", current_db, " like \'test_show\'", NullS);
  stmt = mysql_simple_prepare(mysql, query);
  mystmt_init(stmt);

  rc = mysql_execute(stmt);
  mystmt(stmt, rc);

  my_process_stmt_result(stmt);
  mysql_stmt_close(stmt);
  
  stmt = mysql_simple_prepare(mysql, "describe test_show");
  mystmt_init(stmt);
  
  rc = mysql_execute(stmt);
  mystmt(stmt, rc);

  my_process_stmt_result(stmt);
  mysql_stmt_close(stmt);
  
  stmt = mysql_simple_prepare(mysql, "show keys from test_show");
  mystmt_init(stmt);

  rc = mysql_execute(stmt);
  mystmt(stmt, rc);

  assert(1 == my_process_stmt_result(stmt));
  mysql_stmt_close(stmt);
}


/********************************************************
* to test simple update                                *
*********************************************************/
static void test_simple_update()
{
  MYSQL_STMT *stmt;
  int        rc;
  char       szData[25];
  int        nData=1;
  MYSQL_RES  *result;
  MYSQL_BIND bind[2];   
  ulong	     length[2];

  myheader("test_simple_update");

  rc = mysql_autocommit(mysql,TRUE);
  myquery(rc);

  rc = mysql_query(mysql,"DROP TABLE IF EXISTS test_update");
  myquery(rc);

  rc = mysql_commit(mysql);
  myquery(rc);

  rc = mysql_query(mysql,"CREATE TABLE test_update(col1 int,\
                                col2 varchar(50), col3 int )");
  myquery(rc);

  rc = mysql_commit(mysql);
  myquery(rc);

  rc = mysql_query(mysql,"INSERT INTO test_update VALUES(1,'MySQL',100)");
  myquery(rc);

  verify_affected_rows(1);

  rc = mysql_commit(mysql);
  myquery(rc);

  /* insert by prepare */
  strmov(query,"UPDATE test_update SET col2=? WHERE col1=?");
  stmt = mysql_simple_prepare(mysql, query);
  mystmt_init(stmt);

  verify_param_count(stmt,2);

  nData=1;
  bind[0].buffer_type=FIELD_TYPE_STRING;
  bind[0].buffer=szData;		/* string data */
  bind[0].buffer_length=sizeof(szData);
  bind[0].length= &length[0];
  bind[0].is_null= 0;
  length[0]= my_sprintf(szData, (szData,"updated-data"));

  bind[1].buffer=(char *) &nData;
  bind[1].buffer_type=FIELD_TYPE_LONG;
  bind[1].buffer_length= 0;
  bind[1].length= 0;
  bind[1].is_null= 0;

  rc = mysql_bind_param(stmt,bind);
  mystmt(stmt, rc);

  rc = mysql_execute(stmt);
  mystmt(stmt, rc);
  verify_affected_rows(1);

  mysql_stmt_close(stmt);

  /* now fetch the results ..*/
  rc = mysql_commit(mysql);
  myquery(rc);

  /* test the results now, only one row should exists */
  rc = mysql_query(mysql,"SELECT * FROM test_update");
  myquery(rc);

  /* get the result */
  result = mysql_store_result(mysql);
  mytest(result);

  assert(1 == my_process_result_set(result));
  mysql_free_result(result);
}


/********************************************************
* to test simple long data handling                     *
*********************************************************/
static void test_long_data()
{
  MYSQL_STMT *stmt;
  int        rc, int_data;
  char       *data=NullS;
  MYSQL_RES  *result;
  MYSQL_BIND bind[3];

  myheader("test_long_data");

  rc = mysql_autocommit(mysql,TRUE);
  myquery(rc);

  rc = mysql_query(mysql,"DROP TABLE IF EXISTS test_long_data");
  myquery(rc);

  rc = mysql_commit(mysql);
  myquery(rc);

  rc = mysql_query(mysql,"CREATE TABLE test_long_data(col1 int,\
                                col2 long varchar, col3 long varbinary)");
  myquery(rc);

  rc = mysql_commit(mysql);
  myquery(rc);

  strmov(query,"INSERT INTO test_long_data(col1,col2) VALUES(?)");
  stmt = mysql_simple_prepare(mysql, query);
  mystmt_init_r(stmt);

  strmov(query,"INSERT INTO test_long_data(col1,col2,col3) VALUES(?,?,?)");
  stmt = mysql_simple_prepare(mysql, query);
  mystmt_init(stmt);

  verify_param_count(stmt,3);

  bind[0].buffer=(char *)&int_data;
  bind[0].buffer_type=FIELD_TYPE_LONG;
  bind[0].is_null=0;
  bind[0].buffer_length= 0;
  bind[0].length= 0;

  bind[1].buffer_type=FIELD_TYPE_STRING;
  bind[1].is_null=0;
  bind[1].buffer_length=0;			/* Will not be used */
  bind[1].length=0;				/* Will not be used */

  bind[2]=bind[1];
  rc = mysql_bind_param(stmt,bind);
  mystmt(stmt, rc);

  int_data= 999;
  data = (char *)"Michael";

  /* supply data in pieces */
  rc = mysql_send_long_data(stmt,1,data,strlen(data));
  data = (char *)" 'Monty' Widenius";
  rc = mysql_send_long_data(stmt,1,data,strlen(data));
  mystmt(stmt, rc);
  rc = mysql_send_long_data(stmt,2,"Venu (venu@mysql.com)",4);
  mystmt(stmt, rc);

  /* execute */
  rc = mysql_execute(stmt);
  fprintf(stdout," mysql_execute() returned %d\n",rc);
  mystmt(stmt,rc);

  rc = mysql_commit(mysql);
  myquery(rc);

  /* now fetch the results ..*/
  rc = mysql_query(mysql,"SELECT * FROM test_long_data");
  myquery(rc);

  /* get the result */
  result = mysql_store_result(mysql);
  mytest(result);

  assert(1 == my_process_result_set(result));
  mysql_free_result(result);

  verify_col_data("test_long_data","col1","999");
  verify_col_data("test_long_data","col2","Michael 'Monty' Widenius");
  verify_col_data("test_long_data","col3","Venu");
  mysql_stmt_close(stmt);
}


/********************************************************
* to test long data (string) handling                   *
*********************************************************/
static void test_long_data_str()
{
  MYSQL_STMT *stmt;
  int        rc, i;
  char       data[255];
  long       length, length1;
  MYSQL_RES  *result;
  MYSQL_BIND bind[2];
  my_bool    is_null[2];

  myheader("test_long_data_str");

  rc = mysql_autocommit(mysql,TRUE);
  myquery(rc);

  rc = mysql_query(mysql,"DROP TABLE IF EXISTS test_long_data_str");
  myquery(rc);

  rc = mysql_commit(mysql);
  myquery(rc);

  rc = mysql_query(mysql,"CREATE TABLE test_long_data_str(id int, longstr long varchar)");
  myquery(rc);

  rc = mysql_commit(mysql);
  myquery(rc);

  strmov(query,"INSERT INTO test_long_data_str VALUES(?,?)");
  stmt = mysql_simple_prepare(mysql, query);
  mystmt_init(stmt);

  verify_param_count(stmt,2);

  bind[0].buffer = (char *)&length;
  bind[0].buffer_type = FIELD_TYPE_LONG;
  bind[0].is_null= &is_null[0];
  bind[0].buffer_length= 0;
  bind[0].length= 0;
  is_null[0]=0;
  length= 0;

  bind[1].buffer=data;				/* string data */
  bind[1].buffer_type=FIELD_TYPE_STRING;
  bind[1].length= &length1;
  bind[1].buffer_length=0;			/* Will not be used */
  bind[1].is_null= &is_null[1];
  is_null[1]=0;
  rc = mysql_bind_param(stmt,bind);
  mystmt(stmt, rc);

  length = 40;
  strmov(data,"MySQL AB");

  /* supply data in pieces */
  for(i=0; i < 4; i++)
  {
    rc = mysql_send_long_data(stmt,1,(char *)data,5);
    mystmt(stmt, rc);
  }
  /* execute */
  rc = mysql_execute(stmt);
  fprintf(stdout," mysql_execute() returned %d\n",rc);
  mystmt(stmt,rc);

  mysql_stmt_close(stmt);

  rc = mysql_commit(mysql);
  myquery(rc);

  /* now fetch the results ..*/
  rc = mysql_query(mysql,"SELECT LENGTH(longstr), longstr FROM test_long_data_str");
  myquery(rc);

  /* get the result */
  result = mysql_store_result(mysql);
  mytest(result);

  assert(1 == my_process_result_set(result));
  mysql_free_result(result);

  my_sprintf(data,(data,"%d", i*5));
  verify_col_data("test_long_data_str","LENGTH(longstr)", data);
  data[0]='\0';
  while (i--)
   strxmov(data,data,"MySQL",NullS);
  verify_col_data("test_long_data_str","longstr", data);
}


/********************************************************
* to test long data (string) handling                   *
*********************************************************/
static void test_long_data_str1()
{
  MYSQL_STMT *stmt;
  int        rc, i;
  char       data[255];
  long       length, length1;
  MYSQL_RES  *result;
  MYSQL_BIND bind[2];

  myheader("test_long_data_str1");

  rc = mysql_autocommit(mysql,TRUE);
  myquery(rc);

  rc = mysql_query(mysql,"DROP TABLE IF EXISTS test_long_data_str");
  myquery(rc);

  rc = mysql_commit(mysql);
  myquery(rc);

  rc = mysql_query(mysql,"CREATE TABLE test_long_data_str(longstr long varchar,blb long varbinary)");
  myquery(rc);

  rc = mysql_commit(mysql);
  myquery(rc);

  strmov(query,"INSERT INTO test_long_data_str VALUES(?,?)");
  stmt = mysql_simple_prepare(mysql, query);
  mystmt_init(stmt);

  verify_param_count(stmt,2);

  bind[0].buffer=data;		  /* string data */
  bind[0].buffer_length= sizeof(data);
  bind[0].length= &length1;
  bind[0].buffer_type=FIELD_TYPE_STRING;
  bind[0].is_null= 0;
  length1= 0;

  bind[1] = bind[0];
  bind[1].buffer_type=FIELD_TYPE_BLOB;

  rc = mysql_bind_param(stmt,bind);
  mystmt(stmt, rc);
  length = my_sprintf(data, (data, "MySQL AB"));

  /* supply data in pieces */
  for (i=0; i < 3; i++)
  {
    rc = mysql_send_long_data(stmt,0,data,length);
    mystmt(stmt, rc);

    rc = mysql_send_long_data(stmt,1,data,2);
    mystmt(stmt, rc);
  }

  /* execute */
  rc = mysql_execute(stmt);
  fprintf(stdout," mysql_execute() returned %d\n",rc);
  mystmt(stmt,rc);

  mysql_stmt_close(stmt);

  rc = mysql_commit(mysql);
  myquery(rc);

  /* now fetch the results ..*/
  rc = mysql_query(mysql,"SELECT LENGTH(longstr),longstr,LENGTH(blb),blb FROM test_long_data_str");
  myquery(rc);

  /* get the result */
  result = mysql_store_result(mysql);
  mytest(result);

  assert(1 == my_process_result_set(result));
  mysql_free_result(result);

  my_sprintf(data,(data,"%ld",(long)i*length));
  verify_col_data("test_long_data_str","length(longstr)",data);

  my_sprintf(data,(data,"%d",i*2));
  verify_col_data("test_long_data_str","length(blb)",data);
}


/********************************************************
* to test long data (binary) handling                   *
*********************************************************/
static void test_long_data_bin()
{
  MYSQL_STMT *stmt;
  int        rc;
  char       data[255];
  long       length;
  MYSQL_RES  *result;
  MYSQL_BIND bind[2];


  myheader("test_long_data_bin");

  rc = mysql_autocommit(mysql,TRUE);
  myquery(rc);

  rc = mysql_query(mysql,"DROP TABLE IF EXISTS test_long_data_bin");
  myquery(rc);

  rc = mysql_commit(mysql);
  myquery(rc);

  rc = mysql_query(mysql,"CREATE TABLE test_long_data_bin(id int, longbin long varbinary)");
  myquery(rc);

  rc = mysql_commit(mysql);
  myquery(rc);

  strmov(query,"INSERT INTO test_long_data_bin VALUES(?,?)");
  stmt = mysql_simple_prepare(mysql, query);
  mystmt_init(stmt);

  verify_param_count(stmt,2);

  bind[0].buffer = (char *)&length;
  bind[0].buffer_type = FIELD_TYPE_LONG;
  bind[0].buffer_length= 0;
  bind[0].length= 0;
  bind[0].is_null= 0;
  length= 0;

  bind[1].buffer=data;		 /* string data */
  bind[1].buffer_type=FIELD_TYPE_LONG_BLOB;
  bind[1].length= 0;		/* Will not be used */
  bind[1].is_null= 0;
  rc = mysql_bind_param(stmt,bind);
  mystmt(stmt, rc);

  length = 10;
  strmov(data,"MySQL AB");

  /* supply data in pieces */
  {
    int i;
    for (i=0; i < 100; i++)
    {
      rc = mysql_send_long_data(stmt,1,(char *)data,4);
      mystmt(stmt, rc);
    }
  }
  /* execute */
  rc = mysql_execute(stmt);
  fprintf(stdout," mysql_execute() returned %d\n",rc);
  mystmt(stmt,rc);

  mysql_stmt_close(stmt);

  rc = mysql_commit(mysql);
  myquery(rc);

  /* now fetch the results ..*/
  rc = mysql_query(mysql,"SELECT LENGTH(longbin), longbin FROM test_long_data_bin");
  myquery(rc);

  /* get the result */
  result = mysql_store_result(mysql);
  mytest(result);

  assert(1 == my_process_result_set(result));
  mysql_free_result(result);
}


/********************************************************
* to test simple delete                                 *
*********************************************************/
static void test_simple_delete()
{
  MYSQL_STMT *stmt;
  int        rc;
  char       szData[30]={0};
  int        nData=1;
  MYSQL_RES  *result;
  MYSQL_BIND bind[2];
  ulong length[2];

  myheader("test_simple_delete");

  rc = mysql_autocommit(mysql,TRUE);
  myquery(rc);

  rc = mysql_query(mysql,"DROP TABLE IF EXISTS test_simple_delete");
  myquery(rc);

  rc = mysql_commit(mysql);
  myquery(rc);

  rc = mysql_query(mysql,"CREATE TABLE test_simple_delete(col1 int,\
                                col2 varchar(50), col3 int )");
  myquery(rc);

  rc = mysql_commit(mysql);
  myquery(rc);

  rc = mysql_query(mysql,"INSERT INTO test_simple_delete VALUES(1,'MySQL',100)");
  myquery(rc);

  verify_affected_rows(1);

  rc = mysql_commit(mysql);
  myquery(rc);

  /* insert by prepare */
  strmov(query,"DELETE FROM test_simple_delete WHERE col1=? AND col2=? AND col3=100");
  stmt = mysql_simple_prepare(mysql, query);
  mystmt_init(stmt);

  verify_param_count(stmt,2);

  nData=1;
  strmov(szData,"MySQL");
  bind[1].buffer_type=FIELD_TYPE_STRING;
  bind[1].buffer= szData;		/* string data */
  bind[1].buffer_length=sizeof(szData);
  bind[1].length= &length[1];
  bind[1].is_null= 0;
  length[1]= 5;

  bind[0].buffer=(char *)&nData;
  bind[0].buffer_type=FIELD_TYPE_LONG;
  bind[0].buffer_length= 0;
  bind[0].length= 0;
  bind[0].is_null= 0;

  rc = mysql_bind_param(stmt,bind);
  mystmt(stmt, rc);

  rc = mysql_execute(stmt);
  mystmt(stmt, rc);

  verify_affected_rows(1);

  mysql_stmt_close(stmt);

  /* now fetch the results ..*/
  rc = mysql_commit(mysql);
  myquery(rc);

  /* test the results now, only one row should exists */
  rc = mysql_query(mysql,"SELECT * FROM test_simple_delete");
  myquery(rc);

  /* get the result */
  result = mysql_store_result(mysql);
  mytest(result);

  assert(0 == my_process_result_set(result));
  mysql_free_result(result);
}



/********************************************************
* to test simple update                                 *
*********************************************************/
static void test_update()
{
  MYSQL_STMT *stmt;
  int        rc;
  char       szData[25];
  int        nData=1;
  MYSQL_RES  *result;
  MYSQL_BIND bind[2];
  ulong length[2];

  myheader("test_update");

  rc = mysql_autocommit(mysql,TRUE);
  myquery(rc);

  rc = mysql_query(mysql,"DROP TABLE IF EXISTS test_update");
  myquery(rc);

  rc = mysql_commit(mysql);
  myquery(rc);

  rc = mysql_query(mysql,"CREATE TABLE test_update(col1 int primary key auto_increment,\
                                col2 varchar(50), col3 int )");
  myquery(rc);

  rc = mysql_commit(mysql);
  myquery(rc);

  strmov(query,"INSERT INTO test_update(col2,col3) VALUES(?,?)");
  stmt = mysql_simple_prepare(mysql, query);
  mystmt_init(stmt);

  verify_param_count(stmt,2);

  /* string data */
  bind[0].buffer_type=FIELD_TYPE_STRING;
  bind[0].buffer=szData;
  bind[0].buffer_length= sizeof(szData);
  bind[0].length= &length[0];
  length[0]= my_sprintf(szData, (szData, "inserted-data"));
  bind[0].is_null= 0;

  bind[1].buffer=(char *)&nData;
  bind[1].buffer_type=FIELD_TYPE_LONG;
  bind[1].buffer_length= 0;
  bind[1].length= 0;
  bind[1].is_null= 0;

  rc = mysql_bind_param(stmt,bind);
  mystmt(stmt, rc);

  nData=100;
  rc = mysql_execute(stmt);
  mystmt(stmt, rc);

  verify_affected_rows(1);
  mysql_stmt_close(stmt);

  strmov(query,"UPDATE test_update SET col2=? WHERE col3=?");
  stmt = mysql_simple_prepare(mysql, query);
  mystmt_init(stmt);

  verify_param_count(stmt,2);
  nData=100;

  bind[0].buffer_type=FIELD_TYPE_STRING;
  bind[0].buffer=szData;
  bind[0].buffer_length= sizeof(szData);
  bind[0].length= &length[0];
  length[0]= my_sprintf(szData, (szData, "updated-data"));
  bind[1].buffer=(char *)&nData;
  bind[1].buffer_type=FIELD_TYPE_LONG;
  bind[1].buffer_length= 0;
  bind[1].length= 0;
  bind[1].is_null= 0;

  rc = mysql_bind_param(stmt,bind);
  mystmt(stmt, rc);

  rc = mysql_execute(stmt);
  mystmt(stmt, rc);
  verify_affected_rows(1);

  mysql_stmt_close(stmt);

  /* now fetch the results ..*/
  rc = mysql_commit(mysql);
  myquery(rc);

  /* test the results now, only one row should exists */
  rc = mysql_query(mysql,"SELECT * FROM test_update");
  myquery(rc);

  /* get the result */
  result = mysql_store_result(mysql);
  mytest(result);

  assert(1 == my_process_result_set(result));
  mysql_free_result(result);
}


/********************************************************
* to test simple prepare                                *
*********************************************************/
static void test_prepare_noparam()
{
  MYSQL_STMT *stmt;
  int        rc;
  MYSQL_RES  *result;

  myheader("test_prepare_noparam");

  rc = mysql_query(mysql,"DROP TABLE IF EXISTS my_prepare");
  myquery(rc);

  rc = mysql_commit(mysql);
  myquery(rc);

  rc = mysql_query(mysql,"CREATE TABLE my_prepare(col1 int ,col2 varchar(50))");
  myquery(rc);


  /* insert by prepare */
  strmov(query,"INSERT INTO my_prepare VALUES(10,'venu')");
  stmt = mysql_simple_prepare(mysql, query);
  mystmt_init(stmt);

  verify_param_count(stmt,0);

  rc = mysql_execute(stmt);
  mystmt(stmt, rc);

  mysql_stmt_close(stmt);

  /* now fetch the results ..*/
  rc = mysql_commit(mysql);
  myquery(rc);

  /* test the results now, only one row should exists */
  rc = mysql_query(mysql,"SELECT * FROM my_prepare");
  myquery(rc);

  /* get the result */
  result = mysql_store_result(mysql);
  mytest(result);

  assert(1 == my_process_result_set(result));
  mysql_free_result(result);
}


/********************************************************
* to test simple bind result                            *
*********************************************************/
static void test_bind_result()
{
  MYSQL_STMT *stmt;
  int        rc;
  int        nData;
  ulong	     length, length1;
  char       szData[100];
  MYSQL_BIND bind[2];
  my_bool    is_null[2];

  myheader("test_bind_result");

  rc = mysql_query(mysql,"DROP TABLE IF EXISTS test_bind_result");
  myquery(rc);

  rc = mysql_commit(mysql);
  myquery(rc);

  rc = mysql_query(mysql,"CREATE TABLE test_bind_result(col1 int ,col2 varchar(50))");
  myquery(rc);

  rc = mysql_commit(mysql);
  myquery(rc);

  rc = mysql_query(mysql,"INSERT INTO test_bind_result VALUES(10,'venu')");
  myquery(rc);

  rc = mysql_query(mysql,"INSERT INTO test_bind_result VALUES(20,'MySQL')");
  myquery(rc);

  rc = mysql_query(mysql,"INSERT INTO test_bind_result(col2) VALUES('monty')");
  myquery(rc);

  rc = mysql_commit(mysql);
  myquery(rc);

  /* fetch */

  bind[0].buffer_type=FIELD_TYPE_LONG;
  bind[0].buffer= (char *) &nData;	/* integer data */
  bind[0].is_null= &is_null[0];
  bind[0].length= 0;

  bind[1].buffer_type=FIELD_TYPE_STRING;
  bind[1].buffer=szData;		/* string data */
  bind[1].buffer_length=sizeof(szData);
  bind[1].length= &length1;
  bind[1].is_null= &is_null[1];

  stmt = mysql_simple_prepare(mysql, "SELECT * FROM test_bind_result");
  mystmt_init(stmt);

  rc = mysql_bind_result(stmt,bind);
  mystmt(stmt, rc);

  rc = mysql_execute(stmt);
  mystmt(stmt, rc);

  rc = mysql_fetch(stmt);
  mystmt(stmt,rc);

  fprintf(stdout,"\n row 1: %d,%s(%lu)",nData, szData, length1);
  assert(nData == 10);
  assert(strcmp(szData,"venu")==0);
  assert(length1 == 4);

  rc = mysql_fetch(stmt);
  mystmt(stmt,rc);

  fprintf(stdout,"\n row 2: %d,%s(%lu)",nData, szData, length1);
  assert(nData == 20);
  assert(strcmp(szData,"MySQL")==0);
  assert(length1 == 5);

  length=99;
  rc = mysql_fetch(stmt);
  mystmt(stmt,rc);
 
  if (is_null[0])
    fprintf(stdout,"\n row 3: NULL,%s(%lu)", szData, length1);
  assert(is_null[0]);
  assert(strcmp(szData,"monty")==0);
  assert(length1 == 5);

  rc = mysql_fetch(stmt);
  assert(rc == MYSQL_NO_DATA);

  mysql_stmt_close(stmt);
}


/********************************************************
* to test ext bind result                               *
*********************************************************/
static void test_bind_result_ext()
{
  MYSQL_STMT *stmt;
  int        rc, i;
  uchar      t_data;
  short      s_data;
  int        i_data;
  longlong   b_data;
  float      f_data;
  double     d_data;
  char       szData[20], bData[20];
  ulong       szLength, bLength;
  MYSQL_BIND bind[8];
  long	     length[8];
  my_bool    is_null[8];

  myheader("test_bind_result_ext");

  rc = mysql_query(mysql,"DROP TABLE IF EXISTS test_bind_result");
  myquery(rc);

  rc = mysql_commit(mysql);
  myquery(rc);

  rc = mysql_query(mysql,"CREATE TABLE test_bind_result(c1 tinyint, c2 smallint, \
                                                        c3 int, c4 bigint, \
                                                        c5 float, c6 double, \
                                                        c7 varbinary(10), \
                                                        c8 varchar(50))");
  myquery(rc);

  rc = mysql_commit(mysql);
  myquery(rc);

  rc = mysql_query(mysql,"INSERT INTO test_bind_result VALUES(19,2999,3999,4999999,\
                                                              2345.6,5678.89563,\
                                                              'venu','mysql')");
  myquery(rc);

  rc = mysql_commit(mysql);
  myquery(rc);

  for (i= 0; i < (int) array_elements(bind); i++)
  {
    bind[i].length=  &length[i];
    bind[i].is_null= &is_null[i];
  }

  bind[0].buffer_type=MYSQL_TYPE_TINY;
  bind[0].buffer=(char *)&t_data;

  bind[1].buffer_type=MYSQL_TYPE_SHORT;
  bind[2].buffer_type=MYSQL_TYPE_LONG;
  
  bind[3].buffer_type=MYSQL_TYPE_LONGLONG;
  bind[1].buffer=(char *)&s_data;
  
  bind[2].buffer=(char *)&i_data;
  bind[3].buffer=(char *)&b_data;

  bind[4].buffer_type=MYSQL_TYPE_FLOAT;
  bind[4].buffer=(char *)&f_data;

  bind[5].buffer_type=MYSQL_TYPE_DOUBLE;
  bind[5].buffer=(char *)&d_data;

  bind[6].buffer_type=MYSQL_TYPE_STRING;
  bind[6].buffer= (char *)szData;
  bind[6].buffer_length= sizeof(szData);
  bind[6].length= &szLength;

  bind[7].buffer_type=MYSQL_TYPE_TINY_BLOB;
  bind[7].buffer=(char *)&bData;
  bind[7].length= &bLength;
  bind[7].buffer_length= sizeof(bData);

  stmt = mysql_simple_prepare(mysql, "select * from test_bind_result");
  mystmt_init(stmt);

  rc = mysql_bind_result(stmt,bind);
  mystmt(stmt, rc);

  rc = mysql_execute(stmt);
  mystmt(stmt, rc);

  rc = mysql_fetch(stmt);
  mystmt(stmt,rc);

  fprintf(stdout, "\n data (tiny)   : %d", t_data);
  fprintf(stdout, "\n data (short)  : %d", s_data);
  fprintf(stdout, "\n data (int)    : %d", i_data);
  fprintf(stdout, "\n data (big)    : %lld", b_data);

  fprintf(stdout, "\n data (float)  : %f", f_data);
  fprintf(stdout, "\n data (double) : %f", d_data);

  fprintf(stdout, "\n data (str)    : %s(%lu)", szData, szLength);
  fprintf(stdout, "\n data (bin)    : %s(%lu)", bData, bLength);


  assert(t_data == 19);
  assert(s_data == 2999);
  assert(i_data == 3999);
  assert(b_data == 4999999);
  /*assert(f_data == 2345.60);*/
  /*assert(d_data == 5678.89563);*/
  assert(strcmp(szData,"venu")==0);
  assert(strncmp(bData,"mysql",5)==0);
  assert(szLength == 4);
  assert(bLength == 5);

  rc = mysql_fetch(stmt);
  assert(rc == MYSQL_NO_DATA);

  mysql_stmt_close(stmt);
}


/********************************************************
* to test ext bind result                               *
*********************************************************/
static void test_bind_result_ext1()
{
  MYSQL_STMT *stmt;
  uint	     i;
  int        rc;
  char       t_data[20];
  float      s_data;
  short      i_data;
  uchar      b_data;
  int        f_data;
  long       bData;
  char       d_data[20];
  double     szData;
  MYSQL_BIND bind[8];
  ulong      length[8];
  my_bool    is_null[8];
  myheader("test_bind_result_ext1");

  rc = mysql_query(mysql,"DROP TABLE IF EXISTS test_bind_result");
  myquery(rc);

  rc = mysql_commit(mysql);
  myquery(rc);

  rc = mysql_query(mysql,"CREATE TABLE test_bind_result(c1 tinyint, c2 smallint, \
                                                        c3 int, c4 bigint, \
                                                        c5 float, c6 double, \
                                                        c7 varbinary(10), \
                                                        c8 varchar(10))");
  myquery(rc);

  rc = mysql_commit(mysql);
  myquery(rc);

  rc = mysql_query(mysql,"INSERT INTO test_bind_result VALUES(120,2999,3999,54,\
                                                              2.6,58.89,\
                                                              '206','6.7')");
  myquery(rc);

  rc = mysql_commit(mysql);
  myquery(rc);

  bind[0].buffer_type=MYSQL_TYPE_STRING;
  bind[0].buffer=(char *) t_data;
  bind[0].buffer_length= sizeof(t_data);

  bind[1].buffer_type=MYSQL_TYPE_FLOAT;
  bind[1].buffer=(char *)&s_data;
  bind[1].buffer_length= 0;

  bind[2].buffer_type=MYSQL_TYPE_SHORT;
  bind[2].buffer=(char *)&i_data;
  bind[2].buffer_length= 0;

  bind[3].buffer_type=MYSQL_TYPE_TINY;
  bind[3].buffer=(char *)&b_data;
  bind[3].buffer_length= 0;

  bind[4].buffer_type=MYSQL_TYPE_LONG;
  bind[4].buffer=(char *)&f_data;
  bind[4].buffer_length= 0;

  bind[5].buffer_type=MYSQL_TYPE_STRING;
  bind[5].buffer=(char *)d_data;
  bind[5].buffer_length= sizeof(d_data);

  bind[6].buffer_type=MYSQL_TYPE_LONG;
  bind[6].buffer=(char *)&bData;
  bind[6].buffer_length= 0;

  bind[7].buffer_type=MYSQL_TYPE_DOUBLE;
  bind[7].buffer=(char *)&szData;
  bind[7].buffer_length= 0;

  for (i= 0; i < array_elements(bind); i++)
  {
    bind[i].is_null= &is_null[i];
    bind[i].length= &length[i];
  }

  stmt = mysql_simple_prepare(mysql, "select * from test_bind_result");
  mystmt_init(stmt);

  rc = mysql_bind_result(stmt,bind);
  mystmt(stmt, rc);

  rc = mysql_execute(stmt);
  mystmt(stmt, rc);

  rc = mysql_fetch(stmt);
  mystmt(stmt,rc);

  fprintf(stdout, "\n data (tiny)   : %s(%lu)", t_data, length[0]);
  fprintf(stdout, "\n data (short)  : %f(%lu)", s_data, length[1]);
  fprintf(stdout, "\n data (int)    : %d(%lu)", i_data, length[2]);
  fprintf(stdout, "\n data (big)    : %d(%lu)", b_data, length[3]);

  fprintf(stdout, "\n data (float)  : %d(%lu)", f_data, length[4]);
  fprintf(stdout, "\n data (double) : %s(%lu)", d_data, length[5]);

  fprintf(stdout, "\n data (bin)    : %ld(%lu)", bData, length[6]);
  fprintf(stdout, "\n data (str)    : %g(%lu)", szData, length[7]);

  assert(strcmp(t_data,"120")==0);
  assert(i_data == 3999);
  assert(f_data == 2);
  assert(strcmp(d_data,"58.89")==0);
  assert(b_data == 54);

  assert(length[0] == 3);
  assert(length[1] == 4);
  assert(length[2] == 2);
  assert(length[3] == 1);
  assert(length[4] == 4);
  assert(length[5] == 5);
  assert(length[6] == 4);
  assert(length[7] == 8);

  rc = mysql_fetch(stmt);
  assert(rc == MYSQL_NO_DATA);

  mysql_stmt_close(stmt);
}

/*
 Generalized fetch conversion routine for all basic types           
*/
static void bind_fetch(int row_count)
{ 
  MYSQL_STMT   *stmt;
  int          rc, i, count= row_count;
  ulong	       bit;
  long         data[10];
  float        f_data;
  double       d_data;
  char         s_data[10];
  ulong	       length[10];
  MYSQL_BIND   bind[7];
  my_bool      is_null[7]; 

  stmt = mysql_simple_prepare(mysql,"INSERT INTO test_bind_fetch VALUES(?,?,?,?,?,?,?)");
  mystmt_init(stmt);

  verify_param_count(stmt, 7);
 
  for (i= 0; i < (int) array_elements(bind); i++)
  {  
    bind[i].buffer_type= MYSQL_TYPE_LONG;
    bind[i].buffer= (char *) &data[i];
    bind[i].length= 0;
    bind[i].is_null= 0;
  }   
  rc = mysql_bind_param(stmt, bind);
  mystmt(stmt,rc);
 
  while (count--)
  {
    rc= 10+count;
    for (i= 0; i < (int) array_elements(bind); i++)
    {  
      data[i]= rc+i;
      rc+= 12;
    }
    rc = mysql_execute(stmt);
    mystmt(stmt, rc);
  }

  rc = mysql_commit(mysql);
  myquery(rc);

  mysql_stmt_close(stmt);

  assert(row_count == (int)
           my_stmt_result("SELECT * FROM test_bind_fetch"));

  stmt = mysql_simple_prepare(mysql,"SELECT * FROM test_bind_fetch");
  myquery(rc);

  for (i= 0; i < (int) array_elements(bind); i++)
  {
    bind[i].buffer= (char *) &data[i];
    bind[i].length= &length[i];
    bind[i].is_null= &is_null[i];
  }

  bind[0].buffer_type= MYSQL_TYPE_TINY;
  bind[1].buffer_type= MYSQL_TYPE_SHORT;
  bind[2].buffer_type= MYSQL_TYPE_LONG;
  bind[3].buffer_type= MYSQL_TYPE_LONGLONG;

  bind[4].buffer_type= MYSQL_TYPE_FLOAT;
  bind[4].buffer= (char *)&f_data;

  bind[5].buffer_type= MYSQL_TYPE_DOUBLE;
  bind[5].buffer= (char *)&d_data;

  bind[6].buffer_type= MYSQL_TYPE_STRING;
  bind[6].buffer= (char *)&s_data;
  bind[6].buffer_length= sizeof(s_data);

  rc = mysql_bind_result(stmt, bind);
  mystmt(stmt, rc);

  rc = mysql_execute(stmt);
  mystmt(stmt, rc);

  rc = mysql_stmt_store_result(stmt);
  mystmt(stmt, rc);

  while (row_count--)
  {
    rc = mysql_fetch(stmt);
    mystmt(stmt,rc);

    fprintf(stdout, "\n");
    fprintf(stdout, "\n tiny     : %ld(%lu)", data[0], length[0]);
    fprintf(stdout, "\n short    : %ld(%lu)", data[1], length[1]);
    fprintf(stdout, "\n int      : %ld(%lu)", data[2], length[2]);
    fprintf(stdout, "\n longlong : %ld(%lu)", data[3], length[3]);
    fprintf(stdout, "\n float    : %f(%lu)",  f_data,  length[4]);
    fprintf(stdout, "\n double   : %g(%lu)",  d_data,  length[5]);
    fprintf(stdout, "\n char     : %s(%lu)",  s_data,  length[6]);

    bit= 1;
    rc= 10+row_count;
    for (i=0; i < 4; i++)
    {
      assert(data[i] == rc+i);
      assert(length[i] == bit);
      bit<<= 1;
      rc+= 12;
    }

    /* FLOAT */
    rc+= i;
    assert((int)f_data == rc);
    assert(length[4] == 4);

    /* DOUBLE */
    rc+= 13;
    assert((int)d_data == rc);
    assert(length[5] == 8);

    /* CHAR */
    rc+= 13;
    {
      char buff[20];
      long len= my_sprintf(buff, (buff, "%d", rc));
      assert(strcmp(s_data,buff)==0);
      assert(length[6] == (ulong) len);
    }
  }
  rc = mysql_fetch(stmt);
  assert(rc == MYSQL_NO_DATA);

  mysql_stmt_close(stmt);
}

/********************************************************
* to test fetching of date, time and ts                 *
*********************************************************/
static void test_fetch_date()
{
  MYSQL_STMT *stmt;
  uint	     i;
  int        rc, year;
  char       date[25], time[25], ts[25], ts_4[15], ts_6[20], dt[20];
  ulong      d_length, t_length, ts_length, ts4_length, ts6_length, 
             dt_length, y_length;
  MYSQL_BIND bind[8];
  my_bool    is_null[8];
  ulong	     length[8];

  myheader("test_fetch_date");

  rc = mysql_query(mysql,"DROP TABLE IF EXISTS test_bind_result");
  myquery(rc);

  rc = mysql_commit(mysql);
  myquery(rc);

  rc = mysql_query(mysql,"CREATE TABLE test_bind_result(c1 date, c2 time, \
                                                        c3 timestamp(14), \
                                                        c4 year, \
                                                        c5 datetime, \
                                                        c6 timestamp(4), \
                                                        c7 timestamp(6))");
  myquery(rc);

  rc = mysql_commit(mysql);
  myquery(rc);

  rc = mysql_query(mysql,"INSERT INTO test_bind_result VALUES('2002-01-02',\
                                                              '12:49:00',\
                                                              '2002-01-02 17:46:59', \
                                                              2010,\
                                                              '2010-07-10', \
                                                              '2020','1999-12-29')");
  myquery(rc);

  rc = mysql_commit(mysql);
  myquery(rc);

  for (i= 0; i < array_elements(bind); i++)
  {
    bind[i].is_null= &is_null[i];
    bind[i].length= &length[i];
  }

  bind[0].buffer_type=MYSQL_TYPE_STRING;
  bind[1]=bind[2]=bind[0];

  bind[0].buffer=(char *)&date;
  bind[0].buffer_length= sizeof(date);
  bind[0].length= &d_length;

  bind[1].buffer=(char *)&time;
  bind[1].buffer_length= sizeof(time);
  bind[1].length= &t_length;

  bind[2].buffer=(char *)&ts;
  bind[2].buffer_length= sizeof(ts);
  bind[2].length= &ts_length;

  bind[3].buffer_type=MYSQL_TYPE_LONG;
  bind[3].buffer=(char *)&year;
  bind[3].length= &y_length;

  bind[4].buffer_type=MYSQL_TYPE_STRING;
  bind[4].buffer=(char *)&dt;
  bind[4].buffer_length= sizeof(dt);
  bind[4].length= &dt_length;

  bind[5].buffer_type=MYSQL_TYPE_STRING;
  bind[5].buffer=(char *)&ts_4;
  bind[5].buffer_length= sizeof(ts_4);
  bind[5].length= &ts4_length;

  bind[6].buffer_type=MYSQL_TYPE_STRING;
  bind[6].buffer=(char *)&ts_6;
  bind[6].buffer_length= sizeof(ts_6);
  bind[6].length= &ts6_length;

  assert(1 == my_stmt_result("SELECT * FROM test_bind_result"));

  stmt = mysql_simple_prepare(mysql, "SELECT * FROM test_bind_result");
  mystmt_init(stmt);

  rc = mysql_bind_result(stmt,bind);
  mystmt(stmt, rc);

  rc = mysql_execute(stmt);
  mystmt(stmt, rc);
  
  ts_4[0]='\0';
  rc = mysql_fetch(stmt);
  mystmt(stmt,rc);

  fprintf(stdout, "\n date   : %s(%lu)", date, d_length);
  fprintf(stdout, "\n time   : %s(%lu)", time, t_length);
  fprintf(stdout, "\n ts     : %s(%lu)", ts, ts_length);
  fprintf(stdout, "\n year   : %d(%lu)", year, y_length);
  fprintf(stdout, "\n dt     : %s(%lu)", dt,  dt_length);
  fprintf(stdout, "\n ts(4)  : %s(%lu)", ts_4, ts4_length);
  fprintf(stdout, "\n ts(6)  : %s(%lu)", ts_6, ts6_length);

  assert(strcmp(date,"2002-01-02")==0);
  assert(d_length == 10);

  assert(strcmp(time,"12:49:00")==0);
  assert(t_length == 8);

  assert(strcmp(ts,"2002-01-02 17:46:59")==0);
  assert(ts_length == 19);

  assert(year == 2010);
  assert(y_length == 4);
  
  assert(strcmp(dt,"2010-07-10 00:00:00")==0);
  assert(dt_length == 19);

  assert(ts_4[0] == '\0');
  assert(ts4_length == 0);

  assert(strcmp(ts_6,"1999-12-29 00:00:00")==0);
  assert(ts6_length == 19);

  rc = mysql_fetch(stmt);
  assert(rc == MYSQL_NO_DATA);

  mysql_stmt_close(stmt);
}

/********************************************************
* to test fetching of str to all types                  *
*********************************************************/
static void test_fetch_str()
{
  int rc;

  myheader("test_fetch_str");

  rc = mysql_query(mysql,"DROP TABLE IF EXISTS test_bind_fetch");
  myquery(rc);

  rc = mysql_commit(mysql);
  myquery(rc);

  rc = mysql_query(mysql,"CREATE TABLE test_bind_fetch(c1 char(10),\
                                                     c2 char(10),\
                                                     c3 char(20),\
                                                     c4 char(20),\
                                                     c5 char(30),\
                                                     c6 char(40),\
                                                     c7 char(20))");
  myquery(rc);

  rc = mysql_commit(mysql);
  myquery(rc);

  bind_fetch(3);
}

/********************************************************
* to test fetching of long to all types                 *
*********************************************************/
static void test_fetch_long()
{
  int rc;

  myheader("test_fetch_long");

  rc = mysql_query(mysql,"DROP TABLE IF EXISTS test_bind_fetch");
  myquery(rc);

  rc = mysql_commit(mysql);
  myquery(rc);

  rc = mysql_query(mysql,"CREATE TABLE test_bind_fetch(c1 int unsigned,\
                                                     c2 int unsigned,\
                                                     c3 int,\
                                                     c4 int,\
                                                     c5 int,\
                                                     c6 int unsigned,\
                                                     c7 int)");
  myquery(rc);

  rc = mysql_commit(mysql);
  myquery(rc);

  bind_fetch(4);
}


/********************************************************
* to test fetching of short to all types                 *
*********************************************************/
static void test_fetch_short()
{
  int rc;

  myheader("test_fetch_short");

  rc = mysql_query(mysql,"DROP TABLE IF EXISTS test_bind_fetch");
  myquery(rc);

  rc = mysql_commit(mysql);
  myquery(rc);

  rc = mysql_query(mysql,"CREATE TABLE test_bind_fetch(c1 smallint unsigned,\
                                                     c2 smallint,\
                                                     c3 smallint unsigned,\
                                                     c4 smallint,\
                                                     c5 smallint,\
                                                     c6 smallint,\
                                                     c7 smallint unsigned)");
  myquery(rc);

  rc = mysql_commit(mysql);
  myquery(rc);
  
  bind_fetch(5);
}


/********************************************************
* to test fetching of tiny to all types                 *
*********************************************************/
static void test_fetch_tiny()
{
  int rc;

  myheader("test_fetch_tiny");

  rc = mysql_query(mysql,"DROP TABLE IF EXISTS test_bind_fetch");
  myquery(rc);

  rc = mysql_commit(mysql);
  myquery(rc);

  rc = mysql_query(mysql,"CREATE TABLE test_bind_fetch(c1 tinyint unsigned,\
                                                     c2 tinyint,\
                                                     c3 tinyint unsigned,\
                                                     c4 tinyint,\
                                                     c5 tinyint,\
                                                     c6 tinyint,\
                                                     c7 tinyint unsigned)");
  myquery(rc);

  rc = mysql_commit(mysql);
  myquery(rc);
  
  bind_fetch(3);

}


/********************************************************
* to test fetching of longlong to all types             *
*********************************************************/
static void test_fetch_bigint()
{
  int rc;

  myheader("test_fetch_bigint");

  rc = mysql_query(mysql,"DROP TABLE IF EXISTS test_bind_fetch");
  myquery(rc);

  rc = mysql_commit(mysql);
  myquery(rc);

  rc = mysql_query(mysql,"CREATE TABLE test_bind_fetch(c1 bigint,\
                                                     c2 bigint,\
                                                     c3 bigint unsigned,\
                                                     c4 bigint unsigned,\
                                                     c5 bigint unsigned,\
                                                     c6 bigint unsigned,\
                                                     c7 bigint unsigned)");
  myquery(rc);

  rc = mysql_commit(mysql);
  myquery(rc);
  
  bind_fetch(2);

}


/********************************************************
* to test fetching of float to all types                 *
*********************************************************/
static void test_fetch_float()
{
  int rc;

  myheader("test_fetch_float");

  rc = mysql_query(mysql,"DROP TABLE IF EXISTS test_bind_fetch");
  myquery(rc);

  rc = mysql_commit(mysql);
  myquery(rc);

  rc = mysql_query(mysql,"CREATE TABLE test_bind_fetch(c1 float(3),\
                                                     c2 float,\
                                                     c3 float unsigned,\
                                                     c4 float,\
                                                     c5 float,\
                                                     c6 float,\
                                                     c7 float(10) unsigned)");
  myquery(rc);

  rc = mysql_commit(mysql);
  myquery(rc);
  
  bind_fetch(2);

}

/********************************************************
* to test fetching of double to all types               *
*********************************************************/
static void test_fetch_double()
{
  int rc;

  myheader("test_fetch_double");

  rc = mysql_query(mysql,"DROP TABLE IF EXISTS test_bind_fetch");
  myquery(rc);

  rc = mysql_commit(mysql);
  myquery(rc);

  rc = mysql_query(mysql,"CREATE TABLE test_bind_fetch(c1 double(5,2),\
                                                     c2 double unsigned,\
                                                     c3 double unsigned,\
                                                     c4 double unsigned,\
                                                     c5 double unsigned,\
                                                     c6 double unsigned,\
                                                     c7 double unsigned)");
  myquery(rc);

  rc = mysql_commit(mysql);
  myquery(rc);
  
  bind_fetch(3);

}

/********************************************************
* to test simple prepare with all possible types        *
*********************************************************/
static void test_prepare_ext()
{
  MYSQL_STMT *stmt;
  uint	     i;
  int        rc;
  char       *sql;
  int        nData=1;
  char       tData=1;
  short      sData=10;
  longlong   bData=20;
  MYSQL_BIND bind[6];
  myheader("test_prepare_ext");

  rc = mysql_query(mysql,"DROP TABLE IF EXISTS test_prepare_ext");
  myquery(rc);

  rc = mysql_commit(mysql);
  myquery(rc);

  sql = (char *)"CREATE TABLE test_prepare_ext\
			(\
			c1  tinyint,\
			c2  smallint,\
			c3  mediumint,\
			c4  int,\
			c5  integer,\
			c6  bigint,\
			c7  float,\
			c8  double,\
			c9  double precision,\
			c10 real,\
			c11 decimal(7,4),\
      c12 numeric(8,4),\
			c13 date,\
			c14 datetime,\
			c15 timestamp(14),\
			c16 time,\
			c17 year,\
			c18 bit,\
      c19 bool,\
			c20 char,\
			c21 char(10),\
			c22 varchar(30),\
			c23 tinyblob,\
			c24 tinytext,\
			c25 blob,\
			c26 text,\
			c27 mediumblob,\
			c28 mediumtext,\
			c29 longblob,\
			c30 longtext,\
			c31 enum('one','two','three'),\
			c32 set('monday','tuesday','wednesday'))";

  rc = mysql_query(mysql,sql);
  myquery(rc);

  /* insert by prepare - all integers */
  strmov(query,(char *)"INSERT INTO test_prepare_ext(c1,c2,c3,c4,c5,c6) VALUES(?,?,?,?,?,?)");
  stmt = mysql_simple_prepare(mysql,query);
  mystmt_init(stmt);

  verify_param_count(stmt,6);

  /*tinyint*/
  bind[0].buffer_type=FIELD_TYPE_TINY;
  bind[0].buffer= (char *)&tData;

  /*smallint*/
  bind[1].buffer_type=FIELD_TYPE_SHORT;
  bind[1].buffer= (char *)&sData;

  /*mediumint*/
  bind[2].buffer_type=FIELD_TYPE_LONG;
  bind[2].buffer= (char *)&nData;

  /*int*/
  bind[3].buffer_type=FIELD_TYPE_LONG;
  bind[3].buffer= (char *)&nData;

  /*integer*/
  bind[4].buffer_type=FIELD_TYPE_LONG;
  bind[4].buffer= (char *)&nData;

  /*bigint*/
  bind[5].buffer_type=FIELD_TYPE_LONGLONG;
  bind[5].buffer= (char *)&bData;

  for (i= 0; i < array_elements(bind); i++)
  {
    bind[i].is_null=0;
    bind[i].buffer_length= 0;
    bind[i].length= 0;
  }

  rc = mysql_bind_param(stmt,bind);
  mystmt(stmt, rc);

  /*
  *  integer to integer
  */
  for (nData=0; nData<10; nData++, tData++, sData++,bData++)
  {
    rc = mysql_execute(stmt);
    mystmt(stmt, rc);
  }
  mysql_stmt_close(stmt);

  /* now fetch the results ..*/
  rc = mysql_commit(mysql);
  myquery(rc);

  stmt = mysql_simple_prepare(mysql,"SELECT c1,c2,c3,c4,c5,c6 FROM test_prepare_ext");
  mystmt_init(stmt);

  /* get the result */
  rc = mysql_execute(stmt);
  mystmt(stmt, rc);

  assert(nData == (int)my_process_stmt_result(stmt));

  mysql_stmt_close(stmt);
}



/********************************************************
* to test real and alias names                          *
*********************************************************/
static void test_field_names()
{
  int        rc;
  MYSQL_RES  *result;

  myheader("test_field_names");

  fprintf(stdout,"\n %d,%d,%d",MYSQL_TYPE_DECIMAL,MYSQL_TYPE_NEWDATE,MYSQL_TYPE_ENUM);
  rc = mysql_query(mysql,"DROP TABLE IF EXISTS test_field_names1");
  myquery(rc);

  rc = mysql_query(mysql,"DROP TABLE IF EXISTS test_field_names2");
  myquery(rc);

  rc = mysql_commit(mysql);
  myquery(rc);

  rc = mysql_query(mysql,"CREATE TABLE test_field_names1(id int,name varchar(50))");
  myquery(rc);

  rc = mysql_query(mysql,"CREATE TABLE test_field_names2(id int,name varchar(50))");
  myquery(rc);

  rc = mysql_commit(mysql);
  myquery(rc);

  /* with table name included with TRUE column name */
  rc = mysql_query(mysql,"SELECT id as 'id-alias' FROM test_field_names1");
  myquery(rc);

  result = mysql_use_result(mysql);
  mytest(result);

  assert(0 == my_process_result_set(result));
  mysql_free_result(result);

  /* with table name included with TRUE column name */
  rc = mysql_query(mysql,"SELECT t1.id as 'id-alias',test_field_names2.name FROM test_field_names1 t1,test_field_names2");
  myquery(rc);

  result = mysql_use_result(mysql);
  mytest(result);

  assert(0 == my_process_result_set(result));
  mysql_free_result(result);
}

/********************************************************
* to test warnings                                      *
*********************************************************/
static void test_warnings()
{
  int        rc;
  MYSQL_RES  *result;

  myheader("test_warnings");

  mysql_query(mysql, "DROP TABLE if exists test_non_exists");

  rc = mysql_query(mysql, "DROP TABLE if exists test_non_exists");
  myquery(rc);

  fprintf(stdout, "\n total warnings: %d", mysql_warning_count(mysql));
  rc = mysql_query(mysql,"SHOW WARNINGS");
  myquery(rc);

  result = mysql_store_result(mysql);
  mytest(result);

  assert(1 == my_process_result_set(result));
  mysql_free_result(result);
}

/********************************************************
* to test errors                                        *
*********************************************************/
static void test_errors()
{
  int        rc;
  MYSQL_RES  *result;

  myheader("test_errors");

  mysql_query(mysql, "DROP TABLE if exists test_non_exists");

  rc = mysql_query(mysql, "DROP TABLE test_non_exists");
  myquery_r(rc);

  rc = mysql_query(mysql,"SHOW ERRORS");
  myquery(rc);

  result = mysql_store_result(mysql);
  mytest(result);

  my_process_result_set(result);
  mysql_free_result(result);
}



/********************************************************
* to test simple prepare-insert                         *
*********************************************************/
static void test_insert()
{
  MYSQL_STMT *stmt;
  int        rc;
  char       str_data[50];
  char       tiny_data;
  MYSQL_RES  *result;
  MYSQL_BIND bind[2];
  ulong	     length;

  myheader("test_insert");

  rc = mysql_autocommit(mysql, TRUE);
  myquery(rc);

  rc = mysql_query(mysql,"DROP TABLE IF EXISTS test_prep_insert");
  myquery(rc);

  rc = mysql_commit(mysql);
  myquery(rc);

  rc = mysql_query(mysql,"CREATE TABLE test_prep_insert(col1 tinyint,\
                                col2 varchar(50))");
  myquery(rc);

  /* insert by prepare */
  stmt = mysql_simple_prepare(mysql, "INSERT INTO test_prep_insert VALUES(?,?)");
  mystmt_init(stmt);

  verify_param_count(stmt,2);

  /* tinyint */
  bind[0].buffer_type=FIELD_TYPE_TINY;
  bind[0].buffer=(char *)&tiny_data;
  bind[0].is_null= 0;
  bind[0].length= 0;

  /* string */
  bind[1].buffer_type=FIELD_TYPE_STRING;
  bind[1].buffer=str_data;
  bind[1].buffer_length=sizeof(str_data);;
  bind[1].is_null= 0;
  bind[1].length= &length;

  rc = mysql_bind_param(stmt,bind);
  mystmt(stmt, rc);

  /* now, execute the prepared statement to insert 10 records.. */
  for (tiny_data=0; tiny_data < 3; tiny_data++)
  {
    length = my_sprintf(str_data, (str_data, "MySQL%d",tiny_data));
    rc = mysql_execute(stmt);
    mystmt(stmt, rc);
  }

  mysql_stmt_close(stmt);

  /* now fetch the results ..*/
  rc = mysql_commit(mysql);
  myquery(rc);

  /* test the results now, only one row should exists */
  rc = mysql_query(mysql,"SELECT * FROM test_prep_insert");
  myquery(rc);

  /* get the result */
  result = mysql_store_result(mysql);
  mytest(result);

  assert((int)tiny_data == my_process_result_set(result));
  mysql_free_result(result);

}

/********************************************************
* to test simple prepare-resultset info                 *
*********************************************************/
static void test_prepare_resultset()
{
  MYSQL_STMT *stmt;
  int        rc;
  MYSQL_RES  *result;

  myheader("test_prepare_resultset");

  rc = mysql_autocommit(mysql, TRUE);
  myquery(rc);

  rc = mysql_query(mysql,"DROP TABLE IF EXISTS test_prepare_resultset");
  myquery(rc);

  rc = mysql_commit(mysql);
  myquery(rc);

  rc = mysql_query(mysql,"CREATE TABLE test_prepare_resultset(id int,\
                                name varchar(50),extra double)");
  myquery(rc);

  stmt = mysql_simple_prepare(mysql, "SELECT * FROM test_prepare_resultset");
  mystmt_init(stmt);

  verify_param_count(stmt,0);

  result = mysql_get_metadata(stmt);
  mytest(result);
  my_print_result_metadata(result);
  mysql_stmt_close(stmt);
}

/********************************************************
* to test field flags (verify .NET provider)            *
*********************************************************/

static void test_field_flags()
{
  int          rc;
  MYSQL_RES    *result;
  MYSQL_FIELD  *field;
  unsigned int i;


  myheader("test_field_flags");

  rc = mysql_query(mysql,"DROP TABLE IF EXISTS test_field_flags");
  myquery(rc);

  rc = mysql_commit(mysql);
  myquery(rc);

  rc = mysql_query(mysql,"CREATE TABLE test_field_flags(id int NOT NULL AUTO_INCREMENT PRIMARY KEY,\
                                                        id1 int NOT NULL,\
                                                        id2 int UNIQUE,\
                                                        id3 int,\
                                                        id4 int NOT NULL,\
                                                        id5 int,\
                                                        KEY(id3,id4))");
  myquery(rc);

  rc = mysql_commit(mysql);
  myquery(rc);

  /* with table name included with TRUE column name */
  rc = mysql_query(mysql,"SELECT * FROM test_field_flags");
  myquery(rc);

  result = mysql_use_result(mysql);
  mytest(result);

  mysql_field_seek(result,0);
  fputc('\n', stdout);  

  for(i=0; i< mysql_num_fields(result); i++)
  {
    field = mysql_fetch_field(result);
    fprintf(stdout,"\n field:%d",i);
    if (field->flags & NOT_NULL_FLAG)
      fprintf(stdout,"\n  NOT_NULL_FLAG");
    if (field->flags & PRI_KEY_FLAG)
      fprintf(stdout,"\n  PRI_KEY_FLAG");
    if (field->flags & UNIQUE_KEY_FLAG)
      fprintf(stdout,"\n  UNIQUE_KEY_FLAG");
    if (field->flags & MULTIPLE_KEY_FLAG)
      fprintf(stdout,"\n  MULTIPLE_KEY_FLAG");
    if (field->flags & AUTO_INCREMENT_FLAG)
      fprintf(stdout,"\n  AUTO_INCREMENT_FLAG");

  }
  mysql_free_result(result);
}

/**************************************************************
 * Test mysql_stmt_close for open stmts                       *
**************************************************************/
static void test_stmt_close()
{
  MYSQL *lmysql;
  MYSQL_STMT *stmt1, *stmt2, *stmt3, *stmt_x;
  MYSQL_BIND  bind[1];
  MYSQL_RES   *result;
  unsigned int  count;
  int   rc;
  
  myheader("test_stmt_close");  

  fprintf(stdout, "\n Establishing a test connection ...");
  if (!(lmysql = mysql_init(NULL)))
  { 
    myerror("mysql_init() failed");
    exit(0);
  }
  if (!(mysql_real_connect(lmysql,opt_host,opt_user,
			   opt_password, current_db, opt_port,
			   opt_unix_socket, 0)))
  {
    myerror("connection failed");
    exit(0);
  }   
  fprintf(stdout," OK");
  

  /* set AUTOCOMMIT to ON*/
  mysql_autocommit(lmysql, TRUE);
  
  rc = mysql_query(lmysql,"DROP TABLE IF EXISTS test_stmt_close");
  myquery(rc);
  
  rc = mysql_query(lmysql,"CREATE TABLE test_stmt_close(id int)");
  myquery(rc);

  strmov(query,"ALTER TABLE test_stmt_close ADD name varchar(20)");
  stmt1= mysql_simple_prepare(lmysql, query);
  mystmt_init(stmt1);
  
  verify_param_count(stmt1, 0);
  
  strmov(query,"INSERT INTO test_stmt_close(id) VALUES(?)");
  stmt_x= mysql_simple_prepare(mysql, query);
  mystmt_init(stmt_x);

  verify_param_count(stmt_x, 1);
  
  strmov(query,"UPDATE test_stmt_close SET id=? WHERE id=?");
  stmt3= mysql_simple_prepare(lmysql, query);
  mystmt_init(stmt3);
  
  verify_param_count(stmt3, 2);
  
  strmov(query,"SELECT * FROM test_stmt_close WHERE id=?");
  stmt2= mysql_simple_prepare(lmysql, query);
  mystmt_init(stmt2);

  verify_param_count(stmt2, 1);

  rc= mysql_stmt_close(stmt1);
  fprintf(stdout,"\n mysql_close_stmt(1) returned: %d", rc);
  assert(rc == 0);
  
  mysql_close(lmysql); /* it should free all open stmts(stmt3, 2 and 1) */
 
#if NOT_VALID
  rc= mysql_stmt_close(stmt3);
  fprintf(stdout,"\n mysql_close_stmt(3) returned: %d", rc);
  assert( rc == 1);
  
  rc= mysql_stmt_close(stmt2);
  fprintf(stdout,"\n mysql_close_stmt(2) returned: %d", rc);
  assert( rc == 1);
#endif

  count= 100;
  bind[0].buffer=(char *)&count;
  bind[0].buffer_type=MYSQL_TYPE_LONG;
  bind[0].buffer_length= 0;
  bind[0].length= 0;
  bind[0].is_null=0;

  rc = mysql_bind_param(stmt_x, bind);
  mystmt(stmt_x, rc);
  
  rc = mysql_execute(stmt_x);
  mystmt(stmt_x, rc);

  verify_st_affected_rows(stmt_x, 1);

  rc= mysql_stmt_close(stmt_x);
  fprintf(stdout,"\n mysql_close_stmt(x) returned: %d", rc);
  assert( rc == 0);

  rc = mysql_query(mysql,"SELECT id FROM test_stmt_close");
  myquery(rc);

  result = mysql_store_result(mysql);
  mytest(result);

  assert(1 == my_process_result_set(result));
  mysql_free_result(result);
}


/********************************************************
 * To test simple set-variable prepare                   *
*********************************************************/
static void test_set_variable()
{
  MYSQL_STMT *stmt, *stmt1;
  int        rc;
  int        set_count, def_count, get_count;
  ulong      length;
  char       var[NAME_LEN+1];
  MYSQL_BIND set_bind[1], get_bind[2];

  myheader("test_set_variable");

  mysql_autocommit(mysql, TRUE);
  
  stmt1 = mysql_simple_prepare(mysql, "show variables like 'max_error_count'");
  mystmt_init(stmt1);

  get_bind[0].buffer_type= MYSQL_TYPE_STRING;
  get_bind[0].buffer= (char *)var;
  get_bind[0].is_null= 0;
  get_bind[0].length= &length;
  get_bind[0].buffer_length= (int)NAME_LEN;
  length= NAME_LEN;

  get_bind[1].buffer_type= MYSQL_TYPE_LONG;
  get_bind[1].buffer= (char *)&get_count;
  get_bind[1].is_null= 0;
  get_bind[1].length= 0;

  rc = mysql_execute(stmt1);
  mystmt(stmt1, rc);
  
  rc = mysql_bind_result(stmt1, get_bind);
  mystmt(stmt1, rc);

  rc = mysql_fetch(stmt1);
  mystmt(stmt1, rc);

  fprintf(stdout, "\n max_error_count(default): %d", get_count);
  def_count= get_count;

  assert(strcmp(var,"max_error_count") == 0);
  rc = mysql_fetch(stmt1);
  assert(rc == MYSQL_NO_DATA);

  stmt = mysql_simple_prepare(mysql, "set max_error_count=?");
  mystmt_init(stmt);

  set_bind[0].buffer_type= MYSQL_TYPE_LONG;
  set_bind[0].buffer= (char *)&set_count;
  set_bind[0].is_null= 0;
  set_bind[0].length= 0;
  
  rc = mysql_bind_param(stmt, set_bind);
  mystmt(stmt,rc);
  
  set_count= 31;
  rc= mysql_execute(stmt);
  mystmt(stmt,rc);

  mysql_commit(mysql);

  rc = mysql_execute(stmt1);
  mystmt(stmt1, rc);
  
  rc = mysql_fetch(stmt1);
  mystmt(stmt1, rc);

  fprintf(stdout, "\n max_error_count         : %d", get_count);
  assert(get_count == set_count);

  rc = mysql_fetch(stmt1);
  assert(rc == MYSQL_NO_DATA);
  
  /* restore back to default */
  set_count= def_count;
  rc= mysql_execute(stmt);
  mystmt(stmt, rc);
  
  rc = mysql_execute(stmt1);
  mystmt(stmt1, rc);
  
  rc = mysql_fetch(stmt1);
  mystmt(stmt1, rc);

  fprintf(stdout, "\n max_error_count(default): %d", get_count);
  assert(get_count == set_count);

  rc = mysql_fetch(stmt1);
  assert(rc == MYSQL_NO_DATA);
  
  mysql_stmt_close(stmt);
  mysql_stmt_close(stmt1);
}

#if NOT_USED
/* Insert meta info .. */
static void test_insert_meta()
{
  MYSQL_STMT *stmt;
  int        rc;
  MYSQL_RES  *result;
  MYSQL_FIELD *field;

  myheader("test_insert_meta");

  rc = mysql_autocommit(mysql, TRUE);
  myquery(rc);

  rc = mysql_query(mysql,"DROP TABLE IF EXISTS test_prep_insert");
  myquery(rc);

  rc = mysql_commit(mysql);
  myquery(rc);

  rc = mysql_query(mysql,"CREATE TABLE test_prep_insert(col1 tinyint,\
                                col2 varchar(50), col3 varchar(30))");
  myquery(rc);

  strmov(query,"INSERT INTO test_prep_insert VALUES(10,'venu1','test')");
  stmt = mysql_simple_prepare(mysql, query);
  mystmt_init(stmt);

  verify_param_count(stmt,0);

  result= mysql_param_result(stmt);
  mytest_r(result);

  mysql_stmt_close(stmt);

  strmov(query,"INSERT INTO test_prep_insert VALUES(?,'venu',?)");
  stmt = mysql_simple_prepare(mysql, query);
  mystmt_init(stmt);

  verify_param_count(stmt,2);

  result= mysql_param_result(stmt);
  mytest(result);

  my_print_result_metadata(result);

  mysql_field_seek(result, 0);
  field= mysql_fetch_field(result);
  mytest(field);
  fprintf(stdout, "\n obtained: `%s` (expected: `%s`)", field->name, "col1");
  assert(strcmp(field->name,"col1")==0);

  field= mysql_fetch_field(result);
  mytest(field);
  fprintf(stdout, "\n obtained: `%s` (expected: `%s`)", field->name, "col3");
  assert(strcmp(field->name,"col3")==0);

  field= mysql_fetch_field(result);
  mytest_r(field);

  mysql_free_result(result);
  mysql_stmt_close(stmt);
}

/* Update meta info .. */
static void test_update_meta()
{
  MYSQL_STMT *stmt;
  int        rc;
  MYSQL_RES  *result;
  MYSQL_FIELD *field;

  myheader("test_update_meta");

  rc = mysql_autocommit(mysql, TRUE);
  myquery(rc);

  rc = mysql_query(mysql,"DROP TABLE IF EXISTS test_prep_update");
  myquery(rc);

  rc = mysql_commit(mysql);
  myquery(rc);

  rc = mysql_query(mysql,"CREATE TABLE test_prep_update(col1 tinyint,\
                                col2 varchar(50), col3 varchar(30))");
  myquery(rc);

  strmov(query,"UPDATE test_prep_update SET col1=10, col2='venu1' WHERE col3='test'");
  stmt = mysql_simple_prepare(mysql, query);
  mystmt_init(stmt);

  verify_param_count(stmt,0);

  result= mysql_param_result(stmt);
  mytest_r(result);

  mysql_stmt_close(stmt);

  strmov(query,"UPDATE test_prep_update SET col1=?, col2='venu' WHERE col3=?");
  stmt = mysql_simple_prepare(mysql, query);
  mystmt_init(stmt);

  verify_param_count(stmt,2);

  result= mysql_param_result(stmt);
  mytest(result);

  my_print_result_metadata(result);

  mysql_field_seek(result, 0);
  field= mysql_fetch_field(result);
  mytest(field);
  fprintf(stdout, "\n col obtained: `%s` (expected: `%s`)", field->name, "col1");
  fprintf(stdout, "\n tab obtained: `%s` (expected: `%s`)", field->table, "test_prep_update");
  assert(strcmp(field->name,"col1")==0);
  assert(strcmp(field->table,"test_prep_update")==0);

  field= mysql_fetch_field(result);
  mytest(field);
  fprintf(stdout, "\n col obtained: `%s` (expected: `%s`)", field->name, "col3");
  fprintf(stdout, "\n tab obtained: `%s` (expected: `%s`)", field->table, "test_prep_update");
  assert(strcmp(field->name,"col3")==0);
  assert(strcmp(field->table,"test_prep_update")==0);

  field= mysql_fetch_field(result);
  mytest_r(field);

  mysql_free_result(result);
  mysql_stmt_close(stmt);
}

/* Select meta info .. */
static void test_select_meta()
{
  MYSQL_STMT *stmt;
  int        rc;
  MYSQL_RES  *result;
  MYSQL_FIELD *field;

  myheader("test_select_meta");

  rc = mysql_autocommit(mysql, TRUE);
  myquery(rc);

  rc = mysql_query(mysql,"DROP TABLE IF EXISTS test_prep_select");
  myquery(rc);

  rc = mysql_commit(mysql);
  myquery(rc);

  rc = mysql_query(mysql,"CREATE TABLE test_prep_select(col1 tinyint,\
                                col2 varchar(50), col3 varchar(30))");
  myquery(rc);

  strmov(query,"SELECT * FROM test_prep_select WHERE col1=10");
  stmt = mysql_simple_prepare(mysql, query);
  mystmt_init(stmt);

  verify_param_count(stmt,0);

  result= mysql_param_result(stmt);
  mytest_r(result);

  strmov(query,"SELECT col1, col3 from test_prep_select WHERE col1=? AND col3='test' AND col2= ?");
  stmt = mysql_simple_prepare(mysql, query);
  mystmt_init(stmt);

  verify_param_count(stmt,2);

  result= mysql_param_result(stmt);
  mytest(result);

  my_print_result_metadata(result);

  mysql_field_seek(result, 0);
  field= mysql_fetch_field(result);
  mytest(field);
  fprintf(stdout, "\n col obtained: `%s` (expected: `%s`)", field->name, "col1");
  fprintf(stdout, "\n tab obtained: `%s` (expected: `%s`)", field->table, "test_prep_select");
  assert(strcmp(field->name,"col1")==0);
  assert(strcmp(field->table,"test_prep_select")==0);

  field= mysql_fetch_field(result);
  mytest(field);
  fprintf(stdout, "\n col obtained: `%s` (expected: `%s`)", field->name, "col2");
  fprintf(stdout, "\n tab obtained: `%s` (expected: `%s`)", field->table, "test_prep_select");
  assert(strcmp(field->name,"col2")==0);
  assert(strcmp(field->table,"test_prep_select")==0);

  field= mysql_fetch_field(result);
  mytest_r(field);

  mysql_free_result(result);
  mysql_stmt_close(stmt);
}
#endif


/* Test FUNCTION field info / DATE_FORMAT() table_name . */
static void test_func_fields()
{
  int        rc;
  MYSQL_RES  *result;
  MYSQL_FIELD *field;

  myheader("test_func_fields");

  rc = mysql_autocommit(mysql, TRUE);
  myquery(rc);

  rc = mysql_query(mysql,"DROP TABLE IF EXISTS test_dateformat");
  myquery(rc);

  rc = mysql_commit(mysql);
  myquery(rc);

  rc = mysql_query(mysql,"CREATE TABLE test_dateformat(id int, \
                                                       ts timestamp)");
  myquery(rc);

  rc = mysql_query(mysql, "INSERT INTO test_dateformat(id) values(10)");
  myquery(rc);

  rc = mysql_query(mysql, "SELECT ts FROM test_dateformat");
  myquery(rc);

  result = mysql_store_result(mysql);
  mytest(result);

  field = mysql_fetch_field(result);
  mytest(field);
  fprintf(stdout,"\n table name: `%s` (expected: `%s`)", field->table,
                  "test_dateformat");
  assert(strcmp(field->table, "test_dateformat")==0);

  field = mysql_fetch_field(result);
  mytest_r(field); /* no more fields */

  mysql_free_result(result);

  /* DATE_FORMAT */
  rc = mysql_query(mysql, "SELECT DATE_FORMAT(ts,'%Y') AS 'venu' FROM test_dateformat");
  myquery(rc);

  result = mysql_store_result(mysql);
  mytest(result);

  field = mysql_fetch_field(result);
  mytest(field);
  fprintf(stdout,"\n table name: `%s` (expected: `%s`)", field->table, "");
  assert(field->table[0] == '\0');

  field = mysql_fetch_field(result);
  mytest_r(field); /* no more fields */

  mysql_free_result(result);

  /* FIELD ALIAS TEST */
  rc = mysql_query(mysql, "SELECT DATE_FORMAT(ts,'%Y')  AS 'YEAR' FROM test_dateformat");
  myquery(rc);

  result = mysql_store_result(mysql);
  mytest(result);

  field = mysql_fetch_field(result);
  mytest(field);
  fprintf(stdout,"\n field name: `%s` (expected: `%s`)", field->name, "YEAR");
  fprintf(stdout,"\n field org name: `%s` (expected: `%s`)",field->org_name,"");
  assert(strcmp(field->name, "YEAR")==0);
  assert(field->org_name[0] == '\0');

  field = mysql_fetch_field(result);
  mytest_r(field); /* no more fields */

  mysql_free_result(result);
}


/* Multiple stmts .. */
static void test_multi_stmt()
{

  MYSQL_STMT  *stmt, *stmt1, *stmt2;
  int         rc, id;
  char        name[50];
  MYSQL_BIND  bind[2];
  ulong       length[2];
  my_bool     is_null[2];
  myheader("test_multi_stmt");

  rc = mysql_query(mysql,"DROP TABLE IF EXISTS test_multi_table");
  myquery(rc);

  rc = mysql_query(mysql,"CREATE TABLE test_multi_table(id int, name char(20))");
  myquery(rc);

  rc = mysql_query(mysql,"INSERT INTO test_multi_table values(10,'mysql')");
  myquery(rc);

  stmt = mysql_simple_prepare(mysql, "SELECT * FROM test_multi_table WHERE id = ?");
  mystmt_init(stmt);

  stmt2 = mysql_simple_prepare(mysql, "UPDATE test_multi_table SET name='updated' WHERE id=10");
  mystmt_init(stmt2);

  verify_param_count(stmt,1);

  bind[0].buffer_type= MYSQL_TYPE_SHORT;
  bind[0].buffer= (char *)&id;
  bind[0].is_null= &is_null[0];
  bind[0].buffer_length= 0;
  bind[0].length= &length[0];
  is_null[0]= 0;
  length[0]= 0;

  bind[1].buffer_type = MYSQL_TYPE_STRING;
  bind[1].buffer = (char *)name;
  bind[1].buffer_length= sizeof(name);
  bind[1].length = &length[1];
  bind[1].is_null= &is_null[1];
    
  rc = mysql_bind_param(stmt, bind);
  mystmt(stmt, rc);
  
  rc = mysql_bind_result(stmt, bind);
  mystmt(stmt, rc);

  id = 10;
  rc = mysql_execute(stmt);
  mystmt(stmt, rc);
  
  id = 999;  
  rc = mysql_fetch(stmt);
  mystmt(stmt, rc);

  fprintf(stdout, "\n int_data: %d(%lu)", id, length[0]);
  fprintf(stdout, "\n str_data: %s(%lu)", name, length[1]);
  assert(id == 10);
  assert(strcmp(name,"mysql")==0);

  rc = mysql_fetch(stmt);
  assert(rc == MYSQL_NO_DATA);

  /* alter the table schema now */
  stmt1 = mysql_simple_prepare(mysql,"DELETE FROM test_multi_table WHERE id = ? AND name=?");
  mystmt_init(stmt1);

  verify_param_count(stmt1,2);

  rc = mysql_bind_param(stmt1, bind);
  mystmt(stmt1, rc);
  
  rc = mysql_execute(stmt2);
  mystmt(stmt2, rc);

  verify_st_affected_rows(stmt2, 1);

  rc = mysql_execute(stmt);
  mystmt(stmt, rc);
  
  rc = mysql_fetch(stmt);
  mystmt(stmt, rc);

  fprintf(stdout, "\n int_data: %d(%lu)", id, length[0]);
  fprintf(stdout, "\n str_data: %s(%lu)", name, length[1]);
  assert(id == 10);
  assert(strcmp(name,"updated")==0);

  rc = mysql_fetch(stmt);
  assert(rc == MYSQL_NO_DATA);

  rc = mysql_execute(stmt1);
  mystmt(stmt1, rc);

  verify_st_affected_rows(stmt1, 1);

  mysql_stmt_close(stmt1);

  rc = mysql_execute(stmt);
  mystmt(stmt, rc);

  rc = mysql_fetch(stmt);
  assert(rc == MYSQL_NO_DATA);

  assert(0 == my_stmt_result("SELECT * FROM test_multi_table"));

  mysql_stmt_close(stmt);
  mysql_stmt_close(stmt2);

}


/********************************************************
* to test simple sample - manual                        *
*********************************************************/
static void test_manual_sample()
{
  unsigned int param_count;
  MYSQL_STMT   *stmt;
  short        small_data;
  int          int_data;
  char         str_data[50];
  ulonglong    affected_rows;
  MYSQL_BIND   bind[3];
  my_bool      is_null;

  myheader("test_manual_sample");

  /*
    Sample which is incorporated directly in the manual under Prepared 
    statements section (Example from mysql_execute()
  */

  mysql_autocommit(mysql, 1);
  if (mysql_query(mysql,"DROP TABLE IF EXISTS test_table"))
  {
    fprintf(stderr, "\n drop table failed");
    fprintf(stderr, "\n %s", mysql_error(mysql));
    exit(0);
  }
  if (mysql_query(mysql,"CREATE TABLE test_table(col1 int, col2 varchar(50), \
                                                 col3 smallint,\
                                                 col4 timestamp(14))"))
  {
    fprintf(stderr, "\n create table failed");
    fprintf(stderr, "\n %s", mysql_error(mysql));
    exit(0);
  }
  
  /* Prepare a insert query with 3 parameters */
  strmov(query, "INSERT INTO test_table(col1,col2,col3) values(?,?,?)");
  if (!(stmt = mysql_simple_prepare(mysql,query)))
  {
    fprintf(stderr, "\n prepare, insert failed");
    fprintf(stderr, "\n %s", mysql_error(mysql));
    exit(0);
  }
  fprintf(stdout, "\n prepare, insert successful");

  /* Get the parameter count from the statement */
  param_count= mysql_param_count(stmt);

  fprintf(stdout, "\n total parameters in insert: %d", param_count);
  if (param_count != 3) /* validate parameter count */
  {
    fprintf(stderr, "\n invalid parameter count returned by MySQL");
    exit(0);
  }

  /* Bind the data for the parameters */

  /* INTEGER PART */
  bind[0].buffer_type= MYSQL_TYPE_LONG;
  bind[0].buffer= (char *)&int_data;
  bind[0].is_null= 0;
  bind[0].length= 0;

  /* STRING PART */
  bind[1].buffer_type= MYSQL_TYPE_VAR_STRING;
  bind[1].buffer= (char *)str_data;
  bind[1].buffer_length= sizeof(str_data);
  bind[1].is_null= 0;
  bind[1].length= 0;
 
  /* SMALLINT PART */
  bind[2].buffer_type= MYSQL_TYPE_SHORT;
  bind[2].buffer= (char *)&small_data;       
  bind[2].is_null= &is_null;
  bind[2].length= 0;
  is_null= 0;

  /* Bind the buffers */
  if (mysql_bind_param(stmt, bind))
  {
    fprintf(stderr, "\n param bind failed");
    fprintf(stderr, "\n %s", mysql_stmt_error(stmt));
    exit(0);
  }

  /* Specify the data */
  int_data= 10;             /* integer */
  strmov(str_data,"MySQL"); /* string  */
  
  /* INSERT SMALLINT data as NULL */
  is_null= 1;

  /* Execute the insert statement - 1*/
  if (mysql_execute(stmt))
  {
    fprintf(stderr, "\n execute 1 failed");
    fprintf(stderr, "\n %s", mysql_stmt_error(stmt));
    exit(0);
  }
    
  /* Get the total rows affected */   
  affected_rows= mysql_stmt_affected_rows(stmt);

  fprintf(stdout, "\n total affected rows: %lld", affected_rows);
  if (affected_rows != 1) /* validate affected rows */
  {
    fprintf(stderr, "\n invalid affected rows by MySQL");
    exit(0);
  }

  /* Re-execute the insert, by changing the values */
  int_data= 1000;             
  strmov(str_data,"The most popular open source database"); 
  small_data= 1000;         /* smallint */
  is_null= 0;               /* reset */

  /* Execute the insert statement - 2*/
  if (mysql_execute(stmt))
  {
    fprintf(stderr, "\n execute 2 failed");
    fprintf(stderr, "\n %s", mysql_stmt_error(stmt));
    exit(0);
  }
    
  /* Get the total rows affected */   
  affected_rows= mysql_stmt_affected_rows(stmt);

  fprintf(stdout, "\n total affected rows: %lld", affected_rows);
  if (affected_rows != 1) /* validate affected rows */
  {
    fprintf(stderr, "\n invalid affected rows by MySQL");
    exit(0);
  }

  /* Close the statement */
  if (mysql_stmt_close(stmt))
  {
    fprintf(stderr, "\n failed while closing the statement");
    fprintf(stderr, "\n %s", mysql_stmt_error(stmt));
    exit(0);
  }
  assert(2 == my_stmt_result("SELECT * FROM test_table"));

  /* DROP THE TABLE */
  if (mysql_query(mysql,"DROP TABLE test_table"))
  {
    fprintf(stderr, "\n drop table failed");
    fprintf(stderr, "\n %s", mysql_error(mysql));
    exit(0);
  }
  fprintf(stdout, "Success !!!");
}


/********************************************************
* to test alter table scenario in the middle of prepare *
*********************************************************/
static void test_prepare_alter()
{
  MYSQL_STMT  *stmt;
  int         rc, id;
  long        length;
  MYSQL_BIND  bind[1];
  my_bool     is_null;

  myheader("test_prepare_alter");

  rc = mysql_query(mysql,"DROP TABLE IF EXISTS test_prep_alter");
  myquery(rc);

  rc = mysql_query(mysql,"CREATE TABLE test_prep_alter(id int, name char(20))");
  myquery(rc);

  rc = mysql_query(mysql,"INSERT INTO test_prep_alter values(10,'venu'),(20,'mysql')");
  myquery(rc);

  stmt = mysql_simple_prepare(mysql, "INSERT INTO test_prep_alter VALUES(?,'monty')");
  mystmt_init(stmt);

  verify_param_count(stmt,1);

  is_null= 0;
  bind[0].buffer_type= MYSQL_TYPE_SHORT;
  bind[0].buffer= (char *)&id;
  bind[0].buffer_length= 0;
  bind[0].length= 0;
  bind[0].is_null= &is_null;

  rc = mysql_bind_param(stmt, bind);
  mystmt(stmt, rc);
  
  id = 30; length= 0;
  rc = mysql_execute(stmt);
  mystmt(stmt, rc);

  if (thread_query((char *)"ALTER TABLE test_prep_alter change id id_new varchar(20)"))
    exit(0);

  is_null=1;
  rc = mysql_execute(stmt);
  mystmt(stmt, rc);

  assert(4 == my_stmt_result("SELECT * FROM test_prep_alter"));

  mysql_stmt_close(stmt);
}

/********************************************************
* to test the support of multi-statement executions         *
*********************************************************/

static void test_multi_statements()
{
  MYSQL *mysql_local;
  MYSQL_RES *result;
  int    rc;

  const char *query="\
DROP TABLE IF EXISTS test_multi_tab;\
CREATE TABLE test_multi_tab(id int,name char(20));\
INSERT INTO test_multi_tab(id) VALUES(10),(20);\
INSERT INTO test_multi_tab VALUES(20,'insert;comma');\
SELECT * FROM test_multi_tab;\
UPDATE test_multi_tab SET name='new;name' WHERE id=20;\
DELETE FROM test_multi_tab WHERE name='new;name';\
SELECT * FROM test_multi_tab;\
DELETE FROM test_multi_tab WHERE id=10;\
SELECT * FROM test_multi_tab;\
DROP TABLE test_multi_tab;\
select 1;\
DROP TABLE IF EXISTS test_multi_tab";
  uint count, exp_value;
  uint rows[]= {0, 0, 2, 1, 3, 2, 2, 1, 1, 0, 0, 1, 0};

  myheader("test_multi_statements");

  /*
    First test that we get an error for multi statements
    (Becasue default connection is not opened with CLIENT_MULTI_STATEMENTS)
  */
  rc = mysql_query(mysql, query); /* syntax error */
  myquery_r(rc);

  assert(-1 == mysql_next_result(mysql));
  assert(0 == mysql_more_results(mysql));

  if (!(mysql_local = mysql_init(NULL)))
  { 
    fprintf(stdout,"\n mysql_init() failed");
    exit(1);
  }

  /* Create connection that supprot multi statements */
  if (!(mysql_real_connect(mysql_local,opt_host,opt_user,
			   opt_password, current_db, opt_port,
			   opt_unix_socket, CLIENT_MULTI_STATEMENTS)))
  {
    fprintf(stdout,"\n connection failed(%s)", mysql_error(mysql_local));
    exit(1);
  }

  rc = mysql_query(mysql_local, query);
  myquery(rc);

  for (count=0 ; count < array_elements(rows) ; count++)
  {
    fprintf(stdout,"\n Query %d: ", count);
    if ((result= mysql_store_result(mysql_local)))
      my_process_result_set(result);
    else
      fprintf(stdout,"OK, %lld row(s) affected, %d warning(s)\n",
	      mysql_affected_rows(mysql_local),
	      mysql_warning_count(mysql_local));

    exp_value= (uint) mysql_affected_rows(mysql_local);
    if (rows[count] !=  exp_value)
    {
      fprintf(stdout, "row %d  had affected rows: %d, should be %d\n",
	      count, exp_value, rows[count]);
      exit(1);
    }
    if (count != array_elements(rows) -1)
    {
      if (!(rc= mysql_more_results(mysql_local)))
      {
	fprintf(stdout,
		"mysql_more_result returned wrong value: %d for row %d\n",
		rc, count);
	exit(1);
      }
      if ((rc= mysql_next_result(mysql_local)))
      {
	exp_value= mysql_errno(mysql_local);

	exit(1);
      }
    }
    else
    {
      assert(mysql_more_results(mysql_local) == 0);
      assert(mysql_next_result(mysql_local) == -1);
    }
  }

  /* check that errors abort multi statements */

  rc= mysql_query(mysql_local, "select 1+1+a;select 1+1");
  myquery_r(rc);
  assert(mysql_more_results(mysql_local) == 0);
  assert(mysql_next_result(mysql_local) == -1);

  rc= mysql_query(mysql_local, "select 1+1;select 1+1+a;select 1");
  myquery(rc);
  result= mysql_store_result(mysql_local);
  mytest(result);
  mysql_free_result(result);
  assert(mysql_more_results(mysql_local) == 1);
  assert(mysql_next_result(mysql_local) > 0);

  /*
    Ensure that we can now do a simple query (this checks that the server is
    not trying to send us the results for the last 'select 1'
  */
  rc= mysql_query(mysql_local, "select 1+1+1");
  myquery(rc);
  result= mysql_store_result(mysql_local);
  mytest(result);
  my_process_result_set(result);
  mysql_free_result(result);

  mysql_close(mysql_local);
}


/********************************************************
* to test simple bind store result                      *
*********************************************************/
static void test_store_result()
{
  MYSQL_STMT *stmt;
  int        rc;
  long        nData;
  char       szData[100];
  MYSQL_BIND bind[2];
  ulong	     length, length1;
  my_bool    is_null[2];

  myheader("test_store_result");

  rc = mysql_query(mysql,"DROP TABLE IF EXISTS test_store_result");
  myquery(rc);

  rc = mysql_commit(mysql);
  myquery(rc);

  rc = mysql_query(mysql,"CREATE TABLE test_store_result(col1 int ,col2 varchar(50))");
  myquery(rc);

  rc = mysql_commit(mysql);
  myquery(rc);

  rc = mysql_query(mysql,"INSERT INTO test_store_result VALUES(10,'venu'),(20,'mysql')");
  myquery(rc);

  rc = mysql_query(mysql,"INSERT INTO test_store_result(col2) VALUES('monty')");
  myquery(rc);

  rc = mysql_commit(mysql);
  myquery(rc);

  /* fetch */
  bind[0].buffer_type=FIELD_TYPE_LONG;
  bind[0].buffer= (char*) &nData;	/* integer data */
  bind[0].length= &length;
  bind[0].is_null= &is_null[0];

  length= 0; 
  bind[1].buffer_type=FIELD_TYPE_STRING;
  bind[1].buffer=szData;		/* string data */
  bind[1].buffer_length=sizeof(szData);
  bind[1].length= &length1;
  bind[1].is_null= &is_null[1];
  length1= 0;

  stmt = mysql_simple_prepare(mysql, "SELECT * FROM test_store_result");
  mystmt_init(stmt);

  rc = mysql_bind_result(stmt,bind);
  mystmt(stmt, rc);

  rc = mysql_execute(stmt);
  mystmt(stmt, rc);

  rc = mysql_stmt_store_result(stmt);
  mystmt(stmt, rc);

  rc = mysql_fetch(stmt);
  mystmt(stmt,rc);

  fprintf(stdout,"\n row 1: %ld,%s(%lu)", nData, szData, length1);
  assert(nData == 10);
  assert(strcmp(szData,"venu")==0);
  assert(length1 == 4);

  rc = mysql_fetch(stmt);
  mystmt(stmt,rc);

  fprintf(stdout,"\n row 2: %ld,%s(%lu)",nData, szData, length1);
  assert(nData == 20);
  assert(strcmp(szData,"mysql")==0);
  assert(length1 == 5);

  length=99;
  rc = mysql_fetch(stmt);
  mystmt(stmt,rc);
 
  if (is_null[0])
    fprintf(stdout,"\n row 3: NULL,%s(%lu)", szData, length1);
  assert(is_null[0]);
  assert(strcmp(szData,"monty")==0);
  assert(length1 == 5);

  rc = mysql_fetch(stmt);
  assert(rc == MYSQL_NO_DATA);
  
  rc = mysql_execute(stmt);
  mystmt(stmt, rc);

  rc = mysql_stmt_store_result(stmt);
  mystmt(stmt, rc);

  rc = mysql_fetch(stmt);
  mystmt(stmt,rc);

  fprintf(stdout,"\n row 1: %ld,%s(%lu)",nData, szData, length1);
  assert(nData == 10);
  assert(strcmp(szData,"venu")==0);
  assert(length1 == 4);

  rc = mysql_fetch(stmt);
  mystmt(stmt,rc);

  fprintf(stdout,"\n row 2: %ld,%s(%lu)",nData, szData, length1);
  assert(nData == 20);
  assert(strcmp(szData,"mysql")==0);
  assert(length1 == 5);

  length=99;
  rc = mysql_fetch(stmt);
  mystmt(stmt,rc);
 
  if (is_null[0])
    fprintf(stdout,"\n row 3: NULL,%s(%lu)", szData, length1);
  assert(is_null[0]);
  assert(strcmp(szData,"monty")==0);
  assert(length1 == 5);

  rc = mysql_fetch(stmt);
  assert(rc == MYSQL_NO_DATA);

  mysql_stmt_close(stmt);
}


/********************************************************
* to test simple bind store result                      *
*********************************************************/
static void test_store_result1()
{
  MYSQL_STMT *stmt;
  int        rc;

  myheader("test_store_result1");

  rc = mysql_query(mysql,"DROP TABLE IF EXISTS test_store_result");
  myquery(rc);

  rc = mysql_commit(mysql);
  myquery(rc);

  rc = mysql_query(mysql,"CREATE TABLE test_store_result(col1 int ,col2 varchar(50))");
  myquery(rc);

  rc = mysql_commit(mysql);
  myquery(rc);

  rc = mysql_query(mysql,"INSERT INTO test_store_result VALUES(10,'venu'),(20,'mysql')");
  myquery(rc);

  rc = mysql_query(mysql,"INSERT INTO test_store_result(col2) VALUES('monty')");
  myquery(rc);

  rc = mysql_commit(mysql);
  myquery(rc);

  stmt = mysql_simple_prepare(mysql,"SELECT * FROM test_store_result");
  mystmt_init(stmt);

  rc = mysql_execute(stmt);
  mystmt(stmt, rc);

  rc = mysql_stmt_store_result(stmt);
  mystmt(stmt, rc);

  rc = 0;
  while (mysql_fetch(stmt) != MYSQL_NO_DATA)
    rc++;
  fprintf(stdout, "\n total rows: %d", rc);
  assert(rc == 3);

  rc = mysql_execute(stmt);
  mystmt(stmt, rc);

  rc = mysql_stmt_store_result(stmt);
  mystmt(stmt, rc);

  rc = 0;
  while (mysql_fetch(stmt) != MYSQL_NO_DATA)
    rc++;
  fprintf(stdout, "\n total rows: %d", rc);
  assert(rc == 3);

  mysql_stmt_close(stmt);
}


/********************************************************
* to test simple bind store result                      *
*********************************************************/
static void test_store_result2()
{
  MYSQL_STMT *stmt;
  int        rc;
  int        nData;
  long       length;
  MYSQL_BIND bind[1];

  myheader("test_store_result2");

  rc = mysql_query(mysql,"DROP TABLE IF EXISTS test_store_result");
  myquery(rc);

  rc = mysql_commit(mysql);
  myquery(rc);

  rc = mysql_query(mysql,"CREATE TABLE test_store_result(col1 int ,col2 varchar(50))");
  myquery(rc);

  rc = mysql_commit(mysql);
  myquery(rc);

  rc = mysql_query(mysql,"INSERT INTO test_store_result VALUES(10,'venu'),(20,'mysql')");
  myquery(rc);

  rc = mysql_query(mysql,"INSERT INTO test_store_result(col2) VALUES('monty')");
  myquery(rc);

  rc = mysql_commit(mysql);
  myquery(rc);

  bind[0].buffer_type=FIELD_TYPE_LONG;
  bind[0].buffer= (char *) &nData;	/* integer data */
  bind[0].length= &length;
  bind[0].is_null= 0;

  strmov((char *)query , "SELECT col1 FROM test_store_result where col1= ?");
  stmt = mysql_simple_prepare(mysql, query);
  mystmt_init(stmt);

  rc = mysql_bind_param(stmt,bind);
  mystmt(stmt, rc);

  rc = mysql_bind_result(stmt,bind);
  mystmt(stmt, rc);
  
  nData = 10; length= 0;
  rc = mysql_execute(stmt);
  mystmt(stmt, rc);

  nData = 0;
  rc = mysql_stmt_store_result(stmt);
  mystmt(stmt, rc);

  rc = mysql_fetch(stmt);
  mystmt(stmt,rc);

  fprintf(stdout,"\n row 1: %d",nData);
  assert(nData == 10);

  rc = mysql_fetch(stmt);
  assert(rc == MYSQL_NO_DATA);

  nData = 20;
  rc = mysql_execute(stmt);
  mystmt(stmt, rc);

  nData = 0;
  rc = mysql_stmt_store_result(stmt);
  mystmt(stmt, rc);

  rc = mysql_fetch(stmt);
  mystmt(stmt,rc);

  fprintf(stdout,"\n row 1: %d",nData);
  assert(nData == 20);

  rc = mysql_fetch(stmt);
  assert(rc == MYSQL_NO_DATA);
  mysql_stmt_close(stmt);
}


/********************************************************
* to test simple subselect prepare                      *
*********************************************************/
static void test_subselect()
{
#if TO_BE_FIXED_IN_SERVER

  MYSQL_STMT *stmt;
  int        rc, id;
  MYSQL_BIND bind[1];

  myheader("test_subselect");

  rc = mysql_query(mysql,"DROP TABLE IF EXISTS test_sub1");
  myquery(rc);

  rc = mysql_query(mysql,"DROP TABLE IF EXISTS test_sub2");
  myquery(rc);

  rc = mysql_commit(mysql);
  myquery(rc);

  rc = mysql_query(mysql,"CREATE TABLE test_sub1(id int)");
  myquery(rc);

  rc = mysql_query(mysql,"CREATE TABLE test_sub2(id int, id1 int)");
  myquery(rc);

  rc = mysql_commit(mysql);
  myquery(rc);

  rc = mysql_query(mysql,"INSERT INTO test_sub1 values(2)");
  myquery(rc);

  rc = mysql_query(mysql,"INSERT INTO test_sub2 VALUES(1,7),(2,7)");
  myquery(rc);

  rc = mysql_commit(mysql);
  myquery(rc);

  /* fetch */
  bind[0].buffer_type= FIELD_TYPE_LONG;
  bind[0].buffer= (char *) &id;	
  bind[0].length= 0;
  bind[0].is_null= 0;

  stmt = mysql_simple_prepare(mysql, "INSERT INTO test_sub2(id) SELECT * FROM test_sub1 WHERE id=?", 100);
  mystmt_init(stmt);

  rc = mysql_bind_param(stmt,bind);
  mystmt(stmt, rc);

  rc = mysql_bind_result(stmt,bind);
  mystmt(stmt, rc);

  id = 2; 
  rc = mysql_execute(stmt);
  mystmt(stmt, rc);

  verify_st_affected_rows(stmt, 1);

  id = 9; 
  rc = mysql_execute(stmt);
  mystmt(stmt, rc);

  verify_st_affected_rows(stmt, 0);

  mysql_stmt_close(stmt);

  assert(3 == my_stmt_result("SELECT * FROM test_sub2"));

  strmov((char *)query , "SELECT ROW(1,7) IN (select id, id1 from test_sub2 WHERE id1=?)");
  assert(1 == my_stmt_result("SELECT ROW(1,7) IN (select id, id1 from test_sub2 WHERE id1=8)"));
  assert(1 == my_stmt_result("SELECT ROW(1,7) IN (select id, id1 from test_sub2 WHERE id1=7)"));

  stmt = mysql_simple_prepare(mysql, query, 150);
  mystmt_init(stmt);

  rc = mysql_bind_param(stmt,bind);
  mystmt(stmt, rc);

  rc = mysql_bind_result(stmt,bind);
  mystmt(stmt, rc);

  id = 7; 
  rc = mysql_execute(stmt);
  mystmt(stmt, rc);

  rc = mysql_fetch(stmt);
  mystmt(stmt,rc);

  fprintf(stdout,"\n row 1: %d",id);
  assert(id == 1);

  rc = mysql_fetch(stmt);
  assert(rc == MYSQL_NO_DATA);
  
  id= 8;
  rc = mysql_execute(stmt);
  mystmt(stmt, rc);

  rc = mysql_fetch(stmt);
  mystmt(stmt,rc);

  fprintf(stdout,"\n row 1: %d",id);
  assert(id == 0);

  rc = mysql_fetch(stmt);
  assert(rc == MYSQL_NO_DATA);

  mysql_stmt_close(stmt);
#endif
}

/*
  Generalized conversion routine to handle DATE, TIME and DATETIME
  conversion using MYSQL_TIME structure
*/
static void test_bind_date_conv(uint row_count)
{ 
  MYSQL_STMT   *stmt= 0;
  uint         rc, i, count= row_count;
  ulong	       length[4];
  MYSQL_BIND   bind[4];
  my_bool      is_null[4]={0};
  MYSQL_TIME   tm[4]; 
  ulong        second_part;
  uint         year, month, day, hour, minute, sec;

  stmt = mysql_simple_prepare(mysql,"INSERT INTO test_date VALUES(?,?,?,?)");
  mystmt_init(stmt);

  verify_param_count(stmt, 4);  

  bind[0].buffer_type= MYSQL_TYPE_TIMESTAMP;
  bind[1].buffer_type= MYSQL_TYPE_TIME;
  bind[2].buffer_type= MYSQL_TYPE_DATETIME;
  bind[3].buffer_type= MYSQL_TYPE_DATE;
 
  second_part= 0;

  year=2000;
  month=01;
  day=10;

  hour=11;
  minute=16;
  sec= 20;

  for (i= 0; i < (int) array_elements(bind); i++)
  {  
    bind[i].buffer= (char *) &tm[i];
    bind[i].is_null= &is_null[i];
    bind[i].length= &length[i];
    bind[i].buffer_length= 30;
    length[i]=20;
  }   

  rc = mysql_bind_param(stmt, bind);
  mystmt(stmt,rc);
 
  for (count= 0; count < row_count; count++)
  { 
    for (i= 0; i < (int) array_elements(bind); i++)
    {
      tm[i].neg= 0;   
      tm[i].second_part= second_part+count;
      tm[i].year= year+count;
      tm[i].month= month+count;
      tm[i].day= day+count;
      tm[i].hour= hour+count;
      tm[i].minute= minute+count;
      tm[i].second= sec+count;
    }   
    rc = mysql_execute(stmt);
    mystmt(stmt, rc);    
  }

  rc = mysql_commit(mysql);
  myquery(rc);

  mysql_stmt_close(stmt);

  assert(row_count == my_stmt_result("SELECT * FROM test_date"));

  stmt = mysql_simple_prepare(mysql,"SELECT * FROM test_date");
  myquery(rc);

  rc = mysql_bind_result(stmt, bind);
  mystmt(stmt, rc);

  rc = mysql_execute(stmt);
  mystmt(stmt, rc);

  rc = mysql_stmt_store_result(stmt);
  mystmt(stmt, rc);

  for (count=0; count < row_count; count++)
  {
    rc = mysql_fetch(stmt);
    mystmt(stmt,rc);

    fprintf(stdout, "\n");
    for (i= 0; i < array_elements(bind); i++)
    {  
      fprintf(stdout, "\n");
      fprintf(stdout," time[%d]: %02d-%02d-%02d %02d:%02d:%02d.%02lu",
                      i, tm[i].year, tm[i].month, tm[i].day, 
                      tm[i].hour, tm[i].minute, tm[i].second,
                      tm[i].second_part);                      

      assert(tm[i].year == 0 || tm[i].year == year+count);
      assert(tm[i].month == 0 || tm[i].month == month+count);
      assert(tm[i].day == 0 || tm[i].day == day+count);

      assert(tm[i].hour == 0 || tm[i].hour == hour+count);
      /* 
         minute causes problems from date<->time, don't assert, instead
         validate separatly in another routine
       */
      /*assert(tm[i].minute == 0 || tm[i].minute == minute+count);
      assert(tm[i].second == 0 || tm[i].second == sec+count);*/

      assert(tm[i].second_part == 0 || tm[i].second_part == second_part+count);
    }
  }
  rc = mysql_fetch(stmt);
  assert(rc == MYSQL_NO_DATA);

  mysql_stmt_close(stmt);
}

/*
  Test DATE, TIME, DATETIME and TS with MYSQL_TIME conversion
*/

static void test_date()
{
  int        rc;

  myheader("test_date");

  rc = mysql_query(mysql,"DROP TABLE IF EXISTS test_date");
  myquery(rc);
  
  rc= mysql_query(mysql,"CREATE TABLE test_date(c1 TIMESTAMP(14), \
                                                 c2 TIME,\
                                                 c3 DATETIME,\
                                                 c4 DATE)");

  myquery(rc);

  rc = mysql_commit(mysql);
  myquery(rc);

  test_bind_date_conv(5);
}

/*
  Test all time types to DATE and DATE to all types
*/

static void test_date_date()
{
  int        rc;

  myheader("test_date_date");

  rc = mysql_query(mysql,"DROP TABLE IF EXISTS test_date");
  myquery(rc);
  
  rc= mysql_query(mysql,"CREATE TABLE test_date(c1 DATE, \
                                                 c2 DATE,\
                                                 c3 DATE,\
                                                 c4 DATE)");

  myquery(rc);

  rc = mysql_commit(mysql);
  myquery(rc);

  test_bind_date_conv(3);
}

/*
  Test all time types to TIME and TIME to all types
*/

static void test_date_time()
{
  int        rc;

  myheader("test_date_time");

  rc = mysql_query(mysql,"DROP TABLE IF EXISTS test_date");
  myquery(rc);
  
  rc= mysql_query(mysql,"CREATE TABLE test_date(c1 TIME, \
                                                 c2 TIME,\
                                                 c3 TIME,\
                                                 c4 TIME)");

  myquery(rc);

  rc = mysql_commit(mysql);
  myquery(rc);

  test_bind_date_conv(3);
}

/*
  Test all time types to TIMESTAMP and TIMESTAMP to all types
*/

static void test_date_ts()
{
  int        rc;

  myheader("test_date_ts");

  rc = mysql_query(mysql,"DROP TABLE IF EXISTS test_date");
  myquery(rc);
  
  rc= mysql_query(mysql,"CREATE TABLE test_date(c1 TIMESTAMP(10), \
                                                 c2 TIMESTAMP(14),\
                                                 c3 TIMESTAMP,\
                                                 c4 TIMESTAMP(6))");

  myquery(rc);

  rc = mysql_commit(mysql);
  myquery(rc);

  test_bind_date_conv(2);
}

/*
  Test all time types to DATETIME and DATETIME to all types
*/

static void test_date_dt()
{
  int        rc;

  myheader("test_date_dt");

  rc = mysql_query(mysql,"DROP TABLE IF EXISTS test_date");
  myquery(rc);
  
  rc= mysql_query(mysql,"CREATE TABLE test_date(c1 datetime, \
                                                 c2 datetime,\
                                                 c3 datetime,\
                                                 c4 date)");

  myquery(rc);

  rc = mysql_commit(mysql);
  myquery(rc);

  test_bind_date_conv(2);
}

/*
  Misc tests to keep pure coverage happy
*/
static void test_pure_coverage()
{
  MYSQL_STMT *stmt;
  MYSQL_BIND bind[1];
  int        rc;
  ulong      length;
  
  myheader("test_pure_coverage");

  rc = mysql_query(mysql,"DROP TABLE IF EXISTS test_pure");
  myquery(rc);
  
  rc = mysql_query(mysql,"CREATE TABLE test_pure(c1 int, c2 varchar(20))");
  myquery(rc);

  stmt = mysql_simple_prepare(mysql,"insert into test_pure(c67788) values(10)");
  mystmt_init_r(stmt);
  
<<<<<<< HEAD
  /* Query without params and result should allow to bind 0 arrays */
  stmt = mysql_prepare(mysql,"insert into test_pure(c2) values(10)",100);
=======
#ifndef DBUG_OFF
  stmt = mysql_prepare(mysql,(const char *)0,0);
  mystmt_init_r(stmt);
  
  stmt = mysql_simple_prepare(mysql,"insert into test_pure(c2) values(10)");
>>>>>>> e2f0e8f2
  mystmt_init(stmt);
  
  rc = mysql_bind_param(stmt, (MYSQL_BIND*)0);
  mystmt(stmt, rc);
  
  rc = mysql_execute(stmt);
  mystmt(stmt, rc);

  rc = mysql_bind_result(stmt, (MYSQL_BIND*)0);
  mystmt(stmt, rc);
  
  mysql_stmt_close(stmt);

  stmt = mysql_simple_prepare(mysql,"insert into test_pure(c2) values(?)");
  mystmt_init(stmt);

  bind[0].length= &length;
  bind[0].is_null= 0;
  bind[0].buffer_length= 0;

  bind[0].buffer_type= MYSQL_TYPE_GEOMETRY;
  rc = mysql_bind_param(stmt, bind);
  mystmt_r(stmt, rc); /* unsupported buffer type */
  
  bind[0].buffer_type= MYSQL_TYPE_STRING;
  rc = mysql_bind_param(stmt, bind);
  mystmt(stmt, rc);

  rc = mysql_stmt_store_result(stmt);
  mystmt(stmt, rc); 

  mysql_stmt_close(stmt);

  stmt = mysql_simple_prepare(mysql,"select * from test_pure");
  mystmt(stmt, rc);

  rc = mysql_execute(stmt);
  mystmt(stmt, rc);

  bind[0].buffer_type= MYSQL_TYPE_GEOMETRY;
  rc = mysql_bind_result(stmt, bind);
  mystmt_r(stmt, rc); /* unsupported buffer type */

  rc = mysql_stmt_store_result(stmt);
  mystmt(stmt, rc);
  
  rc = mysql_stmt_store_result(stmt);
  mystmt_r(stmt, rc); /* commands out of sync */

  mysql_stmt_close(stmt);

  mysql_query(mysql,"DROP TABLE test_pure");
  mysql_commit(mysql);
}

/*
  test for string buffer fetch
*/

static void test_buffers()
{
  MYSQL_STMT *stmt;
  MYSQL_BIND bind[1];
  int        rc;
  ulong      length;
  my_bool    is_null;
  char       buffer[20];
  
  myheader("test_buffers");

  rc = mysql_query(mysql,"DROP TABLE IF EXISTS test_buffer");
  myquery(rc);
  
  rc = mysql_query(mysql,"CREATE TABLE test_buffer(str varchar(20))");
  myquery(rc);

  rc = mysql_query(mysql,"insert into test_buffer values('MySQL')\
                          ,('Database'),('Open-Source'),('Popular')");
  myquery(rc);
  
  stmt = mysql_simple_prepare(mysql,"select str from test_buffer");
  mystmt_init(stmt);
  
  rc = mysql_execute(stmt);
  mystmt(stmt, rc);

  bzero(buffer, 20);		/* Avoid overruns in printf() */

  bind[0].length= &length;
  bind[0].is_null= &is_null;
  bind[0].buffer_length= 1;
  bind[0].buffer_type= MYSQL_TYPE_STRING;
  bind[0].buffer= (char *)buffer;
  
  rc = mysql_bind_result(stmt, bind);
  mystmt(stmt, rc);

  rc = mysql_stmt_store_result(stmt);
  mystmt(stmt, rc);

  buffer[1]='X';
  rc = mysql_fetch(stmt);
  mystmt(stmt, rc);
  fprintf(stdout, "\n data: %s (%lu)", buffer, length);
  assert(buffer[0] == 'M');
  assert(buffer[1] == 'X');
  assert(length == 5);

  bind[0].buffer_length=8;
  rc = mysql_bind_result(stmt, bind);/* re-bind */
  mystmt(stmt, rc);
  
  rc = mysql_fetch(stmt);
  mystmt(stmt, rc);
  fprintf(stdout, "\n data: %s (%lu)", buffer, length);
  assert(strncmp(buffer,"Database",8) == 0);
  assert(length == 8);
  
  bind[0].buffer_length=12;
  rc = mysql_bind_result(stmt, bind);/* re-bind */
  mystmt(stmt, rc);
  
  rc = mysql_fetch(stmt);
  mystmt(stmt, rc);
  fprintf(stdout, "\n data: %s (%lu)", buffer, length);
  assert(strcmp(buffer,"Open-Source") == 0);
  assert(length == 11);
  
  bind[0].buffer_length=6;
  rc = mysql_bind_result(stmt, bind);/* re-bind */
  mystmt(stmt, rc);
  
  rc = mysql_fetch(stmt);
  mystmt(stmt, rc);
  fprintf(stdout, "\n data: %s (%lu)", buffer, length);
  assert(strncmp(buffer,"Popula",6) == 0);
  assert(length == 7);
  
  mysql_stmt_close(stmt);
}

/* 
 Test the direct query execution in the middle of open stmts 
*/
static void test_open_direct()
{
  MYSQL_STMT  *stmt;
  MYSQL_RES   *result;
  int         rc;
  
  myheader("test_open_direct");

  rc = mysql_query(mysql,"DROP TABLE IF EXISTS test_open_direct");
  myquery(rc);

  rc = mysql_query(mysql,"CREATE TABLE test_open_direct(id int, name char(6))");
  myquery(rc);

  stmt = mysql_simple_prepare(mysql,"INSERT INTO test_open_direct values(10,'mysql')");
  mystmt_init(stmt);

  rc = mysql_query(mysql, "SELECT * FROM test_open_direct");
  myquery(rc);

  result = mysql_store_result(mysql);
  mytest(result);

  assert(0 == my_process_result_set(result));

  rc = mysql_execute(stmt);
  mystmt(stmt, rc);

  verify_st_affected_rows(stmt, 1);
  
  rc = mysql_query(mysql, "SELECT * FROM test_open_direct");
  myquery(rc);

  result = mysql_store_result(mysql);
  mytest(result);

  assert(1 == my_process_result_set(result));

  rc = mysql_execute(stmt);
  mystmt(stmt, rc);

  verify_st_affected_rows(stmt, 1);
  
  rc = mysql_query(mysql, "SELECT * FROM test_open_direct");
  myquery(rc);

  result = mysql_store_result(mysql);
  mytest(result);

  assert(2 == my_process_result_set(result));
  mysql_stmt_close(stmt);

  /* run a direct query in the middle of a fetch */
  stmt= mysql_simple_prepare(mysql,"SELECT * FROM test_open_direct");
  mystmt_init(stmt);

  rc = mysql_execute(stmt);
  mystmt(stmt, rc);

  rc = mysql_fetch(stmt);
  mystmt(stmt, rc);

  rc = mysql_query(mysql,"INSERT INTO test_open_direct(id) VALUES(20)");
  myquery_r(rc);

  rc = mysql_stmt_close(stmt);
  mystmt(stmt, rc);

  rc = mysql_query(mysql,"INSERT INTO test_open_direct(id) VALUES(20)");
  myquery(rc);

  /* run a direct query with store result */
  stmt= mysql_simple_prepare(mysql,"SELECT * FROM test_open_direct");
  mystmt_init(stmt);

  rc = mysql_execute(stmt);
  mystmt(stmt, rc);

  rc = mysql_stmt_store_result(stmt);
  mystmt(stmt, rc);

  rc = mysql_fetch(stmt);
  mystmt(stmt, rc);

  rc = mysql_query(mysql,"drop table test_open_direct");
  myquery(rc);

  rc = mysql_stmt_close(stmt);
  mystmt(stmt, rc);
}

/*
  To test fetch without prior bound buffers
*/
static void test_fetch_nobuffs()
{
  MYSQL_STMT *stmt;
  MYSQL_BIND bind[4];
  char       str[4][50];
  int        rc;

  myheader("test_fetch_nobuffs");

  stmt = mysql_simple_prepare(mysql,"SELECT DATABASE(), CURRENT_USER(), \
                              CURRENT_DATE(), CURRENT_TIME()");
  mystmt_init(stmt);

  rc = mysql_execute(stmt);
  mystmt(stmt, rc);

  rc = 0;
  while (mysql_fetch(stmt) != MYSQL_NO_DATA)
    rc++;

  fprintf(stdout, "\n total rows        : %d", rc);
  assert(rc == 1);

  bind[0].buffer_type= MYSQL_TYPE_STRING;
  bind[0].buffer= (char *)str[0];
  bind[0].is_null= 0;
  bind[0].length= 0;
  bind[0].buffer_length= sizeof(str[0]);
  bind[1]= bind[2]= bind[3]= bind[0];
  bind[1].buffer= (char *)str[1];
  bind[2].buffer= (char *)str[2];
  bind[3].buffer= (char *)str[3];

  rc = mysql_bind_result(stmt, bind);
  mystmt(stmt, rc);

  rc = mysql_execute(stmt);
  mystmt(stmt, rc);

  rc = 0;
  while (mysql_fetch(stmt) != MYSQL_NO_DATA)
  {
    rc++;
    fprintf(stdout, "\n CURRENT_DATABASE(): %s", str[0]);
    fprintf(stdout, "\n CURRENT_USER()    : %s", str[1]);
    fprintf(stdout, "\n CURRENT_DATE()    : %s", str[2]);
    fprintf(stdout, "\n CURRENT_TIME()    : %s", str[3]);
  }
  fprintf(stdout, "\n total rows        : %d", rc);
  assert(rc == 1);

  mysql_stmt_close(stmt);
}

/*
  To test a misc bug 
*/
static void test_ushort_bug()
{
  MYSQL_STMT *stmt;
  MYSQL_BIND bind[4];
  ushort     short_value;
  ulong      long_value;
  ulong      s_length, l_length, ll_length, t_length;
  ulonglong  longlong_value;
  int        rc;
  uchar      tiny_value;

  myheader("test_ushort_bug");

  rc= mysql_query(mysql,"DROP TABLE IF EXISTS test_ushort");
  myquery(rc);
  
  rc= mysql_query(mysql,"CREATE TABLE test_ushort(a smallint unsigned, \
                                                  b smallint unsigned, \
                                                  c smallint unsigned, \
                                                  d smallint unsigned)");
  myquery(rc);
  
  rc= mysql_query(mysql,"INSERT INTO test_ushort VALUES(35999, 35999, 35999, 200)");
  myquery(rc);
  
  
  stmt = mysql_simple_prepare(mysql,"SELECT * FROM test_ushort");
  mystmt_init(stmt);

  rc = mysql_execute(stmt);
  mystmt(stmt, rc);

  bind[0].buffer_type= MYSQL_TYPE_SHORT;
  bind[0].buffer= (char *)&short_value;
  bind[0].is_null= 0;
  bind[0].length= &s_length;
  
  bind[1].buffer_type= MYSQL_TYPE_LONG;
  bind[1].buffer= (char *)&long_value;
  bind[1].is_null= 0;
  bind[1].length= &l_length;

  bind[2].buffer_type= MYSQL_TYPE_LONGLONG;
  bind[2].buffer= (char *)&longlong_value;
  bind[2].is_null= 0;
  bind[2].length= &ll_length;
  
  bind[3].buffer_type= MYSQL_TYPE_TINY;
  bind[3].buffer= (char *)&tiny_value;
  bind[3].is_null= 0;
  bind[3].length= &t_length;
  
  rc = mysql_bind_result(stmt, bind);
  mystmt(stmt, rc);

  rc = mysql_fetch(stmt);
  mystmt(stmt, rc);
  
  fprintf(stdout,"\n ushort   : %d (%ld)", short_value, s_length);
  fprintf(stdout,"\n ulong    : %ld (%ld)", long_value, l_length);
  fprintf(stdout,"\n longlong : %lld (%ld)", longlong_value, ll_length);
  fprintf(stdout,"\n tinyint  : %d   (%ld)", tiny_value, t_length);
  
  assert(short_value == 35999);
  assert(s_length == 2);
  
  assert(long_value == 35999);
  assert(l_length == 4);

  assert(longlong_value == 35999);
  assert(ll_length == 8);

  assert(tiny_value == 200);
  assert(t_length == 1);
  
  rc = mysql_fetch(stmt);
  assert(rc == MYSQL_NO_DATA);

  mysql_stmt_close(stmt);
}

/*
  To test a misc smallint-signed conversion bug 
*/
static void test_sshort_bug()
{
  MYSQL_STMT *stmt;
  MYSQL_BIND bind[4];
  short      short_value;
  long       long_value;
  ulong      s_length, l_length, ll_length, t_length;
  ulonglong  longlong_value;
  int        rc;
  uchar      tiny_value;

  myheader("test_sshort_bug");

  rc= mysql_query(mysql,"DROP TABLE IF EXISTS test_sshort");
  myquery(rc);
  
  rc= mysql_query(mysql,"CREATE TABLE test_sshort(a smallint signed, \
                                                  b smallint signed, \
                                                  c smallint unsigned, \
                                                  d smallint unsigned)");
  myquery(rc);
  
  rc= mysql_query(mysql,"INSERT INTO test_sshort VALUES(-5999, -5999, 35999, 200)");
  myquery(rc);
  
  
  stmt = mysql_simple_prepare(mysql,"SELECT * FROM test_sshort");
  mystmt_init(stmt);

  rc = mysql_execute(stmt);
  mystmt(stmt, rc);

  bind[0].buffer_type= MYSQL_TYPE_SHORT;
  bind[0].buffer= (char *)&short_value;
  bind[0].is_null= 0;
  bind[0].length= &s_length;
  
  bind[1].buffer_type= MYSQL_TYPE_LONG;
  bind[1].buffer= (char *)&long_value;
  bind[1].is_null= 0;
  bind[1].length= &l_length;

  bind[2].buffer_type= MYSQL_TYPE_LONGLONG;
  bind[2].buffer= (char *)&longlong_value;
  bind[2].is_null= 0;
  bind[2].length= &ll_length;
  
  bind[3].buffer_type= MYSQL_TYPE_TINY;
  bind[3].buffer= (char *)&tiny_value;
  bind[3].is_null= 0;
  bind[3].length= &t_length;
  
  rc = mysql_bind_result(stmt, bind);
  mystmt(stmt, rc);

  rc = mysql_fetch(stmt);
  mystmt(stmt, rc);
  
  fprintf(stdout,"\n sshort   : %d (%ld)", short_value, s_length);
  fprintf(stdout,"\n slong    : %ld (%ld)", long_value, l_length);
  fprintf(stdout,"\n longlong : %lld (%ld)", longlong_value, ll_length);
  fprintf(stdout,"\n tinyint  : %d   (%ld)", tiny_value, t_length);
  
  assert(short_value == -5999);
  assert(s_length == 2);
  
  assert(long_value == -5999);
  assert(l_length == 4);

  assert(longlong_value == 35999);
  assert(ll_length == 8);

  assert(tiny_value == 200);
  assert(t_length == 1);
  
  rc = mysql_fetch(stmt);
  assert(rc == MYSQL_NO_DATA);

  mysql_stmt_close(stmt);
}

/*
  To test a misc tinyint-signed conversion bug 
*/
static void test_stiny_bug()
{
  MYSQL_STMT *stmt;
  MYSQL_BIND bind[4];
  short      short_value;
  long       long_value;
  ulong      s_length, l_length, ll_length, t_length;
  ulonglong  longlong_value;
  int        rc;
  uchar      tiny_value;

  myheader("test_stiny_bug");

  rc= mysql_query(mysql,"DROP TABLE IF EXISTS test_stiny");
  myquery(rc);
  
  rc= mysql_query(mysql,"CREATE TABLE test_stiny(a tinyint signed, \
                                                  b tinyint signed, \
                                                  c tinyint unsigned, \
                                                  d tinyint unsigned)");
  myquery(rc);
  
  rc= mysql_query(mysql,"INSERT INTO test_stiny VALUES(-128, -127, 255, 0)");
  myquery(rc);
  
  
  stmt = mysql_simple_prepare(mysql,"SELECT * FROM test_stiny");
  mystmt_init(stmt);

  rc = mysql_execute(stmt);
  mystmt(stmt, rc);

  bind[0].buffer_type= MYSQL_TYPE_SHORT;
  bind[0].buffer= (char *)&short_value;
  bind[0].is_null= 0;
  bind[0].length= &s_length;
  
  bind[1].buffer_type= MYSQL_TYPE_LONG;
  bind[1].buffer= (char *)&long_value;
  bind[1].is_null= 0;
  bind[1].length= &l_length;

  bind[2].buffer_type= MYSQL_TYPE_LONGLONG;
  bind[2].buffer= (char *)&longlong_value;
  bind[2].is_null= 0;
  bind[2].length= &ll_length;
  
  bind[3].buffer_type= MYSQL_TYPE_TINY;
  bind[3].buffer= (char *)&tiny_value;
  bind[3].is_null= 0;
  bind[3].length= &t_length;
  
  rc = mysql_bind_result(stmt, bind);
  mystmt(stmt, rc);

  rc = mysql_fetch(stmt);
  mystmt(stmt, rc);
  
  fprintf(stdout,"\n sshort   : %d (%ld)", short_value, s_length);
  fprintf(stdout,"\n slong    : %ld (%ld)", long_value, l_length);
  fprintf(stdout,"\n longlong : %lld  (%ld)", longlong_value, ll_length);
  fprintf(stdout,"\n tinyint  : %d    (%ld)", tiny_value, t_length);
  
  assert(short_value == -128);
  assert(s_length == 2);
  
  assert(long_value == -127);
  assert(l_length == 4);

  assert(longlong_value == 255);
  assert(ll_length == 8);

  assert(tiny_value == 0);
  assert(t_length == 1);
  
  rc = mysql_fetch(stmt);
  assert(rc == MYSQL_NO_DATA);

  mysql_stmt_close(stmt);
}

/********************************************************
* to test misc field information, bug: #74              *
*********************************************************/
static void test_field_misc()
{
  MYSQL_STMT  *stmt;
  MYSQL_RES   *result;
  MYSQL_BIND  bind[1];
  char        table_type[NAME_LEN];
  ulong       type_length;
  int         rc;

  myheader("test_field_misc");

  rc = mysql_query(mysql,"SELECT @@autocommit");
  myquery(rc);

  result = mysql_store_result(mysql);
  mytest(result);

  assert(1 == my_process_result_set(result));
  
  verify_prepare_field(result,0,
                       "@@autocommit","",   /* field and its org name */
                       MYSQL_TYPE_LONGLONG, /* field type */
                       "", "",              /* table and its org name */
                       "",1,0);             /* db name, length(its bool flag)*/

  mysql_free_result(result);
  
  stmt = mysql_simple_prepare(mysql,"SELECT @@autocommit");
  mystmt_init(stmt);
  
  rc = mysql_execute(stmt);
  mystmt(stmt,rc);

  result = mysql_get_metadata(stmt);
  mytest(result);
  
  assert(1 == my_process_stmt_result(stmt));
  
  verify_prepare_field(result,0,
                       "@@autocommit","",   /* field and its org name */
                       MYSQL_TYPE_LONGLONG, /* field type */
                       "", "",              /* table and its org name */
                       "",1,0);             /* db name, length(its bool flag)*/

  mysql_free_result(result);
  mysql_stmt_close(stmt);

  stmt = mysql_simple_prepare(mysql, "SELECT @@table_type");
  mystmt_init(stmt);

  rc = mysql_execute(stmt);
  mystmt(stmt,rc);

  bind[0].buffer_type= MYSQL_TYPE_STRING;
  bind[0].buffer= table_type;
  bind[0].length= &type_length;
  bind[0].is_null= 0;
  bind[0].buffer_length= NAME_LEN;

  rc = mysql_bind_result(stmt, bind);
  mystmt(stmt,rc);    

  rc = mysql_fetch(stmt);
  mystmt(stmt,rc);
  fprintf(stdout,"\n default table type: %s(%ld)", table_type, type_length);

  rc = mysql_fetch(stmt);
  assert(rc == MYSQL_NO_DATA);

  mysql_stmt_close(stmt);

  stmt = mysql_simple_prepare(mysql, "SELECT @@table_type");
  mystmt_init(stmt);

  result = mysql_get_metadata(stmt);
  mytest(result);

  rc = mysql_execute(stmt);
  mystmt(stmt,rc);

  assert(1 == my_process_stmt_result(stmt));
  
  verify_prepare_field(result,0,
                       "@@table_type","",   /* field and its org name */
                       MYSQL_TYPE_STRING,   /* field type */
                       "", "",              /* table and its org name */
                       "",type_length*3,0);   /* db name, length */

  mysql_free_result(result);
  mysql_stmt_close(stmt);

  stmt = mysql_simple_prepare(mysql, "SELECT @@max_error_count");
  mystmt_init(stmt);

  result = mysql_get_metadata(stmt);
  mytest(result);

  rc = mysql_execute(stmt);
  mystmt(stmt,rc);

  assert(1 == my_process_stmt_result(stmt));
  
  verify_prepare_field(result,0,
                       "@@max_error_count","",   /* field and its org name */
                       MYSQL_TYPE_LONGLONG, /* field type */
                       "", "",              /* table and its org name */
                       "",10,0);            /* db name, length */

  mysql_free_result(result);
  mysql_stmt_close(stmt);
  
  stmt = mysql_simple_prepare(mysql, "SELECT @@max_allowed_packet");
  mystmt_init(stmt);

  result = mysql_get_metadata(stmt);
  mytest(result);

  rc = mysql_execute(stmt);
  mystmt(stmt,rc);

  assert(1 == my_process_stmt_result(stmt));
  
  verify_prepare_field(result,0,
                       "@@max_allowed_packet","",   /* field and its org name */
                       MYSQL_TYPE_LONGLONG, /* field type */
                       "", "",              /* table and its org name */
                       "",10,0);            /* db name, length */

  mysql_free_result(result);
  mysql_stmt_close(stmt);
  
  stmt = mysql_simple_prepare(mysql, "SELECT @@sql_warnings");
  mystmt_init(stmt);
  
  result = mysql_get_metadata(stmt);
  mytest(result);

  rc = mysql_execute(stmt);
  mystmt(stmt,rc);

  assert(1 == my_process_stmt_result(stmt));
  
  verify_prepare_field(result,0,
                       "@@sql_warnings","",   /* field and its org name */
                       MYSQL_TYPE_LONGLONG,   /* field type */
                       "", "",                /* table and its org name */
                       "",1,0);               /* db name, length */

  mysql_free_result(result);
  mysql_stmt_close(stmt);
}


/*
  To test SET OPTION feature with prepare stmts
  bug #85 (reported by mark@mysql.com)
*/
static void test_set_option()
{
  MYSQL_STMT *stmt;
  MYSQL_RES  *result;
  int        rc;

  myheader("test_set_option");

  mysql_autocommit(mysql, TRUE);

  /* LIMIT the rows count to 2 */
  rc= mysql_query(mysql,"SET OPTION SQL_SELECT_LIMIT=2");
  myquery(rc);

  rc= mysql_query(mysql,"DROP TABLE IF EXISTS test_limit");
  myquery(rc);
  
  rc= mysql_query(mysql,"CREATE TABLE test_limit(a tinyint)");
  myquery(rc);
  
  rc= mysql_query(mysql,"INSERT INTO test_limit VALUES(10),(20),(30),(40)");
  myquery(rc);  
  
  fprintf(stdout,"\n with SQL_SELECT_LIMIT=2 (direct)");
  rc = mysql_query(mysql,"SELECT * FROM test_limit");
  myquery(rc);

  result = mysql_store_result(mysql);
  mytest(result);

  assert(2 == my_process_result_set(result));

  mysql_free_result(result);
  
  fprintf(stdout,"\n with SQL_SELECT_LIMIT=2 (prepare)");  
  stmt = mysql_simple_prepare(mysql, "SELECT * FROM test_limit");
  mystmt_init(stmt);

  rc = mysql_execute(stmt);
  mystmt(stmt,rc);

  assert(2 == my_process_stmt_result(stmt));

  mysql_stmt_close(stmt);

  /* RESET the LIMIT the rows count to 0 */  
  fprintf(stdout,"\n with SQL_SELECT_LIMIT=DEFAULT (prepare)");
  rc= mysql_query(mysql,"SET OPTION SQL_SELECT_LIMIT=DEFAULT");
  myquery(rc);
  
  stmt = mysql_simple_prepare(mysql, "SELECT * FROM test_limit");
  mystmt_init(stmt);

  rc = mysql_execute(stmt);
  mystmt(stmt,rc);

  assert(4 == my_process_stmt_result(stmt));

  mysql_stmt_close(stmt);
}

/*
  To test a misc GRANT option
  bug #89 (reported by mark@mysql.com)
*/
static void test_prepare_grant()
{
  int rc;

  myheader("test_prepare_grant");

  mysql_autocommit(mysql, TRUE);

  rc= mysql_query(mysql,"DROP TABLE IF EXISTS test_grant");
  myquery(rc);
  
  rc= mysql_query(mysql,"CREATE TABLE test_grant(a tinyint primary key auto_increment)");
  myquery(rc);

  strxmov(query,"GRANT INSERT,UPDATE,SELECT ON ", current_db,
                ".test_grant TO 'test_grant'@",
                opt_host ? opt_host : "'localhost'", NullS);

  if (mysql_query(mysql,query))
  {
    myerror("GRANT failed");
    
    /* 
       If server started with --skip-grant-tables, skip this test, else
       exit to indicate an error

       ER_UNKNOWN_COM_ERROR = 1047
     */ 
    if (mysql_errno(mysql) != 1047)  
      exit(0);  
  }
  else
  {
    MYSQL *org_mysql= mysql, *lmysql;
    MYSQL_STMT *stmt;
    
    fprintf(stdout, "\n Establishing a test connection ...");
    if (!(lmysql = mysql_init(NULL)))
    { 
      myerror("mysql_init() failed");
      exit(0);
    }
    if (!(mysql_real_connect(lmysql,opt_host,"test_grant",
			     "", current_db, opt_port,
			     opt_unix_socket, 0)))
    {
      myerror("connection failed");   
      mysql_close(lmysql);
      exit(0);
    }   
    fprintf(stdout," OK");

    mysql= lmysql;
    rc = mysql_query(mysql,"INSERT INTO test_grant VALUES(NULL)");
    myquery(rc);

    rc = mysql_query(mysql,"INSERT INTO test_grant(a) VALUES(NULL)");
    myquery(rc);
    
    execute_prepare_query("INSERT INTO test_grant(a) VALUES(NULL)",1);    
    execute_prepare_query("INSERT INTO test_grant VALUES(NULL)",1);
    execute_prepare_query("UPDATE test_grant SET a=9 WHERE a=1",1);
    assert(4 == my_stmt_result("SELECT a FROM test_grant"));

    /* Both DELETE expected to fail as user does not have DELETE privs */

    rc = mysql_query(mysql,"DELETE FROM test_grant");
    myquery_r(rc);

    stmt= mysql_simple_prepare(mysql,"DELETE FROM test_grant");
    mystmt_init(stmt);

    rc = mysql_execute(stmt);
    myquery_r(rc);
    
    assert(4 == my_stmt_result("SELECT * FROM test_grant"));
    
    mysql_close(lmysql);        
    mysql= org_mysql;

    rc = mysql_query(mysql,"delete from mysql.user where User='test_grant'");
    myquery(rc);
    assert(1 == mysql_affected_rows(mysql));

    rc = mysql_query(mysql,"delete from mysql.tables_priv where User='test_grant'");
    myquery(rc);
    assert(1 == mysql_affected_rows(mysql));

  }
}


/*
  To test a crash when invalid/corrupted .frm is used in the 
  SHOW TABLE STATUS
  bug #93 (reported by serg@mysql.com).
*/
static void test_frm_bug()
{
  MYSQL_STMT *stmt;
  MYSQL_BIND bind[2];
  MYSQL_RES  *result;
  MYSQL_ROW  row;
  FILE       *test_file;
  char       data_dir[NAME_LEN];
  char       test_frm[255];
  int        rc;

  myheader("test_frm_bug");

  mysql_autocommit(mysql, TRUE);

  rc= mysql_query(mysql,"drop table if exists test_frm_bug");
  myquery(rc);

  rc= mysql_query(mysql,"flush tables");
  myquery(rc);
  
  stmt = mysql_simple_prepare(mysql, "show variables like 'datadir'");
  mystmt_init(stmt);

  rc = mysql_execute(stmt);
  mystmt(stmt,rc);

  bind[0].buffer_type= MYSQL_TYPE_STRING;
  bind[0].buffer= data_dir;
  bind[0].buffer_length= NAME_LEN;
  bind[0].is_null= 0;
  bind[0].length= 0;
  bind[1]=bind[0];

  rc = mysql_bind_result(stmt,bind);
  mystmt(stmt,rc);

  rc = mysql_fetch(stmt);
  mystmt(stmt,rc);

  fprintf(stdout,"\n data directory: %s", data_dir);

  rc = mysql_fetch(stmt);
  assert(rc == MYSQL_NO_DATA);

  strxmov(test_frm,data_dir,"/",current_db,"/","test_frm_bug.frm",NullS);

  fprintf(stdout,"\n test_frm: %s", test_frm);

  if (!(test_file= my_fopen(test_frm, (int) (O_RDWR | O_CREAT), MYF(MY_WME))))
  {
    fprintf(stdout,"\n ERROR: my_fopen failed for '%s'", test_frm);
    fprintf(stdout,"\n test cancelled");
    return;  
  }
  fprintf(test_file,"this is a junk file for test");

  rc = mysql_query(mysql,"SHOW TABLE STATUS like 'test_frm_bug'");
  myquery(rc);

  result = mysql_store_result(mysql);
  mytest(result);/* It can't be NULL */

  assert(1 == my_process_result_set(result));

  mysql_data_seek(result,0);

  row= mysql_fetch_row(result);
  mytest(row);

  fprintf(stdout,"\n Comment: %s", row[16]);
  assert(row[16] != 0);

  mysql_free_result(result);
  mysql_stmt_close(stmt);

  my_fclose(test_file,MYF(0));
  mysql_query(mysql,"drop table if exists test_frm_bug");
}

/*
  To test DECIMAL conversion 
*/
static void test_decimal_bug()
{
  MYSQL_STMT *stmt;
  MYSQL_BIND bind[1];
  double     data;
  int        rc;
  my_bool    is_null;

  myheader("test_decimal_bug");

  mysql_autocommit(mysql, TRUE);

  rc= mysql_query(mysql,"drop table if exists test_decimal_bug");
  myquery(rc);
  
  rc = mysql_query(mysql, "create table test_decimal_bug(c1 decimal(10,2))");
  myquery(rc);
  
  rc = mysql_query(mysql, "insert into test_decimal_bug value(8),(10.22),(5.61)");
  myquery(rc);

  stmt = mysql_simple_prepare(mysql,"select c1 from test_decimal_bug where c1= ?");
  mystmt_init(stmt);

  bind[0].buffer_type= MYSQL_TYPE_DOUBLE;
  bind[0].buffer= (char *)&data;
  bind[0].buffer_length= 0;
  bind[0].is_null= &is_null;
  bind[0].length= 0;

  is_null= 0; 
  rc = mysql_bind_param(stmt, bind);
  mystmt(stmt,rc);

  data= 8.0;
  rc = mysql_execute(stmt);
  mystmt(stmt,rc);

  data=0; 
  rc = mysql_bind_result(stmt, bind);
  mystmt(stmt,rc);

  rc = mysql_fetch(stmt);
  mystmt(stmt,rc);

  fprintf(stdout, "\n data: %g", data);
  assert(data == 8.0);

  rc = mysql_fetch(stmt);
  assert(rc == MYSQL_NO_DATA);

  data= 5.61;
  rc = mysql_execute(stmt);
  mystmt(stmt,rc);

  data=0;
  rc = mysql_bind_result(stmt, bind);
  mystmt(stmt,rc);

  rc = mysql_fetch(stmt);
  mystmt(stmt,rc);

  fprintf(stdout, "\n data: %g", data);
  assert(data == 5.61);

  rc = mysql_fetch(stmt);
  assert(rc == MYSQL_NO_DATA);

  is_null= 1;
  rc = mysql_execute(stmt);
  mystmt(stmt,rc);

  rc = mysql_fetch(stmt);
  assert(rc == MYSQL_NO_DATA);

  data= 10.22; is_null= 0;
  rc = mysql_execute(stmt);
  mystmt(stmt,rc);

  data=0; 
  rc = mysql_bind_result(stmt, bind);
  mystmt(stmt,rc);

  rc = mysql_fetch(stmt);
  mystmt(stmt,rc);

  fprintf(stdout, "\n data: %g", data);
  assert(data == 10.22);

  rc = mysql_fetch(stmt);
  assert(rc == MYSQL_NO_DATA);

  mysql_stmt_close(stmt);
}


/*
  To test EXPLAIN bug
  bug #115 (reported by mark@mysql.com & georg@php.net).
*/

static void test_explain_bug()
{
  MYSQL_STMT *stmt;
  MYSQL_RES  *result;
  int        rc;

  myheader("test_explain_bug");

  mysql_autocommit(mysql,TRUE);

  rc = mysql_query(mysql, "DROP TABLE IF EXISTS test_explain");
  myquery(rc);
  
  rc = mysql_query(mysql, "CREATE TABLE test_explain(id int, name char(2))");
  myquery(rc);

  stmt = mysql_simple_prepare(mysql, "explain test_explain");
  mystmt_init(stmt);

  rc = mysql_execute(stmt);
  mystmt(stmt, rc);

  assert( 2 == my_process_stmt_result(stmt));  

  result = mysql_get_metadata(stmt);
  mytest(result);

  fprintf(stdout, "\n total fields in the result: %d", 
          mysql_num_fields(result));
  assert(6 == mysql_num_fields(result));

  verify_prepare_field(result,0,"Field","",MYSQL_TYPE_VAR_STRING,
                       "","","",NAME_LEN,0);

  verify_prepare_field(result,1,"Type","",MYSQL_TYPE_VAR_STRING,
                       "","","",40,0);

  verify_prepare_field(result,2,"Null","",MYSQL_TYPE_VAR_STRING,
                       "","","",1,0);

  verify_prepare_field(result,3,"Key","",MYSQL_TYPE_VAR_STRING,
                       "","","",3,0);

  verify_prepare_field(result,4,"Default","",MYSQL_TYPE_VAR_STRING,
                       "","","",NAME_LEN,0);

  verify_prepare_field(result,5,"Extra","",MYSQL_TYPE_VAR_STRING,
                       "","","",20,0);

  mysql_free_result(result);
  mysql_stmt_close(stmt);
  
  stmt = mysql_simple_prepare(mysql, "explain select id, name FROM test_explain");
  mystmt_init(stmt);

  rc = mysql_execute(stmt);
  mystmt(stmt, rc);

  assert( 1 == my_process_stmt_result(stmt)); 

  result = mysql_get_metadata(stmt);
  mytest(result);

  fprintf(stdout, "\n total fields in the result: %d", 
          mysql_num_fields(result));
  assert(10 == mysql_num_fields(result));

  verify_prepare_field(result,0,"id","",MYSQL_TYPE_LONGLONG,
                       "","","",3,0);

  verify_prepare_field(result,1,"select_type","",MYSQL_TYPE_VAR_STRING,
                       "","","",19,0);

  verify_prepare_field(result,2,"table","",MYSQL_TYPE_VAR_STRING,
                       "","","",NAME_LEN,0);

  verify_prepare_field(result,3,"type","",MYSQL_TYPE_VAR_STRING,
                       "","","",10,0);

  verify_prepare_field(result,4,"possible_keys","",MYSQL_TYPE_VAR_STRING,
                       "","","",NAME_LEN*32,0);

  verify_prepare_field(result,5,"key","",MYSQL_TYPE_VAR_STRING,
                       "","","",NAME_LEN,0);

  verify_prepare_field(result,6,"key_len","",MYSQL_TYPE_LONGLONG,
                       "","","",3,0);

  verify_prepare_field(result,7,"ref","",MYSQL_TYPE_VAR_STRING,
                       "","","",NAME_LEN*16,0);

  verify_prepare_field(result,8,"rows","",MYSQL_TYPE_LONGLONG,
                       "","","",10,0);

  verify_prepare_field(result,9,"Extra","",MYSQL_TYPE_VAR_STRING,
                       "","","",255,0);

  mysql_free_result(result);
  mysql_stmt_close(stmt);
}

#ifdef NOT_YET_WORKING

/*
  To test math functions
  bug #148 (reported by salle@mysql.com).
*/

#define myerrno(n) check_errcode(n)

static void check_errcode(const unsigned int err)
{  
  if (mysql->server_version)
    fprintf(stdout,"\n [MySQL-%s]",mysql->server_version);
  else
    fprintf(stdout,"\n [MySQL]");
  fprintf(stdout,"[%d] %s\n",mysql_errno(mysql),mysql_error(mysql));
  assert(mysql_errno(mysql) == err);
}

static void test_drop_temp()
{
  int rc;

  myheader("test_drop_temp");

  rc= mysql_query(mysql,"DROP DATABASE IF EXISTS test_drop_temp_db");
  myquery(rc);

  rc= mysql_query(mysql,"CREATE DATABASE test_drop_temp_db");
  myquery(rc);
  
  rc= mysql_query(mysql,"CREATE TABLE test_drop_temp_db.t1(c1 int, c2 char(1))");
  myquery(rc);

  rc = mysql_query(mysql,"delete from mysql.db where Db='test_drop_temp_db'");
  myquery(rc);

  rc = mysql_query(mysql,"delete from mysql.db where Db='test_drop_temp_db'");
  myquery(rc);

  strxmov(query,"GRANT SELECT,USAGE,DROP ON test_drop_temp_db.* TO test_temp@",
                opt_host ? opt_host : "localhost", NullS);

  if (mysql_query(mysql,query))
  {
    myerror("GRANT failed");
    
    /* 
       If server started with --skip-grant-tables, skip this test, else
       exit to indicate an error

       ER_UNKNOWN_COM_ERROR = 1047
     */ 
    if (mysql_errno(mysql) != 1047)  
      exit(0);  
  }
  else
  {
    MYSQL *org_mysql= mysql, *lmysql;
    
    fprintf(stdout, "\n Establishing a test connection ...");
    if (!(lmysql = mysql_init(NULL)))
    { 
      myerror("mysql_init() failed");
      exit(0);
    }

    rc = mysql_query(mysql,"flush privileges");
    myquery(rc);

    if (!(mysql_real_connect(lmysql,opt_host ? opt_host : "localhost","test_temp",
			     "", "test_drop_temp_db", opt_port,
			     opt_unix_socket, 0)))
    {
      mysql= lmysql;
      myerror("connection failed");   
      mysql_close(lmysql);
      exit(0);
    }   
    fprintf(stdout," OK");

    mysql= lmysql;
    rc = mysql_query(mysql,"INSERT INTO t1 VALUES(10,'C')");
    myerrno((uint)1142);

    rc = mysql_query(mysql,"DROP TABLE t1");
    myerrno((uint)1142);
  
    mysql= org_mysql;
    rc= mysql_query(mysql,"CREATE TEMPORARY TABLE test_drop_temp_db.t1(c1 int)");
    myquery(rc);
  
    rc= mysql_query(mysql,"CREATE TEMPORARY TABLE test_drop_temp_db.t2 LIKE test_drop_temp_db.t1");
    myquery(rc);

    mysql= lmysql;

    rc = mysql_query(mysql,"DROP TABLE t1,t2");
    myquery_r(rc);

    rc = mysql_query(mysql,"DROP TEMPORARY TABLE t1");
    myquery_r(rc);

    rc = mysql_query(mysql,"DROP TEMPORARY TABLE t2");
    myquery_r(rc);
    
    mysql_close(lmysql);        
    mysql= org_mysql;

    rc = mysql_query(mysql,"drop database test_drop_temp_db");
    myquery(rc);
    assert(1 == mysql_affected_rows(mysql));

    rc = mysql_query(mysql,"delete from mysql.user where User='test_temp'");
    myquery(rc);
    assert(1 == mysql_affected_rows(mysql));


    rc = mysql_query(mysql,"delete from mysql.tables_priv where User='test_temp'");
    myquery(rc);
    assert(1 == mysql_affected_rows(mysql));
  }
}
#endif

/*
  To test warnings for cuted rows
*/
static void test_cuted_rows()
{
  int        rc, count;
  MYSQL_RES  *result;

  myheader("test_cuted_rows");

  mysql_query(mysql, "DROP TABLE if exists t1");  
  mysql_query(mysql, "DROP TABLE if exists t2");

  rc = mysql_query(mysql, "CREATE TABLE t1(c1 tinyint)");
  myquery(rc);

  rc = mysql_query(mysql, "CREATE TABLE t2(c1 int not null)");
  myquery(rc);

  rc = mysql_query(mysql, "INSERT INTO t1 values(10),(NULL),(NULL)");
  myquery(rc);

  count= mysql_warning_count(mysql);
  fprintf(stdout, "\n total warnings: %d", count);
  assert(count == 0);

  rc = mysql_query(mysql, "INSERT INTO t2 SELECT * FROM t1");
  myquery(rc);

  count= mysql_warning_count(mysql);
  fprintf(stdout, "\n total warnings: %d", count);
  assert(count == 2);

  rc = mysql_query(mysql, "SHOW WARNINGS");
  myquery(rc);

  result = mysql_store_result(mysql);
  mytest(result);

  assert(2 == my_process_result_set(result));
  mysql_free_result(result);

  rc = mysql_query(mysql, "INSERT INTO t1 VALUES('junk'),(876789)");
  myquery(rc);

  count= mysql_warning_count(mysql);
  fprintf(stdout, "\n total warnings: %d", count);
  assert(count == 2);

  rc = mysql_query(mysql, "SHOW WARNINGS");
  myquery(rc);

  result = mysql_store_result(mysql);
  mytest(result);

  assert(2 == my_process_result_set(result));
  mysql_free_result(result);
}

/*
  To test update/binary logs
*/
static void test_logs()
{
  MYSQL_STMT *stmt;
  MYSQL_BIND bind[2];
  char       data[255];
  ulong      length;
  int        rc;
  short      id;

  myheader("test_logs");


  rc = mysql_query(mysql, "DROP TABLE IF EXISTS test_logs");
  myquery(rc);

  rc = mysql_query(mysql, "CREATE TABLE test_logs(id smallint, name varchar(20))");
  myquery(rc);

  length= (ulong)(strmov((char *)data,"INSERT INTO test_logs VALUES(?,?)") - data);
  stmt = mysql_prepare(mysql, data, length);
  mystmt_init(stmt); 
  
  bind[0].buffer_type= MYSQL_TYPE_SHORT;
  bind[0].buffer= (char *)&id;
  bind[0].is_null= 0;
  bind[0].length= 0;
  
  bind[1].buffer_type= MYSQL_TYPE_STRING;
  bind[1].buffer= (char *)&data;
  bind[1].is_null= 0;
  bind[1].buffer_length= 255;
  bind[1].length= &length;

  id= 9876;
  length= (ulong)(strmov((char *)data,"MySQL - Open Source Database")- data);    

  rc = mysql_bind_param(stmt, bind);
  mystmt(stmt, rc);

  rc = mysql_execute(stmt);
  mystmt(stmt, rc);

  strmov((char *)data, "'");
  length= 1;

  rc = mysql_execute(stmt);
  mystmt(stmt, rc);
  
  strmov((char *)data, "\"");
  length= 1;

  rc = mysql_execute(stmt);
  mystmt(stmt, rc);
  
  length= (ulong)(strmov((char *)data, "my\'sql\'")-data);
  rc = mysql_execute(stmt);
  mystmt(stmt, rc);
  
  length= (ulong)(strmov((char *)data, "my\"sql\"")-data);
  rc = mysql_execute(stmt);
  mystmt(stmt, rc);

  mysql_stmt_close(stmt);

  length= (ulong)(strmov((char *)data,"INSERT INTO test_logs VALUES(20,'mysql')") - data);
  stmt = mysql_prepare(mysql, data, length);
  mystmt_init(stmt); 

  rc = mysql_execute(stmt);
  mystmt(stmt, rc);

  rc = mysql_execute(stmt);
  mystmt(stmt, rc);

  mysql_stmt_close(stmt);

  length= (ulong)(strmov((char *)data, "SELECT * FROM test_logs WHERE id=?") - data);
  stmt = mysql_prepare(mysql, data, length);
  mystmt_init(stmt); 

  rc = mysql_bind_param(stmt, bind);
  mystmt(stmt, rc);

  rc = mysql_execute(stmt);
  mystmt(stmt, rc);

  bind[1].buffer_length= 255;
  rc = mysql_bind_result(stmt, bind);
  mystmt(stmt, rc);

  rc = mysql_fetch(stmt);
  mystmt(stmt, rc);

  fprintf(stdout, "\n id    : %d", id);
  fprintf(stdout, "\n name  : %s(%ld)", data, length);

  assert(id == 9876);  
  assert(length == 19); /* Due to VARCHAR(20) */
  assert(strcmp(data,"MySQL - Open Source")==0); 

  rc = mysql_fetch(stmt);
  mystmt(stmt, rc);
  
  fprintf(stdout, "\n name  : %s(%ld)", data, length);

  assert(length == 1);
  assert(strcmp(data,"'")==0); 

  rc = mysql_fetch(stmt);
  mystmt(stmt, rc);
  
  fprintf(stdout, "\n name  : %s(%ld)", data, length);

  assert(length == 1);
  assert(strcmp(data,"\"")==0); 

  rc = mysql_fetch(stmt);
  mystmt(stmt, rc);
  
  fprintf(stdout, "\n name  : %s(%ld)", data, length);

  assert(length == 7);
  assert(strcmp(data,"my\'sql\'")==0); 

  rc = mysql_fetch(stmt);
  mystmt(stmt, rc);
  
  fprintf(stdout, "\n name  : %s(%ld)", data, length);

  assert(length == 7);
  /*assert(strcmp(data,"my\"sql\"")==0); */

  rc = mysql_fetch(stmt);
  assert(rc == MYSQL_NO_DATA);

  mysql_stmt_close(stmt);

  rc = mysql_query(mysql,"DROP TABLE test_logs");
  myquery(rc);
}

/*
  To test 'n' statements create and close  
*/

static void test_nstmts()
{
  MYSQL_STMT  *stmt;
  char        query[255];
  int         rc;
  static uint i, total_stmts= 2000;
  long        length;
  MYSQL_BIND  bind[1];

  myheader("test_nstmts");

  mysql_autocommit(mysql,TRUE);

  rc = mysql_query(mysql, "DROP TABLE IF EXISTS test_nstmts");
  myquery(rc);
  
  rc = mysql_query(mysql, "CREATE TABLE test_nstmts(id int)");
  myquery(rc);

  bind[0].buffer= (char *)&i;
  bind[0].buffer_type= MYSQL_TYPE_LONG;
  bind[0].length= 0;
  bind[0].is_null= 0;
  bind[0].buffer_length= 0;
  
  for (i=0; i < total_stmts; i++)
  {
    fprintf(stdout, "\r stmt: %d", i);
    
    length = (long)(strmov(query, "insert into test_nstmts values(?)")-query);
    stmt = mysql_prepare(mysql, query, length);
    mystmt_init(stmt);

    rc = mysql_bind_param(stmt, bind);
    mystmt(stmt, rc);

    rc = mysql_execute(stmt);
    mystmt(stmt, rc);

    mysql_stmt_close(stmt);
  }

  stmt = mysql_simple_prepare(mysql," select count(*) from test_nstmts");
  mystmt_init(stmt);

  rc = mysql_execute(stmt);
  mystmt(stmt, rc);

  i = 0;
  rc = mysql_bind_result(stmt, bind);
  mystmt(stmt, rc);

  rc = mysql_fetch(stmt);
  mystmt(stmt, rc);
  fprintf(stdout, "\n total rows: %d", i);
  assert( i == total_stmts);

  rc = mysql_fetch(stmt);
  assert(rc == MYSQL_NO_DATA);

  mysql_stmt_close(stmt);
  
  rc = mysql_query(mysql,"DROP TABLE test_nstmts");
  myquery(rc);
}

/*
  To test stmt seek() functions
*/
static void test_fetch_seek()
{
  MYSQL_STMT *stmt;
  MYSQL_BIND bind[3];
  MYSQL_ROW_OFFSET row;
  int        rc;
  long       c1;
  char       c2[11], c3[20];

  myheader("test_fetch_seek");

  rc= mysql_query(mysql,"drop table if exists test_seek");
  myquery(rc);
  
  rc = mysql_query(mysql, "create table test_seek(c1 int primary key auto_increment, c2 char(10), c3 timestamp(14))");
  myquery(rc);
  
  rc = mysql_query(mysql, "insert into test_seek(c2) values('venu'),('mysql'),('open'),('source')");
  myquery(rc);

  stmt = mysql_simple_prepare(mysql,"select * from test_seek");
  mystmt_init(stmt);

  bind[0].buffer_type= MYSQL_TYPE_LONG;
  bind[0].buffer= (char *)&c1;
  bind[0].buffer_length= 0;
  bind[0].is_null= 0;
  bind[0].length= 0;

  bind[1].buffer_type= MYSQL_TYPE_STRING;
  bind[1].buffer= (char *)c2;
  bind[1].buffer_length= sizeof(c2);
  bind[1].is_null= 0;
  bind[1].length= 0;

  bind[2]= bind[1];
  bind[2].buffer= (char *)c3;
  bind[2].buffer_length= sizeof(c3);

  rc = mysql_execute(stmt);
  mystmt(stmt,rc);

  rc = mysql_bind_result(stmt, bind);
  mystmt(stmt,rc);

  rc = mysql_stmt_store_result(stmt);
  mystmt(stmt,rc);

  rc = mysql_fetch(stmt);
  mystmt(stmt,rc);

  fprintf(stdout, "\n row 0: %ld,%s,%s", c1,c2,c3);

  row = mysql_stmt_row_tell(stmt);

  row = mysql_stmt_row_seek(stmt, row);

  rc = mysql_fetch(stmt);
  mystmt(stmt,rc);

  fprintf(stdout, "\n row 2: %ld,%s,%s", c1,c2,c3);

  row = mysql_stmt_row_seek(stmt, row);

  rc = mysql_fetch(stmt);
  mystmt(stmt,rc);

  fprintf(stdout, "\n row 2: %ld,%s,%s", c1,c2,c3);

  mysql_stmt_data_seek(stmt, 0);

  rc = mysql_fetch(stmt);
  mystmt(stmt,rc);

  fprintf(stdout, "\n row 0: %ld,%s,%s", c1,c2,c3);

  rc = mysql_fetch(stmt);
  mystmt(stmt,rc);

  rc = mysql_fetch(stmt);
  mystmt(stmt,rc);

  rc = mysql_fetch(stmt);
  mystmt(stmt,rc);

  rc = mysql_fetch(stmt);
  assert(rc == MYSQL_NO_DATA);

  mysql_stmt_close(stmt);
}

/*
  To test mysql_fetch_column() with offset 
*/
static void test_fetch_offset()
{
  MYSQL_STMT *stmt;
  MYSQL_BIND bind[1];
  char       data[11];
  ulong      length;
  int        rc;
  my_bool    is_null;


  myheader("test_fetch_offset");

  rc= mysql_query(mysql,"drop table if exists test_column");
  myquery(rc);
  
  rc = mysql_query(mysql, "create table test_column(a char(10))");
  myquery(rc);
  
  rc = mysql_query(mysql, "insert into test_column values('abcdefghij'),(null)");
  myquery(rc);

  stmt = mysql_simple_prepare(mysql,"select * from test_column");
  mystmt_init(stmt);

  bind[0].buffer_type= MYSQL_TYPE_STRING;
  bind[0].buffer= (char *)data;
  bind[0].buffer_length= 11;
  bind[0].is_null= &is_null;
  bind[0].length= &length;

  rc = mysql_execute(stmt);
  mystmt(stmt,rc);

  rc = mysql_fetch_column(stmt,bind,0,0);
  mystmt_r(stmt,rc);

  rc = mysql_bind_result(stmt, bind);
  mystmt(stmt,rc);

  rc = mysql_stmt_store_result(stmt);
  mystmt(stmt,rc);

  rc = mysql_fetch(stmt);
  mystmt(stmt,rc);
  
  data[0]= '\0';
  rc = mysql_fetch_column(stmt,bind,0,0);
  mystmt(stmt,rc);
  fprintf(stdout, "\n col 1: %s (%ld)", data, length);
  assert(strncmp(data,"abcd",4) == 0 && length == 10);
  
  rc = mysql_fetch_column(stmt,bind,0,5);
  mystmt(stmt,rc);
  fprintf(stdout, "\n col 1: %s (%ld)", data, length);
  assert(strncmp(data,"fg",2) == 0 && length == 10);  

  rc = mysql_fetch_column(stmt,bind,0,9);
  mystmt(stmt,rc);
  fprintf(stdout, "\n col 0: %s (%ld)", data, length);
  assert(strncmp(data,"j",1) == 0 && length == 10);  

  rc = mysql_fetch(stmt);
  mystmt(stmt,rc);

  is_null= 0;

  rc = mysql_fetch_column(stmt,bind,0,0);
  mystmt(stmt,rc);

  assert(is_null == 1);

  rc = mysql_fetch(stmt);
  assert(rc == MYSQL_NO_DATA);

  rc = mysql_fetch_column(stmt,bind,1,0);
  mystmt_r(stmt,rc);

  mysql_stmt_close(stmt);
}
/*
  To test mysql_fetch_column()
*/
static void test_fetch_column()
{
  MYSQL_STMT *stmt;
  MYSQL_BIND bind[2];
  char       c2[20], bc2[20];
  ulong      l1, l2, bl1, bl2;
  int        rc, c1, bc1;

  myheader("test_fetch_column");

  rc= mysql_query(mysql,"drop table if exists test_column");
  myquery(rc);
  
  rc = mysql_query(mysql, "create table test_column(c1 int primary key auto_increment, c2 char(10))");
  myquery(rc);
  
  rc = mysql_query(mysql, "insert into test_column(c2) values('venu'),('mysql')");
  myquery(rc);

  stmt = mysql_simple_prepare(mysql,"select * from test_column order by c2 desc");
  mystmt_init(stmt);

  bind[0].buffer_type= MYSQL_TYPE_LONG;
  bind[0].buffer= (char *)&bc1;
  bind[0].buffer_length= 0;
  bind[0].is_null= 0;
  bind[0].length= &bl1;
  bind[1].buffer_type= MYSQL_TYPE_STRING;
  bind[1].buffer= (char *)bc2;
  bind[1].buffer_length= 7;
  bind[1].is_null= 0;
  bind[1].length= &bl2;

  rc = mysql_execute(stmt);
  mystmt(stmt,rc);

  rc = mysql_bind_result(stmt, bind);
  mystmt(stmt,rc);

  rc = mysql_stmt_store_result(stmt);
  mystmt(stmt,rc);

  rc = mysql_fetch_column(stmt,bind,1,0); /* No-op at this point */
  mystmt_r(stmt,rc);

  rc = mysql_fetch(stmt);
  mystmt(stmt,rc);

  fprintf(stdout, "\n row 0: %d,%s", bc1,bc2);

  c2[0]= '\0'; l2= 0;
  bind[0].buffer_type= MYSQL_TYPE_STRING;
  bind[0].buffer= (char *)c2;
  bind[0].buffer_length= 7;
  bind[0].is_null= 0;
  bind[0].length= &l2;

  rc = mysql_fetch_column(stmt,bind,1,0);
  mystmt(stmt,rc);
  fprintf(stdout, "\n col 1: %s(%ld)", c2, l2);
  assert(strncmp(c2,"venu",4)==0 && l2 == 4);
  
  c2[0]= '\0'; l2= 0;
  rc = mysql_fetch_column(stmt,bind,1,0);
  mystmt(stmt,rc);
  fprintf(stdout, "\n col 1: %s(%ld)", c2, l2);
  assert(strcmp(c2,"venu")==0 && l2 == 4);  

  c1= 0;     
  bind[0].buffer_type= MYSQL_TYPE_LONG;
  bind[0].buffer= (char *)&c1;
  bind[0].buffer_length= 0;
  bind[0].is_null= 0;
  bind[0].length= &l1;

  rc = mysql_fetch_column(stmt,bind,0,0);
  mystmt(stmt,rc);
  fprintf(stdout, "\n col 0: %d(%ld)", c1, l1);
  assert(c1 == 1 && l1 == 4);

  rc = mysql_fetch(stmt);
  mystmt(stmt,rc);  

  fprintf(stdout, "\n row 1: %d,%s", bc1,bc2);

  c2[0]= '\0'; l2= 0;
  bind[0].buffer_type= MYSQL_TYPE_STRING;
  bind[0].buffer= (char *)c2;
  bind[0].buffer_length= 7;
  bind[0].is_null= 0;
  bind[0].length= &l2;

  rc = mysql_fetch_column(stmt,bind,1,0);
  mystmt(stmt,rc);
  fprintf(stdout, "\n col 1: %s(%ld)", c2, l2);
  assert(strncmp(c2,"mysq",4)==0 && l2 == 5);
  
  c2[0]= '\0'; l2= 0;
  rc = mysql_fetch_column(stmt,bind,1,0);
  mystmt(stmt,rc);
  fprintf(stdout, "\n col 1: %si(%ld)", c2, l2);
  assert(strcmp(c2,"mysql")==0 && l2 == 5);  

  c1= 0;     
  bind[0].buffer_type= MYSQL_TYPE_LONG;
  bind[0].buffer= (char *)&c1;
  bind[0].buffer_length= 0;
  bind[0].is_null= 0;
  bind[0].length= &l1;

  rc = mysql_fetch_column(stmt,bind,0,0);
  mystmt(stmt,rc);
  fprintf(stdout, "\n col 0: %d(%ld)", c1, l1);
  assert(c1 == 2 && l1 == 4);

  rc = mysql_fetch(stmt);
  assert(rc == MYSQL_NO_DATA);

  rc = mysql_fetch_column(stmt,bind,1,0);
  mystmt_r(stmt,rc);

  mysql_stmt_close(stmt);
}

/*
  To test mysql_list_fields()
*/
static void test_list_fields()
{
  MYSQL_RES *result;
  int rc;
  myheader("test_list_fields");

  rc= mysql_query(mysql,"drop table if exists test_list_fields");
  myquery(rc);
  
  rc = mysql_query(mysql, "create table test_list_fields(c1 int primary key auto_increment, c2 char(10) default 'mysql')");
  myquery(rc);

  result = mysql_list_fields(mysql, "test_list_fields",NULL);
  mytest(result);

  assert( 0 == my_process_result_set(result));
  
  verify_prepare_field(result,0,"c1","c1",MYSQL_TYPE_LONG,
                       "test_list_fields","test_list_fields",current_db,11,"0");
  
  verify_prepare_field(result,1,"c2","c2",MYSQL_TYPE_STRING,
                       "test_list_fields","test_list_fields",current_db,10,"mysql");

  mysql_free_result(result);
}

/*
  To test a memory ovverun bug
*/
static void test_mem_overun()
{
  char       buffer[10000], field[10];
  MYSQL_STMT *stmt;
  MYSQL_RES  *field_res;
  int        rc,i, length;


  myheader("test_mem_overun");

  /*
    Test a memory ovverun bug when a table had 1000 fields with 
    a row of data
  */
  rc= mysql_query(mysql,"drop table if exists t_mem_overun");
  myquery(rc);

  strxmov(buffer,"create table t_mem_overun(",NullS);
  for (i=0; i < 1000; i++)
  {
    sprintf(field,"c%d int", i);
    strxmov(buffer,buffer,field,",",NullS);
  }
  length= (int)(strmov(buffer,buffer) - buffer);
  buffer[length-1]='\0';
  strxmov(buffer,buffer,")",NullS);
  
  rc = mysql_real_query(mysql, buffer, length);
  myquery(rc);

  strxmov(buffer,"insert into t_mem_overun values(",NullS);
  for (i=0; i < 1000; i++)
  {
    strxmov(buffer,buffer,"1,",NullS);
  }
  length= (int)(strmov(buffer,buffer) - buffer);
  buffer[length-1]='\0';
  strxmov(buffer,buffer,")",NullS);
  
  rc = mysql_real_query(mysql, buffer, length);
  myquery(rc);

  rc = mysql_query(mysql,"select * from t_mem_overun");
  myquery(rc);

  assert(1 == my_process_result(mysql));
  
  stmt = mysql_simple_prepare(mysql, "select * from t_mem_overun");
  mystmt_init(stmt);

  rc = mysql_execute(stmt);
  mystmt(stmt,rc); 
  
  field_res = mysql_get_metadata(stmt);
  mytest(field_res);

  fprintf(stdout,"\n total fields : %d", mysql_num_fields(field_res));
  assert( 1000 == mysql_num_fields(field_res));

  rc = mysql_stmt_store_result(stmt);
  mystmt(stmt,rc);

  rc = mysql_fetch(stmt);
  mystmt(stmt,rc);

  rc = mysql_fetch(stmt);
  assert(rc == MYSQL_NO_DATA);

  mysql_stmt_close(stmt);
}

/*
  To test mysql_stmt_free_result()
*/
static void test_free_result()
{
  MYSQL_STMT *stmt;
  MYSQL_BIND bind[1];
  char       c2[5];
  ulong      bl1, l2;
  int        rc, c1, bc1;

  myheader("test_free_result");

  rc= mysql_query(mysql,"drop table if exists test_free_result");
  myquery(rc);
  
  rc = mysql_query(mysql, "create table test_free_result(c1 int primary key auto_increment)");
  myquery(rc);
  
  rc = mysql_query(mysql, "insert into test_free_result values(),(),()");
  myquery(rc);

  stmt = mysql_simple_prepare(mysql,"select * from test_free_result");
  mystmt_init(stmt);

  bind[0].buffer_type= MYSQL_TYPE_LONG;
  bind[0].buffer= (char *)&bc1;
  bind[0].buffer_length= 0;
  bind[0].is_null= 0;
  bind[0].length= &bl1;

  rc = mysql_execute(stmt);
  mystmt(stmt,rc);

  rc = mysql_bind_result(stmt, bind);
  mystmt(stmt,rc);

  rc = mysql_fetch(stmt);
  mystmt(stmt,rc);

  c2[0]= '\0'; l2= 0;
  bind[0].buffer_type= MYSQL_TYPE_STRING;
  bind[0].buffer= (char *)c2;
  bind[0].buffer_length= 7;
  bind[0].is_null= 0;
  bind[0].length= &l2;

  rc = mysql_fetch_column(stmt,bind,0,0);
  mystmt(stmt,rc);
  fprintf(stdout, "\n col 0: %s(%ld)", c2, l2);
  assert(strncmp(c2,"1",1)==0 && l2 == 1);

  rc = mysql_fetch(stmt);
  mystmt(stmt,rc);  

  c1= 0, l2= 0;   
  bind[0].buffer_type= MYSQL_TYPE_LONG;
  bind[0].buffer= (char *)&c1;
  bind[0].buffer_length= 0;
  bind[0].is_null= 0;
  bind[0].length= &l2;

  rc = mysql_fetch_column(stmt,bind,0,0);
  mystmt(stmt,rc);
  fprintf(stdout, "\n col 0: %d(%ld)", c1, l2);
  assert(c1 == 2 && l2 == 4);  

  rc = mysql_query(mysql,"drop table test_free_result");
  myquery_r(rc); /* error should be, COMMANDS OUT OF SYNC */

  rc = mysql_stmt_free_result(stmt);
  mystmt(stmt,rc);

  rc = mysql_query(mysql,"drop table test_free_result");
  myquery(rc);  /* should be successful */

  mysql_stmt_close(stmt);
}

/*
  To test mysql_stmt_free_result()
*/
static void test_free_store_result()
{
  MYSQL_STMT *stmt;
  MYSQL_BIND bind[1];
  char       c2[5];
  ulong      bl1, l2;
  int        rc, c1, bc1;

  myheader("test_free_store_result");

  rc= mysql_query(mysql,"drop table if exists test_free_result");
  myquery(rc);
  
  rc = mysql_query(mysql, "create table test_free_result(c1 int primary key auto_increment)");
  myquery(rc);
  
  rc = mysql_query(mysql, "insert into test_free_result values(),(),()");
  myquery(rc);

  stmt = mysql_simple_prepare(mysql,"select * from test_free_result");
  mystmt_init(stmt);

  bind[0].buffer_type= MYSQL_TYPE_LONG;
  bind[0].buffer= (char *)&bc1;
  bind[0].buffer_length= 0;
  bind[0].is_null= 0;
  bind[0].length= &bl1;

  rc = mysql_execute(stmt);
  mystmt(stmt,rc);

  rc = mysql_bind_result(stmt, bind);
  mystmt(stmt,rc);

  rc = mysql_stmt_store_result(stmt);
  mystmt(stmt,rc);

  rc = mysql_fetch(stmt);
  mystmt(stmt,rc);

  c2[0]= '\0'; l2= 0;
  bind[0].buffer_type= MYSQL_TYPE_STRING;
  bind[0].buffer= (char *)c2;
  bind[0].buffer_length= 7;
  bind[0].is_null= 0;
  bind[0].length= &l2;

  rc = mysql_fetch_column(stmt,bind,0,0);
  mystmt(stmt,rc);
  fprintf(stdout, "\n col 1: %s(%ld)", c2, l2);
  assert(strncmp(c2,"1",1)==0 && l2 == 1);

  rc = mysql_fetch(stmt);
  mystmt(stmt,rc);  

  c1= 0, l2= 0;   
  bind[0].buffer_type= MYSQL_TYPE_LONG;
  bind[0].buffer= (char *)&c1;
  bind[0].buffer_length= 0;
  bind[0].is_null= 0;
  bind[0].length= &l2;

  rc = mysql_fetch_column(stmt,bind,0,0);
  mystmt(stmt,rc);
  fprintf(stdout, "\n col 0: %d(%ld)", c1, l2);
  assert(c1 == 2 && l2 == 4);

  rc = mysql_stmt_free_result(stmt);
  mystmt(stmt,rc);

  rc = mysql_query(mysql,"drop table test_free_result");
  myquery(rc); 

  mysql_stmt_close(stmt);
}

/********************************************************
 To test SQLmode
*********************************************************/

static void test_sqlmode()
{
  MYSQL_STMT *stmt;
  MYSQL_BIND bind[2];
  char       c1[5], c2[5];
  int        rc;

  myheader("test_sqlmode");

  rc = mysql_query(mysql,"DROP TABLE IF EXISTS test_piping");
  myquery(rc);

  rc = mysql_commit(mysql);
  myquery(rc);

  rc = mysql_query(mysql,"CREATE TABLE test_piping(name varchar(10))");
  myquery(rc);
  
  /* PIPES_AS_CONCAT */
  strcpy(query,"SET SQL_MODE=\"PIPES_AS_CONCAT\"");
  fprintf(stdout,"\n With %s", query);
  rc = mysql_query(mysql,query);
  myquery(rc);

  strcpy(query, "INSERT INTO test_piping VALUES(?||?)");
  fprintf(stdout,"\n  query: %s", query);
  stmt = mysql_simple_prepare(mysql, query);
  mystmt_init(stmt);

  fprintf(stdout,"\n  total parameters: %ld", mysql_param_count(stmt));      

  bind[0].buffer_type= MYSQL_TYPE_STRING;
  bind[0].buffer= (char *)c1;
  bind[0].buffer_length= 2;
  bind[0].is_null= 0;
  bind[0].length= 0;

  bind[1].buffer_type= MYSQL_TYPE_STRING;
  bind[1].buffer= (char *)c2;
  bind[1].buffer_length= 3;
  bind[1].is_null= 0;
  bind[1].length= 0;

  rc = mysql_bind_param(stmt, bind);
  mystmt(stmt,rc);

  strcpy(c1,"My"); strcpy(c2, "SQL");
  rc = mysql_execute(stmt);
  mystmt(stmt,rc);

  mysql_stmt_close(stmt);
  verify_col_data("test_piping","name","MySQL");  

  rc = mysql_query(mysql,"DELETE FROM test_piping");
  myquery(rc);
  
  strcpy(query, "SELECT connection_id    ()");
  fprintf(stdout,"\n  query: %s", query);
  stmt = mysql_simple_prepare(mysql, query);
  mystmt_init_r(stmt);

  /* ANSI */
  strcpy(query,"SET SQL_MODE=\"ANSI\"");
  fprintf(stdout,"\n With %s", query);
  rc = mysql_query(mysql,query);
  myquery(rc);

  strcpy(query, "INSERT INTO test_piping VALUES(?||?)");
  fprintf(stdout,"\n  query: %s", query);
  stmt = mysql_simple_prepare(mysql, query);
  mystmt_init(stmt);
  fprintf(stdout,"\n  total parameters: %ld", mysql_param_count(stmt));      

  rc = mysql_bind_param(stmt, bind);
  mystmt(stmt,rc);

  strcpy(c1,"My"); strcpy(c2, "SQL");
  rc = mysql_execute(stmt);
  mystmt(stmt,rc);

  mysql_stmt_close(stmt);
  verify_col_data("test_piping","name","MySQL");  

  /* ANSI mode spaces ... */
  strcpy(query, "SELECT connection_id    ()");
  fprintf(stdout,"\n  query: %s", query);
  stmt = mysql_simple_prepare(mysql, query);
  mystmt_init(stmt);

  rc = mysql_execute(stmt);
  mystmt(stmt,rc);

  rc = mysql_fetch(stmt);
  mystmt(stmt,rc);

  rc = mysql_fetch(stmt);
  assert(rc == MYSQL_NO_DATA);
  fprintf(stdout,"\n  returned 1 row\n");

  mysql_stmt_close(stmt);
  
  /* IGNORE SPACE MODE */
  strcpy(query,"SET SQL_MODE=\"IGNORE_SPACE\"");
  fprintf(stdout,"\n With %s", query);
  rc = mysql_query(mysql,query);
  myquery(rc);

  strcpy(query, "SELECT connection_id    ()");
  fprintf(stdout,"\n  query: %s", query);
  stmt = mysql_simple_prepare(mysql, query);
  mystmt_init(stmt);

  rc = mysql_execute(stmt);
  mystmt(stmt,rc);

  rc = mysql_fetch(stmt);
  mystmt(stmt,rc);

  rc = mysql_fetch(stmt);
  assert(rc == MYSQL_NO_DATA);
  fprintf(stdout,"\n  returned 1 row");

  mysql_stmt_close(stmt);
}

/*
  test for timestamp handling
*/
static void test_ts()
{
  MYSQL_STMT *stmt;
  MYSQL_BIND bind[6];
  MYSQL_TIME ts;
  MYSQL_RES  *prep_res;
  char       strts[30];
  long       length;
  int        rc, field_count;
  char       name;

  myheader("test_ts");

  rc = mysql_query(mysql,"DROP TABLE IF EXISTS test_ts");
  myquery(rc);
  
  rc= mysql_query(mysql,"CREATE TABLE test_ts(a DATE, b TIME, c TIMESTAMP)");
  myquery(rc);

  rc = mysql_commit(mysql);
  myquery(rc);

  stmt = mysql_simple_prepare(mysql,"INSERT INTO test_ts VALUES(?,?,?),(?,?,?)");
  mystmt_init(stmt);

  ts.year= 2003;
  ts.month= 07;
  ts.day= 12;
  ts.hour= 21;
  ts.minute= 07;
  ts.second= 46;
  length= (long)(strmov(strts,"2003-07-12 21:07:46") - strts);

  bind[0].buffer_type= MYSQL_TYPE_TIMESTAMP;
  bind[0].buffer= (char *)&ts;
  bind[0].buffer_length= sizeof(ts);
  bind[0].is_null= 0;
  bind[0].length= 0;

  bind[2]= bind[1]= bind[0];

  bind[3].buffer_type= MYSQL_TYPE_STRING;
  bind[3].buffer= (char *)strts;
  bind[3].buffer_length= sizeof(strts);
  bind[3].is_null= 0;
  bind[3].length= &length;

  bind[5]= bind[4]= bind[3];

  rc = mysql_bind_param(stmt, bind);
  mystmt(stmt,rc);

  rc = mysql_execute(stmt);
  mystmt(stmt,rc);

  mysql_stmt_close(stmt);

  verify_col_data("test_ts","a","2003-07-12");
  verify_col_data("test_ts","b","21:07:46");
  verify_col_data("test_ts","c","2003-07-12 21:07:46");

  stmt = mysql_simple_prepare(mysql,"SELECT * FROM test_ts");
  mystmt_init(stmt);

  prep_res = mysql_get_metadata(stmt);
  mytest(prep_res);

  rc = mysql_execute(stmt);
  mystmt(stmt,rc);

  assert( 2== my_process_stmt_result(stmt));
  field_count= mysql_num_fields(prep_res);

  mysql_free_result(prep_res);
  mysql_stmt_close(stmt);

  for (name= 'a'; field_count--; name++)
  {
    int row_count= 0;

    sprintf(query,"SELECT a,b,c FROM test_ts WHERE %c=?",name);
    length= (long)(strmov(query,query)- query);

    fprintf(stdout,"\n  %s", query);
    stmt = mysql_prepare(mysql, query, length);
    mystmt_init(stmt);

    rc = mysql_bind_param(stmt, bind);
    mystmt(stmt,rc);

    rc = mysql_execute(stmt);
    mystmt(stmt,rc);

    while (mysql_fetch(stmt) == 0)
      row_count++;

    fprintf(stdout, "\n   returned '%d' rows", row_count);
    assert(row_count == 2);
    mysql_stmt_close(stmt);
  }
}

/*
  Test for bug #1500.
  XXX: despite that this bug is fixed, it spots mysqld code which is not
  working correctly yet: to fix all things  properly we need to implement
  Item::cleanup() method for all items (as described in bugs #1663 and
  #1749). So don't be surprised in case valgrind barks on it.
*/

static void test_bug1500()
{
  MYSQL_STMT *stmt;
  MYSQL_BIND bind[3];
  int        rc;
  long       int_data[3]= {2,3,4}; 
  const char *data;

  myheader("test_bug1500");

  rc= mysql_query(mysql,"DROP TABLE IF EXISTS test_bg1500");
  myquery(rc);
  
  rc= mysql_query(mysql,"CREATE TABLE test_bg1500 (i INT)");
  myquery(rc);
  
  rc= mysql_query(mysql,"INSERT INTO test_bg1500 VALUES (1),(2)");
  myquery(rc);

  rc= mysql_commit(mysql);
  myquery(rc);

  stmt= mysql_simple_prepare(mysql,"SELECT i FROM test_bg1500 WHERE i IN (?,?,?)");
  mystmt_init(stmt);
  verify_param_count(stmt,3);

  bind[0].buffer= (char *)int_data;
  bind[0].buffer_type= FIELD_TYPE_LONG;
  bind[0].is_null= 0;
  bind[2]= bind[1]= bind[0];
  bind[1].buffer= (char *)(int_data + 1);
  bind[2].buffer= (char *)(int_data + 2);
  
  rc= mysql_bind_param(stmt, bind);
  mystmt(stmt,rc);
  
  rc= mysql_execute(stmt);
  mystmt(stmt,rc);
  
  assert(1 == my_process_stmt_result(stmt));

  /* FIXME If we comment out next string server will crash :( */
  mysql_stmt_close(stmt);

  rc= mysql_query(mysql,"DROP TABLE test_bg1500");
  myquery(rc);
  
  rc= mysql_query(mysql,"CREATE TABLE test_bg1500 (s VARCHAR(25), FULLTEXT(s))");
  myquery(rc);
  
  rc= mysql_query(mysql,
        "INSERT INTO test_bg1500 VALUES ('Gravedigger'), ('Greed'),('Hollow Dogs')");
  myquery(rc);

  rc= mysql_commit(mysql);
  myquery(rc);

  stmt= mysql_simple_prepare(mysql,
          "SELECT s FROM test_bg1500 WHERE MATCH (s) AGAINST (?)");
  mystmt_init(stmt);
  
  verify_param_count(stmt,1);
  
  data= "Dogs";
  bind[0].buffer_type= MYSQL_TYPE_STRING;
  bind[0].buffer= (char *) data;
  bind[0].buffer_length= strlen(data);
  bind[0].is_null= 0;
  bind[0].length= 0;
  
  rc= mysql_bind_param(stmt, bind);
  mystmt(stmt,rc);
  
  rc= mysql_execute(stmt);
  mystmt(stmt,rc);
  
  assert(1 == my_process_stmt_result(stmt));

  /* 
    FIXME If we comment out next string server will crash too :( 
    This is another manifestation of bug #1663
  */
  mysql_stmt_close(stmt);
  
  /* This should work too */
  stmt= mysql_simple_prepare(mysql,
          "SELECT s FROM test_bg1500 WHERE MATCH (s) AGAINST (CONCAT(?,'digger'))");
  mystmt_init(stmt);
  
  verify_param_count(stmt,1);
  
  data= "Grave";
  bind[0].buffer_type= MYSQL_TYPE_STRING;
  bind[0].buffer= (char *) data;
  bind[0].buffer_length= strlen(data);
  bind[0].is_null= 0;
  bind[0].length= 0;
  
  rc= mysql_bind_param(stmt, bind);
  mystmt(stmt,rc);
  
  rc= mysql_execute(stmt);
  mystmt(stmt,rc);
  
  assert(1 == my_process_stmt_result(stmt));

  mysql_stmt_close(stmt);
}

static void test_bug1946()
{
  MYSQL_STMT *stmt;
  int rc;
  const char *query= "INSERT INTO prepare_command VALUES (?)";

  myheader("test_bug1946");
  
  rc = mysql_query(mysql, "DROP TABLE IF EXISTS prepare_command");
  myquery(rc);
  
  rc= mysql_query(mysql,"CREATE TABLE prepare_command(ID INT)");
  myquery(rc);

  stmt = mysql_simple_prepare(mysql, query);
  mystmt_init(stmt);
  rc= mysql_real_query(mysql, query, strlen(query));
  assert(rc != 0);
  fprintf(stdout, "Got error (as expected):\n");
  myerror(NULL);

  mysql_stmt_close(stmt);
  rc= mysql_query(mysql,"DROP TABLE prepare_command");
}

static void test_parse_error_and_bad_length()
{
  MYSQL_STMT *stmt;
  int rc;

  /* check that we get 4 syntax errors over the 4 calls */
  myheader("test_parse_error_and_bad_length");

  rc= mysql_query(mysql,"SHOW DATABAAAA");
  assert(rc);
  fprintf(stdout, "Got error (as expected): '%s'\n", mysql_error(mysql));
  rc= mysql_real_query(mysql,"SHOW DATABASES",100);
  assert(rc);
  fprintf(stdout, "Got error (as expected): '%s'\n", mysql_error(mysql));

  stmt= mysql_simple_prepare(mysql,"SHOW DATABAAAA");
  assert(!stmt);
  fprintf(stdout, "Got error (as expected): '%s'\n", mysql_error(mysql));
  stmt= mysql_prepare(mysql,"SHOW DATABASES",100);
  assert(!stmt);
  fprintf(stdout, "Got error (as expected): '%s'\n", mysql_error(mysql));
}

/*
  Test for bug#2248 "mysql_fetch without prior mysql_execute hangs"
*/

static void test_bug2248()
{
  MYSQL_STMT *stmt;
  int rc;
  const char *query1= "SELECT DATABASE()";
  const char *query2= "INSERT INTO test_bug2248 VALUES (10)";
  
  myheader("test_bug2248");

  rc= mysql_query(mysql, "DROP TABLE IF EXISTS test_bug2248");
  myquery(rc);
  
  rc= mysql_query(mysql, "CREATE TABLE test_bug2248 (id int)");
  myquery(rc);
  
  stmt= mysql_prepare(mysql, query1, strlen(query1));
  mystmt_init(stmt);

  /* This should not hang */
  rc= mysql_fetch(stmt);
  mystmt_r(stmt,rc);
  
  /* And this too */
  rc= mysql_stmt_store_result(stmt);
  mystmt_r(stmt,rc);
  
  mysql_stmt_close(stmt);
  
  stmt= mysql_prepare(mysql, query2, strlen(query2));
  mystmt_init(stmt);
  
  rc= mysql_execute(stmt);
  mystmt(stmt,rc);

  /* This too should not hang but should return proper error */
  rc= mysql_fetch(stmt);
  assert(rc==MYSQL_NO_DATA);
  
  /* This too should not hang but should not bark */
  rc= mysql_stmt_store_result(stmt);
  mystmt(stmt,rc);
 
  /* This should return proper error */
  rc= mysql_fetch(stmt);
  mystmt_r(stmt,rc);
  assert(rc==MYSQL_NO_DATA);
  
  mysql_stmt_close(stmt);
  
  rc= mysql_query(mysql,"DROP TABLE test_bug2248");
  myquery(rc);
}


/*
  Read and parse arguments and MySQL options from my.cnf
*/

static const char *client_test_load_default_groups[]= { "client", 0 };
static char **defaults_argv;

static struct my_option client_test_long_options[] =
{
  {"help", '?', "Display this help and exit", 0, 0, 0, GET_NO_ARG, NO_ARG, 0,
   0, 0, 0, 0, 0},
  {"database", 'D', "Database to use", (char **) &opt_db, (char **) &opt_db,
   0, GET_STR_ALLOC, REQUIRED_ARG, 0, 0, 0, 0, 0, 0},
  {"host", 'h', "Connect to host", (char **) &opt_host, (char **) &opt_host, 0, GET_STR_ALLOC,
   REQUIRED_ARG, 0, 0, 0, 0, 0, 0},
  {"password", 'p',
   "Password to use when connecting to server. If password is not given it's asked from the tty.",
   0, 0, 0, GET_STR, OPT_ARG, 0, 0, 0, 0, 0, 0},
#ifndef DONT_ALLOW_USER_CHANGE
  {"user", 'u', "User for login if not current user", (char **) &opt_user,
   (char **) &opt_user, 0, GET_STR, REQUIRED_ARG, 0, 0, 0, 0, 0, 0},
#endif
  {"port", 'P', "Port number to use for connection", (char **) &opt_port,
   (char **) &opt_port, 0, GET_UINT, REQUIRED_ARG, 0, 0, 0, 0, 0, 0},
  {"socket", 'S', "Socket file to use for connection", (char **) &opt_unix_socket,
   (char **) &opt_unix_socket, 0, GET_STR, REQUIRED_ARG, 0, 0, 0, 0, 0, 0},
  {"count", 't', "Number of times test to be executed", (char **) &opt_count,
   (char **) &opt_count, 0, GET_UINT, REQUIRED_ARG, 1, 0, 0, 0, 0, 0},
  { 0, 0, 0, 0, 0, 0, GET_NO_ARG, NO_ARG, 0, 0, 0, 0, 0, 0}
};

static void client_test_print_version(void)
{
  fprintf(stdout, "%s Distrib %s, for %s (%s)\n\n",
    my_progname,MYSQL_SERVER_VERSION,SYSTEM_TYPE,MACHINE_TYPE);
}


static void usage(void)
{
  /*
   *  show the usage string when the user asks for this
  */    
  putc('\n',stdout);
  puts("***********************************************************************\n");
  puts("                Test for client-server protocol 4.1");
  puts("                        By Monty & Venu \n");
  puts("This software comes with ABSOLUTELY NO WARRANTY. This is free software,");
  puts("and you are welcome to modify and redistribute it under the GPL license\n");
  puts("                 Copyright (C) 1995-2003 MySQL AB ");
  puts("-----------------------------------------------------------------------\n");
  client_test_print_version();
  fprintf(stdout,"Usage: %s [OPTIONS]\n\n", my_progname);  
  
  my_print_help(client_test_long_options);
  print_defaults("my", client_test_load_default_groups);
  my_print_variables(client_test_long_options);

  puts("***********************************************************************\n");
}

static my_bool
get_one_option(int optid, const struct my_option *opt __attribute__((unused)),
	       char *argument)
{
  switch (optid) {
  case 'p':
    if (argument)
    {
      char *start=argument;
      my_free(opt_password, MYF(MY_ALLOW_ZERO_PTR));
      opt_password= my_strdup(argument, MYF(MY_FAE));
      while (*argument) *argument++= 'x';		/* Destroy argument */
      if (*start)
        start[1]=0;
    }
    else
      tty_password= 1;
    break;
  case '?':
  case 'I':					/* Info */
    usage();
    exit(0);
    break;
  }
  return 0;
}

static void get_options(int argc, char **argv)
{
  int ho_error;
  load_defaults("my",client_test_load_default_groups,&argc,&argv);

  if ((ho_error= handle_options(&argc,&argv, client_test_long_options, 
                                get_one_option)))
    exit(ho_error);

  if (tty_password)
    opt_password=get_tty_password(NullS);
  return;
}

/*
  Print the test output on successful execution before exiting
*/

static void print_test_output()
{
  fprintf(stdout,"\n\n");
  fprintf(stdout,"All '%d' tests were successful (in '%d' iterations)", 
          test_count-1, opt_count);
  fprintf(stdout,"\n  Total execution time: %g SECS", total_time);
  if (opt_count > 1)
    fprintf(stdout," (Avg: %g SECS)", total_time/opt_count);
  
  fprintf(stdout,"\n\n!!! SUCCESS !!!\n");
}

/********************************************************
* main routine                                          *
*********************************************************/
int main(int argc, char **argv)
{  
  MY_INIT(argv[0]);

  load_defaults("my",client_test_load_default_groups,&argc,&argv);
  defaults_argv= argv;
  get_options(argc,argv);
    
  client_connect();       /* connect to server */
  
  total_time= 0;
  for (iter_count=1; iter_count <= opt_count; iter_count++) 
  {
    /* Start of tests */
    test_count= 1;
   
    start_time= time((time_t *)0);
    client_query();         /* simple client query test */
#if NOT_YET_WORKING
    /* Used for internal new development debugging */
    test_drop_temp();       /* to test DROP TEMPORARY TABLE Access checks */
#endif
    test_fetch_seek();      /* to test stmt seek() functions */
    test_fetch_nobuffs();   /* to fecth without prior bound buffers */
    test_open_direct();     /* direct execution in the middle of open stmts */
    test_fetch_null();      /* to fetch null data */
    test_fetch_date();      /* to fetch date,time and timestamp */
    test_fetch_str();       /* to fetch string to all types */
    test_fetch_long();      /* to fetch long to all types */
    test_fetch_short();     /* to fetch short to all types */
    test_fetch_tiny();      /* to fetch tiny to all types */
    test_fetch_bigint();    /* to fetch bigint to all types */
    test_fetch_float();     /* to fetch float to all types */
    test_fetch_double();    /* to fetch double to all types */
    test_bind_result_ext(); /* result bind test - extension */
    test_bind_result_ext1(); /* result bind test - extension */
    test_select_direct();   /* direct select - protocol_simple debug */
    test_select_prepare();  /* prepare select - protocol_prep debug */
    test_select();          /* simple select test */
    test_select_version();  /* select with variables */
    test_select_simple();   /* simple select prepare */
#if NOT_USED
  /* 
     Enable this tests from 4.1.1 when mysql_param_result() is 
     supported 
  */
    test_select_meta();     /* select param meta information */
    test_update_meta();     /* update param meta information */  
    test_insert_meta();     /* insert param meta information */
#endif
    test_func_fields();     /* test for new 4.1 MYSQL_FIELD members */
    test_long_data();       /* test for sending text data in chunks */
    test_insert();          /* simple insert test - prepare */
    test_set_variable();    /* prepare with set variables */
    test_select_show();     /* prepare - show test */
    test_prepare_noparam(); /* prepare without parameters */
    test_bind_result();     /* result bind test */   
    test_prepare_simple();  /* simple prepare */ 
    test_prepare();         /* prepare test */
    test_null();            /* test null data handling */
    test_debug_example();   /* some debugging case */
    test_update();          /* prepare-update test */
    test_simple_update();   /* simple prepare with update */
    test_simple_delete();   /* prepare with delete */
    test_double_compare();  /* float comparision */ 
    client_store_result();  /* usage of mysql_store_result() */
    client_use_result();    /* usage of mysql_use_result() */  
    test_tran_bdb();        /* transaction test on BDB table type */
    test_tran_innodb();     /* transaction test on InnoDB table type */ 
    test_prepare_ext();     /* test prepare with all types conversion -- TODO */
    test_prepare_syntax();  /* syntax check for prepares */
    test_field_names();     /* test for field names */
    test_field_flags();     /* test to help .NET provider team */
    test_long_data_str();   /* long data handling */
    test_long_data_str1();  /* yet another long data handling */
    test_long_data_bin();   /* long binary insertion */
    test_warnings();        /* show warnings test */
    test_errors();          /* show errors test */
    test_prepare_resultset();/* prepare meta info test */
    test_stmt_close();      /* mysql_stmt_close() test -- hangs */
    test_prepare_field_result(); /* prepare meta info */
    test_multi_stmt();      /* multi stmt test */
    test_multi_statements(); /* test multi statement execution */
    test_store_result();    /* test the store_result */
    test_store_result1();   /* test store result without buffers */
    test_store_result2();   /* test store result for misc case */
    test_subselect();       /* test subselect prepare -TODO*/
    test_date();            /* test the MYSQL_TIME conversion */
    test_date_date();       /* test conversion from DATE to all */
    test_date_time();       /* test conversion from TIME to all */
    test_date_ts()  ;       /* test conversion from TIMESTAMP to all */
    test_date_dt()  ;       /* test conversion from DATETIME to all */
    test_prepare_alter();   /* change table schema in middle of prepare */
    test_manual_sample();   /* sample in the manual */
    test_pure_coverage();   /* keep pure coverage happy */
    test_buffers();         /* misc buffer handling */
    test_ushort_bug();      /* test a simple conv bug from php */
    test_sshort_bug();      /* test a simple conv bug from php */
    test_stiny_bug();       /* test a simple conv bug from php */
    test_field_misc();      /* check the field info for misc case, bug: #74 */   
    test_set_option();      /* test the SET OPTION feature, bug #85 */
    test_prepare_grant();   /* to test the GRANT command, bug #89 */
    test_frm_bug();         /* test the crash when .frm is invalid, bug #93 */
    test_explain_bug();     /* test for the EXPLAIN, bug #115 */
    test_decimal_bug();     /* test for the decimal bug */
    test_nstmts();          /* test n statements */
    test_logs(); ;          /* to test logs */
    test_cuted_rows();      /* to test for WARNINGS from cuted rows */
    test_fetch_offset();    /* to test mysql_fetch_column with offset */
    test_fetch_column();    /* to test mysql_fetch_column */
    test_mem_overun();      /* test DBD ovverun bug */
    test_list_fields();     /* test COM_LIST_FIELDS for DEFAULT */
    test_free_result();     /* test mysql_stmt_free_result() */
    test_free_store_result(); /* test to make sure stmt results are cleared 
                                 during stmt_free_result() */
    test_sqlmode();         /* test for SQL_MODE */
    test_ts();              /* test for timestamp BR#819 */
    test_bug1115();         /* BUG#1115 */
    test_bug1180();         /* BUG#1180 */
    test_bug1500();         /* BUG#1500 */
    test_bug1644();	    /* BUG#1644 */
    test_bug1946();         /* test that placeholders are allowed only in 
                               prepared queries */
<<<<<<< HEAD
    test_bug2248();         /* BUG#2248 */ 
=======
    test_parse_error_and_bad_length(); /* test if bad length param in
                                         mysql_prepare() triggers error */
>>>>>>> e2f0e8f2

    end_time= time((time_t *)0);
    total_time+= difftime(end_time, start_time);
    
    /* End of tests */
  }
  
  client_disconnect();    /* disconnect from server */
  free_defaults(defaults_argv);
  print_test_output();
  
  return(0);
}<|MERGE_RESOLUTION|>--- conflicted
+++ resolved
@@ -5598,16 +5598,8 @@
   stmt = mysql_simple_prepare(mysql,"insert into test_pure(c67788) values(10)");
   mystmt_init_r(stmt);
   
-<<<<<<< HEAD
   /* Query without params and result should allow to bind 0 arrays */
-  stmt = mysql_prepare(mysql,"insert into test_pure(c2) values(10)",100);
-=======
-#ifndef DBUG_OFF
-  stmt = mysql_prepare(mysql,(const char *)0,0);
-  mystmt_init_r(stmt);
-  
   stmt = mysql_simple_prepare(mysql,"insert into test_pure(c2) values(10)");
->>>>>>> e2f0e8f2
   mystmt_init(stmt);
   
   rc = mysql_bind_param(stmt, (MYSQL_BIND*)0);
@@ -8422,12 +8414,9 @@
     test_bug1644();	    /* BUG#1644 */
     test_bug1946();         /* test that placeholders are allowed only in 
                                prepared queries */
-<<<<<<< HEAD
     test_bug2248();         /* BUG#2248 */ 
-=======
     test_parse_error_and_bad_length(); /* test if bad length param in
                                          mysql_prepare() triggers error */
->>>>>>> e2f0e8f2
 
     end_time= time((time_t *)0);
     total_time+= difftime(end_time, start_time);

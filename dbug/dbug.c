/******************************************************************************
 *                                                                            *
 *                                 N O T I C E                                *
 *                                                                            *
 *                    Copyright Abandoned, 1987, Fred Fish                    *
 *                                                                            *
 *                                                                            *
 *      This previously copyrighted work has been placed into the  public     *
 *      domain  by  the  author  and  may be freely used for any purpose,     *
 *      private or commercial.                                                *
 *                                                                            *
 *      Because of the number of inquiries I was receiving about the  use     *
 *      of this product in commercially developed works I have decided to     *
 *      simply make it public domain to further its unrestricted use.   I     *
 *      specifically  would  be  most happy to see this material become a     *
 *      part of the standard Unix distributions by AT&T and the  Berkeley     *
 *      Computer  Science  Research Group, and a standard part of the GNU     *
 *      system from the Free Software Foundation.                             *
 *                                                                            *
 *      I would appreciate it, as a courtesy, if this notice is  left  in     *
 *      all copies and derivative works.  Thank you.                          *
 *                                                                            *
 *      The author makes no warranty of any kind  with  respect  to  this     *
 *      product  and  explicitly disclaims any implied warranties of mer-     *
 *      chantability or fitness for any particular purpose.                   *
 *                                                                            *
 ******************************************************************************
 */

/*
 *  FILE
 *
 *      dbug.c   runtime support routines for dbug package
 *
 *  SCCS
 *
 *      @(#)dbug.c      1.25    7/25/89
 *
 *  DESCRIPTION
 *
 *      These are the runtime support routines for the dbug package.
 *      The dbug package has two main components; the user include
 *      file containing various macro definitions, and the runtime
 *      support routines which are called from the macro expansions.
 *
 *      Externally visible functions in the runtime support module
 *      use the naming convention pattern "_db_xx...xx_", thus
 *      they are unlikely to collide with user defined function names.
 *
 *  AUTHOR(S)
 *
 *      Fred Fish               (base code)
 *      Enhanced Software Technologies, Tempe, AZ
 *      asuvax!mcdphx!estinc!fnf
 *
 *      Michael Widenius:
 *        DBUG_DUMP       - To dump a block of memory.
 *        PUSH_FLAG "O"   - To be used insted of "o" if we
 *                          want flushing after each write
 *        PUSH_FLAG "A"   - as 'O', but we will append to the out file instead
 *                          of creating a new one.
 *        Check of malloc on entry/exit (option "S")
 *
 *      Sergei Golubchik:
 *        DBUG_EXECUTE_IF
 *        incremental mode (-#+t:-d,info ...)
 *        DBUG_SET, _db_explain_
 *        thread-local settings
 *        negative lists (-#-d,info => everything but "info")
 *
 *        function/ syntax
 *        (the logic is - think of a call stack as of a path.
 *        "function" means only this function, "function/" means the hierarchy.
 *        in the future, filters like function1/function2 could be supported.
 *        following this logic glob(7) wildcards are supported.)
 *
 */

/*
  We can't have SAFE_MUTEX defined here as this will cause recursion
  in pthread_mutex_lock
*/

#include <my_global.h>
#undef SAFE_MUTEX
#include <m_string.h>
#include <errno.h>

#ifdef HAVE_FNMATCH_H
#include <fnmatch.h>
#else
#define fnmatch(A,B,C) strcmp(A,B)
#endif

#if defined(__WIN__)
#include <process.h>
#endif

#include <my_valgrind.h>        /* TRASH */
#include <my_stacktrace.h>      /* my_safe_print_str */

/*
 *            Manifest constants which may be "tuned" if desired.
 */

#define PRINTBUF              1024    /* Print buffer size */
#define INDENT                2       /* Indentation per trace level */
#define MAXDEPTH              200     /* Maximum trace depth default */

/*
 *      The following flags are used to determine which
 *      capabilities the user has enabled with the settings
 *      push macro.
 *
 *      TRACE_ON is also used in _db_stack_frame_->level
 *      (until we add flags to _db_stack_frame_, increasing it by 4 bytes)
 */

#define DEBUG_ON        (1 <<  1)  /* Debug enabled */
#define FILE_ON         (1 <<  2)  /* File name print enabled */
#define LINE_ON         (1 <<  3)  /* Line number print enabled */
#define DEPTH_ON        (1 <<  4)  /* Function nest level print enabled */
#define PROCESS_ON      (1 <<  5)  /* Process name print enabled */
#define NUMBER_ON       (1 <<  6)  /* Number each line of output */
#define PID_ON          (1 <<  8)  /* Identify each line with process id */
#define TIMESTAMP_ON    (1 <<  9)  /* timestamp every line of output */
#define FLUSH_ON_WRITE  (1 << 10)  /* Flush on every write */
#define OPEN_APPEND     (1 << 11)  /* Open for append      */
#define SANITY_CHECK_ON (1 << 12)  /* Check memory on every DBUG_ENTER/RETURN */
#define TRACE_ON        ((uint)1 << 31)  /* Trace enabled. MUST be the highest bit!*/

#define TRACING (cs->stack->flags & TRACE_ON)
#define DEBUGGING (cs->stack->flags & DEBUG_ON)

/*
 *      Typedefs to make things more obvious.
 */

#define BOOLEAN my_bool

/*
 *      Externally supplied functions.
 */

#ifndef HAVE_PERROR
static void perror(char *s)
{
  if (s && *s != '\0')
    (void) fprintf(stderr, "%s: ", s);
  (void) fprintf(stderr, "<unknown system error>\n");
}
#endif

/*
 *      The user may specify a list of functions to trace or
 *      debug.  These lists are kept in a linear linked list,
 *      a very simple implementation.
 */

struct link {
    struct link *next_link;   /* Pointer to the next link */
    char   flags;
    char   str[1];            /* Pointer to link's contents */
};

/* flags for struct link and return flags of InList */
#define SUBDIR          1 /* this MUST be 1 */
#define INCLUDE         2
#define EXCLUDE         4
/* this is not a struct link flag, but only a return flags of InList */
#define MATCHED     65536
#define NOT_MATCHED     0

/*
 *      Debugging settings can be pushed or popped off of a
 *      stack which is implemented as a linked list.  Note
 *      that the head of the list is the current settings and the
 *      stack is pushed by adding a new settings to the head of the
 *      list or popped by removing the first link.
 *
 *      Note: if out_file is NULL, the other fields are not initialized at all!
 */

struct settings {
  uint flags;                   /* Current settings flags               */
  uint maxdepth;                /* Current maximum trace depth          */
  uint delay;                   /* Delay after each output line         */
  uint sub_level;               /* Sub this from code_state->level      */
  FILE *out_file;               /* Current output stream                */
  char name[FN_REFLEN];         /* Name of output file                  */
  struct link *functions;       /* List of functions                    */
  struct link *keywords;        /* List of debug keywords               */
  struct link *processes;       /* List of process names                */
  struct settings *next;        /* Next settings in the list            */
};

#define is_shared(S, V) ((S)->next && (S)->next->V == (S)->V)

/*
 *      Local variables not seen by user.
 */


static BOOLEAN init_done= FALSE; /* Set to TRUE when initialization done */
static struct settings init_settings;
static const char *db_process= 0;/* Pointer to process name; argv[0] */
my_bool _dbug_on_= TRUE;	 /* FALSE if no debugging at all */
static const char *unknown_func= "?func";
static const char *unknown_file= "?file";

typedef struct _db_code_state_ {
  const char *process;          /* Pointer to process name; usually argv[0] */
  const char *func;             /* Name of current user function            */
  const char *file;             /* Name of current user file                */
  struct _db_stack_frame_ *framep; /* Pointer to current frame              */
  struct settings *stack;       /* debugging settings                       */
  const char *jmpfunc;          /* Remember current function for setjmp     */
  const char *jmpfile;          /* Remember current file for setjmp         */
  int lineno;                   /* Current debugger output line number      */
  uint level;                   /* Current function nesting level           */
  int jmplevel;                 /* Remember nesting level at setjmp()       */

/*
 *      The following variables are used to hold the state information
 *      between the call to _db_pargs_() and _db_doprnt_(), during
 *      expansion of the DBUG_PRINT macro.  This is the only macro
 *      that currently uses these variables.
 *
 *      These variables are currently used only by _db_pargs_() and
 *      _db_doprnt_().
 */

  uint u_line;                  /* User source code line number */
  int  locked;                  /* If locked with _db_lock_file_ */
  const char *u_keyword;        /* Keyword for current macro */
} CODE_STATE;

/*
  The test below is so we could call functions with DBUG_ENTER before
  my_thread_init().
*/
#define get_code_state_if_not_set_or_return if (!cs && !((cs=code_state()))) return
#define get_code_state_or_return if (!((cs=code_state()))) return

        /* Handling lists */
#define ListAdd(A,B,C) ListAddDel(A,B,C,INCLUDE)
#define ListDel(A,B,C) ListAddDel(A,B,C,EXCLUDE)
static struct link *ListAddDel(struct link *, const char *, const char *, int);
static struct link *ListCopy(struct link *);
static int InList(struct link *linkp,const char *cp, int exact_match);
static uint ListFlags(struct link *linkp);
static void FreeList(struct link *linkp);

        /* OpenClose debug output stream */
static void DBUGOpenFile(CODE_STATE *,const char *, const char *, int);
static void DBUGCloseFile(CODE_STATE *cs, FILE *fp);
        /* Push current debug settings */
static void PushState(CODE_STATE *cs);
	/* Free memory associated with debug state. */
static void FreeState (CODE_STATE *cs, struct settings *state, int free_state);
        /* Test for tracing enabled */
static int DoTrace(CODE_STATE *cs);
/*
  return values of DoTrace.
  Can also be used as bitmask: ret & DO_TRACE
*/
#define DO_TRACE        1
#define DONT_TRACE      2
#define ENABLE_TRACE    3
#define DISABLE_TRACE   4

        /* Test to see if file is writable */
#if defined(HAVE_ACCESS)
static BOOLEAN Writable(const char *pathname);
        /* Change file owner and group */
static void ChangeOwner(CODE_STATE *cs, char *pathname);
        /* Allocate memory for runtime support */
#endif

static void DoPrefix(CODE_STATE *cs, uint line);

static char *DbugMalloc(size_t size);
static const char *BaseName(const char *pathname);
static void Indent(CODE_STATE *cs, int indent);
static void DbugFlush(CODE_STATE *);
static void DbugExit(const char *why);
static const char *DbugStrTok(const char *s);
static void DbugVfprintf(FILE *stream, const char* format, va_list args);

static void DbugErr(CODE_STATE *, uint, const char* format, ...);

/*
 *      Miscellaneous printf format strings.
 */

#define ERR_MISSING_RETURN "missing DBUG_RETURN or DBUG_VOID_RETURN macro in function \"%s\"\n"
#define ERR_OPEN "%s: can't open debug output stream \"%s\": "
#define ERR_CLOSE "%s: can't close debug file: "
#define ERR_ABORT "%s: debugger aborting because %s\n"

/*
 *      Macros and defines for testing file accessibility under UNIX and MSDOS.
 */

#undef EXISTS
#if !defined(HAVE_ACCESS)
#define EXISTS(pathname) (FALSE)        /* Assume no existance */
#define Writable(name) (TRUE)
#else
#define EXISTS(pathname)         (access(pathname, F_OK) == 0)
#define WRITABLE(pathname)       (access(pathname, W_OK) == 0)
#endif

static int sf_sanity();
static void sf_terminate();

/*
** Macros to allow dbugging with threads
*/

#include <my_pthread.h>
static pthread_mutex_t THR_LOCK_dbug;

/* this mutex protects all sf_* variables, and nothing else*/
static pthread_mutex_t sf_mutex;

static CODE_STATE *code_state(void)
{
  CODE_STATE *cs, **cs_ptr;

  /*
    _dbug_on_ is reset if we don't plan to use any debug commands at all and
    we want to run on maximum speed
   */
  if (!_dbug_on_)
    return 0;

  if (!init_done)
  {
    init_done=TRUE;
    pthread_mutex_init(&THR_LOCK_dbug, NULL);
    pthread_mutex_init(&sf_mutex, NULL);
    bzero(&init_settings, sizeof(init_settings));
    init_settings.out_file=stderr;
    init_settings.flags=OPEN_APPEND;
  }

  if (!(cs_ptr= (CODE_STATE**) my_thread_var_dbug()))
    return 0;                                   /* Thread not initialised */
  if (!(cs= *cs_ptr))
  {
    cs=(CODE_STATE*) DbugMalloc(sizeof(*cs));
    bzero((uchar*) cs,sizeof(*cs));
    cs->process= db_process ? db_process : "dbug";
    cs->func= unknown_func;
    cs->file= unknown_file;
    cs->stack=&init_settings;
    *cs_ptr= cs;
  }
  return cs;
}

/*
 *      Translate some calls among different systems.
 */

#ifdef HAVE_SLEEP
/* sleep() wants seconds */
#define Delay(A) sleep(((uint) A)/10)
#else
#define Delay(A) (0)
#endif

/*
 *  FUNCTION
 *
 *      _db_process_       give the name to the current process/thread
 *
 *  SYNOPSIS
 *
 *      VOID _process_(name)
 *      char *name;
 *
 */

void _db_process_(const char *name)
{
  CODE_STATE *cs;

  if (!db_process)
    db_process= name;

  get_code_state_or_return;
  cs->process= name;
}

/*
 *  FUNCTION
 *
 *      DbugParse  parse control string and set current debugger settings
 *
 *  DESCRIPTION
 *
 *      Given pointer to a debug control string in "control",
 *      parses the control string, and sets
 *      up a current debug settings.
 *
 *      The debug control string is a sequence of colon separated fields
 *      as follows:
 *
 *              [+]<field_1>:<field_2>:...:<field_N>
 *
 *      Each field consists of a mandatory flag character followed by
 *      an optional "," and comma separated list of modifiers:
 *
 *              [sign]flag[,modifier,modifier,...,modifier]
 *
 *      See the manual for the list of supported signs, flags, and modifiers
 *
 *      For convenience, any leading "-#" is stripped off.
 *
 *  RETURN
 *      1 - a list of functions ("f" flag) was possibly changed
 *      0 - a list of functions was not changed
 */

int DbugParse(CODE_STATE *cs, const char *control)
{
  const char *end;
  int rel, f_used=0;
  struct settings *stack;
  int org_cs_locked;

  stack= cs->stack;

  if (!(org_cs_locked= cs->locked))
  {
    cs->locked= 1;
    pthread_mutex_lock(&THR_LOCK_dbug);
  }

  if (control[0] == '-' && control[1] == '#')
    control+=2;

  rel= control[0] == '+' || control[0] == '-';
  if ((!rel || (!stack->out_file && !stack->next)))
  {
    FreeState(cs, stack, 0);
    stack->flags= 0;
    stack->delay= 0;
    stack->maxdepth= 0;
    stack->sub_level= 0;
    stack->out_file= stderr;
    stack->functions= NULL;
    stack->keywords= NULL;
    stack->processes= NULL;
  }
  else if (!stack->out_file)
  {
    stack->flags= stack->next->flags;
    stack->delay= stack->next->delay;
    stack->maxdepth= stack->next->maxdepth;
    stack->sub_level= stack->next->sub_level;
    strcpy(stack->name, stack->next->name);
    if (stack->next == &init_settings)
    {
      /*
        Never share with the global parent - it can change under your feet.

        Reset out_file to stderr to prevent sharing of trace files between
        global and session settings.
      */
      stack->out_file= stderr;
      stack->functions= ListCopy(init_settings.functions);
      stack->keywords= ListCopy(init_settings.keywords);
      stack->processes= ListCopy(init_settings.processes);
    }
    else
    {
      stack->out_file= stack->next->out_file;
      stack->functions= stack->next->functions;
      stack->keywords= stack->next->keywords;
      stack->processes= stack->next->processes;
    }
  }

  end= DbugStrTok(control);
  while (control < end)
  {
    int c, sign= (*control == '+') ? 1 : (*control == '-') ? -1 : 0;
    if (sign) control++;
    c= *control++;
    if (*control == ',')
      control++;
    /* XXX when adding new cases here, don't forget _db_explain_ ! */
    switch (c) {
    case 'd':
      if (sign < 0 && control == end)
      {
        if (!is_shared(stack, keywords))
          FreeList(stack->keywords);
        stack->keywords=NULL;
        stack->flags &= ~DEBUG_ON;
        break;
      }
      if (rel && is_shared(stack, keywords))
        stack->keywords= ListCopy(stack->keywords);
      if (sign < 0)
      {
        if (DEBUGGING)
          stack->keywords= ListDel(stack->keywords, control, end);
        break;
      }
      stack->keywords= ListAdd(stack->keywords, control, end);
      stack->flags |= DEBUG_ON;
      break;
    case 'D':
      stack->delay= atoi(control);
      break;
    case 'f':
      f_used= 1;
      if (sign < 0 && control == end)
      {
        if (!is_shared(stack,functions))
          FreeList(stack->functions);
        stack->functions=NULL;
        break;
      }
      if (rel && is_shared(stack,functions))
        stack->functions= ListCopy(stack->functions);
      if (sign < 0)
        stack->functions= ListDel(stack->functions, control, end);
      else
        stack->functions= ListAdd(stack->functions, control, end);
      break;
    case 'F':
      if (sign < 0)
        stack->flags &= ~FILE_ON;
      else
        stack->flags |= FILE_ON;
      break;
    case 'i':
      if (sign < 0)
        stack->flags &= ~PID_ON;
      else
        stack->flags |= PID_ON;
      break;
    case 'L':
      if (sign < 0)
        stack->flags &= ~LINE_ON;
      else
        stack->flags |= LINE_ON;
      break;
    case 'n':
      if (sign < 0)
        stack->flags &= ~DEPTH_ON;
      else
        stack->flags |= DEPTH_ON;
      break;
    case 'N':
      if (sign < 0)
        stack->flags &= ~NUMBER_ON;
      else
        stack->flags |= NUMBER_ON;
      break;
    case 'A':
    case 'O':
      stack->flags |= FLUSH_ON_WRITE;
      /* fall through */
    case 'a':
    case 'o':
      if (sign < 0)
      {
        if (!is_shared(stack, out_file))
          DBUGCloseFile(cs, stack->out_file);
        stack->flags &= ~FLUSH_ON_WRITE;
        stack->out_file= stderr;
        break;
      }
      if (c == 'a' || c == 'A')
        stack->flags |= OPEN_APPEND;
      else
        stack->flags &= ~OPEN_APPEND;
      if (control != end)
        DBUGOpenFile(cs, control, end, stack->flags & OPEN_APPEND);
      else
        DBUGOpenFile(cs, "-",0,0);
      break;
    case 'p':
      if (sign < 0 && control == end)
      {
        if (!is_shared(stack,processes))
          FreeList(stack->processes);
        stack->processes=NULL;
        break;
      }
      if (rel && is_shared(stack, processes))
        stack->processes= ListCopy(stack->processes);
      if (sign < 0)
        stack->processes= ListDel(stack->processes, control, end);
      else
        stack->processes= ListAdd(stack->processes, control, end);
      break;
    case 'P':
      if (sign < 0)
        stack->flags &= ~PROCESS_ON;
      else
        stack->flags |= PROCESS_ON;
      break;
    case 'r':
      stack->sub_level= cs->level;
      break;
    case 't':
      if (sign < 0)
      {
        if (control != end)
          stack->maxdepth-= atoi(control);
        else
          stack->maxdepth= 0;
      }
      else
      {
        if (control != end)
          stack->maxdepth+= atoi(control);
        else
          stack->maxdepth= MAXDEPTH;
      }
      if (stack->maxdepth > 0)
        stack->flags |= TRACE_ON;
      else
        stack->flags &= ~TRACE_ON;
      break;
    case 'T':
      if (sign < 0)
        stack->flags &= ~TIMESTAMP_ON;
      else
        stack->flags |= TIMESTAMP_ON;
      break;
    case 'S':
      if (sign < 0)
        stack->flags &= ~SANITY_CHECK_ON;
      else
        stack->flags |= SANITY_CHECK_ON;
      break;
    }
    if (!*end)
      break;
    control=end+1;
    end= DbugStrTok(control);
  }
  if (!org_cs_locked)
  {
    pthread_mutex_unlock(&THR_LOCK_dbug);
    cs->locked= 0;
  }
  return !rel || f_used;
}
  
#define framep_trace_flag(cs, frp) (frp ?                                    \
                                     frp->level & TRACE_ON :                 \
                              (ListFlags(cs->stack->functions) & INCLUDE) ?  \
                                       0 : (uint)TRACE_ON)

void FixTraceFlags_helper(CODE_STATE *cs, const char *func,
                          struct _db_stack_frame_ *framep)
{
  if (framep->prev)
    FixTraceFlags_helper(cs, framep->func, framep->prev);

  cs->func= func;
  cs->level= framep->level & ~TRACE_ON;
  framep->level= cs->level | framep_trace_flag(cs, framep->prev);
  /*
    we don't set cs->framep correctly, even though DoTrace uses it.
    It's ok, because cs->framep may only affect DO_TRACE/DONT_TRACE return
    values, but we ignore them here anyway
  */
  switch(DoTrace(cs)) {
  case ENABLE_TRACE:
    framep->level|= TRACE_ON;
    break;
  case DISABLE_TRACE:
    framep->level&= ~TRACE_ON;
    break;
  }
}

#define fflags(cs) cs->stack->out_file ? ListFlags(cs->stack->functions) : TRACE_ON;

void FixTraceFlags(uint old_fflags, CODE_STATE *cs)
{
  const char *func;
  uint new_fflags, traceon, level;
  struct _db_stack_frame_ *framep;

  /*
    first (a.k.a. safety) check:
    if we haven't started tracing yet, no call stack at all - we're safe.
  */
  framep=cs->framep;
  if (framep == 0)
    return;

  /*
    Ok, the tracing has started, call stack isn't empty.

    second check: does the new list have a SUBDIR rule ?
  */
  new_fflags=fflags(cs);
  if (new_fflags & SUBDIR)
    goto yuck;

  /*
    Ok, new list doesn't use SUBDIR.

    third check: we do NOT need to re-scan if
    neither old nor new lists used SUBDIR flag and if a default behavior
    (whether an unlisted function is traced) hasn't changed.
    Default behavior depends on whether there're INCLUDE elements in the list.
  */
  if (!(old_fflags & SUBDIR) && !((new_fflags^old_fflags) & INCLUDE))
    return;

  /*
    Ok, old list may've used SUBDIR, or defaults could've changed.

    fourth check: are we inside a currently active SUBDIR rule ?
    go up the call stack, if TRACE_ON flag ever changes its value - we are.
  */
  for (traceon=framep->level; framep; framep=framep->prev)
    if ((traceon ^ framep->level) & TRACE_ON)
      goto yuck;

  /*
    Ok, TRACE_ON flag doesn't change in the call stack.

    fifth check: but is the top-most value equal to a default one ?
  */
  if (((traceon & TRACE_ON) != 0) == ((new_fflags & INCLUDE) == 0))
    return;

yuck:
  /*
    Yuck! function list was changed, and one of the currently active rules
    was possibly affected. For example, a tracing could've been enabled or
    disabled for a function somewhere up the call stack.
    To react correctly, we must go up the call stack all the way to
    the top and re-match rules to set TRACE_ON bit correctly.

    We must traverse the stack forwards, not backwards.
    That's what a recursive helper is doing.
    It'll destroy two CODE_STATE fields, save them now.
  */
  func= cs->func;
  level= cs->level;
  FixTraceFlags_helper(cs, func, cs->framep);
  /* now we only need to restore CODE_STATE fields, and we're done */
  cs->func= func;
  cs->level= level;
}

/*
 *  FUNCTION
 *
 *      _db_set_       set current debugger settings
 *
 *  SYNOPSIS
 *
 *      VOID _db_set_(control)
 *      char *control;
 *
 *  DESCRIPTION
 *
 *      Given pointer to a debug control string in "control",
 *      parses the control string, and sets up a current debug
 *      settings. Pushes a new debug settings if the current is
 *      set to the initial debugger settings.
 *
 */

void _db_set_(const char *control)
{
  CODE_STATE *cs;
  uint old_fflags;
  get_code_state_or_return;
  old_fflags=fflags(cs);
  if (cs->stack == &init_settings)
    PushState(cs);
  if (DbugParse(cs, control))
    FixTraceFlags(old_fflags, cs);
}

/*
 *  FUNCTION
 *
 *      _db_push_       push current debugger settings and set up new one
 *
 *  SYNOPSIS
 *
 *      VOID _db_push_(control)
 *      char *control;
 *
 *  DESCRIPTION
 *
 *      Given pointer to a debug control string in "control", pushes
 *      the current debug settings, parses the control string, and sets
 *      up a new debug settings
 *
 */

void _db_push_(const char *control)
{
  CODE_STATE *cs;
  uint old_fflags;
  get_code_state_or_return;
  old_fflags=fflags(cs);
  PushState(cs);
  if (DbugParse(cs, control))
    FixTraceFlags(old_fflags, cs);
}


/**
  Returns TRUE if session-local settings have been set.
*/

int _db_is_pushed_()
{
  CODE_STATE *cs= NULL;
  get_code_state_or_return FALSE;
  return (cs->stack != &init_settings);
}

/*
 *  FUNCTION
 *
 *      _db_set_init_       set initial debugger settings
 *
 *  SYNOPSIS
 *
 *      VOID _db_set_init_(control)
 *      char *control;
 *
 *  DESCRIPTION
 *      see _db_set_
 *
 */

void _db_set_init_(const char *control)
{
  CODE_STATE tmp_cs;
  bzero((uchar*) &tmp_cs, sizeof(tmp_cs));
  tmp_cs.stack= &init_settings;
  tmp_cs.process= db_process ? db_process : "dbug";
  DbugParse(&tmp_cs, control);
}

/*
 *  FUNCTION
 *
 *      _db_pop_    pop the debug stack
 *
 *  DESCRIPTION
 *
 *      Pops the debug stack, returning the debug settings to its
 *      condition prior to the most recent _db_push_ invocation.
 *      Note that the pop will fail if it would remove the last
 *      valid settings from the stack.  This prevents user errors
 *      in the push/pop sequence from screwing up the debugger.
 *      Maybe there should be some kind of warning printed if the
 *      user tries to pop too many states.
 *
 */

void _db_pop_()
{
  struct settings *discard;
  uint old_fflags;
  CODE_STATE *cs;

  get_code_state_or_return;

  discard= cs->stack;
  if (discard != &init_settings)
  {
    old_fflags=fflags(cs);
    cs->stack= discard->next;
    FreeState(cs, discard, 1);
    FixTraceFlags(old_fflags, cs);
  }
}

/*
 *  FUNCTION
 *
 *      _db_explain_    generates 'control' string for the current settings
 *
 *  RETURN
 *      0 - ok
 *      1  - buffer too short, output truncated
 *
 */

/* helper macros */
#define char_to_buf(C)    do {                  \
        *buf++=(C);                             \
        if (buf >= end) goto overflow;          \
      } while (0)
#define str_to_buf(S)    do {                   \
        char_to_buf(',');                       \
        buf=strnmov(buf, (S), (uint) (end-buf)); \
        if (buf >= end) goto overflow;          \
      } while (0)
#define list_to_buf(l, f)  do {                 \
        struct link *listp=(l);                 \
        while (listp)                           \
        {                                       \
          if (listp->flags & (f))               \
          {                                     \
            str_to_buf(listp->str);             \
            if (listp->flags & SUBDIR)          \
              char_to_buf('/');                 \
          }                                     \
          listp=listp->next_link;               \
        }                                       \
      } while (0)
#define int_to_buf(i)  do {                     \
        char b[50];                             \
        int10_to_str((i), b, 10);               \
        str_to_buf(b);                          \
      } while (0)
#define colon_to_buf   do {                     \
        if (buf != start) char_to_buf(':');     \
      } while(0)
#define op_int_to_buf(C, val, def) do {         \
        if ((val) != (def))                     \
        {                                       \
          colon_to_buf;                         \
          char_to_buf((C));                     \
          int_to_buf(val);                      \
        }                                       \
      } while (0)
#define op_intf_to_buf(C, val, def, cond) do {  \
        if ((cond))                             \
        {                                       \
          colon_to_buf;                         \
          char_to_buf((C));                     \
          if ((val) != (def)) int_to_buf(val);  \
        }                                       \
      } while (0)
#define op_str_to_buf(C, val, cond) do {        \
        if ((cond))                             \
        {                                       \
          char *s=(val);                        \
          colon_to_buf;                         \
          char_to_buf((C));                     \
          if (*s) str_to_buf(s);                \
        }                                       \
      } while (0)
#define op_list_to_buf(C, val, cond) do {       \
        if ((cond))                             \
        {                                       \
          int f=ListFlags(val);                 \
          colon_to_buf;                         \
          char_to_buf((C));                     \
          if (f & INCLUDE)                      \
            list_to_buf(val, INCLUDE);          \
          if (f & EXCLUDE)                      \
          {                                     \
            colon_to_buf;                       \
            char_to_buf('-');                   \
            char_to_buf((C));                   \
            list_to_buf(val, EXCLUDE);          \
          }                                     \
        }                                       \
      } while (0)
#define op_bool_to_buf(C, cond) do {            \
        if ((cond))                             \
        {                                       \
          colon_to_buf;                         \
          char_to_buf((C));                     \
        }                                       \
      } while (0)

int _db_explain_ (CODE_STATE *cs, char *buf, size_t len)
{
  char *start=buf, *end=buf+len-4;

  get_code_state_if_not_set_or_return *buf=0;

  op_list_to_buf('d', cs->stack->keywords, DEBUGGING);
  op_int_to_buf ('D', cs->stack->delay, 0);
  op_list_to_buf('f', cs->stack->functions, cs->stack->functions);
  op_bool_to_buf('F', cs->stack->flags & FILE_ON);
  op_bool_to_buf('i', cs->stack->flags & PID_ON);
  op_bool_to_buf('L', cs->stack->flags & LINE_ON);
  op_bool_to_buf('n', cs->stack->flags & DEPTH_ON);
  op_bool_to_buf('N', cs->stack->flags & NUMBER_ON);
  op_str_to_buf(
    ((cs->stack->flags & FLUSH_ON_WRITE ? 0 : 32) |
     (cs->stack->flags & OPEN_APPEND ? 'A' : 'O')),
    cs->stack->name, cs->stack->out_file != stderr);
  op_list_to_buf('p', cs->stack->processes, cs->stack->processes);
  op_bool_to_buf('P', cs->stack->flags & PROCESS_ON);
  op_bool_to_buf('r', cs->stack->sub_level != 0);
  op_intf_to_buf('t', cs->stack->maxdepth, MAXDEPTH, TRACING);
  op_bool_to_buf('T', cs->stack->flags & TIMESTAMP_ON);
  op_bool_to_buf('S', cs->stack->flags & SANITY_CHECK_ON);

  *buf= '\0';
  return 0;

overflow:
  *end++= '.';
  *end++= '.';
  *end++= '.';
  *end=   '\0';
  return 1;
}

#undef char_to_buf
#undef str_to_buf
#undef list_to_buf
#undef int_to_buf
#undef colon_to_buf
#undef op_int_to_buf
#undef op_intf_to_buf
#undef op_str_to_buf
#undef op_list_to_buf
#undef op_bool_to_buf

/*
 *  FUNCTION
 *
 *      _db_explain_init_       explain initial debugger settings
 *
 *  DESCRIPTION
 *      see _db_explain_
 */

int _db_explain_init_(char *buf, size_t len)
{
  CODE_STATE cs;
  bzero((uchar*) &cs,sizeof(cs));
  cs.stack=&init_settings;
  return _db_explain_(&cs, buf, len);
}

/*
 *  FUNCTION
 *
 *      _db_enter_    process entry point to user function
 *
 *  SYNOPSIS
 *
 *      VOID _db_enter_(_func_, _file_, _line_, _stack_frame_)
 *      char *_func_;           points to current function name
 *      char *_file_;           points to current file name
 *      int _line_;             called from source line number
 *      struct _db_stack_frame_ allocated on the caller's stack
 *
 *  DESCRIPTION
 *
 *      Called at the beginning of each user function to tell
 *      the debugger that a new function has been entered.
 *      Note that the pointers to the previous user function
 *      name and previous user file name are stored on the
 *      caller's stack (this is why the ENTER macro must be
 *      the first "executable" code in a function, since it
 *      allocates these storage locations).  The previous nesting
 *      level is also stored on the callers stack for internal
 *      self consistency checks.
 *
 *      Also prints a trace line if tracing is enabled and
 *      increments the current function nesting depth.
 *
 *      Note that this mechanism allows the debugger to know
 *      what the current user function is at all times, without
 *      maintaining an internal stack for the function names.
 *
 */

void _db_enter_(const char *_func_, const char *_file_,
                uint _line_, struct _db_stack_frame_ *_stack_frame_)
{
  int save_errno;
  CODE_STATE *cs;
  if (!((cs=code_state())))
  {
    _stack_frame_->level= 0; /* Set to avoid valgrind warnings if dbug is enabled later */
    _stack_frame_->prev= 0;
    return;
  }
  save_errno= errno;

  _stack_frame_->func= cs->func;
  _stack_frame_->file= cs->file;
  cs->func=  _func_;
  cs->file=  _file_;
  _stack_frame_->prev= cs->framep;
  _stack_frame_->level= ++cs->level | framep_trace_flag(cs, cs->framep);
  cs->framep= _stack_frame_;

  switch (DoTrace(cs)) {
  case ENABLE_TRACE:
    cs->framep->level|= TRACE_ON;
    if (!TRACING) break;
    /* fall through */
  case DO_TRACE:
    if ((cs->stack->flags & SANITY_CHECK_ON) && sf_sanity())
      cs->stack->flags &= ~SANITY_CHECK_ON;
    if (TRACING)
    {
      if (!cs->locked)
        pthread_mutex_lock(&THR_LOCK_dbug);
      DoPrefix(cs, _line_);
      Indent(cs, cs->level);
      (void) fprintf(cs->stack->out_file, ">%s\n", cs->func);
      DbugFlush(cs);                       /* This does a unlock */
    }
    break;
  case DISABLE_TRACE:
    cs->framep->level&= ~TRACE_ON;
    /* fall through */
  case DONT_TRACE:
    break;
  }
  errno=save_errno;
}

/*
 *  FUNCTION
 *
 *      _db_return_    process exit from user function
 *
 *  SYNOPSIS
 *
 *      VOID _db_return_(_line_, _stack_frame_)
 *      int _line_;             current source line number
 *      struct _db_stack_frame_ allocated on the caller's stack
 *
 *  DESCRIPTION
 *
 *      Called just before user function executes an explicit or implicit
 *      return.  Prints a trace line if trace is enabled, decrements
 *      the current nesting level, and restores the current function and
 *      file names from the defunct function's stack.
 *
 */

void _db_return_(uint _line_, struct _db_stack_frame_ *_stack_frame_)
{
  int save_errno=errno;
  uint _slevel_= _stack_frame_->level & ~TRACE_ON;
  CODE_STATE *cs;
  get_code_state_or_return;

  if (cs->framep != _stack_frame_)
  {
    char buf[512];
    my_snprintf(buf, sizeof(buf), ERR_MISSING_RETURN, cs->func);
    DbugExit(buf);
  }

  if (DoTrace(cs) & DO_TRACE)
  {
    if ((cs->stack->flags & SANITY_CHECK_ON) && sf_sanity())
      cs->stack->flags &= ~SANITY_CHECK_ON;
    if (TRACING)
    {
      if (!cs->locked)
        pthread_mutex_lock(&THR_LOCK_dbug);
      DoPrefix(cs, _line_);
      Indent(cs, cs->level);
      (void) fprintf(cs->stack->out_file, "<%s\n", cs->func);
      DbugFlush(cs);
    }
  }
  /*
    Check to not set level < 0. This can happen if DBUG was disabled when
    function was entered and enabled in function.
  */
  cs->level= _slevel_ != 0 ? _slevel_ - 1 : 0;
  cs->func= _stack_frame_->func;
  cs->file= _stack_frame_->file;
  if (cs->framep != NULL)
    cs->framep= cs->framep->prev;
  errno=save_errno;
}


/*
 *  FUNCTION
 *
 *      _db_pargs_    log arguments for subsequent use by _db_doprnt_()
 *
 *  SYNOPSIS
 *
 *      VOID _db_pargs_(_line_, keyword)
 *      int _line_;
 *      char *keyword;
 *
 *  DESCRIPTION
 *
 *      The new universal printing macro DBUG_PRINT, which replaces
 *      all forms of the DBUG_N macros, needs two calls to runtime
 *      support routines.  The first, this function, remembers arguments
 *      that are used by the subsequent call to _db_doprnt_().
 *
 */

void _db_pargs_(uint _line_, const char *keyword)
{
  CODE_STATE *cs;
  get_code_state_or_return;
  cs->u_line= _line_;
  cs->u_keyword= keyword;
}


/*
 *  FUNCTION
 *
 *      _db_doprnt_    handle print of debug lines
 *
 *  SYNOPSIS
 *
 *      VOID _db_doprnt_(format, va_alist)
 *      char *format;
 *      va_dcl;
 *
 *  DESCRIPTION
 *
 *      When invoked via one of the DBUG macros, tests the current keyword
 *      set by calling _db_pargs_() to see if that macro has been selected
 *      for processing via the debugger control string, and if so, handles
 *      printing of the arguments via the format string.  The line number
 *      of the DBUG macro in the source is found in u_line.
 *
 *      Note that the format string SHOULD NOT include a terminating
 *      newline, this is supplied automatically.
 *
 */

#include <stdarg.h>

void _db_doprnt_(const char *format,...)
{
  va_list args;
  CODE_STATE *cs;
  get_code_state_or_return;

  va_start(args,format);

  if (!cs->locked)
    pthread_mutex_lock(&THR_LOCK_dbug);
  if (_db_keyword_(cs, cs->u_keyword, 0))
  {
    int save_errno=errno;
    DoPrefix(cs, cs->u_line);
    if (TRACING)
      Indent(cs, cs->level + 1);
    else
      (void) fprintf(cs->stack->out_file, "%s: ", cs->func);
    (void) fprintf(cs->stack->out_file, "%s: ", cs->u_keyword);
    DbugVfprintf(cs->stack->out_file, format, args);
    DbugFlush(cs);
    errno=save_errno;
  }
  else if (!cs->locked)
    pthread_mutex_unlock(&THR_LOCK_dbug);

  va_end(args);
}

/*
 * This function is intended as a
 * vfprintf clone with consistent, platform independent output for 
 * problematic formats like %p, %zd and %lld.
 */
static void DbugVfprintf(FILE *stream, const char* format, va_list args)
{
  char cvtbuf[1024];
  (void) my_vsnprintf(cvtbuf, sizeof(cvtbuf), format, args);
  (void) fprintf(stream, "%s\n", cvtbuf);
}


/*
 *  FUNCTION
 *
 *            _db_dump_    dump a string in hex
 *
 *  SYNOPSIS
 *
 *            void _db_dump_(_line_,keyword,memory,length)
 *            int _line_;               current source line number
 *            char *keyword;
 *            char *memory;             Memory to print
 *            int length;               Bytes to print
 *
 *  DESCRIPTION
 *  Dump N characters in a binary array.
 *  Is used to examine corrupted memory or arrays.
 */

void _db_dump_(uint _line_, const char *keyword,
               const unsigned char *memory, size_t length)
{
  int pos;
  CODE_STATE *cs;
  get_code_state_or_return;

  if (!cs->locked)
    pthread_mutex_lock(&THR_LOCK_dbug);
  if (_db_keyword_(cs, keyword, 0))
  {
    DoPrefix(cs, _line_);
    if (TRACING)
    {
      Indent(cs, cs->level + 1);
      pos= min(max(cs->level-cs->stack->sub_level,0)*INDENT,80);
    }
    else
    {
      fprintf(cs->stack->out_file, "%s: ", cs->func);
    }
    (void) fprintf(cs->stack->out_file, "%s: Memory: 0x%lx  Bytes: (%ld)\n",
            keyword, (ulong) memory, (long) length);

    pos=0;
    while (length-- > 0)
    {
      uint tmp= *((unsigned char*) memory++);
      if ((pos+=3) >= 80)
      {
        fputc('\n',cs->stack->out_file);
        pos=3;
      }
      fputc(_dig_vec_upper[((tmp >> 4) & 15)], cs->stack->out_file);
      fputc(_dig_vec_upper[tmp & 15], cs->stack->out_file);
      fputc(' ',cs->stack->out_file);
    }
    (void) fputc('\n',cs->stack->out_file);
    DbugFlush(cs);
  }
  else if (!cs->locked)
    pthread_mutex_unlock(&THR_LOCK_dbug);
}


/*
 *  FUNCTION
 *
 *      ListAddDel    modify the list according to debug control string
 *
 *  DESCRIPTION
 *
 *      Given pointer to a comma separated list of strings in "cltp",
 *      parses the list, and modifies "listp", returning a pointer
 *      to the new list.
 *
 *      The mode of operation is defined by "todo" parameter.
 *
 *      If it is INCLUDE, elements (strings from "cltp") are added to the
 *      list, they will have INCLUDE flag set. If the list already contains
 *      the string in question, new element is not added, but a flag of
 *      the existing element is adjusted (INCLUDE bit is set, EXCLUDE bit
 *      is removed).
 *
 *      If it is EXCLUDE, elements are added to the list with the EXCLUDE
 *      flag set. If the list already contains the string in question,
 *      it is removed, new element is not added.
 */

static struct link *ListAddDel(struct link *head, const char *ctlp,
                               const char *end, int todo)
{
  const char *start;
  struct link **cur;
  size_t len;
  int subdir;

  ctlp--;
next:
  while (++ctlp < end)
  {
    start= ctlp;
    subdir=0;
    while (ctlp < end && *ctlp != ',')
      ctlp++;
    len= (int) (ctlp-start);
    if (start[len-1] == '/')
    {
      len--;
      subdir=SUBDIR;
    }
    if (len == 0) continue;
    for (cur=&head; *cur; cur=&((*cur)->next_link))
    {
      if (!strncmp((*cur)->str, start, len))
      {
        if ((*cur)->flags & todo)  /* same action ? */
          (*cur)->flags|= subdir;  /* just merge the SUBDIR flag */
        else if (todo == EXCLUDE)
        {
          struct link *delme=*cur;
          *cur=(*cur)->next_link;
          free((void*) delme);
        }
        else
        {
          (*cur)->flags&=~(EXCLUDE & SUBDIR);
          (*cur)->flags|=INCLUDE | subdir;
        }
        goto next;
      }
    }
    *cur= (struct link *) DbugMalloc(sizeof(struct link)+len);
    memcpy((*cur)->str, start, len);
    (*cur)->str[len]=0;
    (*cur)->flags=todo | subdir;
    (*cur)->next_link=0;
  }
  return head;
}

/*
 *  FUNCTION
 *
 *      ListCopy    make a copy of the list
 *
 *  SYNOPSIS
 *
 *      static struct link *ListCopy(orig)
 *      struct link *orig;
 *
 *  DESCRIPTION
 *
 *      Given pointer to list, which contains a copy of every element from
 *      the original list.
 *
 *      the orig pointer can be NULL
 *
 *      Note that since each link is added at the head of the list,
 *      the final list will be in "reverse order", which is not
 *      significant for our usage here.
 *
 */

static struct link *ListCopy(struct link *orig)
{
  struct link *new_malloc;
  struct link *head;
  size_t len;

  head= NULL;
  while (orig != NULL)
  {
    len= strlen(orig->str);
    new_malloc= (struct link *) DbugMalloc(sizeof(struct link)+len);
    memcpy(new_malloc->str, orig->str, len);
    new_malloc->str[len]= 0;
    new_malloc->flags=orig->flags;
    new_malloc->next_link= head;
    head= new_malloc;
    orig= orig->next_link;
  }
  return head;
}

/*
 *  FUNCTION
 *
 *      InList    test a given string for member of a given list
 *
 *  DESCRIPTION
 *
 *      Tests the string pointed to by "cp" to determine if it is in
 *      the list pointed to by "linkp".  Linkp points to the first
 *      link in the list.  If linkp is NULL or contains only EXCLUDE
 *      elements then the string is treated as if it is in the list.
 *      This may seem rather strange at first but leads to the desired
 *      operation if no list is given.  The net effect is that all
 *      strings will be accepted when there is no list, and when there
 *      is a list, only those strings in the list will be accepted.
 *
 *  RETURN
 *      combination of SUBDIR, INCLUDE, EXCLUDE, MATCHED flags
 *
 */

static int InList(struct link *linkp, const char *cp, int exact_match)
{
  int result;

  for (result=MATCHED; linkp != NULL; linkp= linkp->next_link)
  {
    if (!(exact_match ? strcmp(linkp->str,cp) : fnmatch(linkp->str, cp, 0)))
      return linkp->flags;
    if (!(linkp->flags & EXCLUDE))
      result=NOT_MATCHED;
    if (linkp->flags & SUBDIR)
      result|=SUBDIR;
  }
  return result;
}

/*
 *  FUNCTION
 *
 *      ListFlags    returns aggregated list flags (ORed over all elements)
 *
 */

static uint ListFlags(struct link *linkp)
{
  uint f;
  for (f=0; linkp != NULL; linkp= linkp->next_link)
    f|= linkp->flags;
  return f;
}

/*
 *  FUNCTION
 *
 *      PushState    push current settings onto stack and set up new one
 *
 *  SYNOPSIS
 *
 *      static VOID PushState()
 *
 *  DESCRIPTION
 *
 *      Pushes the current settings on the settings stack, and creates
 *      a new settings. The new settings is NOT initialized
 *
 *      The settings stack is a linked list of settings, with the new
 *      settings added at the head.  This allows the stack to grow
 *      to the limits of memory if necessary.
 *
 */

static void PushState(CODE_STATE *cs)
{
  struct settings *new_malloc;

  new_malloc= (struct settings *) DbugMalloc(sizeof(struct settings));
  bzero(new_malloc, sizeof(*new_malloc));
  new_malloc->next= cs->stack;
  cs->stack= new_malloc;
}

/*
 *  FUNCTION
 *
 *	FreeState    Free memory associated with a struct state.
 *
 *  SYNOPSIS
 *
 *	static void FreeState (state)
 *	struct state *state;
 *      int free_state;
 *
 *  DESCRIPTION
 *
 *	Deallocates the memory allocated for various information in a
 *	state. If free_state is set, also free 'state'
 *
 */
static void FreeState(CODE_STATE *cs, struct settings *state, int free_state)
{
  if (!is_shared(state, keywords))
    FreeList(state->keywords);
  if (!is_shared(state, functions))
    FreeList(state->functions);
  if (!is_shared(state, processes))
    FreeList(state->processes);

  if (!is_shared(state, out_file))
    DBUGCloseFile(cs, state->out_file);
  else
    (void) fflush(state->out_file);

  if (free_state)
    free((void*) state);
}


/*
 *  FUNCTION
 *
 *	_db_end_    End debugging, freeing state stack memory.
 *
 *  SYNOPSIS
 *
 *	static VOID _db_end_ ()
 *
 *  DESCRIPTION
 *
 *	Ends debugging, de-allocating the memory allocated to the
 *	state stack.
 *
 *	To be called at the very end of the program.
 *
 */
void _db_end_()
{
  struct settings *discard;
  static struct settings tmp;
  CODE_STATE *cs;
  /*
    Set _dbug_on_ to be able to do full reset even when DEBUGGER_OFF was
    called after dbug was initialized
  */
  _dbug_on_= 1;
  cs= code_state();

  if (cs)
    while ((discard= cs->stack))
    {
      if (discard == &init_settings)
        break;
      cs->stack= discard->next;
      FreeState(cs, discard, 1);
    }
  tmp= init_settings;

  init_settings.flags=    OPEN_APPEND;
  init_settings.out_file= stderr;
  init_settings.maxdepth= 0;
  init_settings.delay= 0;
  init_settings.sub_level= 0;
  init_settings.functions= 0;
  init_settings.keywords= 0;
  init_settings.processes= 0;
  FreeState(cs, &tmp, 0);
  sf_terminate();
}


/*
 *  FUNCTION
 *
 *      DoTrace    check to see if tracing is current enabled
 *
 *  DESCRIPTION
 *
 *      Checks to see if dbug in this function is enabled based on
 *      whether the maximum trace depth has been reached, the current
 *      function is selected, and the current process is selected.
 *
 */

static int DoTrace(CODE_STATE *cs)
{
  if ((cs->stack->maxdepth == 0 || cs->level <= cs->stack->maxdepth) &&
      InList(cs->stack->processes, cs->process, 0) & (MATCHED|INCLUDE))
    switch(InList(cs->stack->functions, cs->func, 0)) {
    case INCLUDE|SUBDIR:  return ENABLE_TRACE;
    case INCLUDE:         return DO_TRACE;
    case MATCHED|SUBDIR:
    case NOT_MATCHED|SUBDIR:
    case MATCHED:         return framep_trace_flag(cs, cs->framep) ?
                                           DO_TRACE : DONT_TRACE;
    case EXCLUDE:
    case NOT_MATCHED:     return DONT_TRACE;
    case EXCLUDE|SUBDIR:  return DISABLE_TRACE;
    }
  return DONT_TRACE;
}

FILE *_db_fp_(void)
{
  CODE_STATE *cs;
  get_code_state_or_return NULL;
  return cs->stack->out_file;
}

/*
 *  FUNCTION
 *
 *      _db_keyword_    test keyword for member of keyword list
 *
 *  DESCRIPTION
 *
 *      Test a keyword to determine if it is in the currently active
 *      keyword list.  If strict=0, a keyword is accepted
 *      if the list is null, otherwise it must match one of the list
 *      members.  When debugging is not on, no keywords are accepted.
 *      After the maximum trace level is exceeded, no keywords are
 *      accepted (this behavior subject to change).  Additionally,
 *      the current function and process must be accepted based on
 *      their respective lists.
 *
 *      Returns TRUE if keyword accepted, FALSE otherwise.
 *
 */

BOOLEAN _db_keyword_(CODE_STATE *cs, const char *keyword, int strict)
{
  int match= strict ? INCLUDE : INCLUDE|MATCHED;
  get_code_state_if_not_set_or_return FALSE;

  return (DEBUGGING && DoTrace(cs) & DO_TRACE &&
          InList(cs->stack->keywords, keyword, strict) & match);
}

/*
 *  FUNCTION
 *
 *      Indent    indent a line to the given indentation level
 *
 *  SYNOPSIS
 *
 *      static VOID Indent(indent)
 *      int indent;
 *
 *  DESCRIPTION
 *
 *      Indent a line to the given level.  Note that this is
 *      a simple minded but portable implementation.
 *      There are better ways.
 *
 *      Also, the indent must be scaled by the compile time option
 *      of character positions per nesting level.
 *
 */

static void Indent(CODE_STATE *cs, int indent)
{
  int count;

  indent= max(indent-1-cs->stack->sub_level,0)*INDENT;
  for (count= 0; count < indent ; count++)
  {
    if ((count % INDENT) == 0)
      fputc('|',cs->stack->out_file);
    else
      fputc(' ',cs->stack->out_file);
  }
}


/*
 *  FUNCTION
 *
 *      FreeList    free all memory associated with a linked list
 *
 *  SYNOPSIS
 *
 *      static VOID FreeList(linkp)
 *      struct link *linkp;
 *
 *  DESCRIPTION
 *
 *      Given pointer to the head of a linked list, frees all
 *      memory held by the list and the members of the list.
 *
 */

static void FreeList(struct link *linkp)
{
  struct link *old;

  while (linkp != NULL)
  {
    old= linkp;
    linkp= linkp->next_link;
    free((void*) old);
  }
}


/*
 *  FUNCTION
 *
 *      DoPrefix    print debugger line prefix prior to indentation
 *
 *  SYNOPSIS
 *
 *      static VOID DoPrefix(_line_)
 *      int _line_;
 *
 *  DESCRIPTION
 *
 *      Print prefix common to all debugger output lines, prior to
 *      doing indentation if necessary.  Print such information as
 *      current process name, current source file name and line number,
 *      and current function nesting depth.
 *
 */

static void DoPrefix(CODE_STATE *cs, uint _line_)
{
  cs->lineno++;
  if (cs->stack->flags & PID_ON)
  {
    (void) fprintf(cs->stack->out_file, "%-7s: ", my_thread_name());
  }
  if (cs->stack->flags & NUMBER_ON)
    (void) fprintf(cs->stack->out_file, "%5d: ", cs->lineno);
  if (cs->stack->flags & TIMESTAMP_ON)
  {
#ifdef __WIN__
    /* FIXME This doesn't give microseconds as in Unix case, and the resolution is
       in system ticks, 10 ms intervals. See my_getsystime.c for high res */
    SYSTEMTIME loc_t;
    GetLocalTime(&loc_t);
    (void) fprintf (cs->stack->out_file,
                    /* "%04d-%02d-%02d " */
                    "%02d:%02d:%02d.%06d ",
                    /*tm_p->tm_year + 1900, tm_p->tm_mon + 1, tm_p->tm_mday,*/
                    loc_t.wHour, loc_t.wMinute, loc_t.wSecond, loc_t.wMilliseconds);
#else
    struct timeval tv;
    struct tm *tm_p;
    if (gettimeofday(&tv, NULL) != -1)
    {
      if ((tm_p= localtime((const time_t *)&tv.tv_sec)))
      {
        (void) fprintf (cs->stack->out_file,
                        /* "%04d-%02d-%02d " */
                        "%02d:%02d:%02d.%06d ",
                        /*tm_p->tm_year + 1900, tm_p->tm_mon + 1, tm_p->tm_mday,*/
                        tm_p->tm_hour, tm_p->tm_min, tm_p->tm_sec,
                        (int) (tv.tv_usec));
      }
    }
#endif
  }
  if (cs->stack->flags & PROCESS_ON)
    (void) fprintf(cs->stack->out_file, "%s: ", cs->process);
  if (cs->stack->flags & FILE_ON)
    (void) fprintf(cs->stack->out_file, "%14s: ", BaseName(cs->file));
  if (cs->stack->flags & LINE_ON)
    (void) fprintf(cs->stack->out_file, "%5d: ", _line_);
  if (cs->stack->flags & DEPTH_ON)
    (void) fprintf(cs->stack->out_file, "%4d: ", cs->level);
}


/*
 *  FUNCTION
 *
 *      DBUGOpenFile    open new output stream for debugger output
 *
 *  SYNOPSIS
 *
 *      static VOID DBUGOpenFile(name)
 *      char *name;
 *
 *  DESCRIPTION
 *
 *      Given name of a new file (or "-" for stdout) opens the file
 *      and sets the output stream to the new file.
 *
 */

static void DBUGOpenFile(CODE_STATE *cs,
                         const char *name,const char *end,int append)
{
<<<<<<< HEAD
  FILE *fp;
  BOOLEAN newfile;
=======
  REGISTER FILE *fp;
>>>>>>> 68147625

  if (name != NULL)
  {
    if (end)
    {
      size_t len=end-name;
      memcpy(cs->stack->name, name, len);
      cs->stack->name[len]=0;
    }
    else
    strmov(cs->stack->name,name);
    name=cs->stack->name;
    if (strcmp(name, "-") == 0)
    {
      cs->stack->out_file= stdout;
      cs->stack->flags |= FLUSH_ON_WRITE;
      cs->stack->name[0]=0;
    }
    else
    {
      if (!Writable(name))
      {
        (void) fprintf(stderr, ERR_OPEN, cs->process, name);
        perror("");
        fflush(stderr);
      }
      else
      {
        if (!(fp= fopen(name, append ? "a+" : "w")))
        {
          (void) fprintf(stderr, ERR_OPEN, cs->process, name);
          perror("");
          fflush(stderr);
        }
        else
        {
          cs->stack->out_file= fp;
        }
      }
    }
  }
}

/*
 *  FUNCTION
 *
 *      DBUGCloseFile    close the debug output stream
 *
 *  SYNOPSIS
 *
 *      static VOID DBUGCloseFile(fp)
 *      FILE *fp;
 *
 *  DESCRIPTION
 *
 *      Closes the debug output stream unless it is standard output
 *      or standard error.
 *
 */

static void DBUGCloseFile(CODE_STATE *cs, FILE *fp)
{
  if (cs && fp && fp != stderr && fp != stdout && fclose(fp) == EOF)
  {
    if (!cs->locked)
      pthread_mutex_lock(&THR_LOCK_dbug);
    (void) fprintf(cs->stack->out_file, ERR_CLOSE, cs->process);
    perror("");
    DbugFlush(cs);
  }
}


/*
 *  FUNCTION
 *
 *      DbugExit    print error message and exit
 *
 *  SYNOPSIS
 *
 *      static VOID DbugExit(why)
 *      char *why;
 *
 *  DESCRIPTION
 *
 *      Prints error message using current process name, the reason for
 *      aborting (typically out of memory), and exits with status 1.
 *      This should probably be changed to use a status code
 *      defined in the user's debugger include file.
 *
 */

static void DbugExit(const char *why)
{
  CODE_STATE *cs=code_state();
  (void) fprintf(stderr, ERR_ABORT, cs ? cs->process : "(null)", why);
  (void) fflush(stderr);
  DBUG_ABORT();
}


/*
 *  FUNCTION
 *
 *      DbugMalloc    allocate memory for debugger runtime support
 *
 *  SYNOPSIS
 *
 *      static long *DbugMalloc(size)
 *      int size;
 *
 *  DESCRIPTION
 *
 *      Allocate more memory for debugger runtime support functions.
 *      Failure to to allocate the requested number of bytes is
 *      immediately fatal to the current process.  This may be
 *      rather unfriendly behavior.  It might be better to simply
 *      print a warning message, freeze the current debugger cs,
 *      and continue execution.
 *
 */

static char *DbugMalloc(size_t size)
{
  char *new_malloc;

  if (!(new_malloc= (char*) malloc(size)))
    DbugExit("out of memory");
  return new_malloc;
}


/*
 *     strtok lookalike - splits on ':', magically handles ::, :\ and :/
 */

static const char *DbugStrTok(const char *s)
{
  while (s[0] && (s[0] != ':' ||
                  (s[1] == '\\' || s[1] == '/' || (s[1] == ':' && s++))))
    s++;
  return s;
}


/*
 *  FUNCTION
 *
 *      BaseName    strip leading pathname components from name
 *
 *  SYNOPSIS
 *
 *      static char *BaseName(pathname)
 *      char *pathname;
 *
 *  DESCRIPTION
 *
 *      Given pointer to a complete pathname, locates the base file
 *      name at the end of the pathname and returns a pointer to
 *      it.
 *
 */

static const char *BaseName(const char *pathname)
{
  const char *base;

  base= strrchr(pathname, FN_LIBCHAR);
  if (base++ == NullS)
    base= pathname;
  return base;
}


/*
 *  FUNCTION
 *
 *      Writable    test to see if a pathname is writable/creatable
 *
 *  SYNOPSIS
 *
 *      static BOOLEAN Writable(pathname)
 *      char *pathname;
 *
 *  DESCRIPTION
 *
 *      Because the debugger might be linked in with a program that
 *      runs with the set-uid-bit (suid) set, we have to be careful
 *      about opening a user named file for debug output.  This consists
 *      of checking the file for write access with the real user id,
 *      or checking the directory where the file will be created.
 *
 *      Returns TRUE if the user would normally be allowed write or
 *      create access to the named file.  Returns FALSE otherwise.
 *
 */


#ifndef Writable

static BOOLEAN Writable(const char *pathname)
{
  BOOLEAN granted;
  char *lastslash;

  granted= FALSE;
  if (EXISTS(pathname))
  {
    if (WRITABLE(pathname))
      granted= TRUE;
  }
  else
  {
    lastslash= strrchr(pathname, '/');
    if (lastslash != NULL)
      *lastslash= '\0';
    else
      pathname= ".";
    if (WRITABLE(pathname))
      granted= TRUE;
    if (lastslash != NULL)
      *lastslash= '/';
  }
  return granted;
}
#endif

/*
  flush dbug-stream, free mutex lock & wait delay
  This is because some systems (MSDOS!!) dosn't flush fileheader
  and dbug-file isn't readable after a system crash !!
*/

static void DbugFlush(CODE_STATE *cs)
{
  if (cs->stack->flags & FLUSH_ON_WRITE)
  {
    (void) fflush(cs->stack->out_file);
    if (cs->stack->delay)
      (void) Delay(cs->stack->delay);
  }
  if (!cs->locked)
    pthread_mutex_unlock(&THR_LOCK_dbug);
} /* DbugFlush */


/* For debugging */

void _db_flush_()
{
  CODE_STATE *cs;
  get_code_state_or_return;
  (void) fflush(cs->stack->out_file);
}


#ifndef __WIN__
void _db_suicide_()
{
  int retval;
  sigset_t new_mask;
  sigfillset(&new_mask);

  fprintf(stderr, "SIGKILL myself\n");
  fflush(stderr);

  retval= kill(getpid(), SIGKILL);
  assert(retval == 0);
  retval= sigsuspend(&new_mask);
  fprintf(stderr, "sigsuspend returned %d errno %d \n", retval, errno);
  assert(FALSE); /* With full signal mask, we should never return here. */
}
#endif  /* ! __WIN__ */


void _db_lock_file_()
{
  CODE_STATE *cs;
  get_code_state_or_return;
  pthread_mutex_lock(&THR_LOCK_dbug);
  cs->locked=1;
}

void _db_unlock_file_()
{
  CODE_STATE *cs;
  get_code_state_or_return;
  cs->locked=0;
  pthread_mutex_unlock(&THR_LOCK_dbug);
}

const char* _db_get_func_(void)
{
  CODE_STATE *cs;
  get_code_state_or_return NULL;
  return cs->func;
}

/*
  prints the error message, followed by a stack trace
  of the specified depth
*/
static void DbugErr(CODE_STATE *cs, uint depth, const char* format, ...)
{
  va_list args;
  va_start(args,format);
  vfprintf(stderr, format, args);
  va_end(args);
  
  if (cs || ((cs= code_state())))
  {
    uint i= depth;
    struct _db_stack_frame_ *frame= cs->framep;
    while (i-- && frame)
    {
      fprintf(stderr, ", at %s", frame->func);
      frame= frame->prev;
    }
  }

  fprintf(stderr, "\n");
}

/********************************************************************
  memory debugger
  based on safemalloc, memory sub-system, written by Bjorn Benson
********************************************************************/

#ifndef SF_REMEMBER_FRAMES
#define SF_REMEMBER_FRAMES 16
#endif

/*
  Structure that stores information of an allocated memory block
  The data is at &struct_adr+sizeof(struct irem)
  Note that sizeof(struct st_irem) % sizeof(double) == 0
*/
struct st_irem
{
  struct st_irem *next;        /* Linked list of structures       */
  struct st_irem *prev;        /* Other link                      */
  size_t datasize;             /* Size requested                  */
  const char *frame[SF_REMEMBER_FRAMES]; /* call stack            */
  uint32 marker;               /* Underrun marker value           */
};

/*
  DBUG_MALLOC/DBUG_REALLOC/DBUG_FREE can be called even
  before dbug is initialized. We cannot properly take into account
  these calls, but we can at least wrap allocated memory
  in st_irem's and check for overrun/underruns.
  These special irem's - that are not linked into a global list -
  are distinguished by a special value in the 'next' pointer.
*/
#define NOT_LINKED ((struct st_irem *)1)

size_t sf_malloc_mem_limit= (intptr)~0ULL;
static size_t sf_malloc_cur_memory= 0L;       /* Current memory usage */
static size_t sf_malloc_max_memory= 0L;       /* Maximum memory usage */

static int    sf_malloc_count= 0;              /* Number of allocated chunks */

static void  *sf_min_adress= (void*) (intptr)~0ULL,
             *sf_max_adress= 0;

static struct st_irem *sf_malloc_root = 0;

#define MAGICSTART      0x14235296      /* A magic value for underrun key */

#define MAGICEND0       0x68            /* Magic values for overrun keys  */
#define MAGICEND1       0x34            /*              "                 */
#define MAGICEND2       0x7A            /*              "                 */
#define MAGICEND3       0x15            /*              "                 */

static int bad_ptr(const char *where, void *ptr);
static void free_memory(void *ptr);

/*
 *  FUNCTION
 *
 *            _db_malloc_ allocates memory
 *
 *  SYNOPSIS
 *
 *            void *_db_malloc_(size_t size)
 *            size_t size;               Bytes to allocate
 */

void *_db_malloc_(size_t size)
{
  CODE_STATE *cs= code_state();
  struct st_irem *irem;
  uchar *data;
  struct _db_stack_frame_ *frame;
  int i= 0;

  if (size + sf_malloc_cur_memory > sf_malloc_mem_limit)
    irem= 0;
  else
    irem= (struct st_irem *) malloc (sizeof(struct st_irem) + size + 4);

  if (!irem)
    return 0;

  compile_time_assert(sizeof(struct st_irem) % sizeof(double) == 0);

  /* Fill up the structure */
  data= (uchar*) (irem + 1);
  irem->datasize= size;
  irem->prev=     0;
  irem->marker=   MAGICSTART; 
  data[size + 0]= MAGICEND0;
  data[size + 1]= MAGICEND1;
  data[size + 2]= MAGICEND2;
  data[size + 3]= MAGICEND3;

  if (cs && cs->framep)
  {
    for (frame= cs->framep;
         i < SF_REMEMBER_FRAMES && frame->func != unknown_func;
         i++, frame= frame->prev)
      irem->frame[i]= frame->func;
  }

  if (i < SF_REMEMBER_FRAMES)
    irem->frame[i]= unknown_func;
  if (i==0)
    irem->frame[0]= (char*)1;

  if (init_done)
  {
    pthread_mutex_lock(&sf_mutex);
    /* Add this structure to the linked list */
    if ((irem->next= sf_malloc_root))
      sf_malloc_root->prev= irem;
    sf_malloc_root= irem;

    /* Keep the statistics */
    sf_malloc_count++;
    sf_malloc_cur_memory+= size;
    set_if_bigger(sf_malloc_max_memory, sf_malloc_cur_memory);
    set_if_smaller(sf_min_adress, (void*)data);
    set_if_bigger(sf_max_adress, (void*)data);
    pthread_mutex_unlock(&sf_mutex);
  }
  else
  {
    set_if_bigger(sf_malloc_max_memory, sf_malloc_cur_memory);
    set_if_smaller(sf_min_adress, (void*)data);
    set_if_bigger(sf_max_adress, (void*)data);
    irem->next= NOT_LINKED;
  }

  TRASH_ALLOC(data, size);
  return data;
}

void *_db_realloc_(void *ptr, size_t size)
{
  char *data;

  if (!ptr)
    return _db_malloc_(size);

  if (bad_ptr("Reallocating", ptr))
    return 0;

  if ((data= _db_malloc_(size)))
  {
    struct st_irem *irem= (struct st_irem *)ptr - 1;
    set_if_smaller(size, irem->datasize);
    memcpy(data, ptr, size);
    free_memory(ptr);
  }
  return data;
}

void _db_free_(void *ptr)
{
  if (!ptr || bad_ptr("Freeing", ptr))
    return;

   free_memory(ptr);
  return;
}

static void free_memory(void *ptr)
{
  struct st_irem *irem= (struct st_irem *)ptr - 1;

  if (irem->next != NOT_LINKED)
  {
    pthread_mutex_lock(&sf_mutex);
    /* Remove this structure from the linked list */
    if (irem->prev)
      irem->prev->next= irem->next;
     else
      sf_malloc_root= irem->next;

    if (irem->next)
      irem->next->prev= irem->prev;

    /* Handle the statistics */
    sf_malloc_cur_memory-= irem->datasize;
    sf_malloc_count--;
    pthread_mutex_unlock(&sf_mutex);
  }

  /* only trash the data and magic values, but keep the stack trace */
  TRASH_FREE((uchar*)(irem + 1) - 4, irem->datasize + 8);
  free(irem);
  return;
}

#define SF_ADD_NL 1
#define SF_USE_SAFE_PRINT 2
static void print_allocated_at(struct st_irem *irem, int flags)
{
  int i;
  const char *allocated= flags & SF_ADD_NL ? "Allocated" : ", allocated";

  for (i=0;
       i < SF_REMEMBER_FRAMES && irem->frame[i] != unknown_func;
       i++)
  {
    fprintf(stderr, "%s at ", i ? "," : allocated);
    if (flags & SF_USE_SAFE_PRINT)
      my_safe_print_str(irem->frame[i], 80);
    else
      fputs(irem->frame[i], stderr);
  }
  if (i && (flags & SF_ADD_NL))
    fprintf(stderr, "\n");
}

static int bad_ptr(const char *where, void *ptr)
{
  struct st_irem *irem= (struct st_irem *)ptr - 1;
  const uchar *magicend;

  if (((intptr) ptr) % sizeof(double))
  {
    DbugErr(0, SF_REMEMBER_FRAMES, "Error: %s wrong aligned pointer", where);
    return 1;
  }
  if (ptr < sf_min_adress || ptr > sf_max_adress)
  {
    DbugErr(0, SF_REMEMBER_FRAMES, "Error: %s pointer out of range", where);
    return 1;
  }
  if (irem->marker != MAGICSTART)
  {
    DbugErr(0, SF_REMEMBER_FRAMES,
            "Error: %s unallocated data or underrun buffer", where);
    /*
      we cannot use print_allocated_at here:
      if the memory was not allocated, there's nothing to print,
      if it was allocated and underrun, call stack may be corrupted
    */
    return 1;
  }

  magicend= (uchar*)ptr + irem->datasize;
  if (magicend[0] != MAGICEND0 ||
      magicend[1] != MAGICEND1 ||
      magicend[2] != MAGICEND2 ||
      magicend[3] != MAGICEND3)
  {
    DbugErr(0, SF_REMEMBER_FRAMES, "Error: %s overrun buffer", where);
    print_allocated_at(irem, SF_ADD_NL);
    return 1;
  }

  return 0;
}

/* check all allocated memory list for consistency */
static int sf_sanity()
{
  struct st_irem *irem;
  int flag= 0;
  int count= 0;

  pthread_mutex_lock(&sf_mutex);
  count= sf_malloc_count;
  for (irem= sf_malloc_root; irem && count > 0; count--, irem= irem->next)
    flag+= bad_ptr("Safemalloc", irem + 1);
  pthread_mutex_unlock(&sf_mutex);
  if (count || irem)
  {
    DbugErr(0, SF_REMEMBER_FRAMES, "Error: Safemalloc link list destroyed");
    return 1;
  }
  return 0;
}

/*
 *  FUNCTION
 *
 *     sf_terminate Report on all the memory pieces that have not been free'd
 *
 *  SYNOPSIS
 *
 *     void sf_terminate()
 */

static void sf_terminate()
{
  struct st_irem *irem;

  sf_sanity();

  /* Report on all the memory that was allocated but not free'd */
  if ((irem= sf_malloc_root))
  {
    while (irem)
    {
      fprintf(stderr, "Warning: %6lu bytes at %p are not freed", (ulong) irem->datasize, irem + 1);
      print_allocated_at(irem, SF_USE_SAFE_PRINT);
      fprintf(stderr, "\n");
      irem= irem->next;
    }
    fprintf(stderr, "Memory lost: %lu bytes in %d chunks\n",
            (ulong) sf_malloc_cur_memory, sf_malloc_count);
  }

  return;
}<|MERGE_RESOLUTION|>--- conflicted
+++ resolved
@@ -1860,12 +1860,7 @@
 static void DBUGOpenFile(CODE_STATE *cs,
                          const char *name,const char *end,int append)
 {
-<<<<<<< HEAD
   FILE *fp;
-  BOOLEAN newfile;
-=======
-  REGISTER FILE *fp;
->>>>>>> 68147625
 
   if (name != NULL)
   {

/* Copyright (C) 2000 MySQL AB & MySQL Finland AB & TCX DataKonsult AB
   
   This program is free software; you can redistribute it and/or modify
   it under the terms of the GNU General Public License as published by
   the Free Software Foundation; either version 2 of the License, or
   (at your option) any later version.
   
   This program is distributed in the hope that it will be useful,
   but WITHOUT ANY WARRANTY; without even the implied warranty of
   MERCHANTABILITY or FITNESS FOR A PARTICULAR PURPOSE.  See the
   GNU General Public License for more details.
   
   You should have received a copy of the GNU General Public License
   along with this program; if not, write to the Free Software
   Foundation, Inc., 59 Temple Place, Suite 330, Boston, MA  02111-1307  USA */

/* Testing of the basic functions of a MyISAM rtree table         */
/* Written by Alex Barkov who has a shared copyright to this code */


#include "myisam.h"

#ifdef HAVE_RTREE_KEYS

#include "rt_index.h"

#define MAX_REC_LENGTH 1024
#define ndims 2
#define KEYALG HA_KEY_ALG_RTREE

static int read_with_pos(MI_INFO * file, int silent);
static void create_record(char *record,uint rownr);
static void create_record1(char *record,uint rownr);
static void print_record(char * record,my_off_t offs,const char * tail);
static  int run_test(const char *filename);

static double rt_data[]=
{
  /*1*/  0,10,0,10,
  /*2*/  5,15,0,10,
  /*3*/  0,10,5,15,
  /*4*/  10,20,10,20,
  /*5*/  0,10,0,10,
  /*6*/  5,15,0,10,
  /*7*/  0,10,5,15,
  /*8*/  10,20,10,20,
  /*9*/  0,10,0,10,
  /*10*/  5,15,0,10,
  /*11*/  0,10,5,15,
  /*12*/  10,20,10,20,
  /*13*/  0,10,0,10,
  /*14*/  5,15,0,10,
  /*15*/  0,10,5,15,
  /*16*/  10,20,10,20,
  /*17*/  5,15,0,10,
  /*18*/  0,10,5,15,
  /*19*/  10,20,10,20,
  /*20*/  0,10,0,10,

  /*1*/  100,110,0,10,
  /*2*/  105,115,0,10,
  /*3*/  100,110,5,15,
  /*4*/  110,120,10,20,
  /*5*/  100,110,0,10,
  /*6*/  105,115,0,10,
  /*7*/  100,110,5,15,
  /*8*/  110,120,10,20,
  /*9*/  100,110,0,10,
  /*10*/  105,115,0,10,
  /*11*/  100,110,5,15,
  /*12*/  110,120,10,20,
  /*13*/  100,110,0,10,
  /*14*/  105,115,0,10,
  /*15*/  100,110,5,15,
  /*16*/  110,120,10,20,
  /*17*/  105,115,0,10,
  /*18*/  100,110,5,15,
  /*19*/  110,120,10,20,
  /*20*/  100,110,0,10,
  -1
};

int main(int argc __attribute__((unused)),char *argv[] __attribute__((unused)))
{
  MY_INIT(argv[0]);
  exit(run_test("rt_test"));
}


static int run_test(const char *filename)
{
  MI_INFO        *file;
  MI_UNIQUEDEF   uniquedef;
  MI_CREATE_INFO create_info;
  MI_COLUMNDEF   recinfo[20];
  MI_KEYDEF      keyinfo[20];
  HA_KEYSEG      keyseg[20];
  key_range	range;

  int silent=0;
  int opt_unique=0;
  int create_flag=0;
  int key_type=HA_KEYTYPE_DOUBLE;
  int key_length=8;
  int null_fields=0;
  int nrecords=sizeof(rt_data)/(sizeof(double)*4);/* 3000;*/
  int rec_length=0;
  int uniques=0;
  int i;
  int error;
  int row_count=0;
  char record[MAX_REC_LENGTH];
  char read_record[MAX_REC_LENGTH];
  int upd= 10;
  ha_rows hrows;
  
  /* Define a column for NULLs and DEL markers*/
  
  recinfo[0].type=FIELD_NORMAL;
  recinfo[0].length=1; /* For NULL bits */
  rec_length=1;
  
  /* Define 2*ndims columns for coordinates*/
  
  for (i=1; i<=2*ndims ;i++){
    recinfo[i].type=FIELD_NORMAL;
    recinfo[i].length=key_length;
    rec_length+=key_length;
  }
  
  /* Define a key with 2*ndims segments */
  
  keyinfo[0].seg=keyseg;
  keyinfo[0].keysegs=2*ndims;
  keyinfo[0].flag=0;
  keyinfo[0].key_alg=KEYALG;
  
  for (i=0; i<2*ndims; i++){
    keyinfo[0].seg[i].type= key_type;
    keyinfo[0].seg[i].flag=0;          /* Things like HA_REVERSE_SORT */
    keyinfo[0].seg[i].start= (key_length*i)+1;
    keyinfo[0].seg[i].length=key_length;
    keyinfo[0].seg[i].null_bit= null_fields ? 2 : 0;
    keyinfo[0].seg[i].null_pos=0;
    keyinfo[0].seg[i].language=default_charset_info->number;
  }
  
  if (!silent)
    printf("- Creating isam-file\n");
  
  bzero((char*) &create_info,sizeof(create_info));
  create_info.max_rows=10000000;
  
  if (mi_create(filename,
                1,            /*  keys   */
                keyinfo,
                1+2*ndims+opt_unique, /* columns */
                recinfo,uniques,&uniquedef,&create_info,create_flag))
    goto err;
  
  if (!silent)
    printf("- Open isam-file\n");
  
  if (!(file=mi_open(filename,2,HA_OPEN_ABORT_IF_LOCKED)))
    goto err;

  if (!silent)
    printf("- Writing key:s\n");
  
  for (i=0; i<nrecords; i++ )
  {
    create_record(record,i);
    error=mi_write(file,record);
    print_record(record,mi_position(file),"\n");
    if (!error)
    {
      row_count++;
    }
    else
    {
      printf("mi_write: %d\n", error);
      goto err;
    }
  }

  if ((error=read_with_pos(file,silent)))
    goto err;

  if (!silent)
    printf("- Reading rows with key\n");
  
  for (i=0 ; i < nrecords ; i++)
  {
    my_errno=0;
    create_record(record,i);
    
    bzero((char*) read_record,MAX_REC_LENGTH);
    error=mi_rkey(file,read_record,0,record+1,0,HA_READ_MBR_EQUAL);
    
    if (error && error!=HA_ERR_KEY_NOT_FOUND)
    {
      printf("     mi_rkey: %3d  errno: %3d\n",error,my_errno);
      goto err;
    }
    if (error == HA_ERR_KEY_NOT_FOUND)
    {
      print_record(record,mi_position(file),"  NOT FOUND\n");
      continue;
    }
    print_record(read_record,mi_position(file),"\n");
  }

  if (!silent)
    printf("- Deleting rows\n");
  for (i=0; i < nrecords/4; i++)
  {
    my_errno=0;
    bzero((char*) read_record,MAX_REC_LENGTH);
    error=mi_rrnd(file,read_record,i == 0 ? 0L : HA_OFFSET_ERROR);
    if (error)
    {
      printf("pos: %2d  mi_rrnd: %3d  errno: %3d\n",i,error,my_errno);
      goto err;
    }
    print_record(read_record,mi_position(file),"\n");

    error=mi_delete(file,read_record);
    if (error)
    {
      printf("pos: %2d mi_delete: %3d errno: %3d\n",i,error,my_errno);
      goto err;
    }
  }

  if (!silent)
    printf("- Updating rows with position\n");
  for (i=0; i < (nrecords - nrecords/4) ; i++)
  {
    my_errno=0;
    bzero((char*) read_record,MAX_REC_LENGTH);
    error=mi_rrnd(file,read_record,i == 0 ? 0L : HA_OFFSET_ERROR);
    if (error)
    {
      if (error==HA_ERR_RECORD_DELETED)
        continue;
      printf("pos: %2d  mi_rrnd: %3d  errno: %3d\n",i,error,my_errno);
      goto err;
    }
    print_record(read_record,mi_position(file),"");
    create_record(record,i+nrecords*upd);
    printf("\t-> ");
    print_record(record,mi_position(file),"\n");
    error=mi_update(file,read_record,record);
    if (error)
    {
      printf("pos: %2d  mi_update: %3d  errno: %3d\n",i,error,my_errno);
      goto err;
    }
  }

  if ((error=read_with_pos(file,silent)))
    goto err;

  if (!silent)
    printf("- Test mi_rkey then a sequence of mi_rnext_same\n");
  
  create_record(record, nrecords*4/5);
  print_record(record,0,"  search for\n");
  
  if ((error=mi_rkey(file,read_record,0,record+1,0,HA_READ_MBR_INTERSECT)))
  {
    printf("mi_rkey: %3d  errno: %3d\n",error,my_errno);
    goto err;
  }
  print_record(read_record,mi_position(file),"  mi_rkey\n");
  row_count=1;

  for (;;)
  {
    if ((error=mi_rnext_same(file,read_record)))
    {
      if (error==HA_ERR_END_OF_FILE)
        break;
      printf("mi_next: %3d  errno: %3d\n",error,my_errno);
      goto err;
    }
    print_record(read_record,mi_position(file),"  mi_rnext_same\n");
      row_count++;
  }
  printf("     %d rows\n",row_count);

  if (!silent)
    printf("- Test mi_rfirst then a sequence of mi_rnext\n");

  error=mi_rfirst(file,read_record,0);
  if (error)
  {
    printf("mi_rfirst: %3d  errno: %3d\n",error,my_errno);
    goto err;
  }
  row_count=1;
  print_record(read_record,mi_position(file),"  mi_frirst\n");
  
  for (i=0;i<nrecords;i++)
  {
    if ((error=mi_rnext(file,read_record,0)))
    {
      if (error==HA_ERR_END_OF_FILE)
        break;
      printf("mi_next: %3d  errno: %3d\n",error,my_errno);
      goto err;
    }
    print_record(read_record,mi_position(file),"  mi_rnext\n");
    row_count++;
  }
  printf("     %d rows\n",row_count);

  if (!silent)
    printf("- Test mi_records_in_range()\n");

  create_record1(record, nrecords*4/5);
  print_record(record,0,"\n");
  
  range.key= record+1;
  range.length= 1000;                           /* Big enough */
  range.flag= HA_READ_MBR_INTERSECT;
  hrows= mi_records_in_range(file,0, &range, (key_range*) 0);
  printf("     %ld rows\n", (long) hrows);

  if (mi_close(file)) goto err;
  my_end(MY_CHECK_ERROR);
  
  return 0;
  
err:
  printf("got error: %3d when using myisam-database\n",my_errno);
  return 1;           /* skip warning */
}



static int read_with_pos (MI_INFO * file,int silent)
{
  int error;
  int i;
  char read_record[MAX_REC_LENGTH];

  if (!silent)
    printf("- Reading rows with position\n");
  for (i=0;;i++)
  {
    my_errno=0;
    bzero((char*) read_record,MAX_REC_LENGTH);
    error=mi_rrnd(file,read_record,i == 0 ? 0L : HA_OFFSET_ERROR);
    if (error)
    {
      if (error==HA_ERR_END_OF_FILE)
        break;
      if (error==HA_ERR_RECORD_DELETED)
        continue;
      printf("pos: %2d  mi_rrnd: %3d  errno: %3d\n",i,error,my_errno);
      return error;
    }
    print_record(read_record,mi_position(file),"\n");
  }
  return 0;
}


#ifdef NOT_USED
static void bprint_record(char * record,
			  my_off_t offs __attribute__((unused)),
			  const char * tail)
{
  int i;
  char * pos;
  i=(unsigned char)record[0];
  printf("%02X ",i);
  
  for( pos=record+1, i=0; i<32; i++,pos++){
    int b=(unsigned char)*pos;
    printf("%02X",b);
  }
  printf("%s",tail);
}
#endif


static void print_record(char * record,
			 my_off_t offs __attribute__((unused)),
			 const char * tail)
{
  int i;
  char * pos;
  double c;
  
  printf("     rec=(%d)",(unsigned char)record[0]);
  for ( pos=record+1, i=0; i<2*ndims; i++)
   {
      memcpy(&c,pos,sizeof(c));
      float8get(c,pos);
      printf(" %.14g ",c);
      pos+=sizeof(c);
   }
   printf("pos=%ld",(long int)offs);
   printf("%s",tail);
}



static void create_record1(char *record,uint rownr)
{
   int i;
   char * pos;
   double c=rownr+10;
   
   bzero((char*) record,MAX_REC_LENGTH);
   record[0]=0x01; /* DEL marker */

   for ( pos=record+1, i=0; i<2*ndims; i++)
   {
      memcpy(pos,&c,sizeof(c));
      float8store(pos,c);
      pos+=sizeof(c);
   }
}


static void create_record0(char *record,uint rownr)
{
   int i;
   char * pos;
   double c=rownr+10;
   double c0=0;
   
   bzero((char*) record,MAX_REC_LENGTH);
   record[0]=0x01; /* DEL marker */

   for ( pos=record+1, i=0; i<ndims; i++)
   {
      memcpy(pos,&c0,sizeof(c0));
      float8store(pos,c0);
      pos+=sizeof(c0);
      memcpy(pos,&c,sizeof(c));
      float8store(pos,c);
      pos+=sizeof(c);
   }
}

<<<<<<< HEAD
#else
int main(int argc __attribute__((unused)),char *argv[] __attribute__((unused)))
{
  exit(0);
}
#endif /*HAVE_RTREE_KEYS*/
=======
static void create_record(char *record,uint rownr)
{
   int i;
   char *pos;
   double *data= rt_data+rownr*4;
   record[0]=0x01; /* DEL marker */
   for ( pos=record+1, i=0; i<ndims*2; i++)
   {
      float8store(pos,data[i]);
      pos+=8;
   }
}
>>>>>>> 21dea7fc
<|MERGE_RESOLUTION|>--- conflicted
+++ resolved
@@ -447,14 +447,6 @@
    }
 }
 
-<<<<<<< HEAD
-#else
-int main(int argc __attribute__((unused)),char *argv[] __attribute__((unused)))
-{
-  exit(0);
-}
-#endif /*HAVE_RTREE_KEYS*/
-=======
 static void create_record(char *record,uint rownr)
 {
    int i;
@@ -467,4 +459,10 @@
       pos+=8;
    }
 }
->>>>>>> 21dea7fc
+
+#else
+int main(int argc __attribute__((unused)),char *argv[] __attribute__((unused)))
+{
+  exit(0);
+}
+#endif /*HAVE_RTREE_KEYS*/
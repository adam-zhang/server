--- conflicted
+++ resolved
@@ -2306,11 +2306,8 @@
     mysql_free_result(result);
   } while (!(err= mysql_next_result(&mysql)));
 
-<<<<<<< HEAD
   executing_query= 0;
 
-=======
->>>>>>> 3349566d
   if (err >= 1)
     error= put_error(&mysql);
 

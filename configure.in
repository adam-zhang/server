--- conflicted
+++ resolved
@@ -7,11 +7,7 @@
 AC_CANONICAL_SYSTEM
 # The Docs Makefile.am parses this line!
 # remember to also change ndb version below and update version.c in ndb
-<<<<<<< HEAD
 AM_INIT_AUTOMAKE(mysql, 5.1.12-beta)
-=======
-AM_INIT_AUTOMAKE(mysql, 5.0.25)
->>>>>>> 034522f4
 AM_CONFIG_HEADER(config.h)
 
 PROTOCOL_VERSION=10
@@ -19,16 +15,7 @@
 # See the libtool docs for information on how to do shared lib versions.
 SHARED_LIB_MAJOR_VERSION=15
 SHARED_LIB_VERSION=$SHARED_LIB_MAJOR_VERSION:0:0
-
-<<<<<<< HEAD
-=======
-# ndb version
-NDB_VERSION_MAJOR=5
-NDB_VERSION_MINOR=0
-NDB_VERSION_BUILD=25
-NDB_VERSION_STATUS=""
-
->>>>>>> 034522f4
+               
 # Set all version vars based on $VERSION. How do we do this more elegant ?
 # Remember that regexps needs to quote [ and ] since this is run through m4
 MYSQL_NO_DASH_VERSION=`echo $VERSION | sed -e "s|[[a-z]]*-.*$||"`
@@ -1044,11 +1031,7 @@
     # Edit Makefile.in files.
     #
     echo -n "configuring Makefile.in files for NetWare... "
-<<<<<<< HEAD
     for file in sql/Makefile.in extra/Makefile.in client/Makefile.in
-=======
-    for file in sql/Makefile.in libmysql/Makefile.in libmysql_r/Makefile.in extra/Makefile.in strings/Makefile.in client/Makefile.in
->>>>>>> 034522f4
     do
     # echo "#### $file ####"
       filedir="`dirname $file`"
@@ -1070,22 +1053,7 @@
           lib_DEPENDENCIES="\$(pstack_libs) \$(openssl_libs) \$(yassl_libs)"
           cat > $filesed << EOF
 s,\(\./gen_lex_hash\)\$(EXEEXT),\1.linux,
-<<<<<<< HEAD
 s%\(mysqld_DEPENDENCIES = \)%\1$lib_DEPENDENCIES %
-=======
-s%\(mysqld_DEPENDENCIES = \) %\1$lib_DEPENDENCIES %
-EOF
-          ;;
-        extra/Makefile.in)
-          cat > $filesed << EOF
-s,\(extra/comp_err\)\$(EXEEXT),\1.linux,
-EOF
-          ;;
-        libmysql/Makefile.in)
-          cat > $filesed << EOF
-s,\(\./conf_to_src\)\( \$(top_srcdir)\),\1.linux\2,
-s,\(: conf_to_src\),\1.linux,
->>>>>>> 034522f4
 EOF
           ;;
         extra/Makefile.in)

--- conflicted
+++ resolved
@@ -21,13 +21,6 @@
 # run auto tools
 . $path/compile-AUTOTOOLS
 
-<<<<<<< HEAD
-# For NetWare there is no comp_err but comp_err.linux
-sed -e "s/comp_err\$(EXEEXT)/comp_err.linux/g" extra/Makefile.am > extra/Makefile.am.$$
-mv extra/Makefile.am.$$ extra/Makefile.am
-
-=======
->>>>>>> b95c0c4e
 # configure
 ./configure $base_configs $extra_configs
 

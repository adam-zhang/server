--- conflicted
+++ resolved
@@ -499,15 +499,9 @@
   enum_field_types field_type() const { return MYSQL_TYPE_DATETIME; }
   Item_result cmp_type() const { return TIME_RESULT; }
   String *val_str(String *str);
-<<<<<<< HEAD
-  longlong val_int();
-  double val_real();
-  bool get_date(MYSQL_TIME *res, ulonglong fuzzy_date) { DBUG_ASSERT(0); return 1; }
-=======
   longlong val_int() { return val_int_from_date(); }
   double val_real() { return val_real_from_date(); }
-  bool get_date(MYSQL_TIME *res, uint fuzzy_date) { DBUG_ASSERT(0); return 1; }
->>>>>>> 3f6c6495
+  bool get_date(MYSQL_TIME *res, ulonglong fuzzy_date) { DBUG_ASSERT(0); return 1; }
   my_decimal *val_decimal(my_decimal *decimal_value)
   { return  val_decimal_from_date(decimal_value); }
   Field *tmp_table_field(TABLE *table)

--- conflicted
+++ resolved
@@ -165,16 +165,10 @@
   if(numargs == 2)
   {
     /*
-<<<<<<< HEAD
       There are rare cases where service config does not have
       --defaults-file in the binary path . There services were
       registered with plain mysqld --install, the data directory is
       next to "bin" in this case.
-=======
-      There are rare cases where service config does not have 
-      --defaults-file in the binary parth . There services were registered with 
-      plain mysqld --install, the data directory is next to "bin" in this case.
->>>>>>> 07e89bf7
     */
     have_inifile= FALSE;
   }

--- conflicted
+++ resolved
@@ -1000,11 +1000,8 @@
   union_result= 0;
   table= 0;
   fake_select_lex= 0;
-<<<<<<< HEAD
   cleaned= 0;
-=======
   found_rows_for_union= 0;
->>>>>>> f28b5e6e
 }
 
 void st_select_lex::init_query()

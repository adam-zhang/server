/* Copyright (C) 2000 MySQL AB & MySQL Finland AB & TCX DataKonsult AB

   This program is free software; you can redistribute it and/or modify
   it under the terms of the GNU General Public License as published by
   the Free Software Foundation; either version 2 of the License, or
   (at your option) any later version.

   This program is distributed in the hope that it will be useful,
   but WITHOUT ANY WARRANTY; without even the implied warranty of
   MERCHANTABILITY or FITNESS FOR A PARTICULAR PURPOSE.  See the
   GNU General Public License for more details.

   You should have received a copy of the GNU General Public License
   along with this program; if not, write to the Free Software
   Foundation, Inc., 59 Temple Place, Suite 330, Boston, MA  02111-1307  USA */


/* A lexical scanner on a temporary buffer with a yacc interface */

#define MYSQL_LEX 1
#include "mysql_priv.h"
#include "item_create.h"
#include <m_ctype.h>
#include <hash.h>
#include "sp.h"
#include "sp_head.h"

/*
  We are using pointer to this variable for distinguishing between assignment
  to NEW row field (when parsing trigger definition) and structured variable.
*/
sys_var_long_ptr trg_new_row_fake_var(0, 0);

/* Macros to look like lex */

#define yyGet()		*(lex->ptr++)
#define yyGetLast()	lex->ptr[-1]
#define yyPeek()	lex->ptr[0]
#define yyPeek2()	lex->ptr[1]
#define yyUnget()	lex->ptr--
#define yySkip()	lex->ptr++
#define yyLength()	((uint) (lex->ptr - lex->tok_start)-1)

pthread_key(LEX*,THR_LEX);

/* Longest standard keyword name */
#define TOCK_NAME_LENGTH 24

/*
  The following data is based on the latin1 character set, and is only
  used when comparing keywords
*/

static uchar to_upper_lex[]=
{
    0,  1,  2,  3,  4,  5,  6,  7,  8,  9, 10, 11, 12, 13, 14, 15,
   16, 17, 18, 19, 20, 21, 22, 23, 24, 25, 26, 27, 28, 29, 30, 31,
   32, 33, 34, 35, 36, 37, 38, 39, 40, 41, 42, 43, 44, 45, 46, 47,
   48, 49, 50, 51, 52, 53, 54, 55, 56, 57, 58, 59, 60, 61, 62, 63,
   64, 65, 66, 67, 68, 69, 70, 71, 72, 73, 74, 75, 76, 77, 78, 79,
   80, 81, 82, 83, 84, 85, 86, 87, 88, 89, 90, 91, 92, 93, 94, 95,
   96, 65, 66, 67, 68, 69, 70, 71, 72, 73, 74, 75, 76, 77, 78, 79,
   80, 81, 82, 83, 84, 85, 86, 87, 88, 89, 90,123,124,125,126,127,
  128,129,130,131,132,133,134,135,136,137,138,139,140,141,142,143,
  144,145,146,147,148,149,150,151,152,153,154,155,156,157,158,159,
  160,161,162,163,164,165,166,167,168,169,170,171,172,173,174,175,
  176,177,178,179,180,181,182,183,184,185,186,187,188,189,190,191,
  192,193,194,195,196,197,198,199,200,201,202,203,204,205,206,207,
  208,209,210,211,212,213,214,215,216,217,218,219,220,221,222,223,
  192,193,194,195,196,197,198,199,200,201,202,203,204,205,206,207,
  208,209,210,211,212,213,214,247,216,217,218,219,220,221,222,255
};


inline int lex_casecmp(const char *s, const char *t, uint len)
{
  while (len-- != 0 &&
	 to_upper_lex[(uchar) *s++] == to_upper_lex[(uchar) *t++]) ;
  return (int) len+1;
}

#include "lex_hash.h"


void lex_init(void)
{
  uint i;
  DBUG_ENTER("lex_init");
  for (i=0 ; i < array_elements(symbols) ; i++)
    symbols[i].length=(uchar) strlen(symbols[i].name);
  for (i=0 ; i < array_elements(sql_functions) ; i++)
    sql_functions[i].length=(uchar) strlen(sql_functions[i].name);

  VOID(pthread_key_create(&THR_LEX,NULL));

  DBUG_VOID_RETURN;
}


void lex_free(void)
{					// Call this when daemon ends
  DBUG_ENTER("lex_free");
  DBUG_VOID_RETURN;
}


/*
  This is called before every query that is to be parsed.
  Because of this, it's critical to not do too much things here.
  (We already do too much here)
*/

void lex_start(THD *thd, uchar *buf,uint length)
{
  LEX *lex= thd->lex;
  DBUG_ENTER("lex_start");

  lex->thd= lex->unit.thd= thd;
  lex->buf= lex->ptr= buf;
  lex->end_of_query= buf+length;

  lex->context_stack.empty();
  lex->unit.init_query();
  lex->unit.init_select();
  /* 'parent_lex' is used in init_query() so it must be before it. */
  lex->select_lex.parent_lex= lex;
  lex->select_lex.init_query();
  lex->value_list.empty();
  lex->update_list.empty();
  lex->param_list.empty();
  lex->view_list.empty();
  lex->prepared_stmt_params.empty();
  lex->unit.next= lex->unit.master=
    lex->unit.link_next= lex->unit.return_to= 0;
  lex->unit.prev= lex->unit.link_prev= 0;
  lex->unit.slave= lex->unit.global_parameters= lex->current_select=
    lex->all_selects_list= &lex->select_lex;
  lex->select_lex.master= &lex->unit;
  lex->select_lex.prev= &lex->unit.slave;
  lex->select_lex.link_next= lex->select_lex.slave= lex->select_lex.next= 0;
  lex->select_lex.link_prev= (st_select_lex_node**)&(lex->all_selects_list);
  lex->select_lex.options= 0;
  lex->select_lex.init_order();
  lex->select_lex.group_list.empty();
  lex->describe= 0;
  lex->subqueries= FALSE;
  lex->view_prepare_mode= FALSE;
  lex->stmt_prepare_mode= FALSE;
  lex->derived_tables= 0;
  lex->lock_option= TL_READ;
  lex->found_semicolon= 0;
  lex->safe_to_cache_query= 1;
  lex->time_zone_tables_used= 0;
  lex->leaf_tables_insert= lex->query_tables= 0;
  lex->query_tables_last= &lex->query_tables;
  lex->variables_used= 0;
  lex->empty_field_list_on_rset= 0;
  lex->select_lex.select_number= 1;
  lex->next_state=MY_LEX_START;
  lex->yylineno = 1;
  lex->in_comment=0;
  lex->length=0;
  lex->select_lex.in_sum_expr=0;
  lex->select_lex.expr_list.empty();
  lex->select_lex.ftfunc_list_alloc.empty();
  lex->select_lex.ftfunc_list= &lex->select_lex.ftfunc_list_alloc;
  lex->select_lex.group_list.empty();
  lex->select_lex.order_list.empty();
  lex->current_select= &lex->select_lex;
  lex->yacc_yyss=lex->yacc_yyvs=0;
  lex->ignore_space=test(thd->variables.sql_mode & MODE_IGNORE_SPACE);
  lex->sql_command= lex->orig_sql_command= SQLCOM_END;
  lex->duplicates= DUP_ERROR;
  lex->ignore= 0;
  lex->sphead= NULL;
  lex->spcont= NULL;
  lex->proc_list.first= 0;
  lex->query_tables_own_last= 0;
  lex->escape_used= FALSE;

  if (lex->sroutines.records)
    my_hash_reset(&lex->sroutines);
  lex->sroutines_list.empty();
  lex->sroutines_list_own_last= lex->sroutines_list.next;
  lex->sroutines_list_own_elements= 0;
  lex->nest_level=0 ;
  lex->allow_sum_func= 0;
  lex->in_sum_func= NULL;
  DBUG_VOID_RETURN;
}

void lex_end(LEX *lex)
{
  DBUG_ENTER("lex_end");
  DBUG_PRINT("enter", ("lex: 0x%lx", (long) lex));
  x_free(lex->yacc_yyss);
  x_free(lex->yacc_yyvs);
  DBUG_VOID_RETURN;
}


static int find_keyword(LEX *lex, uint len, bool function)
{
  uchar *tok=lex->tok_start;

  SYMBOL *symbol = get_hash_symbol((const char *)tok,len,function);
  if (symbol)
  {
    lex->yylval->symbol.symbol=symbol;
    lex->yylval->symbol.str= (char*) tok;
    lex->yylval->symbol.length=len;
    
    if ((symbol->tok == NOT_SYM) &&
        (lex->thd->variables.sql_mode & MODE_HIGH_NOT_PRECEDENCE))
      return NOT2_SYM;
    if ((symbol->tok == OR_OR_SYM) &&
	!(lex->thd->variables.sql_mode & MODE_PIPES_AS_CONCAT))
      return OR2_SYM;
    
    return symbol->tok;
  }
  return 0;
}

/*
  Check if name is a keyword

  SYNOPSIS
    is_keyword()
    name      checked name (must not be empty)
    len       length of checked name

  RETURN VALUES
    0         name is a keyword
    1         name isn't a keyword
*/

bool is_keyword(const char *name, uint len)
{
  DBUG_ASSERT(len != 0);
  return get_hash_symbol(name,len,0)!=0;
}

/* make a copy of token before ptr and set yytoklen */

static LEX_STRING get_token(LEX *lex,uint length)
{
  LEX_STRING tmp;
  yyUnget();			// ptr points now after last token char
  tmp.length=lex->yytoklen=length;
  tmp.str=(char*) lex->thd->strmake((char*) lex->tok_start,tmp.length);
  return tmp;
}

/* 
 todo: 
   There are no dangerous charsets in mysql for function 
   get_quoted_token yet. But it should be fixed in the 
   future to operate multichar strings (like ucs2)
*/

static LEX_STRING get_quoted_token(LEX *lex,uint length, char quote)
{
  LEX_STRING tmp;
  byte *from, *to, *end;
  yyUnget();			// ptr points now after last token char
  tmp.length=lex->yytoklen=length;
  tmp.str=(char*) lex->thd->alloc(tmp.length+1);
  for (from= (byte*) lex->tok_start, to= (byte*) tmp.str, end= to+length ;
       to != end ;
       )
  {
    if ((*to++= *from++) == quote)
      from++;					// Skip double quotes
  }
  *to= 0;					// End null for safety
  return tmp;
}


/*
  Return an unescaped text literal without quotes
  Fix sometimes to do only one scan of the string
*/

static char *get_text(LEX *lex)
{
  reg1 uchar c,sep;
  uint found_escape=0;
  CHARSET_INFO *cs= lex->thd->charset();

  sep= yyGetLast();			// String should end with this
  //lex->tok_start=lex->ptr-1;		// Remember '
  while (lex->ptr != lex->end_of_query)
  {
    c = yyGet();
#ifdef USE_MB
    int l;
    if (use_mb(cs) &&
        (l = my_ismbchar(cs,
                         (const char *)lex->ptr-1,
                         (const char *)lex->end_of_query))) {
	lex->ptr += l-1;
	continue;
    }
#endif
    if (c == '\\' &&
	!(lex->thd->variables.sql_mode & MODE_NO_BACKSLASH_ESCAPES))
    {					// Escaped character
      found_escape=1;
      if (lex->ptr == lex->end_of_query)
	return 0;
#ifdef USE_MB
      int l;
      if (use_mb(cs) &&
          (l = my_ismbchar(cs,
                           (const char *)lex->ptr,
                           (const char *)lex->end_of_query))) {
          lex->ptr += l;
          continue;
      }
      else
#endif
        yySkip();
    }
    else if (c == sep)
    {
      if (c == yyGet())			// Check if two separators in a row
      {
	found_escape=1;			// dupplicate. Remember for delete
	continue;
      }
      else
	yyUnget();

      /* Found end. Unescape and return string */
      uchar *str,*end,*start;

      str=lex->tok_start+1;
      end=lex->ptr-1;
      if (!(start=(uchar*) lex->thd->alloc((uint) (end-str)+1)))
	return (char*) "";		// Sql_alloc has set error flag
      if (!found_escape)
      {
	lex->yytoklen=(uint) (end-str);
	memcpy(start,str,lex->yytoklen);
	start[lex->yytoklen]=0;
      }
      else
      {
	uchar *to;

        /* Re-use found_escape for tracking state of escapes */
        found_escape= 0;

	for (to=start ; str != end ; str++)
	{
#ifdef USE_MB
	  int l;
	  if (use_mb(cs) &&
              (l = my_ismbchar(cs,
                               (const char *)str, (const char *)end))) {
	      while (l--)
		  *to++ = *str++;
	      str--;
	      continue;
	  }
#endif
	  if (!found_escape &&
              !(lex->thd->variables.sql_mode & MODE_NO_BACKSLASH_ESCAPES) &&
              *str == '\\' && str+1 != end)
	  {
	    switch(*++str) {
	    case 'n':
	      *to++='\n';
	      break;
	    case 't':
	      *to++= '\t';
	      break;
	    case 'r':
	      *to++ = '\r';
	      break;
	    case 'b':
	      *to++ = '\b';
	      break;
	    case '0':
	      *to++= 0;			// Ascii null
	      break;
	    case 'Z':			// ^Z must be escaped on Win32
	      *to++='\032';
	      break;
	    case '_':
	    case '%':
	      *to++= '\\';		// remember prefix for wildcard
	      /* Fall through */
	    default:
              found_escape= 1;
              str--;
	      break;
	    }
	  }
	  else if (!found_escape && *str == sep)
          {
            found_escape= 1;
          }
	  else
          {
	    *to++ = *str;
            found_escape= 0;
          }
	}
	*to=0;
	lex->yytoklen=(uint) (to-start);
      }
      return (char*) start;
    }
  }
  return 0;					// unexpected end of query
}


/*
** Calc type of integer; long integer, longlong integer or real.
** Returns smallest type that match the string.
** When using unsigned long long values the result is converted to a real
** because else they will be unexpected sign changes because all calculation
** is done with longlong or double.
*/

static const char *long_str="2147483647";
static const uint long_len=10;
static const char *signed_long_str="-2147483648";
static const char *longlong_str="9223372036854775807";
static const uint longlong_len=19;
static const char *signed_longlong_str="-9223372036854775808";
static const uint signed_longlong_len=19;
static const char *unsigned_longlong_str="18446744073709551615";
static const uint unsigned_longlong_len=20;

static inline uint int_token(const char *str,uint length)
{
  if (length < long_len)			// quick normal case
    return NUM;
  bool neg=0;

  if (*str == '+')				// Remove sign and pre-zeros
  {
    str++; length--;
  }
  else if (*str == '-')
  {
    str++; length--;
    neg=1;
  }
  while (*str == '0' && length)
  {
    str++; length --;
  }
  if (length < long_len)
    return NUM;

  uint smaller,bigger;
  const char *cmp;
  if (neg)
  {
    if (length == long_len)
    {
      cmp= signed_long_str+1;
      smaller=NUM;				// If <= signed_long_str
      bigger=LONG_NUM;				// If >= signed_long_str
    }
    else if (length < signed_longlong_len)
      return LONG_NUM;
    else if (length > signed_longlong_len)
      return DECIMAL_NUM;
    else
    {
      cmp=signed_longlong_str+1;
      smaller=LONG_NUM;				// If <= signed_longlong_str
      bigger=DECIMAL_NUM;
    }
  }
  else
  {
    if (length == long_len)
    {
      cmp= long_str;
      smaller=NUM;
      bigger=LONG_NUM;
    }
    else if (length < longlong_len)
      return LONG_NUM;
    else if (length > longlong_len)
    {
      if (length > unsigned_longlong_len)
        return DECIMAL_NUM;
      cmp=unsigned_longlong_str;
      smaller=ULONGLONG_NUM;
      bigger=DECIMAL_NUM;
    }
    else
    {
      cmp=longlong_str;
      smaller=LONG_NUM;
      bigger= ULONGLONG_NUM;
    }
  }
  while (*cmp && *cmp++ == *str++) ;
  return ((uchar) str[-1] <= (uchar) cmp[-1]) ? smaller : bigger;
}

/*
  MYSQLlex remember the following states from the following MYSQLlex()

  - MY_LEX_EOQ			Found end of query
  - MY_LEX_OPERATOR_OR_IDENT	Last state was an ident, text or number
				(which can't be followed by a signed number)
*/

int MYSQLlex(void *arg, void *yythd)
{
  reg1	uchar c;
  int	tokval, result_state;
  uint length;
  enum my_lex_states state;
  LEX	*lex= ((THD *)yythd)->lex;
  YYSTYPE *yylval=(YYSTYPE*) arg;
  CHARSET_INFO *cs= ((THD *) yythd)->charset();
  uchar *state_map= cs->state_map;
  uchar *ident_map= cs->ident_map;

  lex->yylval=yylval;			// The global state

  lex->tok_end_prev= lex->tok_end;
  lex->tok_start_prev= lex->tok_start;

  lex->tok_start=lex->tok_end=lex->ptr;
  state=lex->next_state;
  lex->next_state=MY_LEX_OPERATOR_OR_IDENT;
  LINT_INIT(c);
  for (;;)
  {
    switch (state) {
    case MY_LEX_OPERATOR_OR_IDENT:	// Next is operator or keyword
    case MY_LEX_START:			// Start of token
      // Skip startspace
      for (c=yyGet() ; (state_map[c] == MY_LEX_SKIP) ; c= yyGet())
      {
	if (c == '\n')
	  lex->yylineno++;
      }
      lex->tok_start=lex->ptr-1;	// Start of real token
      state= (enum my_lex_states) state_map[c];
      break;
    case MY_LEX_ESCAPE:
      if (yyGet() == 'N')
      {					// Allow \N as shortcut for NULL
	yylval->lex_str.str=(char*) "\\N";
	yylval->lex_str.length=2;
	return NULL_SYM;
      }
    case MY_LEX_CHAR:			// Unknown or single char token
    case MY_LEX_SKIP:			// This should not happen
      if (c == '-' && yyPeek() == '-' &&
          (my_isspace(cs,yyPeek2()) || 
           my_iscntrl(cs,yyPeek2())))
      {
        state=MY_LEX_COMMENT;
        break;
      }
      yylval->lex_str.str=(char*) (lex->ptr=lex->tok_start);// Set to first chr
      yylval->lex_str.length=1;
      c=yyGet();
      if (c != ')')
	lex->next_state= MY_LEX_START;	// Allow signed numbers
      if (c == ',')
	lex->tok_start=lex->ptr;	// Let tok_start point at next item
      /*
        Check for a placeholder: it should not precede a possible identifier
        because of binlogging: when a placeholder is replaced with
        its value in a query for the binlog, the query must stay
        grammatically correct.
      */
      else if (c == '?' && lex->stmt_prepare_mode && !ident_map[yyPeek()])
        return(PARAM_MARKER);
      return((int) c);

    case MY_LEX_IDENT_OR_NCHAR:
      if (yyPeek() != '\'')
      {					// Found x'hex-number'
	state= MY_LEX_IDENT;
	break;
      }
      yyGet();				// Skip '
      while ((c = yyGet()) && (c !='\'')) ;
      length=(lex->ptr - lex->tok_start);	// Length of hexnum+3
      if (c != '\'')
      {
	return(ABORT_SYM);		// Illegal hex constant
      }
      yyGet();				// get_token makes an unget
      yylval->lex_str=get_token(lex,length);
      yylval->lex_str.str+=2;		// Skip x'
      yylval->lex_str.length-=3;	// Don't count x' and last '
      lex->yytoklen-=3;
      return (NCHAR_STRING);

    case MY_LEX_IDENT_OR_HEX:
      if (yyPeek() == '\'')
      {					// Found x'hex-number'
	state= MY_LEX_HEX_NUMBER;
	break;
      }
    case MY_LEX_IDENT_OR_BIN:
      if (yyPeek() == '\'')
      {                                 // Found b'bin-number'
        state= MY_LEX_BIN_NUMBER;
        break;
      }
    case MY_LEX_IDENT:
      uchar *start;
#if defined(USE_MB) && defined(USE_MB_IDENT)
      if (use_mb(cs))
      {
	result_state= IDENT_QUOTED;
        if (my_mbcharlen(cs, yyGetLast()) > 1)
        {
          int l = my_ismbchar(cs,
                              (const char *)lex->ptr-1,
                              (const char *)lex->end_of_query);
          if (l == 0) {
            state = MY_LEX_CHAR;
            continue;
          }
          lex->ptr += l - 1;
        }
        while (ident_map[c=yyGet()])
        {
          if (my_mbcharlen(cs, c) > 1)
          {
            int l;
            if ((l = my_ismbchar(cs,
                              (const char *)lex->ptr-1,
                              (const char *)lex->end_of_query)) == 0)
              break;
            lex->ptr += l-1;
          }
        }
      }
      else
#endif
      {
        for (result_state= c; ident_map[c= yyGet()]; result_state|= c);
        /* If there were non-ASCII characters, mark that we must convert */
        result_state= result_state & 0x80 ? IDENT_QUOTED : IDENT;
      }
      length= (uint) (lex->ptr - lex->tok_start)-1;
      start= lex->ptr;
      if (lex->ignore_space)
      {
        /*
          If we find a space then this can't be an identifier. We notice this
          below by checking start != lex->ptr.
        */
        for (; state_map[c] == MY_LEX_SKIP ; c= yyGet());
      }
      if (start == lex->ptr && c == '.' && ident_map[yyPeek()])
	lex->next_state=MY_LEX_IDENT_SEP;
      else
      {					// '(' must follow directly if function
	yyUnget();
	if ((tokval = find_keyword(lex,length,c == '(')))
	{
	  lex->next_state= MY_LEX_START;	// Allow signed numbers
	  return(tokval);		// Was keyword
	}
	yySkip();			// next state does a unget
      }
      yylval->lex_str=get_token(lex,length);

      /* 
         Note: "SELECT _bla AS 'alias'"
         _bla should be considered as a IDENT if charset haven't been found.
         So we don't use MYF(MY_WME) with get_charset_by_csname to avoid 
         producing an error.
      */

      if ((yylval->lex_str.str[0]=='_') && 
          (lex->charset=get_charset_by_csname(yylval->lex_str.str+1,
					      MY_CS_PRIMARY,MYF(0))))
        return(UNDERSCORE_CHARSET);
      return(result_state);			// IDENT or IDENT_QUOTED

    case MY_LEX_IDENT_SEP:		// Found ident and now '.'
      yylval->lex_str.str=(char*) lex->ptr;
      yylval->lex_str.length=1;
      c=yyGet();			// should be '.'
      lex->next_state= MY_LEX_IDENT_START;// Next is an ident (not a keyword)
      if (!ident_map[yyPeek()])		// Probably ` or "
	lex->next_state= MY_LEX_START;
      return((int) c);

    case MY_LEX_NUMBER_IDENT:		// number or ident which num-start
      while (my_isdigit(cs,(c = yyGet()))) ;
      if (!ident_map[c])
      {					// Can't be identifier
	state=MY_LEX_INT_OR_REAL;
	break;
      }
      if (c == 'e' || c == 'E')
      {
	// The following test is written this way to allow numbers of type 1e1
	if (my_isdigit(cs,yyPeek()) || 
            (c=(yyGet())) == '+' || c == '-')
	{				// Allow 1E+10
	  if (my_isdigit(cs,yyPeek()))	// Number must have digit after sign
	  {
	    yySkip();
	    while (my_isdigit(cs,yyGet())) ;
	    yylval->lex_str=get_token(lex,yyLength());
	    return(FLOAT_NUM);
	  }
	}
	yyUnget(); /* purecov: inspected */
      }
      else if (c == 'x' && (lex->ptr - lex->tok_start) == 2 &&
	  lex->tok_start[0] == '0' )
      {						// Varbinary
	while (my_isxdigit(cs,(c = yyGet()))) ;
	if ((lex->ptr - lex->tok_start) >= 4 && !ident_map[c])
	{
	  yylval->lex_str=get_token(lex,yyLength());
	  yylval->lex_str.str+=2;		// Skip 0x
	  yylval->lex_str.length-=2;
	  lex->yytoklen-=2;
	  return (HEX_NUM);
	}
	yyUnget();
      }
      else if (c == 'b' && (lex->ptr - lex->tok_start) == 2 &&
               lex->tok_start[0] == '0' )
      {						// b'bin-number'
	while (my_isxdigit(cs,(c = yyGet()))) ;
	if ((lex->ptr - lex->tok_start) >= 4 && !ident_map[c])
	{
	  yylval->lex_str= get_token(lex, yyLength());
	  yylval->lex_str.str+= 2;		// Skip 0x
	  yylval->lex_str.length-= 2;
	  lex->yytoklen-= 2;
	  return (BIN_NUM);
	}
	yyUnget();
      }
      // fall through
    case MY_LEX_IDENT_START:			// We come here after '.'
      result_state= IDENT;
#if defined(USE_MB) && defined(USE_MB_IDENT)
      if (use_mb(cs))
      {
	result_state= IDENT_QUOTED;
        while (ident_map[c=yyGet()])
        {
          if (my_mbcharlen(cs, c) > 1)
          {
            int l;
            if ((l = my_ismbchar(cs,
                                 (const char *)lex->ptr-1,
                                 (const char *)lex->end_of_query)) == 0)
              break;
            lex->ptr += l-1;
          }
        }
      }
      else
#endif
      {
        for (result_state=0; ident_map[c= yyGet()]; result_state|= c);
        /* If there were non-ASCII characters, mark that we must convert */
        result_state= result_state & 0x80 ? IDENT_QUOTED : IDENT;
      }
      if (c == '.' && ident_map[yyPeek()])
	lex->next_state=MY_LEX_IDENT_SEP;// Next is '.'

      yylval->lex_str= get_token(lex,yyLength());
      return(result_state);

    case MY_LEX_USER_VARIABLE_DELIMITER:	// Found quote char
    {
      uint double_quotes= 0;
      char quote_char= c;                       // Used char
      lex->tok_start=lex->ptr;			// Skip first `
      while ((c=yyGet()))
      {
	int length;
	if ((length= my_mbcharlen(cs, c)) == 1)
	{
	  if (c == (uchar) NAMES_SEP_CHAR)
	    break; /* Old .frm format can't handle this char */
	  if (c == quote_char)
	  {
	    if (yyPeek() != quote_char)
	      break;
	    c=yyGet();
	    double_quotes++;
	    continue;
	  }
	}
#ifdef USE_MB
	else if (length < 1)
	  break;				// Error
	lex->ptr+= length-1;
#endif
      }
      if (double_quotes)
	yylval->lex_str=get_quoted_token(lex,yyLength() - double_quotes,
					 quote_char);
      else
	yylval->lex_str=get_token(lex,yyLength());
      if (c == quote_char)
	yySkip();			// Skip end `
      lex->next_state= MY_LEX_START;
      return(IDENT_QUOTED);
    }
    case MY_LEX_INT_OR_REAL:		// Compleat int or incompleat real
      if (c != '.')
      {					// Found complete integer number.
	yylval->lex_str=get_token(lex,yyLength());
	return int_token(yylval->lex_str.str,yylval->lex_str.length);
      }
      // fall through
    case MY_LEX_REAL:			// Incomplete real number
      while (my_isdigit(cs,c = yyGet())) ;

      if (c == 'e' || c == 'E')
      {
	c = yyGet();
	if (c == '-' || c == '+')
	  c = yyGet();			// Skip sign
	if (!my_isdigit(cs,c))
	{				// No digit after sign
	  state= MY_LEX_CHAR;
	  break;
	}
	while (my_isdigit(cs,yyGet())) ;
	yylval->lex_str=get_token(lex,yyLength());
	return(FLOAT_NUM);
      }
      yylval->lex_str=get_token(lex,yyLength());
      return(DECIMAL_NUM);

    case MY_LEX_HEX_NUMBER:		// Found x'hexstring'
      yyGet();				// Skip '
      while (my_isxdigit(cs,(c = yyGet()))) ;
      length=(lex->ptr - lex->tok_start);	// Length of hexnum+3
      if (!(length & 1) || c != '\'')
      {
	return(ABORT_SYM);		// Illegal hex constant
      }
      yyGet();				// get_token makes an unget
      yylval->lex_str=get_token(lex,length);
      yylval->lex_str.str+=2;		// Skip x'
      yylval->lex_str.length-=3;	// Don't count x' and last '
      lex->yytoklen-=3;
      return (HEX_NUM);

    case MY_LEX_BIN_NUMBER:           // Found b'bin-string'
      yyGet();                                // Skip '
      while ((c= yyGet()) == '0' || c == '1');
      length= (lex->ptr - lex->tok_start);    // Length of bin-num + 3
      if (c != '\'')
      return(ABORT_SYM);              // Illegal hex constant
      yyGet();                        // get_token makes an unget
      yylval->lex_str= get_token(lex, length);
      yylval->lex_str.str+= 2;        // Skip b'
      yylval->lex_str.length-= 3;     // Don't count b' and last '
      lex->yytoklen-= 3;
      return (BIN_NUM); 

    case MY_LEX_CMP_OP:			// Incomplete comparison operator
      if (state_map[yyPeek()] == MY_LEX_CMP_OP ||
	  state_map[yyPeek()] == MY_LEX_LONG_CMP_OP)
	yySkip();
      if ((tokval = find_keyword(lex,(uint) (lex->ptr - lex->tok_start),0)))
      {
	lex->next_state= MY_LEX_START;	// Allow signed numbers
	return(tokval);
      }
      state = MY_LEX_CHAR;		// Something fishy found
      break;

    case MY_LEX_LONG_CMP_OP:		// Incomplete comparison operator
      if (state_map[yyPeek()] == MY_LEX_CMP_OP ||
	  state_map[yyPeek()] == MY_LEX_LONG_CMP_OP)
      {
	yySkip();
	if (state_map[yyPeek()] == MY_LEX_CMP_OP)
	  yySkip();
      }
      if ((tokval = find_keyword(lex,(uint) (lex->ptr - lex->tok_start),0)))
      {
	lex->next_state= MY_LEX_START;	// Found long op
	return(tokval);
      }
      state = MY_LEX_CHAR;		// Something fishy found
      break;

    case MY_LEX_BOOL:
      if (c != yyPeek())
      {
	state=MY_LEX_CHAR;
	break;
      }
      yySkip();
      tokval = find_keyword(lex,2,0);	// Is a bool operator
      lex->next_state= MY_LEX_START;	// Allow signed numbers
      return(tokval);

    case MY_LEX_STRING_OR_DELIMITER:
      if (((THD *) yythd)->variables.sql_mode & MODE_ANSI_QUOTES)
      {
	state= MY_LEX_USER_VARIABLE_DELIMITER;
	break;
      }
      /* " used for strings */
    case MY_LEX_STRING:			// Incomplete text string
      if (!(yylval->lex_str.str = get_text(lex)))
      {
	state= MY_LEX_CHAR;		// Read char by char
	break;
      }
      yylval->lex_str.length=lex->yytoklen;
      return(TEXT_STRING);

    case MY_LEX_COMMENT:			//  Comment
      lex->select_lex.options|= OPTION_FOUND_COMMENT;
      while ((c = yyGet()) != '\n' && c) ;
      yyUnget();			// Safety against eof
      state = MY_LEX_START;		// Try again
      break;
    case MY_LEX_LONG_COMMENT:		/* Long C comment? */
      if (yyPeek() != '*')
      {
	state=MY_LEX_CHAR;		// Probable division
	break;
      }
      yySkip();				// Skip '*'
      lex->select_lex.options|= OPTION_FOUND_COMMENT;
      if (yyPeek() == '!')		// MySQL command in comment
      {
	ulong version=MYSQL_VERSION_ID;
	yySkip();
	state=MY_LEX_START;
	if (my_isdigit(cs,yyPeek()))
	{				// Version number
	  version=strtol((char*) lex->ptr,(char**) &lex->ptr,10);
	}
	if (version <= MYSQL_VERSION_ID)
	{
	  lex->in_comment=1;
	  break;
	}
      }
      while (lex->ptr != lex->end_of_query &&
	     ((c=yyGet()) != '*' || yyPeek() != '/'))
      {
	if (c == '\n')
	  lex->yylineno++;
      }
      if (lex->ptr != lex->end_of_query)
	yySkip();			// remove last '/'
      state = MY_LEX_START;		// Try again
      break;
    case MY_LEX_END_LONG_COMMENT:
      if (lex->in_comment && yyPeek() == '/')
      {
	yySkip();
	lex->in_comment=0;
	state=MY_LEX_START;
      }
      else
	state=MY_LEX_CHAR;		// Return '*'
      break;
    case MY_LEX_SET_VAR:		// Check if ':='
      if (yyPeek() != '=')
      {
	state=MY_LEX_CHAR;		// Return ':'
	break;
      }
      yySkip();
      return (SET_VAR);
    case MY_LEX_SEMICOLON:			// optional line terminator
      if (yyPeek())
      {
        THD* thd= (THD*)yythd;
        if ((thd->client_capabilities & CLIENT_MULTI_STATEMENTS) && 
            !lex->stmt_prepare_mode)
        {
	  lex->safe_to_cache_query= 0;
          lex->found_semicolon=(char*) lex->ptr;
          thd->server_status|= SERVER_MORE_RESULTS_EXISTS;
          lex->next_state=     MY_LEX_END;
          return (END_OF_INPUT);
        }
        state= MY_LEX_CHAR;		// Return ';'
	break;
      }
      /* fall true */
    case MY_LEX_EOL:
      if (lex->ptr >= lex->end_of_query)
      {
	lex->next_state=MY_LEX_END;	// Mark for next loop
	return(END_OF_INPUT);
      }
      state=MY_LEX_CHAR;
      break;
    case MY_LEX_END:
      lex->next_state=MY_LEX_END;
      return(0);			// We found end of input last time
      
      /* Actually real shouldn't start with . but allow them anyhow */
    case MY_LEX_REAL_OR_POINT:
      if (my_isdigit(cs,yyPeek()))
	state = MY_LEX_REAL;		// Real
      else
      {
	state= MY_LEX_IDENT_SEP;	// return '.'
	yyUnget();			// Put back '.'
      }
      break;
    case MY_LEX_USER_END:		// end '@' of user@hostname
      switch (state_map[yyPeek()]) {
      case MY_LEX_STRING:
      case MY_LEX_USER_VARIABLE_DELIMITER:
      case MY_LEX_STRING_OR_DELIMITER:
	break;
      case MY_LEX_USER_END:
	lex->next_state=MY_LEX_SYSTEM_VAR;
	break;
      default:
	lex->next_state=MY_LEX_HOSTNAME;
	break;
      }
      yylval->lex_str.str=(char*) lex->ptr;
      yylval->lex_str.length=1;
      return((int) '@');
    case MY_LEX_HOSTNAME:		// end '@' of user@hostname
      for (c=yyGet() ; 
	   my_isalnum(cs,c) || c == '.' || c == '_' ||  c == '$';
	   c= yyGet()) ;
      yylval->lex_str=get_token(lex,yyLength());
      return(LEX_HOSTNAME);
    case MY_LEX_SYSTEM_VAR:
      yylval->lex_str.str=(char*) lex->ptr;
      yylval->lex_str.length=1;
      yySkip();					// Skip '@'
      lex->next_state= (state_map[yyPeek()] ==
			MY_LEX_USER_VARIABLE_DELIMITER ?
			MY_LEX_OPERATOR_OR_IDENT :
			MY_LEX_IDENT_OR_KEYWORD);
      return((int) '@');
    case MY_LEX_IDENT_OR_KEYWORD:
      /*
	We come here when we have found two '@' in a row.
	We should now be able to handle:
	[(global | local | session) .]variable_name
      */
      
      for (result_state= 0; ident_map[c= yyGet()]; result_state|= c);
      /* If there were non-ASCII characters, mark that we must convert */
      result_state= result_state & 0x80 ? IDENT_QUOTED : IDENT;
      
      if (c == '.')
	lex->next_state=MY_LEX_IDENT_SEP;
      length= (uint) (lex->ptr - lex->tok_start)-1;
      if ((tokval= find_keyword(lex,length,0)))
      {
	yyUnget();				// Put back 'c'
	return(tokval);				// Was keyword
      }
      yylval->lex_str=get_token(lex,length);
      return(result_state);
    }
  }
}

/*
  st_select_lex structures initialisations
*/

void st_select_lex_node::init_query()
{
  options= 0;
  linkage= UNSPECIFIED_TYPE;
  no_error= no_table_names_allowed= 0;
  uncacheable= 0;
}

void st_select_lex_node::init_select()
{
}

void st_select_lex_unit::init_query()
{
  st_select_lex_node::init_query();
  linkage= GLOBAL_OPTIONS_TYPE;
  global_parameters= first_select();
  select_limit_cnt= HA_POS_ERROR;
  offset_limit_cnt= 0;
  union_distinct= 0;
  prepared= optimized= executed= 0;
  item= 0;
  union_result= 0;
  table= 0;
  fake_select_lex= 0;
  cleaned= 0;
  item_list.empty();
  describe= 0;
  found_rows_for_union= 0;
}

void st_select_lex::init_query()
{
  st_select_lex_node::init_query();
  table_list.empty();
  top_join_list.empty();
  join_list= &top_join_list;
  embedding= leaf_tables= 0;
  item_list.empty();
  join= 0;
<<<<<<< HEAD
  having= prep_having= where= prep_where= 0;
=======
  where= 0;
  having= 0;
>>>>>>> 0928ae9b
  olap= UNSPECIFIED_OLAP_TYPE;
  having_fix_field= 0;
  context.select_lex= this;
  context.init();
  /*
    Add the name resolution context of the current (sub)query to the
    stack of contexts for the whole query.
    TODO:
    push_context may return an error if there is no memory for a new
    element in the stack, however this method has no return value,
    thus push_context should be moved to a place where query
    initialization is checked for failure.
  */
  parent_lex->push_context(&context);
  cond_count= with_wild= 0;
  conds_processed_with_permanent_arena= 0;
  ref_pointer_array= 0;
  select_n_having_items= 0;
<<<<<<< HEAD
=======
  prep_where= 0;
  prep_having= 0;
>>>>>>> 0928ae9b
  subquery_in_having= explicit_limit= 0;
  is_item_list_lookup= 0;
  first_execution= 1;
  first_cond_optimization= 1;
  parsing_place= NO_MATTER;
  exclude_from_table_unique_test= no_wrap_view_item= FALSE;
  nest_level= 0;
  link_next= 0;
}

void st_select_lex::init_select()
{
  st_select_lex_node::init_select();
  group_list.empty();
  type= db= 0;
  having= 0;
  use_index_ptr= ignore_index_ptr= 0;
  table_join_options= 0;
  in_sum_expr= with_wild= 0;
  options= 0;
  braces= 0;
  when_list.empty();
  expr_list.empty();
  interval_list.empty();
  use_index.empty();
  ftfunc_list_alloc.empty();
  inner_sum_func_list= 0;
  ftfunc_list= &ftfunc_list_alloc;
  linkage= UNSPECIFIED_TYPE;
  order_list.elements= 0;
  order_list.first= 0;
  order_list.next= (byte**) &order_list.first;
  /* Set limit and offset to default values */
  select_limit= 0;      /* denotes the default limit = HA_POS_ERROR */
  offset_limit= 0;      /* denotes the default offset = 0 */
  with_sum_func= 0;

}

/*
  st_select_lex structures linking
*/

/* include on level down */
void st_select_lex_node::include_down(st_select_lex_node *upper)
{
  if ((next= upper->slave))
    next->prev= &next;
  prev= &upper->slave;
  upper->slave= this;
  master= upper;
  slave= 0;
}

/*
  include on level down (but do not link)

  SYNOPSYS
    st_select_lex_node::include_standalone()
    upper - reference on node underr which this node should be included
    ref - references on reference on this node
*/
void st_select_lex_node::include_standalone(st_select_lex_node *upper,
					    st_select_lex_node **ref)
{
  next= 0;
  prev= ref;
  master= upper;
  slave= 0;
}

/* include neighbour (on same level) */
void st_select_lex_node::include_neighbour(st_select_lex_node *before)
{
  if ((next= before->next))
    next->prev= &next;
  prev= &before->next;
  before->next= this;
  master= before->master;
  slave= 0;
}

/* including in global SELECT_LEX list */
void st_select_lex_node::include_global(st_select_lex_node **plink)
{
  if ((link_next= *plink))
    link_next->link_prev= &link_next;
  link_prev= plink;
  *plink= this;
}

//excluding from global list (internal function)
void st_select_lex_node::fast_exclude()
{
  if (link_prev)
  {
    if ((*link_prev= link_next))
      link_next->link_prev= link_prev;
  }
  // Remove slave structure
  for (; slave; slave= slave->next)
    slave->fast_exclude();
  
}

/*
  excluding select_lex structure (except first (first select can't be
  deleted, because it is most upper select))
*/
void st_select_lex_node::exclude()
{
  //exclude from global list
  fast_exclude();
  //exclude from other structures
  if ((*prev= next))
    next->prev= prev;
  /* 
     We do not need following statements, because prev pointer of first 
     list element point to master->slave
     if (master->slave == this)
       master->slave= next;
  */
}


/*
  Exclude level of current unit from tree of SELECTs

  SYNOPSYS
    st_select_lex_unit::exclude_level()

  NOTE: units which belong to current will be brought up on level of
  currernt unit 
*/
void st_select_lex_unit::exclude_level()
{
  SELECT_LEX_UNIT *units= 0, **units_last= &units;
  for (SELECT_LEX *sl= first_select(); sl; sl= sl->next_select())
  {
    // unlink current level from global SELECTs list
    if (sl->link_prev && (*sl->link_prev= sl->link_next))
      sl->link_next->link_prev= sl->link_prev;

    // bring up underlay levels
    SELECT_LEX_UNIT **last= 0;
    for (SELECT_LEX_UNIT *u= sl->first_inner_unit(); u; u= u->next_unit())
    {
      u->master= master;
      last= (SELECT_LEX_UNIT**)&(u->next);
    }
    if (last)
    {
      (*units_last)= sl->first_inner_unit();
      units_last= last;
    }
  }
  if (units)
  {
    // include brought up levels in place of current
    (*prev)= units;
    (*units_last)= (SELECT_LEX_UNIT*)next;
    if (next)
      next->prev= (SELECT_LEX_NODE**)units_last;
    units->prev= prev;
  }
  else
  {
    // exclude currect unit from list of nodes
    (*prev)= next;
    if (next)
      next->prev= prev;
  }
}


/*
  Exclude subtree of current unit from tree of SELECTs

  SYNOPSYS
    st_select_lex_unit::exclude_tree()
*/
void st_select_lex_unit::exclude_tree()
{
  for (SELECT_LEX *sl= first_select(); sl; sl= sl->next_select())
  {
    // unlink current level from global SELECTs list
    if (sl->link_prev && (*sl->link_prev= sl->link_next))
      sl->link_next->link_prev= sl->link_prev;

    // unlink underlay levels
    for (SELECT_LEX_UNIT *u= sl->first_inner_unit(); u; u= u->next_unit())
    {
      u->exclude_level();
    }
  }
  // exclude currect unit from list of nodes
  (*prev)= next;
  if (next)
    next->prev= prev;
}


/*
  st_select_lex_node::mark_as_dependent mark all st_select_lex struct from 
  this to 'last' as dependent

  SYNOPSIS
    last - pointer to last st_select_lex struct, before wich all 
           st_select_lex have to be marked as dependent

  NOTE
    'last' should be reachable from this st_select_lex_node
*/

void st_select_lex::mark_as_dependent(SELECT_LEX *last)
{
  /*
    Mark all selects from resolved to 1 before select where was
    found table as depended (of select where was found table)
  */
  for (SELECT_LEX *s= this;
       s && s != last;
       s= s->outer_select())
    if (!(s->uncacheable & UNCACHEABLE_DEPENDENT))
    {
      // Select is dependent of outer select
      s->uncacheable|= UNCACHEABLE_DEPENDENT;
      SELECT_LEX_UNIT *munit= s->master_unit();
      munit->uncacheable|= UNCACHEABLE_DEPENDENT;
    }
}

bool st_select_lex_node::set_braces(bool value)      { return 1; }
bool st_select_lex_node::inc_in_sum_expr()           { return 1; }
uint st_select_lex_node::get_in_sum_expr()           { return 0; }
TABLE_LIST* st_select_lex_node::get_table_list()     { return 0; }
List<Item>* st_select_lex_node::get_item_list()      { return 0; }
List<String>* st_select_lex_node::get_use_index()    { return 0; }
List<String>* st_select_lex_node::get_ignore_index() { return 0; }
TABLE_LIST *st_select_lex_node::add_table_to_list(THD *thd, Table_ident *table,
						  LEX_STRING *alias,
						  ulong table_join_options,
						  thr_lock_type flags,
						  List<String> *use_index,
						  List<String> *ignore_index,
                                                  LEX_STRING *option)
{
  return 0;
}
ulong st_select_lex_node::get_table_join_options()
{
  return 0;
}

/*
  prohibit using LIMIT clause
*/
bool st_select_lex::test_limit()
{
  if (select_limit != 0)
  {
    my_error(ER_NOT_SUPPORTED_YET, MYF(0),
             "LIMIT & IN/ALL/ANY/SOME subquery");
    return(1);
  }
  // no sense in ORDER BY without LIMIT
  order_list.empty();
  return(0);
}


st_select_lex_unit* st_select_lex_unit::master_unit()
{
    return this;
}


st_select_lex* st_select_lex_unit::outer_select()
{
  return (st_select_lex*) master;
}


bool st_select_lex::add_order_to_list(THD *thd, Item *item, bool asc)
{
  return add_to_list(thd, order_list, item, asc);
}


bool st_select_lex::add_item_to_list(THD *thd, Item *item)
{
  DBUG_ENTER("st_select_lex::add_item_to_list");
  DBUG_PRINT("info", ("Item: %p", item));
  DBUG_RETURN(item_list.push_back(item));
}


bool st_select_lex::add_group_to_list(THD *thd, Item *item, bool asc)
{
  return add_to_list(thd, group_list, item, asc);
}


bool st_select_lex::add_ftfunc_to_list(Item_func_match *func)
{
  return !func || ftfunc_list->push_back(func); // end of memory?
}


st_select_lex_unit* st_select_lex::master_unit()
{
  return (st_select_lex_unit*) master;
}


st_select_lex* st_select_lex::outer_select()
{
  return (st_select_lex*) master->get_master();
}


bool st_select_lex::set_braces(bool value)
{
  braces= value;
  return 0; 
}


bool st_select_lex::inc_in_sum_expr()
{
  in_sum_expr++;
  return 0;
}


uint st_select_lex::get_in_sum_expr()
{
  return in_sum_expr;
}


TABLE_LIST* st_select_lex::get_table_list()
{
  return (TABLE_LIST*) table_list.first;
}

List<Item>* st_select_lex::get_item_list()
{
  return &item_list;
}


List<String>* st_select_lex::get_use_index()
{
  return use_index_ptr;
}


List<String>* st_select_lex::get_ignore_index()
{
  return ignore_index_ptr;
}


ulong st_select_lex::get_table_join_options()
{
  return table_join_options;
}


bool st_select_lex::setup_ref_array(THD *thd, uint order_group_num)
{
  if (ref_pointer_array)
    return 0;

  /*
    We have to create array in prepared statement memory if it is
    prepared statement
  */
  Query_arena *arena= thd->stmt_arena;
  return (ref_pointer_array=
          (Item **)arena->alloc(sizeof(Item*) *
                                (item_list.elements +
                                 select_n_having_items +
                                 order_group_num)* 5)) == 0;
}


void st_select_lex_unit::print(String *str)
{
  bool union_all= !union_distinct;
  for (SELECT_LEX *sl= first_select(); sl; sl= sl->next_select())
  {
    if (sl != first_select())
    {
      str->append(STRING_WITH_LEN(" union "));
      if (union_all)
	str->append(STRING_WITH_LEN("all "));
      else if (union_distinct == sl)
        union_all= TRUE;
    }
    if (sl->braces)
      str->append('(');
    sl->print(thd, str);
    if (sl->braces)
      str->append(')');
  }
  if (fake_select_lex == global_parameters)
  {
    if (fake_select_lex->order_list.elements)
    {
      str->append(STRING_WITH_LEN(" order by "));
      fake_select_lex->print_order(str,
				   (ORDER *) fake_select_lex->
				   order_list.first);
    }
    fake_select_lex->print_limit(thd, str);
  }
}


void st_select_lex::print_order(String *str, ORDER *order)
{
  for (; order; order= order->next)
  {
    if (order->counter_used)
    {
      char buffer[20];
      uint length= my_snprintf(buffer, 20, "%d", order->counter);
      str->append(buffer, length);
    }
    else
      (*order->item)->print(str);
    if (!order->asc)
      str->append(STRING_WITH_LEN(" desc"));
    if (order->next)
      str->append(',');
  }
}
 

void st_select_lex::print_limit(THD *thd, String *str)
{
  SELECT_LEX_UNIT *unit= master_unit();
  Item_subselect *item= unit->item;
  if (item && unit->global_parameters == this &&
      (item->substype() == Item_subselect::EXISTS_SUBS ||
       item->substype() == Item_subselect::IN_SUBS ||
       item->substype() == Item_subselect::ALL_SUBS))
  {
    DBUG_ASSERT(!item->fixed ||
                select_limit->val_int() == LL(1) && offset_limit == 0);
    return;
  }

  if (explicit_limit)
  {
    str->append(STRING_WITH_LEN(" limit "));
    if (offset_limit)
    {
      offset_limit->print(str);
      str->append(',');
    }
    select_limit->print(str);
  }
}


/*
  Initialize LEX object.

  SYNOPSIS
    st_lex::st_lex()

  NOTE
    LEX object initialized with this constructor can be used as part of
    THD object for which one can safely call open_tables(), lock_tables()
    and close_thread_tables() functions. But it is not yet ready for
    statement parsing. On should use lex_start() function to prepare LEX
    for this.
*/

st_lex::st_lex()
  :result(0), yacc_yyss(0), yacc_yyvs(0),
   sql_command(SQLCOM_END), query_tables_own_last(0)
{
  hash_init(&sroutines, system_charset_info, 0, 0, 0, sp_sroutine_key, 0, 0);
  sroutines_list.empty();
  sroutines_list_own_last= sroutines_list.next;
  sroutines_list_own_elements= 0;
}


/*
  Check whether the merging algorithm can be used on this VIEW

  SYNOPSIS
    st_lex::can_be_merged()

  DESCRIPTION
    We can apply merge algorithm if it is single SELECT view  with
    subqueries only in WHERE clause (we do not count SELECTs of underlying
    views, and second level subqueries) and we have not grpouping, ordering,
    HAVING clause, aggregate functions, DISTINCT clause, LIMIT clause and
    several underlying tables.

  RETURN
    FALSE - only temporary table algorithm can be used
    TRUE  - merge algorithm can be used
*/

bool st_lex::can_be_merged()
{
  // TODO: do not forget implement case when select_lex.table_list.elements==0

  /* find non VIEW subqueries/unions */
  bool selects_allow_merge= select_lex.next_select() == 0;
  if (selects_allow_merge)
  {
    for (SELECT_LEX_UNIT *unit= select_lex.first_inner_unit();
         unit;
         unit= unit->next_unit())
    {
      if (unit->first_select()->parent_lex == this &&
          (unit->item == 0 || unit->item->place() != IN_WHERE))
      {
        selects_allow_merge= 0;
        break;
      }
    }
  }

  return (selects_allow_merge &&
	  select_lex.order_list.elements == 0 &&
	  select_lex.group_list.elements == 0 &&
	  select_lex.having == 0 &&
          select_lex.with_sum_func == 0 &&
	  select_lex.table_list.elements >= 1 &&
	  !(select_lex.options & SELECT_DISTINCT) &&
          select_lex.select_limit == 0);
}


/*
  check if command can use VIEW with MERGE algorithm (for top VIEWs)

  SYNOPSIS
    st_lex::can_use_merged()

  DESCRIPTION
    Only listed here commands can use merge algorithm in top level
    SELECT_LEX (for subqueries will be used merge algorithm if
    st_lex::can_not_use_merged() is not TRUE).

  RETURN
    FALSE - command can't use merged VIEWs
    TRUE  - VIEWs with MERGE algorithms can be used
*/

bool st_lex::can_use_merged()
{
  switch (sql_command)
  {
  case SQLCOM_SELECT:
  case SQLCOM_CREATE_TABLE:
  case SQLCOM_UPDATE:
  case SQLCOM_UPDATE_MULTI:
  case SQLCOM_DELETE:
  case SQLCOM_DELETE_MULTI:
  case SQLCOM_INSERT:
  case SQLCOM_INSERT_SELECT:
  case SQLCOM_REPLACE:
  case SQLCOM_REPLACE_SELECT:
  case SQLCOM_LOAD:
    return TRUE;
  default:
    return FALSE;
  }
}

/*
  Check if command can't use merged views in any part of command

  SYNOPSIS
    st_lex::can_not_use_merged()

  DESCRIPTION
    Temporary table algorithm will be used on all SELECT levels for queries
    listed here (see also st_lex::can_use_merged()).

  RETURN
    FALSE - command can't use merged VIEWs
    TRUE  - VIEWs with MERGE algorithms can be used
*/

bool st_lex::can_not_use_merged()
{
  switch (sql_command)
  {
  case SQLCOM_CREATE_VIEW:
  case SQLCOM_SHOW_CREATE:
  /*
    SQLCOM_SHOW_FIELDS is necessary to make 
    information schema tables working correctly with views.
    see get_schema_tables_result function
  */
  case SQLCOM_SHOW_FIELDS:
    return TRUE;
  default:
    return FALSE;
  }
}

/*
  Detect that we need only table structure of derived table/view

  SYNOPSIS
    only_view_structure()

  RETURN
    TRUE yes, we need only structure
    FALSE no, we need data
*/

bool st_lex::only_view_structure()
{
  switch (sql_command) {
  case SQLCOM_SHOW_CREATE:
  case SQLCOM_SHOW_TABLES:
  case SQLCOM_SHOW_FIELDS:
  case SQLCOM_REVOKE_ALL:
  case SQLCOM_REVOKE:
  case SQLCOM_GRANT:
  case SQLCOM_CREATE_VIEW:
    return TRUE;
  default:
    return FALSE;
  }
}


/*
  Should Items_ident be printed correctly

  SYNOPSIS
    need_correct_ident()

  RETURN
    TRUE yes, we need only structure
    FALSE no, we need data
*/


bool st_lex::need_correct_ident()
{
  switch(sql_command)
  {
  case SQLCOM_SHOW_CREATE:
  case SQLCOM_SHOW_TABLES:
  case SQLCOM_CREATE_VIEW:
    return TRUE;
  default:
    return FALSE;
  }
}

/*
  Get effective type of CHECK OPTION for given view

  SYNOPSIS
    get_effective_with_check()
    view    given view

  NOTE
    It have not sense to set CHECK OPTION for SELECT satement or subqueries,
    so we do not.

  RETURN
    VIEW_CHECK_NONE      no need CHECK OPTION
    VIEW_CHECK_LOCAL     CHECK OPTION LOCAL
    VIEW_CHECK_CASCADED  CHECK OPTION CASCADED
*/

uint8 st_lex::get_effective_with_check(st_table_list *view)
{
  if (view->select_lex->master_unit() == &unit &&
      which_check_option_applicable())
    return (uint8)view->with_check;
  return VIEW_CHECK_NONE;
}


/*
  initialize limit counters

  SYNOPSIS
    st_select_lex_unit::set_limit()
    values	- SELECT_LEX with initial values for counters
*/

void st_select_lex_unit::set_limit(SELECT_LEX *sl)
{
  ha_rows select_limit_val;

  DBUG_ASSERT(! thd->stmt_arena->is_stmt_prepare());
  select_limit_val= (ha_rows)(sl->select_limit ? sl->select_limit->val_uint() :
                                                 HA_POS_ERROR);
  offset_limit_cnt= (ha_rows)(sl->offset_limit ? sl->offset_limit->val_uint() :
                                                 ULL(0));
  select_limit_cnt= select_limit_val + offset_limit_cnt;
  if (select_limit_cnt < select_limit_val)
    select_limit_cnt= HA_POS_ERROR;		// no limit
}


/*
  Unlink the first table from the global table list and the first table from
  outer select (lex->select_lex) local list

  SYNOPSIS
    unlink_first_table()
    link_to_local	Set to 1 if caller should link this table to local list

  NOTES
    We assume that first tables in both lists is the same table or the local
    list is empty.

  RETURN
    0	If 'query_tables' == 0
    unlinked table
      In this case link_to_local is set.

*/
TABLE_LIST *st_lex::unlink_first_table(bool *link_to_local)
{
  TABLE_LIST *first;
  if ((first= query_tables))
  {
    /*
      Exclude from global table list
    */
    if ((query_tables= query_tables->next_global))
      query_tables->prev_global= &query_tables;
    else
      query_tables_last= &query_tables;
    first->next_global= 0;

    /*
      and from local list if it is not empty
    */
    if ((*link_to_local= test(select_lex.table_list.first)))
    {
      select_lex.context.table_list= 
        select_lex.context.first_name_resolution_table= first->next_local;
      select_lex.table_list.first= (byte*) (first->next_local);
      select_lex.table_list.elements--;	//safety
      first->next_local= 0;
      /*
        Ensure that the global list has the same first table as the local
        list.
      */
      first_lists_tables_same();
    }
  }
  return first;
}


/*
  Bring first local table of first most outer select to first place in global
  table list

  SYNOPSYS
     st_lex::first_lists_tables_same()

  NOTES
    In many cases (for example, usual INSERT/DELETE/...) the first table of
    main SELECT_LEX have special meaning => check that it is the first table
    in global list and re-link to be first in the global list if it is
    necessary.  We need such re-linking only for queries with sub-queries in
    the select list, as only in this case tables of sub-queries will go to
    the global list first.
*/

void st_lex::first_lists_tables_same()
{
  TABLE_LIST *first_table= (TABLE_LIST*) select_lex.table_list.first;
  if (query_tables != first_table && first_table != 0)
  {
    TABLE_LIST *next;
    if (query_tables_last == &first_table->next_global)
      query_tables_last= first_table->prev_global;

    if ((next= *first_table->prev_global= first_table->next_global))
      next->prev_global= first_table->prev_global;
    /* include in new place */
    first_table->next_global= query_tables;
    /*
       We are sure that query_tables is not 0, because first_table was not
       first table in the global list => we can use
       query_tables->prev_global without check of query_tables
    */
    query_tables->prev_global= &first_table->next_global;
    first_table->prev_global= &query_tables;
    query_tables= first_table;
  }
}


/*
  Add implicitly used time zone description tables to global table list
  (if needed).

  SYNOPSYS
    st_lex::add_time_zone_tables_to_query_tables()
      thd - pointer to current thread context

  RETURN VALUE
   TRUE  - error
   FALSE - success
*/

bool st_lex::add_time_zone_tables_to_query_tables(THD *thd)
{
  /* We should not add these tables twice */
  if (!time_zone_tables_used)
  {
    time_zone_tables_used= my_tz_get_table_list(thd, &query_tables_last);
    if (time_zone_tables_used == &fake_time_zone_tables_list)
      return TRUE;
  }
  return FALSE;
}

/*
  Link table back that was unlinked with unlink_first_table()

  SYNOPSIS
    link_first_table_back()
    link_to_local	do we need link this table to local

  RETURN
    global list
*/

void st_lex::link_first_table_back(TABLE_LIST *first,
				   bool link_to_local)
{
  if (first)
  {
    if ((first->next_global= query_tables))
      query_tables->prev_global= &first->next_global;
    else
      query_tables_last= &first->next_global;
    query_tables= first;

    if (link_to_local)
    {
      first->next_local= (TABLE_LIST*) select_lex.table_list.first;
      select_lex.context.table_list= first;
      select_lex.table_list.first= (byte*) first;
      select_lex.table_list.elements++;	//safety
    }
  }
}



/*
  cleanup lex for case when we open table by table for processing

  SYNOPSIS
    st_lex::cleanup_after_one_table_open()
*/

void st_lex::cleanup_after_one_table_open()
{
  /*
    thd->lex->derived_tables & additional units may be set if we open
    a view. It is necessary to clear thd->lex->derived_tables flag
    to prevent processing of derived tables during next open_and_lock_tables
    if next table is a real table and cleanup & remove underlying units
    NOTE: all units will be connected to thd->lex->select_lex, because we
    have not UNION on most upper level.
    */
  if (all_selects_list != &select_lex)
  {
    derived_tables= 0;
    /* cleunup underlying units (units of VIEW) */
    for (SELECT_LEX_UNIT *un= select_lex.first_inner_unit();
         un;
         un= un->next_unit())
      un->cleanup();
    /* reduce all selects list to default state */
    all_selects_list= &select_lex;
    /* remove underlying units (units of VIEW) subtree */
    select_lex.cut_subtree();
  }
  time_zone_tables_used= 0;
  if (sroutines.records)
    my_hash_reset(&sroutines);
  sroutines_list.empty();
  sroutines_list_own_last= sroutines_list.next;
  sroutines_list_own_elements= 0;
}


/*
  Do end-of-prepare fixup for list of tables and their merge-VIEWed tables

  SYNOPSIS
    fix_prepare_info_in_table_list()
      thd  Thread handle
      tbl  List of tables to process

  DESCRIPTION
    Perform end-end-of prepare fixup for list of tables, if any of the tables
    is a merge-algorithm VIEW, recursively fix up its underlying tables as
    well.

*/

static void fix_prepare_info_in_table_list(THD *thd, TABLE_LIST *tbl)
{
  for (; tbl; tbl= tbl->next_local)
  {
    if (tbl->on_expr)
    {
      tbl->prep_on_expr= tbl->on_expr;
      tbl->on_expr= tbl->on_expr->copy_andor_structure(thd);
    }
    fix_prepare_info_in_table_list(thd, tbl->merge_underlying_list);
  }
}


/*
  fix some structures at the end of preparation

  SYNOPSIS
    st_select_lex::fix_prepare_information
    thd   thread handler
    conds pointer on conditions which will be used for execution statement
*/

void st_select_lex::fix_prepare_information(THD *thd, Item **conds)
{
  if (!thd->stmt_arena->is_conventional() && first_execution)
  {
    first_execution= 0;
    if (*conds)
    {
      prep_where= *conds;
      *conds= where= prep_where->copy_andor_structure(thd);
    }
    fix_prepare_info_in_table_list(thd, (TABLE_LIST *)table_list.first);
  }
}

/*
  There are st_select_lex::add_table_to_list &
  st_select_lex::set_lock_for_tables are in sql_parse.cc

  st_select_lex::print is in sql_select.cc

  st_select_lex_unit::prepare, st_select_lex_unit::exec,
  st_select_lex_unit::cleanup, st_select_lex_unit::reinit_exec_mechanism,
  st_select_lex_unit::change_result
  are in sql_union.cc
*/
<|MERGE_RESOLUTION|>--- conflicted
+++ resolved
@@ -1127,12 +1127,7 @@
   embedding= leaf_tables= 0;
   item_list.empty();
   join= 0;
-<<<<<<< HEAD
   having= prep_having= where= prep_where= 0;
-=======
-  where= 0;
-  having= 0;
->>>>>>> 0928ae9b
   olap= UNSPECIFIED_OLAP_TYPE;
   having_fix_field= 0;
   context.select_lex= this;
@@ -1150,12 +1145,7 @@
   cond_count= with_wild= 0;
   conds_processed_with_permanent_arena= 0;
   ref_pointer_array= 0;
-  select_n_having_items= 0;
-<<<<<<< HEAD
-=======
-  prep_where= 0;
-  prep_having= 0;
->>>>>>> 0928ae9b
+  select_n_having_items= 0;}
   subquery_in_having= explicit_limit= 0;
   is_item_list_lookup= 0;
   first_execution= 1;

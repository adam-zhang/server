--- conflicted
+++ resolved
@@ -1171,13 +1171,9 @@
                          FALSE, UINT_MAX, FALSE))
     goto error; /* purecov: inspected */
   thd->enable_slow_log= opt_log_slow_admin_statements;
-<<<<<<< HEAD
-
   WSREP_TO_ISOLATION_BEGIN(first_table->db, first_table->table_name, NULL)
-  res= (specialflag & (SPECIAL_SAFE_MODE | SPECIAL_NO_NEW_FUNC)) ?
-=======
   res= (specialflag & SPECIAL_NO_NEW_FUNC) ?
->>>>>>> c8b87ca1
+ 
     mysql_recreate_table(thd, first_table) :
     mysql_admin_table(thd, first_table, &m_lex->check_opt,
                       "optimize", TL_WRITE, 1, 0, 0, 0,

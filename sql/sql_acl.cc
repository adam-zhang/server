/* Copyright (c) 2000, 2018, Oracle and/or its affiliates.
   Copyright (c) 2009, 2018, MariaDB

   This program is free software; you can redistribute it and/or modify
   it under the terms of the GNU General Public License as published by
   the Free Software Foundation; version 2 of the License.

   This program is distributed in the hope that it will be useful,
   but WITHOUT ANY WARRANTY; without even the implied warranty of
   MERCHANTABILITY or FITNESS FOR A PARTICULAR PURPOSE.  See the
   GNU General Public License for more details.

   You should have received a copy of the GNU General Public License
   along with this program; if not, write to the Free Software
   Foundation, Inc., 51 Franklin Street, Fifth Floor, Boston, MA  02110-1335  USA */


/*
  The privileges are saved in the following tables:
  mysql/user	 ; super user who are allowed to do almost anything
  mysql/host	 ; host privileges. This is used if host is empty in mysql/db.
  mysql/db	 ; database privileges / user

  data in tables is sorted according to how many not-wild-cards there is
  in the relevant fields. Empty strings comes last.
*/

#include <my_global.h>                          /* NO_EMBEDDED_ACCESS_CHECKS */
#include "sql_priv.h"
#include "sql_acl.h"         // MYSQL_DB_FIELD_COUNT, ACL_ACCESS
#include "sql_base.h"                           // close_mysql_tables
#include "key.h"             // key_copy, key_cmp_if_same, key_restore
#include "sql_show.h"        // append_identifier
#include "sql_table.h"                         // write_bin_log
#include "hash_filo.h"
#include "sql_parse.h"                          // check_access
#include "sql_view.h"                           // VIEW_ANY_ACL
#include "records.h"              // READ_RECORD, read_record_info,
                                  // init_read_record, end_read_record
#include "rpl_filter.h"           // rpl_filter
#include "rpl_rli.h"
#include <m_ctype.h>
#include <stdarg.h>
#include "sp_head.h"
#include "sp.h"
#include "transaction.h"
#include "lock.h"                               // MYSQL_LOCK_IGNORE_TIMEOUT
#include <sql_common.h>
#include <mysql/plugin_auth.h>
#include <mysql/plugin_password_validation.h>
#include "sql_connect.h"
#include "hostname.h"
#include "sql_db.h"
#include "sql_array.h"
#include "sql_hset.h"
#include "password.h"

#include "sql_plugin_compat.h"

bool mysql_user_table_is_in_short_password_format= false;

static const
TABLE_FIELD_TYPE mysql_db_table_fields[MYSQL_DB_FIELD_COUNT] = {
  {
    { C_STRING_WITH_LEN("Host") },
    { C_STRING_WITH_LEN("char(60)") },
    {NULL, 0}
  },
  {
    { C_STRING_WITH_LEN("Db") },
    { C_STRING_WITH_LEN("char(64)") },
    {NULL, 0}
  },
  {
    { C_STRING_WITH_LEN("User") },
    { C_STRING_WITH_LEN("char(") },
    {NULL, 0}
  },
  {
    { C_STRING_WITH_LEN("Select_priv") },
    { C_STRING_WITH_LEN("enum('N','Y')") },
    { C_STRING_WITH_LEN("utf8") }
  },
  {
    { C_STRING_WITH_LEN("Insert_priv") },
    { C_STRING_WITH_LEN("enum('N','Y')") },
    { C_STRING_WITH_LEN("utf8") }
  },
  {
    { C_STRING_WITH_LEN("Update_priv") },
    { C_STRING_WITH_LEN("enum('N','Y')") },
    { C_STRING_WITH_LEN("utf8") }
  },
  {
    { C_STRING_WITH_LEN("Delete_priv") },
    { C_STRING_WITH_LEN("enum('N','Y')") },
    { C_STRING_WITH_LEN("utf8") }
  },
  {
    { C_STRING_WITH_LEN("Create_priv") },
    { C_STRING_WITH_LEN("enum('N','Y')") },
    { C_STRING_WITH_LEN("utf8") }
  },
  {
    { C_STRING_WITH_LEN("Drop_priv") },
    { C_STRING_WITH_LEN("enum('N','Y')") },
    { C_STRING_WITH_LEN("utf8") }
  },
  {
    { C_STRING_WITH_LEN("Grant_priv") },
    { C_STRING_WITH_LEN("enum('N','Y')") },
    { C_STRING_WITH_LEN("utf8") }
  },
  {
    { C_STRING_WITH_LEN("References_priv") },
    { C_STRING_WITH_LEN("enum('N','Y')") },
    { C_STRING_WITH_LEN("utf8") }
  },
  {
    { C_STRING_WITH_LEN("Index_priv") },
    { C_STRING_WITH_LEN("enum('N','Y')") },
    { C_STRING_WITH_LEN("utf8") }
  },
  {
    { C_STRING_WITH_LEN("Alter_priv") },
    { C_STRING_WITH_LEN("enum('N','Y')") },
    { C_STRING_WITH_LEN("utf8") }
  },
  {
    { C_STRING_WITH_LEN("Create_tmp_table_priv") },
    { C_STRING_WITH_LEN("enum('N','Y')") },
    { C_STRING_WITH_LEN("utf8") }
  },
  {
    { C_STRING_WITH_LEN("Lock_tables_priv") },
    { C_STRING_WITH_LEN("enum('N','Y')") },
    { C_STRING_WITH_LEN("utf8") }
  },
  {
    { C_STRING_WITH_LEN("Create_view_priv") },
    { C_STRING_WITH_LEN("enum('N','Y')") },
    { C_STRING_WITH_LEN("utf8") }
  },
  {
    { C_STRING_WITH_LEN("Show_view_priv") },
    { C_STRING_WITH_LEN("enum('N','Y')") },
    { C_STRING_WITH_LEN("utf8") }
  },
  {
    { C_STRING_WITH_LEN("Create_routine_priv") },
    { C_STRING_WITH_LEN("enum('N','Y')") },
    { C_STRING_WITH_LEN("utf8") }
  },
  {
    { C_STRING_WITH_LEN("Alter_routine_priv") },
    { C_STRING_WITH_LEN("enum('N','Y')") },
    { C_STRING_WITH_LEN("utf8") }
  },
  {
    { C_STRING_WITH_LEN("Execute_priv") },
    { C_STRING_WITH_LEN("enum('N','Y')") },
    { C_STRING_WITH_LEN("utf8") }
  },
  {
    { C_STRING_WITH_LEN("Event_priv") },
    { C_STRING_WITH_LEN("enum('N','Y')") },
    { C_STRING_WITH_LEN("utf8") }
  },
  {
    { C_STRING_WITH_LEN("Trigger_priv") },
    { C_STRING_WITH_LEN("enum('N','Y')") },
    { C_STRING_WITH_LEN("utf8") }
  }
};

const TABLE_FIELD_DEF
mysql_db_table_def= {MYSQL_DB_FIELD_COUNT, mysql_db_table_fields, 0, (uint*) 0 };

static LEX_STRING native_password_plugin_name= {
  C_STRING_WITH_LEN("mysql_native_password")
};

static LEX_STRING old_password_plugin_name= {
  C_STRING_WITH_LEN("mysql_old_password")
};

/// @todo make it configurable
LEX_STRING *default_auth_plugin_name= &native_password_plugin_name;

/*
  Wildcard host, matches any hostname
*/
LEX_STRING host_not_specified= { C_STRING_WITH_LEN("%") };

/*
  Constants, used in the SHOW GRANTS command.
  Their actual string values are irrelevant, they're always compared
  as pointers to these string constants.
*/
LEX_STRING current_user= { C_STRING_WITH_LEN("*current_user") };
LEX_STRING current_role= { C_STRING_WITH_LEN("*current_role") };
LEX_STRING current_user_and_current_role= { C_STRING_WITH_LEN("*current_user_and_current_role") };


#ifndef NO_EMBEDDED_ACCESS_CHECKS
static plugin_ref old_password_plugin;
#endif
static plugin_ref native_password_plugin;

/* Classes */

struct acl_host_and_ip
{
  char *hostname;
  long ip, ip_mask;                      // Used with masked ip:s
};

#ifndef NO_EMBEDDED_ACCESS_CHECKS
static bool compare_hostname(const acl_host_and_ip *, const char *, const char *);
#else
#define compare_hostname(X,Y,Z) 0
#endif

class ACL_ACCESS {
public:
  ulong sort;
  ulong access;
};

/* ACL_HOST is used if no host is specified */

class ACL_HOST :public ACL_ACCESS
{
public:
  acl_host_and_ip host;
  char *db;
};

class ACL_USER_BASE :public ACL_ACCESS
{

public:
  static void *operator new(size_t size, MEM_ROOT *mem_root)
  { return (void*) alloc_root(mem_root, size); }

  uchar flags;           // field used to store various state information
  LEX_STRING user;
  /* list to hold references to granted roles (ACL_ROLE instances) */
  DYNAMIC_ARRAY role_grants;
};

class ACL_USER :public ACL_USER_BASE
{
public:
  acl_host_and_ip host;
  uint hostname_length;
  USER_RESOURCES user_resource;
  uint8 salt[SCRAMBLE_LENGTH + 1];       // scrambled password in binary form
  uint8 salt_len;        // 0 - no password, 4 - 3.20, 8 - 4.0,  20 - 4.1.1
  enum SSL_type ssl_type;
  const char *ssl_cipher, *x509_issuer, *x509_subject;
  LEX_STRING plugin;
  LEX_STRING auth_string;
  LEX_STRING default_rolename;

  ACL_USER *copy(MEM_ROOT *root)
  {
    ACL_USER *dst= (ACL_USER *) alloc_root(root, sizeof(ACL_USER));
    if (!dst)
      return 0;
    *dst= *this;
    dst->user.str= safe_strdup_root(root, user.str);
    dst->user.length= user.length;
    dst->ssl_cipher= safe_strdup_root(root, ssl_cipher);
    dst->x509_issuer= safe_strdup_root(root, x509_issuer);
    dst->x509_subject= safe_strdup_root(root, x509_subject);
    if (plugin.str == native_password_plugin_name.str ||
        plugin.str == old_password_plugin_name.str)
      dst->plugin= plugin;
    else
      dst->plugin.str= strmake_root(root, plugin.str, plugin.length);
    dst->auth_string.str= safe_strdup_root(root, auth_string.str);
    dst->host.hostname= safe_strdup_root(root, host.hostname);
    dst->default_rolename.str= safe_strdup_root(root, default_rolename.str);
    dst->default_rolename.length= default_rolename.length;
    bzero(&dst->role_grants, sizeof(role_grants));
    return dst;
  }

  int cmp(const char *user2, const char *host2)
  {
    CHARSET_INFO *cs= system_charset_info;
    int res;
    res= strcmp(safe_str(user.str), safe_str(user2));
    if (!res)
      res= my_strcasecmp(cs, host.hostname, host2);
    return res;
  }

  bool eq(const char *user2, const char *host2) { return !cmp(user2, host2); }

  bool wild_eq(const char *user2, const char *host2, const char *ip2)
  {
    if (strcmp(safe_str(user.str), safe_str(user2)))
      return false;

    return compare_hostname(&host, host2, ip2 ? ip2 : host2);
  }
};

class ACL_ROLE :public ACL_USER_BASE
{
public:
  /*
    In case of granting a role to a role, the access bits are merged together
    via a bit OR operation and placed in the ACL_USER::access field.

    When rebuilding role_grants via the rebuild_role_grant function,
    the ACL_USER::access field needs to be reset first. The field
    initial_role_access holds initial grants, as granted directly to the role
  */
  ulong initial_role_access;
  /*
    In subgraph traversal, when we need to traverse only a part of the graph
    (e.g. all direct and indirect grantees of a role X), the counter holds the
    number of affected neighbour nodes.
    See also propagate_role_grants()
  */
  uint  counter;
  DYNAMIC_ARRAY parent_grantee; // array of backlinks to elements granted

  ACL_ROLE(ACL_USER * user, MEM_ROOT *mem);
  ACL_ROLE(const char * rolename, ulong privileges, MEM_ROOT *mem);

};

class ACL_DB :public ACL_ACCESS
{
public:
  acl_host_and_ip host;
  char *user,*db;
  ulong initial_access; /* access bits present in the table */
};

#ifndef DBUG_OFF
/* status variables, only visible in SHOW STATUS after -#d,role_merge_stats */
ulong role_global_merges= 0, role_db_merges= 0, role_table_merges= 0,
      role_column_merges= 0, role_routine_merges= 0;
#endif

#ifndef NO_EMBEDDED_ACCESS_CHECKS
static bool fix_and_copy_user(LEX_USER *to, LEX_USER *from, THD *thd);
static void update_hostname(acl_host_and_ip *host, const char *hostname);
static ulong get_sort(uint count,...);
static bool show_proxy_grants (THD *, const char *, const char *,
                               char *, size_t);
static bool show_role_grants(THD *, const char *, const char *,
                             ACL_USER_BASE *, char *, size_t);
static bool show_global_privileges(THD *, ACL_USER_BASE *,
                                   bool, char *, size_t);
static bool show_database_privileges(THD *, const char *, const char *,
                                     char *, size_t);
static bool show_table_and_column_privileges(THD *, const char *, const char *,
                                             char *, size_t);
static int show_routine_grants(THD *, const char *, const char *, HASH *,
                               const char *, int, char *, int);

class Grant_tables;
class User_table;
class Proxies_priv_table;

class ACL_PROXY_USER :public ACL_ACCESS
{
  acl_host_and_ip host;
  const char *user;
  acl_host_and_ip proxied_host;
  const char *proxied_user;
  bool with_grant;

  typedef enum {
    MYSQL_PROXIES_PRIV_HOST,
    MYSQL_PROXIES_PRIV_USER,
    MYSQL_PROXIES_PRIV_PROXIED_HOST,
    MYSQL_PROXIES_PRIV_PROXIED_USER,
    MYSQL_PROXIES_PRIV_WITH_GRANT,
    MYSQL_PROXIES_PRIV_GRANTOR,
    MYSQL_PROXIES_PRIV_TIMESTAMP } proxy_table_fields;
public:
  ACL_PROXY_USER () {};

  void init(const char *host_arg, const char *user_arg,
       const char *proxied_host_arg, const char *proxied_user_arg,
       bool with_grant_arg)
  {
    user= (user_arg && *user_arg) ? user_arg : NULL;
    update_hostname (&host, (host_arg && *host_arg) ? host_arg : NULL);
    proxied_user= (proxied_user_arg && *proxied_user_arg) ?
      proxied_user_arg : NULL;
    update_hostname (&proxied_host,
                     (proxied_host_arg && *proxied_host_arg) ?
                     proxied_host_arg : NULL);
    with_grant= with_grant_arg;
    sort= get_sort(4, host.hostname, user, proxied_host.hostname, proxied_user);
  }

  void init(MEM_ROOT *mem, const char *host_arg, const char *user_arg,
       const char *proxied_host_arg, const char *proxied_user_arg,
       bool with_grant_arg)
  {
    init ((host_arg && *host_arg) ? strdup_root (mem, host_arg) : NULL,
          (user_arg && *user_arg) ? strdup_root (mem, user_arg) : NULL,
          (proxied_host_arg && *proxied_host_arg) ?
            strdup_root (mem, proxied_host_arg) : NULL,
          (proxied_user_arg && *proxied_user_arg) ?
            strdup_root (mem, proxied_user_arg) : NULL,
          with_grant_arg);
  }

  void init(const Proxies_priv_table& proxies_priv_table, MEM_ROOT *mem);

  bool get_with_grant() { return with_grant; }
  const char *get_user() { return user; }
  const char *get_host() { return host.hostname; }
  const char *get_proxied_user() { return proxied_user; }
  const char *get_proxied_host() { return proxied_host.hostname; }
  void set_user(MEM_ROOT *mem, const char *user_arg)
  {
    user= user_arg && *user_arg ? strdup_root(mem, user_arg) : NULL;
  }
  void set_host(MEM_ROOT *mem, const char *host_arg)
  {
    update_hostname(&host, safe_strdup_root(mem, host_arg));
  }

  bool check_validity(bool check_no_resolve)
  {
    if (check_no_resolve &&
        (hostname_requires_resolving(host.hostname) ||
         hostname_requires_resolving(proxied_host.hostname)))
    {
      sql_print_warning("'proxies_priv' entry '%s@%s %s@%s' "
                        "ignored in --skip-name-resolve mode.",
                        safe_str(proxied_user),
                        safe_str(proxied_host.hostname),
                        safe_str(user),
                        safe_str(host.hostname));
      return TRUE;
    }
    return FALSE;
  }

  bool matches(const char *host_arg, const char *user_arg, const char *ip_arg,
                const char *proxied_user_arg)
  {
    DBUG_ENTER("ACL_PROXY_USER::matches");
    DBUG_PRINT("info", ("compare_hostname(%s,%s,%s) &&"
                        "compare_hostname(%s,%s,%s) &&"
                        "wild_compare (%s,%s) &&"
                        "wild_compare (%s,%s)",
                        host.hostname, host_arg, ip_arg, proxied_host.hostname,
                        host_arg, ip_arg, user_arg, user,
                        proxied_user_arg, proxied_user));
    DBUG_RETURN(compare_hostname(&host, host_arg, ip_arg) &&
                compare_hostname(&proxied_host, host_arg, ip_arg) &&
                (!user ||
                 (user_arg && !wild_compare(user_arg, user, TRUE))) &&
                (!proxied_user ||
                 (proxied_user && !wild_compare(proxied_user_arg,
                                                proxied_user, TRUE))));
  }


  inline static bool auth_element_equals(const char *a, const char *b)
  {
    return (a == b || (a != NULL && b != NULL && !strcmp(a,b)));
  }


  bool pk_equals(ACL_PROXY_USER *grant)
  {
    DBUG_ENTER("pk_equals");
    DBUG_PRINT("info", ("strcmp(%s,%s) &&"
                        "strcmp(%s,%s) &&"
                        "wild_compare (%s,%s) &&"
                        "wild_compare (%s,%s)",
                        user, grant->user, proxied_user, grant->proxied_user,
                        host.hostname, grant->host.hostname,
                        proxied_host.hostname, grant->proxied_host.hostname));

    bool res= auth_element_equals(user, grant->user) &&
              auth_element_equals(proxied_user, grant->proxied_user) &&
              auth_element_equals(host.hostname, grant->host.hostname) &&
              auth_element_equals(proxied_host.hostname,
                                  grant->proxied_host.hostname);
    DBUG_RETURN(res);
  }


  bool granted_on(const char *host_arg, const char *user_arg)
  {
    return (((!user && (!user_arg || !user_arg[0])) ||
             (user && user_arg && !strcmp(user, user_arg))) &&
            ((!host.hostname && (!host_arg || !host_arg[0])) ||
             (host.hostname && host_arg && !strcmp(host.hostname, host_arg))));
  }


  void print_grant(String *str)
  {
    str->append(STRING_WITH_LEN("GRANT PROXY ON '"));
    if (proxied_user)
      str->append(proxied_user, strlen(proxied_user));
    str->append(STRING_WITH_LEN("'@'"));
    if (proxied_host.hostname)
      str->append(proxied_host.hostname, strlen(proxied_host.hostname));
    str->append(STRING_WITH_LEN("' TO '"));
    if (user)
      str->append(user, strlen(user));
    str->append(STRING_WITH_LEN("'@'"));
    if (host.hostname)
      str->append(host.hostname, strlen(host.hostname));
    str->append(STRING_WITH_LEN("'"));
    if (with_grant)
      str->append(STRING_WITH_LEN(" WITH GRANT OPTION"));
  }

  void set_data(ACL_PROXY_USER *grant)
  {
    with_grant= grant->with_grant;
  }

  static int store_pk(TABLE *table,
                      const LEX_STRING *host,
                      const LEX_STRING *user,
                      const LEX_STRING *proxied_host,
                      const LEX_STRING *proxied_user)
  {
    DBUG_ENTER("ACL_PROXY_USER::store_pk");
    DBUG_PRINT("info", ("host=%s, user=%s, proxied_host=%s, proxied_user=%s",
                        host->str, user->str,
                        proxied_host->str, proxied_user->str));
    if (table->field[MYSQL_PROXIES_PRIV_HOST]->store(host->str,
                                                   host->length,
                                                   system_charset_info))
      DBUG_RETURN(TRUE);
    if (table->field[MYSQL_PROXIES_PRIV_USER]->store(user->str,
                                                   user->length,
                                                   system_charset_info))
      DBUG_RETURN(TRUE);
    if (table->field[MYSQL_PROXIES_PRIV_PROXIED_HOST]->store(proxied_host->str,
                                                           proxied_host->length,
                                                           system_charset_info))
      DBUG_RETURN(TRUE);
    if (table->field[MYSQL_PROXIES_PRIV_PROXIED_USER]->store(proxied_user->str,
                                                           proxied_user->length,
                                                           system_charset_info))
      DBUG_RETURN(TRUE);

    DBUG_RETURN(FALSE);
  }

  static int store_data_record(TABLE *table,
                               const LEX_STRING *host,
                               const LEX_STRING *user,
                               const LEX_STRING *proxied_host,
                               const LEX_STRING *proxied_user,
                               bool with_grant,
                               const char *grantor)
  {
    DBUG_ENTER("ACL_PROXY_USER::store_pk");
    if (store_pk(table,  host, user, proxied_host, proxied_user))
      DBUG_RETURN(TRUE);
    DBUG_PRINT("info", ("with_grant=%s", with_grant ? "TRUE" : "FALSE"));
    if (table->field[MYSQL_PROXIES_PRIV_WITH_GRANT]->store(with_grant ? 1 : 0,
                                                           TRUE))
      DBUG_RETURN(TRUE);
    if (table->field[MYSQL_PROXIES_PRIV_GRANTOR]->store(grantor,
                                                        strlen(grantor),
                                                        system_charset_info))
      DBUG_RETURN(TRUE);

    DBUG_RETURN(FALSE);
  }
};

#define FIRST_NON_YN_FIELD 26

class acl_entry :public hash_filo_element
{
public:
  ulong access;
  uint16 length;
  char key[1];					// Key will be stored here
};


static uchar* acl_entry_get_key(acl_entry *entry, size_t *length,
                                my_bool not_used __attribute__((unused)))
{
  *length=(uint) entry->length;
  return (uchar*) entry->key;
}

static uchar* acl_role_get_key(ACL_ROLE *entry, size_t *length,
                               my_bool not_used __attribute__((unused)))
{
  *length=(uint) entry->user.length;
  return (uchar*) entry->user.str;
}

struct ROLE_GRANT_PAIR : public Sql_alloc
{
  char *u_uname;
  char *u_hname;
  char *r_uname;
  LEX_STRING hashkey;
  bool with_admin;

  bool init(MEM_ROOT *mem, char *username, char *hostname, char *rolename,
            bool with_admin_option);
};

static uchar* acl_role_map_get_key(ROLE_GRANT_PAIR *entry, size_t *length,
                                  my_bool not_used __attribute__((unused)))
{
  *length=(uint) entry->hashkey.length;
  return (uchar*) entry->hashkey.str;
}

bool ROLE_GRANT_PAIR::init(MEM_ROOT *mem, char *username,
                           char *hostname, char *rolename,
                           bool with_admin_option)
{
  size_t uname_l = safe_strlen(username);
  size_t hname_l = safe_strlen(hostname);
  size_t rname_l = safe_strlen(rolename);
  /*
    Create a buffer that holds all 3 NULL terminated strings in succession
    To save memory space, the same buffer is used as the hashkey
  */
  size_t bufflen = uname_l + hname_l + rname_l + 3; //add the '\0' aswell
  char *buff= (char *)alloc_root(mem, bufflen);
  if (!buff)
    return true;

  /*
    Offsets in the buffer for all 3 strings
  */
  char *username_pos= buff;
  char *hostname_pos= buff + uname_l + 1;
  char *rolename_pos= buff + uname_l + hname_l + 2;

  if (username) //prevent undefined behaviour
    memcpy(username_pos, username, uname_l);
  username_pos[uname_l]= '\0';         //#1 string terminator
  u_uname= username_pos;

  if (hostname) //prevent undefined behaviour
    memcpy(hostname_pos, hostname, hname_l);
  hostname_pos[hname_l]= '\0';         //#2 string terminator
  u_hname= hostname_pos;

  if (rolename) //prevent undefined behaviour
    memcpy(rolename_pos, rolename, rname_l);
  rolename_pos[rname_l]= '\0';         //#3 string terminator
  r_uname= rolename_pos;

  hashkey.str = buff;
  hashkey.length = bufflen;

  with_admin= with_admin_option;

  return false;
}

#define IP_ADDR_STRLEN (3 + 1 + 3 + 1 + 3 + 1 + 3)
#define ACL_KEY_LENGTH (IP_ADDR_STRLEN + 1 + NAME_LEN + \
                        1 + USERNAME_LENGTH + 1)

#if defined(HAVE_OPENSSL)
/*
  Without SSL the handshake consists of one packet. This packet
  has both client capabilities and scrambled password.
  With SSL the handshake might consist of two packets. If the first
  packet (client capabilities) has CLIENT_SSL flag set, we have to
  switch to SSL and read the second packet. The scrambled password
  is in the second packet and client_capabilities field will be ignored.
  Maybe it is better to accept flags other than CLIENT_SSL from the
  second packet?
*/
#define SSL_HANDSHAKE_SIZE      2
#define MIN_HANDSHAKE_SIZE      2
#else
#define MIN_HANDSHAKE_SIZE      6
#endif /* HAVE_OPENSSL && !EMBEDDED_LIBRARY */
#define NORMAL_HANDSHAKE_SIZE   6

#define ROLE_ASSIGN_COLUMN_IDX  43
#define DEFAULT_ROLE_COLUMN_IDX 44
#define MAX_STATEMENT_TIME_COLUMN_IDX 45

/* various flags valid for ACL_USER */
#define IS_ROLE                 (1L << 0)
/* Flag to mark that a ROLE is on the recursive DEPTH_FIRST_SEARCH stack */
#define ROLE_ON_STACK            (1L << 1)
/*
  Flag to mark that a ROLE and all it's neighbours have
  been visited
*/
#define ROLE_EXPLORED           (1L << 2)
/* Flag to mark that on_node was already called for this role */
#define ROLE_OPENED             (1L << 3)

static DYNAMIC_ARRAY acl_hosts, acl_users, acl_proxy_users;
static Dynamic_array<ACL_DB> acl_dbs(0U,50U);
typedef Dynamic_array<ACL_DB>::CMP_FUNC acl_dbs_cmp;
static HASH acl_roles;
/*
  An hash containing mappings user <--> role

  A hash is used so as to make updates quickly
  The hashkey used represents all the entries combined
*/
static HASH acl_roles_mappings;
static MEM_ROOT acl_memroot, grant_memroot;
static bool initialized=0;
static bool allow_all_hosts=1;
static HASH acl_check_hosts, column_priv_hash, proc_priv_hash, func_priv_hash;
static DYNAMIC_ARRAY acl_wild_hosts;
static Hash_filo<acl_entry> *acl_cache;
static uint grant_version=0; /* Version of priv tables. incremented by acl_load */
static ulong get_access(TABLE *form,uint fieldnr, uint *next_field=0);
static int acl_compare(ACL_ACCESS *a,ACL_ACCESS *b);
static ulong get_sort(uint count,...);
static void init_check_host(void);
static void rebuild_check_host(void);
static void rebuild_role_grants(void);
static ACL_USER *find_user_exact(const char *host, const char *user);
static ACL_USER *find_user_wild(const char *host, const char *user, const char *ip= 0);
static ACL_ROLE *find_acl_role(const char *user);
static ROLE_GRANT_PAIR *find_role_grant_pair(const LEX_STRING *u, const LEX_STRING *h, const LEX_STRING *r);
static ACL_USER_BASE *find_acl_user_base(const char *user, const char *host);
static bool update_user_table(THD *, const User_table &, const char *, const char *, const
                              char *, uint);
static bool acl_load(THD *thd, const Grant_tables& grant_tables);
static inline void get_grantor(THD *thd, char* grantor);
static bool add_role_user_mapping(const char *uname, const char *hname, const char *rname);
static bool get_YN_as_bool(Field *field);

#define ROLE_CYCLE_FOUND 2
static int traverse_role_graph_up(ACL_ROLE *, void *,
                                  int (*) (ACL_ROLE *, void *),
                                  int (*) (ACL_ROLE *, ACL_ROLE *, void *));

static int traverse_role_graph_down(ACL_USER_BASE *, void *,
                             int (*) (ACL_USER_BASE *, void *),
                             int (*) (ACL_USER_BASE *, ACL_ROLE *, void *));

/*
 Enumeration of ACL/GRANT tables in the mysql database
*/
enum enum_acl_tables
{
  USER_TABLE,
  DB_TABLE,
  TABLES_PRIV_TABLE,
  COLUMNS_PRIV_TABLE,
#define FIRST_OPTIONAL_TABLE HOST_TABLE
  HOST_TABLE,
  PROCS_PRIV_TABLE,
  PROXIES_PRIV_TABLE,
  ROLES_MAPPING_TABLE,
  TABLES_MAX // <== always the last
};

static const int Table_user= 1 << USER_TABLE;
static const int Table_db= 1 << DB_TABLE;
static const int Table_tables_priv= 1 << TABLES_PRIV_TABLE;
static const int Table_columns_priv= 1 << COLUMNS_PRIV_TABLE;
static const int Table_host= 1 << HOST_TABLE;
static const int Table_procs_priv= 1 << PROCS_PRIV_TABLE;
static const int Table_proxies_priv= 1 << PROXIES_PRIV_TABLE;
static const int Table_roles_mapping= 1 << ROLES_MAPPING_TABLE;

/**
  Base class representing a generic grant table from the mysql database.

  The potential tables that this class can represent are:
  user, db, columns_priv, tables_priv, host, procs_priv, proxies_priv,
  roles_mapping

  Objects belonging to this parent class can only be constructed by the
  Grants_table class. This ensures the correct initialization of the objects.
*/
class Grant_table_base
{
 public:
  /* Number of fields for this Grant Table. */
  uint num_fields() const { return tl.table->s->fields; }
  /* Check if the table exists after an attempt to open it was made.
     Some tables, such as the host table in MySQL 5.6.7+ are missing. */
  bool table_exists() const { return tl.table; };
  /* Initializes the READ_RECORD structure provided as a parameter
     to read through the whole table, with all columns available. Cleaning up
     is the caller's job. */
  bool init_read_record(READ_RECORD* info, THD* thd) const
  {
    DBUG_ASSERT(tl.table);
    bool result= ::init_read_record(info, thd, tl.table, NULL, NULL, 1,
                                    true, false);
    if (!result)
      tl.table->use_all_columns();
    return result;
  }

  /* Return the number of privilege columns for this table. */
  uint num_privileges() const { return num_privilege_cols; }
  /* Return a privilege column by index. */
  Field* priv_field(uint privilege_idx) const
  {
    DBUG_ASSERT(privilege_idx < num_privileges());
    return tl.table->field[start_privilege_column + privilege_idx];
  }

  /* Fetch the privileges from the table as a set of bits. The first column
     is represented by the first bit in the result, the second column by the
     second bit, etc. */
  ulong get_access() const
  {
    return get_access(start_privilege_column,
                      start_privilege_column + num_privileges() - 1);
  }

  /* Return the underlying TABLE handle. */
  TABLE* table() const
  {
    return tl.table;
  }

  /** Check if the table was opened, issue an error otherwise. */
  int no_such_table() const
  {
    if (table_exists())
      return 0;

    my_error(ER_NO_SUCH_TABLE, MYF(0), tl.db, tl.alias);
    return 1;
  }


 protected:
  friend class Grant_tables;

  Grant_table_base() : start_privilege_column(0), num_privilege_cols(0)
  {
    tl.reset();
  };

  /* Initialization sequence common for all grant tables. This should be called
     after all table-specific initialization is performed. */
  void init(enum thr_lock_type lock_type, bool is_optional)
  {
    tl.open_type= OT_BASE_ONLY;
    tl.i_s_requested_object= OPEN_TABLE_ONLY;
    if (is_optional)
      tl.open_strategy= TABLE_LIST::OPEN_IF_EXISTS;
  }

  /*
    Get all access bits from table between start_field and end_field indices.

    IMPLEMENTATION
    The record should be already read in table->record[0]. All privileges
    are specified as an ENUM(Y,N).

    SYNOPSIS
      get_access()
      start_field_idx   The field index at which the first privilege
                        specification begins.
      end_field_idx     The field index at which the last privilege
                        specification is located.

    RETURN VALUE
      privilege mask
  */
  ulong get_access(uint start_field_idx, uint end_field_idx) const
  {
    ulong access_bits= 0, bit= 1;
    for (uint i = start_field_idx; i <= end_field_idx; i++, bit<<=1)
    {
      if (get_YN_as_bool(tl.table->field[i]))
        access_bits|= bit;
    }
    return access_bits;
  }

  /* Compute how many privilege columns this table has. This method
     can only be called after the table has been opened.

     IMPLEMENTATION
     A privilege column is of type enum('Y', 'N'). Privilege columns are
     expected to be one after another.
  */
  void compute_num_privilege_cols()
  {
    if (!table_exists()) // Table does not exist or not opened.
      return;

    num_privilege_cols= 0;
    for (uint i= 0; i < num_fields(); i++)
    {
      Field *field= tl.table->field[i];
      if (num_privilege_cols > 0 && field->real_type() != MYSQL_TYPE_ENUM)
        return;
      if (field->real_type() == MYSQL_TYPE_ENUM &&
          static_cast<Field_enum*>(field)->typelib->count == 2)
      {
        num_privilege_cols++;
        if (num_privilege_cols == 1)
          start_privilege_column= i;
      }
    }
  }

  /* The index at which privilege columns start. */
  uint start_privilege_column;
  /* The number of privilege columns in the table. */
  uint num_privilege_cols;

  TABLE_LIST tl;
};

class User_table: public Grant_table_base
{
 public:
  /* Field getters return NULL if the column is not present in the table.
     This is consistent only if the table is in a supported version. We do
     not guard against corrupt tables. (yet) */
  Field* host() const
  { return get_field(0); }
  Field* user() const
  { return get_field(1); }
  Field* password() const
  { return have_password() ? NULL : tl.table->field[2]; }
  /* Columns after privilege columns. */
  Field* ssl_type() const
  { return get_field(start_privilege_column + num_privileges()); }
  Field* ssl_cipher() const
  { return get_field(start_privilege_column + num_privileges() + 1); }
  Field* x509_issuer() const
  { return get_field(start_privilege_column + num_privileges() + 2); }
  Field* x509_subject() const
  { return get_field(start_privilege_column + num_privileges() + 3); }
  Field* max_questions() const
  { return get_field(start_privilege_column + num_privileges() + 4); }
  Field* max_updates() const
  { return get_field(start_privilege_column + num_privileges() + 5); }
  Field* max_connections() const
  { return get_field(start_privilege_column + num_privileges() + 6); }
  Field* max_user_connections() const
  { return get_field(start_privilege_column + num_privileges() + 7); }
  Field* plugin() const
  { return get_field(start_privilege_column + num_privileges() + 8); }
  Field* authentication_string() const
  { return get_field(start_privilege_column + num_privileges() + 9); }
  Field* password_expired() const
  { return get_field(start_privilege_column + num_privileges() + 10); }
  Field* is_role() const
  { return get_field(start_privilege_column + num_privileges() + 11); }
  Field* default_role() const
  { return get_field(start_privilege_column + num_privileges() + 12); }
  Field* max_statement_time() const
  { return get_field(start_privilege_column + num_privileges() + 13); }

  /*
    Check if a user entry in the user table is marked as being a role entry

    IMPLEMENTATION
    Access the coresponding column and check the coresponding ENUM of the form
    ENUM('N', 'Y')

    SYNOPSIS
      check_is_role()
      form      an open table to read the entry from.
                The record should be already read in table->record[0]

    RETURN VALUE
      TRUE      if the user is marked as a role
      FALSE     otherwise
  */
  bool check_is_role() const
  {
    /* Table version does not support roles */
    if (!is_role())
      return false;

    return get_YN_as_bool(is_role());
  }

  ulong get_access() const
  {
    ulong access= Grant_table_base::get_access();
    if ((num_fields() <= 13) && (access & CREATE_ACL))
      access|=REFERENCES_ACL | INDEX_ACL | ALTER_ACL;

    if (num_fields() <= 18)
    {
      access|= LOCK_TABLES_ACL | CREATE_TMP_ACL | SHOW_DB_ACL;
      if (access & FILE_ACL)
        access|= REPL_CLIENT_ACL | REPL_SLAVE_ACL;
      if (access & PROCESS_ACL)
        access|= SUPER_ACL | EXECUTE_ACL;
    }
    /*
      If it is pre 5.0.1 privilege table then map CREATE privilege on
      CREATE VIEW & SHOW VIEW privileges.
    */
    if (num_fields() <= 31 && (access & CREATE_ACL))
      access|= (CREATE_VIEW_ACL | SHOW_VIEW_ACL);
    /*
      If it is pre 5.0.2 privilege table then map CREATE/ALTER privilege on
      CREATE PROCEDURE & ALTER PROCEDURE privileges.
    */
    if (num_fields() <= 33)
    {
      if (access & CREATE_ACL)
        access|= CREATE_PROC_ACL;
      if (access & ALTER_ACL)
        access|= ALTER_PROC_ACL;
    }
    /*
      Pre 5.0.3 did not have CREATE_USER_ACL.
    */
    if (num_fields() <= 36 && (access & GRANT_ACL))
      access|= CREATE_USER_ACL;
    /*
      If it is pre 5.1.6 privilege table then map CREATE privilege on
      CREATE|ALTER|DROP|EXECUTE EVENT.
    */
    if (num_fields() <= 37 && (access & SUPER_ACL))
      access|= EVENT_ACL;
    /*
      If it is pre 5.1.6 privilege then map TRIGGER privilege on CREATE.
    */
    if (num_fields() <= 38 && (access & SUPER_ACL))
      access|= TRIGGER_ACL;

    return access & GLOBAL_ACLS;
  }

 private:
  friend class Grant_tables;

  /* Only Grant_tables can instantiate this class. */
  User_table() {};

  void init(enum thr_lock_type lock_type)
  {
    /* We are relying on init_one_table zeroing out the TABLE_LIST structure. */
    tl.init_one_table(C_STRING_WITH_LEN("mysql"),
                      C_STRING_WITH_LEN("user"),
                      NULL, lock_type);
    Grant_table_base::init(lock_type, false);
  }

  /* The user table is a bit different compared to the other Grant tables.
     Usually, we only add columns to the grant tables when adding functionality.
     This makes it easy to test which version of the table we are using, by
     just looking at the number of fields present in the table.

     In MySQL 5.7.6 the Password column was removed. We need to guard for that.
     The field-fetching methods for the User table return NULL if the field
     doesn't exist. This simplifies checking of table "version", as we don't
     have to make use of num_fields() any more.
  */
  inline Field* get_field(uint field_num) const
  {
    if (field_num >= num_fields())
      return NULL;

    return tl.table->field[field_num];
  }

  /* Normally password column is the third column in the table. If privileges
     start on the third column instead, we are missing the password column.
     This means we are using a MySQL 5.7.6+ data directory. */
  bool have_password() const { return start_privilege_column == 2; }

};

class Db_table: public Grant_table_base
{
 public:
  Field* host() const { return tl.table->field[0]; }
  Field* db() const { return tl.table->field[1]; }
  Field* user() const { return tl.table->field[2]; }

 private:
  friend class Grant_tables;

  Db_table() {};

  void init(enum thr_lock_type lock_type)
  {
    /* We are relying on init_one_table zeroing out the TABLE_LIST structure. */
    tl.init_one_table(C_STRING_WITH_LEN("mysql"),
                      C_STRING_WITH_LEN("db"),
                      NULL, lock_type);
    Grant_table_base::init(lock_type, false);
  }
};

class Tables_priv_table: public Grant_table_base
{
 public:
  Field* host() const { return tl.table->field[0]; }
  Field* db() const { return tl.table->field[1]; }
  Field* user() const { return tl.table->field[2]; }
  Field* table_name() const { return tl.table->field[3]; }
  Field* grantor() const { return tl.table->field[4]; }
  Field* timestamp() const { return tl.table->field[5]; }
  Field* table_priv() const { return tl.table->field[6]; }
  Field* column_priv() const { return tl.table->field[7]; }

 private:
  friend class Grant_tables;

  Tables_priv_table() {};

  void init(enum thr_lock_type lock_type, Grant_table_base *next_table= NULL)
  {
    /* We are relying on init_one_table zeroing out the TABLE_LIST structure. */
    tl.init_one_table(C_STRING_WITH_LEN("mysql"),
                      C_STRING_WITH_LEN("tables_priv"),
                      NULL, lock_type);
    Grant_table_base::init(lock_type, false);
  }
};

class Columns_priv_table: public Grant_table_base
{
 public:
  Field* host() const { return tl.table->field[0]; }
  Field* db() const { return tl.table->field[1]; }
  Field* user() const { return tl.table->field[2]; }
  Field* table_name() const { return tl.table->field[3]; }
  Field* column_name() const { return tl.table->field[4]; }
  Field* timestamp() const { return tl.table->field[5]; }
  Field* column_priv() const { return tl.table->field[6]; }

 private:
  friend class Grant_tables;

  Columns_priv_table() {};

  void init(enum thr_lock_type lock_type)
  {
    /* We are relying on init_one_table zeroing out the TABLE_LIST structure. */
    tl.init_one_table(C_STRING_WITH_LEN("mysql"),
                      C_STRING_WITH_LEN("columns_priv"),
                      NULL, lock_type);
    Grant_table_base::init(lock_type, false);
  }
};

class Host_table: public Grant_table_base
{
 public:
  Field* host() const { return tl.table->field[0]; }
  Field* db() const { return tl.table->field[1]; }

 private:
  friend class Grant_tables;

  Host_table() {}

  void init(enum thr_lock_type lock_type)
  {
    /* We are relying on init_one_table zeroing out the TABLE_LIST structure. */
    tl.init_one_table(C_STRING_WITH_LEN("mysql"),
                      C_STRING_WITH_LEN("host"),
                      NULL, lock_type);
    Grant_table_base::init(lock_type, true);
  }
};

class Procs_priv_table: public Grant_table_base
{
 public:
  Field* host() const { return tl.table->field[0]; }
  Field* db() const { return tl.table->field[1]; }
  Field* user() const { return tl.table->field[2]; }
  Field* routine_name() const { return tl.table->field[3]; }
  Field* routine_type() const { return tl.table->field[4]; }
  Field* grantor() const { return tl.table->field[5]; }
  Field* proc_priv() const { return tl.table->field[6]; }
  Field* timestamp() const { return tl.table->field[7]; }

 private:
  friend class Grant_tables;

  Procs_priv_table() {}

  void init(enum thr_lock_type lock_type)
  {
    /* We are relying on init_one_table zeroing out the TABLE_LIST structure. */
    tl.init_one_table(C_STRING_WITH_LEN("mysql"),
                      C_STRING_WITH_LEN("procs_priv"),
                      NULL, lock_type);
    Grant_table_base::init(lock_type, true);
  }
};

class Proxies_priv_table: public Grant_table_base
{
 public:
  Field* host() const { return tl.table->field[0]; }
  Field* user() const { return tl.table->field[1]; }
  Field* proxied_host() const { return tl.table->field[2]; }
  Field* proxied_user() const { return tl.table->field[3]; }
  Field* with_grant() const { return tl.table->field[4]; }
  Field* grantor() const { return tl.table->field[5]; }
  Field* timestamp() const { return tl.table->field[6]; }

 private:
  friend class Grant_tables;

  Proxies_priv_table() {}

  void init(enum thr_lock_type lock_type)
  {
    /* We are relying on init_one_table zeroing out the TABLE_LIST structure. */
    tl.init_one_table(C_STRING_WITH_LEN("mysql"),
                      C_STRING_WITH_LEN("proxies_priv"),
                      NULL, lock_type);
    Grant_table_base::init(lock_type, true);
  }
};

class Roles_mapping_table: public Grant_table_base
{
 public:
  Field* host() const { return tl.table->field[0]; }
  Field* user() const { return tl.table->field[1]; }
  Field* role() const { return tl.table->field[2]; }
  Field* admin_option() const { return tl.table->field[3]; }

 private:
  friend class Grant_tables;

  Roles_mapping_table() {}

  void init(enum thr_lock_type lock_type)
  {
    /* We are relying on init_one_table zeroing out the TABLE_LIST structure. */
    tl.init_one_table(C_STRING_WITH_LEN("mysql"),
                      C_STRING_WITH_LEN("roles_mapping"),
                      NULL, lock_type);
    Grant_table_base::init(lock_type, true);
  }
};

/**
  Class that represents a collection of grant tables.
*/
class Grant_tables
{
 public:
  /* When constructing the Grant_tables object, we initialize only
     the tables which are going to be opened.
     @param which_tables   Bitmap of which tables to open.
     @param lock_type      Lock type to use when opening tables.
  */
  Grant_tables(int which_tables, enum thr_lock_type lock_type)
  {
    DBUG_ENTER("Grant_tables::Grant_tables");
    DBUG_PRINT("info", ("which_tables: %x, lock_type: %u",
                        which_tables, lock_type));
    DBUG_ASSERT(which_tables); /* At least one table must be opened. */
    Grant_table_base* prev= NULL;
    /* We start from the last table, Table_roles_mapping, such that
       the first one in the linked list is Table_user. */
    if (which_tables & Table_roles_mapping)
    {
      m_roles_mapping_table.init(lock_type);
      prev= &m_roles_mapping_table;
    }
    if (which_tables & Table_proxies_priv)
    {
      m_proxies_priv_table.init(lock_type);
      link_tables(&m_proxies_priv_table, prev);
      prev= &m_proxies_priv_table;
    }
    if (which_tables & Table_procs_priv)
    {
      m_procs_priv_table.init(lock_type);
      link_tables(&m_procs_priv_table, prev);
      prev= &m_procs_priv_table;
    }
    if (which_tables & Table_host)
    {
      m_host_table.init(lock_type);
      link_tables(&m_host_table, prev);
      prev= &m_host_table;
    }
    if (which_tables & Table_columns_priv)
    {
      m_columns_priv_table.init(lock_type);
      link_tables(&m_columns_priv_table, prev);
      prev= &m_columns_priv_table;
    }
    if (which_tables & Table_tables_priv)
    {
      m_tables_priv_table.init(lock_type);
      link_tables(&m_tables_priv_table, prev);
      prev= &m_tables_priv_table;
    }
    if (which_tables & Table_db)
    {
      m_db_table.init(lock_type);
      link_tables(&m_db_table, prev);
      prev= &m_db_table;
    }
    if (which_tables & Table_user)
    {
      m_user_table.init(lock_type);
      link_tables(&m_user_table, prev);
      prev= &m_user_table;
    }

    first_table_in_list= prev;
    DBUG_VOID_RETURN;
  }

  /* Before any operation is possible on grant tables, they must be opened.
     This opens the tables according to the lock type specified during
     construction.

     @retval  1 replication filters matched. Abort the operation,
                but return OK (!)
     @retval  0 tables were opened successfully
     @retval -1 error, tables could not be opened
  */
  int open_and_lock(THD *thd)
  {
    DBUG_ENTER("Grant_tables::open_and_lock");
    DBUG_ASSERT(first_table_in_list);
#ifdef HAVE_REPLICATION
    if (first_table_in_list->tl.lock_type >= TL_WRITE_ALLOW_WRITE &&
        thd->slave_thread && !thd->spcont)
    {
      /*
        GRANT and REVOKE are applied the slave in/exclusion rules as they are
        some kind of updates to the mysql.% tables.
      */
      Rpl_filter *rpl_filter= thd->system_thread_info.rpl_sql_info->rpl_filter;
      if (rpl_filter->is_on() &&
          !rpl_filter->tables_ok(0, &first_table_in_list->tl))
        DBUG_RETURN(1);
    }
#endif
    if (open_and_lock_tables(thd, &first_table_in_list->tl, FALSE,
                             MYSQL_LOCK_IGNORE_TIMEOUT))
      DBUG_RETURN(-1);

    /*
       We can read privilege tables even when !initialized.
       This can be acl_load() - server startup or FLUSH PRIVILEGES
       */
    if (first_table_in_list->tl.lock_type >= TL_WRITE_ALLOW_WRITE &&
        !initialized)
    {
      my_error(ER_OPTION_PREVENTS_STATEMENT, MYF(0), "--skip-grant-tables");
      DBUG_RETURN(-1);
    }

    /* The privilge columns vary based on MariaDB version. Figure out
       how many we have after we've opened the table. */
    m_user_table.compute_num_privilege_cols();
    m_db_table.compute_num_privilege_cols();
    m_tables_priv_table.compute_num_privilege_cols();
    m_columns_priv_table.compute_num_privilege_cols();
    m_host_table.compute_num_privilege_cols();
    m_procs_priv_table.compute_num_privilege_cols();
    m_proxies_priv_table.compute_num_privilege_cols();
    m_roles_mapping_table.compute_num_privilege_cols();
    DBUG_RETURN(0);
  }

  inline const User_table& user_table() const
  {
    return m_user_table;
  }

  inline const Db_table& db_table() const
  {
    return m_db_table;
  }


  inline const Tables_priv_table& tables_priv_table() const
  {
    return m_tables_priv_table;
  }

  inline const Columns_priv_table& columns_priv_table() const
  {
    return m_columns_priv_table;
  }

  inline const Host_table& host_table() const
  {
    return m_host_table;
  }

  inline const Procs_priv_table& procs_priv_table() const
  {
    return m_procs_priv_table;
  }

  inline const Proxies_priv_table& proxies_priv_table() const
  {
    return m_proxies_priv_table;
  }

  inline const Roles_mapping_table& roles_mapping_table() const
  {
    return m_roles_mapping_table;
  }

 private:
  User_table m_user_table;
  Db_table m_db_table;
  Tables_priv_table m_tables_priv_table;
  Columns_priv_table m_columns_priv_table;
  Host_table m_host_table;
  Procs_priv_table m_procs_priv_table;
  Proxies_priv_table m_proxies_priv_table;
  Roles_mapping_table m_roles_mapping_table;

  /* The grant tables are set-up in a linked list. We keep the head of it. */
  Grant_table_base *first_table_in_list;
  /**
    Chain two grant tables' TABLE_LIST members.
  */
  static void link_tables(Grant_table_base *from, Grant_table_base *to)
  {
    DBUG_ASSERT(from);
    if (to)
      from->tl.next_local= from->tl.next_global= &to->tl;
    else
      from->tl.next_local= from->tl.next_global= NULL;
  }
};


void ACL_PROXY_USER::init(const Proxies_priv_table& proxies_priv_table,
                          MEM_ROOT *mem)
{
  init(get_field(mem, proxies_priv_table.host()),
       get_field(mem, proxies_priv_table.user()),
       get_field(mem, proxies_priv_table.proxied_host()),
       get_field(mem, proxies_priv_table.proxied_user()),
       proxies_priv_table.with_grant()->val_int() != 0);
}



/*
 Enumeration of various ACL's and Hashes used in handle_grant_struct()
*/
enum enum_acl_lists
{
  USER_ACL= 0,
  ROLE_ACL,
  DB_ACL,
  COLUMN_PRIVILEGES_HASH,
  PROC_PRIVILEGES_HASH,
  FUNC_PRIVILEGES_HASH,
  PROXY_USERS_ACL,
  ROLES_MAPPINGS_HASH
};

ACL_ROLE::ACL_ROLE(ACL_USER *user, MEM_ROOT *root) : counter(0)
{

  access= user->access;
  /* set initial role access the same as the table row privileges */
  initial_role_access= user->access;
  this->user.str= safe_strdup_root(root, user->user.str);
  this->user.length= user->user.length;
  bzero(&role_grants, sizeof(role_grants));
  bzero(&parent_grantee, sizeof(parent_grantee));
  flags= IS_ROLE;
}

ACL_ROLE::ACL_ROLE(const char * rolename, ulong privileges, MEM_ROOT *root) :
  initial_role_access(privileges), counter(0)
{
  this->access= initial_role_access;
  this->user.str= safe_strdup_root(root, rolename);
  this->user.length= strlen(rolename);
  bzero(&role_grants, sizeof(role_grants));
  bzero(&parent_grantee, sizeof(parent_grantee));
  flags= IS_ROLE;
}


static bool is_invalid_role_name(const char *str)
{
  if (*str && strcasecmp(str, "PUBLIC") && strcasecmp(str, "NONE"))
    return false;

  my_error(ER_INVALID_ROLE, MYF(0), str);
  return true;
}


static void free_acl_user(ACL_USER *user)
{
  delete_dynamic(&(user->role_grants));
}

static void free_acl_role(ACL_ROLE *role)
{
  delete_dynamic(&(role->role_grants));
  delete_dynamic(&(role->parent_grantee));
}

static my_bool check_if_exists(THD *, plugin_ref, void *)
{
  return TRUE;
}

static bool has_validation_plugins()
{
  return plugin_foreach(NULL, check_if_exists,
                        MariaDB_PASSWORD_VALIDATION_PLUGIN, NULL);
}

struct validation_data { LEX_STRING *user, *password; };

static my_bool do_validate(THD *, plugin_ref plugin, void *arg)
{
  struct validation_data *data= (struct validation_data *)arg;
  struct st_mariadb_password_validation *handler=
    (st_mariadb_password_validation *)plugin_decl(plugin)->info;
  return handler->validate_password(data->user, data->password);
}


static bool validate_password(LEX_USER *user, THD *thd)
{
  if (user->pwtext.length || !user->pwhash.length)
  {
    struct validation_data data= { &user->user,
                                   user->pwtext.str ? &user->pwtext :
                                   const_cast<LEX_STRING *>(&empty_lex_str) };
    if (plugin_foreach(NULL, do_validate,
                       MariaDB_PASSWORD_VALIDATION_PLUGIN, &data))
    {
      my_error(ER_NOT_VALID_PASSWORD, MYF(0));
      return true;
    }
  }
  else
  {
    if (!thd->slave_thread &&
        strict_password_validation && has_validation_plugins())
    {
      my_error(ER_OPTION_PREVENTS_STATEMENT, MYF(0), "--strict-password-validation");
      return true;
    }
  }
  return false;
}

/**
  Convert scrambled password to binary form, according to scramble type,
  Binary form is stored in user.salt.
  
  @param acl_user The object where to store the salt
  @param password The password hash containing the salt
  @param password_len The length of the password hash
   
  Despite the name of the function it is used when loading ACLs from disk
  to store the password hash in the ACL_USER object.
*/

static void
set_user_salt(ACL_USER *acl_user, const char *password, uint password_len)
{
  if (password_len == SCRAMBLED_PASSWORD_CHAR_LENGTH)
  {
    get_salt_from_password(acl_user->salt, password);
    acl_user->salt_len= SCRAMBLE_LENGTH;
  }
  else if (password_len == SCRAMBLED_PASSWORD_CHAR_LENGTH_323)
  {
    get_salt_from_password_323((ulong *) acl_user->salt, password);
    acl_user->salt_len= SCRAMBLE_LENGTH_323;
  }
  else
    acl_user->salt_len= 0;
}

static char *fix_plugin_ptr(char *name)
{
  if (my_strcasecmp(system_charset_info, name,
                    native_password_plugin_name.str) == 0)
    return native_password_plugin_name.str;
  else
  if (my_strcasecmp(system_charset_info, name,
                    old_password_plugin_name.str) == 0)
    return old_password_plugin_name.str;
  else
    return name;
}

/**
  Fix ACL::plugin pointer to point to a hard-coded string, if appropriate

  Make sure that if ACL_USER's plugin is a built-in, then it points
  to a hard coded string, not to an allocated copy. Run-time, for
  authentication, we want to be able to detect built-ins by comparing
  pointers, not strings.

  Additionally - update the salt if the plugin is built-in.

  @retval 0 the pointers were fixed
  @retval 1 this ACL_USER uses a not built-in plugin
*/
static bool fix_user_plugin_ptr(ACL_USER *user)
{
  if (my_strcasecmp(system_charset_info, user->plugin.str,
                    native_password_plugin_name.str) == 0)
    user->plugin= native_password_plugin_name;
  else
  if (my_strcasecmp(system_charset_info, user->plugin.str,
                    old_password_plugin_name.str) == 0)
    user->plugin= old_password_plugin_name;
  else
    return true;

  set_user_salt(user, user->auth_string.str, user->auth_string.length);
  return false;
}


/*
  Validates the password, calculates password hash, transforms
  equivalent LEX_USER representations.

  Upon entering this function:

  - if user->plugin is specified, user->auth is the plugin auth data.
  - if user->plugin is mysql_native_password or mysql_old_password,
    user->auth is the password hash, and LEX_USER is transformed
    to match the next case (that is, user->plugin is cleared).
  - if user->plugin is NOT specified, built-in auth is assumed, that is
    mysql_native_password or mysql_old_password. In that case,
    user->pwhash is the password hash. And user->pwtext is the original
    plain-text password. Either one can be set or both.

  Upon exiting this function:

  - user->pwtext is left untouched
  - user->pwhash is the password hash, as the mysql.user.password column
  - user->plugin is the plugin name, as the mysql.user.plugin column
  - user->auth is the plugin auth data, as the mysql.user.authentication_string column
*/
static bool fix_lex_user(THD *thd, LEX_USER *user)
{
  size_t check_length;

  DBUG_ASSERT(user->plugin.length || !user->auth.length);
  DBUG_ASSERT(!(user->plugin.length && (user->pwtext.length || user->pwhash.length)));

  if (my_strcasecmp(system_charset_info, user->plugin.str,
                    native_password_plugin_name.str) == 0)
    check_length= SCRAMBLED_PASSWORD_CHAR_LENGTH;
  else
  if (my_strcasecmp(system_charset_info, user->plugin.str,
                    old_password_plugin_name.str) == 0)
    check_length= SCRAMBLED_PASSWORD_CHAR_LENGTH_323;
  else
  if (user->plugin.length)
    return false; // nothing else to do
  else if (thd->variables.old_passwords == 1 ||
           user->pwhash.length == SCRAMBLED_PASSWORD_CHAR_LENGTH_323)
    check_length= SCRAMBLED_PASSWORD_CHAR_LENGTH_323;
  else
    check_length= SCRAMBLED_PASSWORD_CHAR_LENGTH;

  if (user->plugin.length)
  {
    user->pwhash= user->auth;
    user->plugin= empty_lex_str;
    user->auth= empty_lex_str;
  }

  if (user->pwhash.length && user->pwhash.length != check_length)
  {
    my_error(ER_PASSWD_LENGTH, MYF(0), (int) check_length);
    return true;
  }

  if (user->pwtext.length && !user->pwhash.length)
  {
    size_t scramble_length;
    void (*make_scramble)(char *, const char *, size_t);

    if (thd->variables.old_passwords == 1)
    {
      scramble_length= SCRAMBLED_PASSWORD_CHAR_LENGTH_323;
      make_scramble= my_make_scrambled_password_323;
    }
    else
    {
      scramble_length= SCRAMBLED_PASSWORD_CHAR_LENGTH;
      make_scramble= my_make_scrambled_password;
    }

    Query_arena *arena, backup;
    arena= thd->activate_stmt_arena_if_needed(&backup);
    char *buff= (char *) thd->alloc(scramble_length + 1);
    if (arena)
      thd->restore_active_arena(arena, &backup);

    if (buff == NULL)
      return true;
    make_scramble(buff, user->pwtext.str, user->pwtext.length);
    user->pwhash.str= buff;
    user->pwhash.length= scramble_length;
  }

  return false;
}


static bool get_YN_as_bool(Field *field)
{
  char buff[2];
  String res(buff,sizeof(buff),&my_charset_latin1);
  field->val_str(&res);
  return res[0] == 'Y' || res[0] == 'y';
}


/*
  Initialize structures responsible for user/db-level privilege checking and
  load privilege information for them from tables in the 'mysql' database.

  SYNOPSIS
    acl_init()
      dont_read_acl_tables  TRUE if we want to skip loading data from
                            privilege tables and disable privilege checking.

  NOTES
    This function is mostly responsible for preparatory steps, main work
    on initialization and grants loading is done in acl_reload().

  RETURN VALUES
    0	ok
    1	Could not initialize grant's
*/

bool acl_init(bool dont_read_acl_tables)
{
  THD  *thd;
  bool return_val;
  DBUG_ENTER("acl_init");

  acl_cache= new Hash_filo<acl_entry>(ACL_CACHE_SIZE, 0, 0,
                           (my_hash_get_key) acl_entry_get_key,
                           (my_hash_free_key) free,
                           &my_charset_utf8_bin);

  /*
    cache built-in native authentication plugins,
    to avoid hash searches and a global mutex lock on every connect
  */
  native_password_plugin= my_plugin_lock_by_name(0,
           &native_password_plugin_name, MYSQL_AUTHENTICATION_PLUGIN);
  old_password_plugin= my_plugin_lock_by_name(0,
           &old_password_plugin_name, MYSQL_AUTHENTICATION_PLUGIN);

  if (!native_password_plugin || !old_password_plugin)
    DBUG_RETURN(1);

  if (dont_read_acl_tables)
  {
    DBUG_RETURN(0); /* purecov: tested */
  }

  /*
    To be able to run this from boot, we allocate a temporary THD
  */
  if (!(thd=new THD(0)))
    DBUG_RETURN(1); /* purecov: inspected */
  thd->thread_stack= (char*) &thd;
  thd->store_globals();
  /*
    It is safe to call acl_reload() since acl_* arrays and hashes which
    will be freed there are global static objects and thus are initialized
    by zeros at startup.
  */
  return_val= acl_reload(thd);
  delete thd;
  DBUG_RETURN(return_val);
}

/**
  Choose from either native or old password plugins when assigning a password
*/

static bool set_user_plugin (ACL_USER *user, int password_len)
{
  switch (password_len)
  {
  case 0: /* no password */
  case SCRAMBLED_PASSWORD_CHAR_LENGTH:
    user->plugin= native_password_plugin_name;
    return FALSE;
  case SCRAMBLED_PASSWORD_CHAR_LENGTH_323:
    user->plugin= old_password_plugin_name;
    return FALSE;
  default:
    sql_print_warning("Found invalid password for user: '%s@%s'; "
                      "Ignoring user", safe_str(user->user.str),
                      safe_str(user->host.hostname));
    return TRUE;
  }
}


/*
  Initialize structures responsible for user/db-level privilege checking
  and load information about grants from open privilege tables.

  SYNOPSIS
    acl_load()
      thd     Current thread
      tables  List containing open "mysql.host", "mysql.user",
              "mysql.db", "mysql.proxies_priv" and "mysql.roles_mapping"
              tables.

  RETURN VALUES
    FALSE  Success
    TRUE   Error
*/

static bool acl_load(THD *thd, const Grant_tables& tables)
{
  READ_RECORD read_record_info;
  bool check_no_resolve= specialflag & SPECIAL_NO_RESOLVE;
  char tmp_name[SAFE_NAME_LEN+1];
  int password_length;
  Sql_mode_save old_mode_save(thd);
  DBUG_ENTER("acl_load");

  thd->variables.sql_mode&= ~MODE_PAD_CHAR_TO_FULL_LENGTH;

  grant_version++; /* Privileges updated */

  const Host_table& host_table= tables.host_table();
  init_sql_alloc(&acl_memroot, ACL_ALLOC_BLOCK_SIZE, 0, MYF(0));
  if (host_table.table_exists()) // "host" table may not exist (e.g. in MySQL 5.6.7+)
  {
    if (host_table.init_read_record(&read_record_info, thd))
      DBUG_RETURN(true);
    while (!(read_record_info.read_record(&read_record_info)))
    {
      ACL_HOST host;
      update_hostname(&host.host, get_field(&acl_memroot, host_table.host()));
      host.db= get_field(&acl_memroot, host_table.db());
      if (lower_case_table_names && host.db)
      {
        /*
          convert db to lower case and give a warning if the db wasn't
          already in lower case
        */
        char *end = strnmov(tmp_name, host.db, sizeof(tmp_name));
        if (end >= tmp_name + sizeof(tmp_name))
        {
          sql_print_warning(ER_THD(thd, ER_WRONG_DB_NAME), host.db);
          continue;
        }
        my_casedn_str(files_charset_info, host.db);
        if (strcmp(host.db, tmp_name) != 0)
          sql_print_warning("'host' entry '%s|%s' had database in mixed "
                            "case that has been forced to lowercase because "
                            "lower_case_table_names is set. It will not be "
                            "possible to remove this privilege using REVOKE.",
                            host.host.hostname, host.db);
      }
      host.access= host_table.get_access();
      host.access= fix_rights_for_db(host.access);
      host.sort= get_sort(2, host.host.hostname, host.db);
      if (check_no_resolve && hostname_requires_resolving(host.host.hostname))
      {
        sql_print_warning("'host' entry '%s|%s' "
                        "ignored in --skip-name-resolve mode.",
                         safe_str(host.host.hostname),
                         safe_str(host.db));
        continue;
      }
#ifndef TO_BE_REMOVED
      if (host_table.num_fields() == 8)
      {						// Without grant
        if (host.access & CREATE_ACL)
          host.access|=REFERENCES_ACL | INDEX_ACL | ALTER_ACL | CREATE_TMP_ACL;
      }
#endif
      (void) push_dynamic(&acl_hosts,(uchar*) &host);
    }
    my_qsort((uchar*) dynamic_element(&acl_hosts, 0, ACL_HOST*),
             acl_hosts.elements, sizeof(ACL_HOST),(qsort_cmp) acl_compare);
    end_read_record(&read_record_info);
  }
  freeze_size(&acl_hosts);

  const User_table& user_table= tables.user_table();
  if (user_table.init_read_record(&read_record_info, thd))
    DBUG_RETURN(true);

  if (user_table.num_fields() < 13) // number of columns in 3.21
  {
    sql_print_error("Fatal error: mysql.user table is damaged or in "
                    "unsupported 3.20 format.");
    DBUG_RETURN(true);
  }
  username_char_length= MY_MIN(user_table.user()->char_length(),
                               USERNAME_CHAR_LENGTH);
  if (user_table.password()) // Password column might be missing. (MySQL 5.7.6+)
  {
    password_length= user_table.password()->field_length /
                     user_table.password()->charset()->mbmaxlen;
    if (password_length < SCRAMBLED_PASSWORD_CHAR_LENGTH_323)
    {
      sql_print_error("Fatal error: mysql.user table is damaged or in "
                      "unsupported 3.20 format.");
      DBUG_RETURN(TRUE);
    }

    DBUG_PRINT("info",("user table fields: %d, password length: %d",
                       user_table.num_fields(), password_length));

    mysql_mutex_lock(&LOCK_global_system_variables);
    if (password_length < SCRAMBLED_PASSWORD_CHAR_LENGTH)
    {
      if (opt_secure_auth)
      {
        mysql_mutex_unlock(&LOCK_global_system_variables);
        sql_print_error("Fatal error: mysql.user table is in old format, "
                        "but server started with --secure-auth option.");
        DBUG_RETURN(TRUE);
      }
      mysql_user_table_is_in_short_password_format= true;
      if (global_system_variables.old_passwords)
        mysql_mutex_unlock(&LOCK_global_system_variables);
      else
      {
        extern sys_var *Sys_old_passwords_ptr;
        Sys_old_passwords_ptr->value_origin= sys_var::AUTO;
        global_system_variables.old_passwords= 1;
        mysql_mutex_unlock(&LOCK_global_system_variables);
        sql_print_warning("mysql.user table is not updated to new password format; "
                          "Disabling new password usage until "
                          "mysql_fix_privilege_tables is run");
      }
      thd->variables.old_passwords= 1;
    }
    else
    {
      mysql_user_table_is_in_short_password_format= false;
      mysql_mutex_unlock(&LOCK_global_system_variables);
    }
  }

  allow_all_hosts=0;
  while (!(read_record_info.read_record(&read_record_info)))
  {
    ACL_USER user;
    bool is_role= FALSE;
    bzero(&user, sizeof(user));
    update_hostname(&user.host, get_field(&acl_memroot, user_table.host()));
    char *username= get_field(&acl_memroot, user_table.user());
    user.user.str= username;
    user.user.length= safe_strlen(username);

    /*
       If the user entry is a role, skip password and hostname checks
       A user can not log in with a role so some checks are not necessary
    */
    is_role= user_table.check_is_role();

    if (is_role && is_invalid_role_name(username))
    {
      thd->clear_error(); // the warning is still issued
      continue;
    }

    if (!is_role && check_no_resolve &&
        hostname_requires_resolving(user.host.hostname))
    {
      sql_print_warning("'user' entry '%s@%s' "
                        "ignored in --skip-name-resolve mode.",
                        safe_str(user.user.str),
                        safe_str(user.host.hostname));
      continue;
    }

    char *password= const_cast<char*>("");
    if (user_table.password())
      password= get_field(&acl_memroot, user_table.password());
    uint password_len= safe_strlen(password);
    user.auth_string.str= safe_str(password);
    user.auth_string.length= password_len;
    set_user_salt(&user, password, password_len);

    if (!is_role && set_user_plugin(&user, password_len))
      continue;

    {
      user.access= user_table.get_access() & GLOBAL_ACLS;
      user.sort= get_sort(2, user.host.hostname, user.user.str);
      user.hostname_length= safe_strlen(user.host.hostname);
      user.user_resource.user_conn= 0;
      user.user_resource.max_statement_time= 0.0;

      /* Starting from 4.0.2 we have more fields */
      if (user_table.ssl_type())
      {
        char *ssl_type=get_field(thd->mem_root, user_table.ssl_type());
        if (!ssl_type)
          user.ssl_type=SSL_TYPE_NONE;
        else if (!strcmp(ssl_type, "ANY"))
          user.ssl_type=SSL_TYPE_ANY;
        else if (!strcmp(ssl_type, "X509"))
          user.ssl_type=SSL_TYPE_X509;
        else  /* !strcmp(ssl_type, "SPECIFIED") */
          user.ssl_type=SSL_TYPE_SPECIFIED;

        user.ssl_cipher=   get_field(&acl_memroot, user_table.ssl_cipher());
        user.x509_issuer=  get_field(&acl_memroot, user_table.x509_issuer());
        user.x509_subject= get_field(&acl_memroot, user_table.x509_subject());

        char *ptr = get_field(thd->mem_root, user_table.max_questions());
        user.user_resource.questions=ptr ? atoi(ptr) : 0;
        ptr = get_field(thd->mem_root, user_table.max_updates());
        user.user_resource.updates=ptr ? atoi(ptr) : 0;
        ptr = get_field(thd->mem_root, user_table.max_connections());
        user.user_resource.conn_per_hour= ptr ? atoi(ptr) : 0;
        if (user.user_resource.questions || user.user_resource.updates ||
            user.user_resource.conn_per_hour)
          mqh_used=1;

        if (user_table.max_user_connections())
        {
          /* Starting from 5.0.3 we have max_user_connections field */
          ptr= get_field(thd->mem_root, user_table.max_user_connections());
          user.user_resource.user_conn= ptr ? atoi(ptr) : 0;
        }

        if (!is_role && user_table.plugin())
        {
          /* We may have plugin & auth_String fields */
          char *tmpstr= get_field(&acl_memroot, user_table.plugin());
          if (tmpstr)
          {
            user.plugin.str= tmpstr;
            user.plugin.length= strlen(user.plugin.str);
            user.auth_string.str=
              safe_str(get_field(&acl_memroot,
                                 user_table.authentication_string()));
            user.auth_string.length= strlen(user.auth_string.str);

            if (user.auth_string.length && password_len &&
                (user.auth_string.length != password_len ||
                 memcmp(user.auth_string.str, password, password_len)))
            {
              sql_print_warning("'user' entry '%s@%s' has both a password "
                                "and an authentication plugin specified. The "
                                "password will be ignored.",
                                safe_str(user.user.str),
                                safe_str(user.host.hostname));
            }
            else if (password_len)
            {
              user.auth_string.str= password;
              user.auth_string.length= password_len;
            }

            fix_user_plugin_ptr(&user);
          }
        }

        if (user_table.max_statement_time())
        {
          /* Starting from 10.1.1 we can have max_statement_time */
          ptr= get_field(thd->mem_root,
                         user_table.max_statement_time());
          user.user_resource.max_statement_time= ptr ? atof(ptr) : 0.0;
        }
      }
      else
      {
        user.ssl_type=SSL_TYPE_NONE;
#ifndef TO_BE_REMOVED
        if (user_table.num_fields() <= 13)
        {						// Without grant
          if (user.access & CREATE_ACL)
            user.access|=REFERENCES_ACL | INDEX_ACL | ALTER_ACL;
        }
        /* Convert old privileges */
        user.access|= LOCK_TABLES_ACL | CREATE_TMP_ACL | SHOW_DB_ACL;
        if (user.access & FILE_ACL)
          user.access|= REPL_CLIENT_ACL | REPL_SLAVE_ACL;
        if (user.access & PROCESS_ACL)
          user.access|= SUPER_ACL | EXECUTE_ACL;
#endif
      }

      (void) my_init_dynamic_array(&user.role_grants,sizeof(ACL_ROLE *),
                                   8, 8, MYF(0));

      /* check default role, if any */
      if (!is_role && user_table.default_role())
      {
        user.default_rolename.str=
          get_field(&acl_memroot, user_table.default_role());
        user.default_rolename.length= safe_strlen(user.default_rolename.str);
      }

      if (is_role)
      {
        DBUG_PRINT("info", ("Found role %s", user.user.str));
        ACL_ROLE *entry= new (&acl_memroot) ACL_ROLE(&user, &acl_memroot);
        entry->role_grants = user.role_grants;
        (void) my_init_dynamic_array(&entry->parent_grantee,
                                     sizeof(ACL_USER_BASE *), 8, 8, MYF(0));
        my_hash_insert(&acl_roles, (uchar *)entry);

        continue;
      }
      else
      {
        DBUG_PRINT("info", ("Found user %s", user.user.str));
        (void) push_dynamic(&acl_users,(uchar*) &user);
      }
      if (!user.host.hostname ||
	  (user.host.hostname[0] == wild_many && !user.host.hostname[1]))
        allow_all_hosts=1;			// Anyone can connect
    }
  }
  my_qsort((uchar*) dynamic_element(&acl_users,0,ACL_USER*),acl_users.elements,
	   sizeof(ACL_USER),(qsort_cmp) acl_compare);
  end_read_record(&read_record_info);
  freeze_size(&acl_users);

  const Db_table& db_table= tables.db_table();
  if (db_table.init_read_record(&read_record_info, thd))
    DBUG_RETURN(TRUE);
  while (!(read_record_info.read_record(&read_record_info)))
  {
    ACL_DB db;
    db.user=get_field(&acl_memroot, db_table.user());
    const char *hostname= get_field(&acl_memroot, db_table.host());
    if (!hostname && find_acl_role(db.user))
      hostname= "";
    update_hostname(&db.host, hostname);
    db.db=get_field(&acl_memroot, db_table.db());
    if (!db.db)
    {
      sql_print_warning("Found an entry in the 'db' table with empty database name; Skipped");
      continue;
    }
    if (check_no_resolve && hostname_requires_resolving(db.host.hostname))
    {
      sql_print_warning("'db' entry '%s %s@%s' "
                        "ignored in --skip-name-resolve mode.",
		        db.db, safe_str(db.user), safe_str(db.host.hostname));
      continue;
    }
    db.access= db_table.get_access();
    db.access=fix_rights_for_db(db.access);
    db.initial_access= db.access;
    if (lower_case_table_names)
    {
      /*
        convert db to lower case and give a warning if the db wasn't
        already in lower case
      */
      char *end = strnmov(tmp_name, db.db, sizeof(tmp_name));
      if (end >= tmp_name + sizeof(tmp_name))
      {
        sql_print_warning(ER_THD(thd, ER_WRONG_DB_NAME), db.db);
        continue;
      }
      my_casedn_str(files_charset_info, db.db);
      if (strcmp(db.db, tmp_name) != 0)
      {
        sql_print_warning("'db' entry '%s %s@%s' had database in mixed "
                          "case that has been forced to lowercase because "
                          "lower_case_table_names is set. It will not be "
                          "possible to remove this privilege using REVOKE.",
		          db.db, safe_str(db.user), safe_str(db.host.hostname));
      }
    }
    db.sort=get_sort(3,db.host.hostname,db.db,db.user);
#ifndef TO_BE_REMOVED
    if (db_table.num_fields() <=  9)
    {						// Without grant
      if (db.access & CREATE_ACL)
	db.access|=REFERENCES_ACL | INDEX_ACL | ALTER_ACL;
    }
#endif
    acl_dbs.push(db);
  }
  end_read_record(&read_record_info);
  acl_dbs.sort((acl_dbs_cmp)acl_compare);
  acl_dbs.freeze();

  const Proxies_priv_table& proxies_priv_table= tables.proxies_priv_table();
  if (proxies_priv_table.table_exists())
  {
    if (proxies_priv_table.init_read_record(&read_record_info, thd))
      DBUG_RETURN(TRUE);
    while (!(read_record_info.read_record(&read_record_info)))
    {
      ACL_PROXY_USER proxy;
      proxy.init(proxies_priv_table, &acl_memroot);
      if (proxy.check_validity(check_no_resolve))
        continue;
      if (push_dynamic(&acl_proxy_users, (uchar*) &proxy))
        DBUG_RETURN(TRUE);
    }
    my_qsort((uchar*) dynamic_element(&acl_proxy_users, 0, ACL_PROXY_USER*),
             acl_proxy_users.elements,
             sizeof(ACL_PROXY_USER), (qsort_cmp) acl_compare);
    end_read_record(&read_record_info);
  }
  else
  {
    sql_print_error("Missing system table mysql.proxies_priv; "
                    "please run mysql_upgrade to create it");
  }
  freeze_size(&acl_proxy_users);

  const Roles_mapping_table& roles_mapping_table= tables.roles_mapping_table();
  if (roles_mapping_table.table_exists())
  {
    if (roles_mapping_table.init_read_record(&read_record_info, thd))
      DBUG_RETURN(TRUE);

    MEM_ROOT temp_root;
    init_alloc_root(&temp_root, ACL_ALLOC_BLOCK_SIZE, 0, MYF(0));
    while (!(read_record_info.read_record(&read_record_info)))
    {
      char *hostname= safe_str(get_field(&temp_root, roles_mapping_table.host()));
      char *username= safe_str(get_field(&temp_root, roles_mapping_table.user()));
      char *rolename= safe_str(get_field(&temp_root, roles_mapping_table.role()));
      bool with_grant_option= get_YN_as_bool(roles_mapping_table.admin_option());

      if (add_role_user_mapping(username, hostname, rolename)) {
        sql_print_error("Invalid roles_mapping table entry user:'%s@%s', rolename:'%s'",
                        username, hostname, rolename);
        continue;
      }

      ROLE_GRANT_PAIR *mapping= new (&acl_memroot) ROLE_GRANT_PAIR;

      if (mapping->init(&acl_memroot, username, hostname, rolename, with_grant_option))
        continue;

      my_hash_insert(&acl_roles_mappings, (uchar*) mapping);
    }

    free_root(&temp_root, MYF(0));
    end_read_record(&read_record_info);
  }
  else
  {
    sql_print_error("Missing system table mysql.roles_mapping; "
                    "please run mysql_upgrade to create it");
  }

  init_check_host();

  initialized=1;
  DBUG_RETURN(FALSE);
}


void acl_free(bool end)
{
  my_hash_free(&acl_roles);
  free_root(&acl_memroot,MYF(0));
  delete_dynamic(&acl_hosts);
  delete_dynamic_with_callback(&acl_users, (FREE_FUNC) free_acl_user);
  acl_dbs.free_memory();
  delete_dynamic(&acl_wild_hosts);
  delete_dynamic(&acl_proxy_users);
  my_hash_free(&acl_check_hosts);
  my_hash_free(&acl_roles_mappings);
  if (!end)
    acl_cache->clear(1); /* purecov: inspected */
  else
  {
    plugin_unlock(0, native_password_plugin);
    plugin_unlock(0, old_password_plugin);
    delete acl_cache;
    acl_cache=0;
  }
}


/*
  Forget current user/db-level privileges and read new privileges
  from the privilege tables.

  SYNOPSIS
    acl_reload()
      thd  Current thread

  NOTE
    All tables of calling thread which were open and locked by LOCK TABLES
    statement will be unlocked and closed.
    This function is also used for initialization of structures responsible
    for user/db-level privilege checking.

  RETURN VALUE
    FALSE  Success
    TRUE   Failure
*/

bool acl_reload(THD *thd)
{
  DYNAMIC_ARRAY old_acl_hosts, old_acl_users, old_acl_proxy_users;
  Dynamic_array<ACL_DB> old_acl_dbs(0U,0U);
  HASH old_acl_roles, old_acl_roles_mappings;
  MEM_ROOT old_mem;
  int result;
  DBUG_ENTER("acl_reload");

  Grant_tables tables(Table_host | Table_user | Table_db | Table_proxies_priv |
                      Table_roles_mapping, TL_READ);
  /*
    To avoid deadlocks we should obtain table locks before
    obtaining acl_cache->lock mutex.
  */
  if ((result= tables.open_and_lock(thd)))
  {
    DBUG_ASSERT(result <= 0);
    /*
      Execution might have been interrupted; only print the error message
      if an error condition has been raised.
    */
    if (thd->get_stmt_da()->is_error())
      sql_print_error("Fatal error: Can't open and lock privilege tables: %s",
                      thd->get_stmt_da()->message());
    goto end;
  }

  acl_cache->clear(0);
  mysql_mutex_lock(&acl_cache->lock);

  old_acl_hosts= acl_hosts;
  old_acl_users= acl_users;
  old_acl_roles= acl_roles;
  old_acl_roles_mappings= acl_roles_mappings;
  old_acl_proxy_users= acl_proxy_users;
  old_acl_dbs= acl_dbs;
  my_init_dynamic_array(&acl_hosts, sizeof(ACL_HOST), 20, 50, MYF(0));
  my_init_dynamic_array(&acl_users, sizeof(ACL_USER), 50, 100, MYF(0));
  acl_dbs.init(50, 100);
  my_init_dynamic_array(&acl_proxy_users, sizeof(ACL_PROXY_USER), 50, 100, MYF(0));
  my_hash_init2(&acl_roles,50, &my_charset_utf8_bin,
                0, 0, 0, (my_hash_get_key) acl_role_get_key, 0,
                (void (*)(void *))free_acl_role, 0);
  my_hash_init2(&acl_roles_mappings, 50, &my_charset_utf8_bin, 0, 0, 0,
                (my_hash_get_key) acl_role_map_get_key, 0, 0, 0);
  old_mem= acl_memroot;
  delete_dynamic(&acl_wild_hosts);
  my_hash_free(&acl_check_hosts);

  if ((result= acl_load(thd, tables)))
  {					// Error. Revert to old list
    DBUG_PRINT("error",("Reverting to old privileges"));
    acl_free();				/* purecov: inspected */
    acl_hosts= old_acl_hosts;
    acl_users= old_acl_users;
    acl_roles= old_acl_roles;
    acl_roles_mappings= old_acl_roles_mappings;
    acl_proxy_users= old_acl_proxy_users;
    acl_dbs= old_acl_dbs;
    old_acl_dbs.init(0,0);
    acl_memroot= old_mem;
    init_check_host();
  }
  else
  {
    my_hash_free(&old_acl_roles);
    free_root(&old_mem,MYF(0));
    delete_dynamic(&old_acl_hosts);
    delete_dynamic_with_callback(&old_acl_users, (FREE_FUNC) free_acl_user);
    delete_dynamic(&old_acl_proxy_users);
    my_hash_free(&old_acl_roles_mappings);
  }
  mysql_mutex_unlock(&acl_cache->lock);
end:
  close_mysql_tables(thd);
  DBUG_RETURN(result);
}

/*
  Get all access bits from table after fieldnr

  IMPLEMENTATION
  We know that the access privileges ends when there is no more fields
  or the field is not an enum with two elements.

  SYNOPSIS
    get_access()
    form        an open table to read privileges from.
                The record should be already read in table->record[0]
    fieldnr     number of the first privilege (that is ENUM('N','Y') field
    next_field  on return - number of the field next to the last ENUM
                (unless next_field == 0)

  RETURN VALUE
    privilege mask
*/

static ulong get_access(TABLE *form, uint fieldnr, uint *next_field)
{
  ulong access_bits=0,bit;
  char buff[2];
  String res(buff,sizeof(buff),&my_charset_latin1);
  Field **pos;

  for (pos=form->field+fieldnr, bit=1;
       *pos && (*pos)->real_type() == MYSQL_TYPE_ENUM &&
	 ((Field_enum*) (*pos))->typelib->count == 2 ;
       pos++, fieldnr++, bit<<=1)
  {
    if (get_YN_as_bool(*pos))
      access_bits|= bit;
  }
  if (next_field)
    *next_field=fieldnr;
  return access_bits;
}


/*
  Return a number which, if sorted 'desc', puts strings in this order:
    no wildcards
    wildcards
    empty string
*/

static ulong get_sort(uint count,...)
{
  va_list args;
  va_start(args,count);
  ulong sort=0;

  /* Should not use this function with more than 4 arguments for compare. */
  DBUG_ASSERT(count <= 4);

  while (count--)
  {
    char *start, *str= va_arg(args,char*);
    uint chars= 0;
    uint wild_pos= 0;           /* first wildcard position */

    if ((start= str))
    {
      for (; *str ; str++)
      {
        if (*str == wild_prefix && str[1])
          str++;
        else if (*str == wild_many || *str == wild_one)
        {
          wild_pos= (uint) (str - start) + 1;
          break;
        }
        chars= 128;                             // Marker that chars existed
      }
    }
    sort= (sort << 8) + (wild_pos ? MY_MIN(wild_pos, 127U) : chars);
  }
  va_end(args);
  return sort;
}


static int acl_compare(ACL_ACCESS *a,ACL_ACCESS *b)
{
  if (a->sort > b->sort)
    return -1;
  if (a->sort < b->sort)
    return 1;
  return 0;
}


/*
  Gets user credentials without authentication and resource limit checks.

  SYNOPSIS
    acl_getroot()
      sctx               Context which should be initialized
      user               user name
      host               host name
      ip                 IP
      db                 current data base name

  RETURN
    FALSE  OK
    TRUE   Error
*/

bool acl_getroot(Security_context *sctx, char *user, char *host,
                 char *ip, char *db)
{
  int res= 1;
  uint i;
  ACL_USER *acl_user= 0;
  DBUG_ENTER("acl_getroot");

  DBUG_PRINT("enter", ("Host: '%s', Ip: '%s', User: '%s', db: '%s'",
                       host, ip, user, db));
  sctx->user= user;
  sctx->host= host;
  sctx->ip= ip;
  sctx->host_or_ip= host ? host : (safe_str(ip));

  if (!initialized)
  {
    /*
      here if mysqld's been started with --skip-grant-tables option.
    */
    sctx->skip_grants();
    DBUG_RETURN(FALSE);
  }

  mysql_mutex_lock(&acl_cache->lock);

  sctx->master_access= 0;
  sctx->db_access= 0;
  *sctx->priv_user= *sctx->priv_host= *sctx->priv_role= 0;

  if (host[0]) // User, not Role
  {
    acl_user= find_user_wild(host, user, ip);

    if (acl_user)
    {
      res= 0;
      for (i=0 ; i < acl_dbs.elements() ; i++)
      {
        ACL_DB *acl_db= &acl_dbs.at(i);
        if (!acl_db->user ||
            (user && user[0] && !strcmp(user, acl_db->user)))
        {
          if (compare_hostname(&acl_db->host, host, ip))
          {
            if (!acl_db->db || (db && !wild_compare(db, acl_db->db, 0)))
            {
              sctx->db_access= acl_db->access;
              break;
            }
          }
        }
      }
      sctx->master_access= acl_user->access;

      if (acl_user->user.str)
        strmake_buf(sctx->priv_user, user);

      if (acl_user->host.hostname)
        strmake_buf(sctx->priv_host, acl_user->host.hostname);
    }
  }
  else // Role, not User
  {
    ACL_ROLE *acl_role= find_acl_role(user);
    if (acl_role)
    {
      res= 0;
      for (i=0 ; i < acl_dbs.elements() ; i++)
      {
        ACL_DB *acl_db= &acl_dbs.at(i);
        if (!acl_db->user ||
            (user && user[0] && !strcmp(user, acl_db->user)))
        {
          if (compare_hostname(&acl_db->host, "", ""))
          {
            if (!acl_db->db || (db && !wild_compare(db, acl_db->db, 0)))
            {
              sctx->db_access= acl_db->access;
              break;
            }
          }
        }
      }
      sctx->master_access= acl_role->access;

      if (acl_role->user.str)
        strmake_buf(sctx->priv_role, user);
    }
  }

  mysql_mutex_unlock(&acl_cache->lock);
  DBUG_RETURN(res);
}

static int check_user_can_set_role(const char *user, const char *host,
                      const char *ip, const char *rolename, ulonglong *access)
{
  ACL_ROLE *role;
  ACL_USER_BASE *acl_user_base;
  ACL_USER *UNINIT_VAR(acl_user);
  bool is_granted= FALSE;
  int result= 0;

  /* clear role privileges */
  mysql_mutex_lock(&acl_cache->lock);

  if (!strcasecmp(rolename, "NONE"))
  {
    /* have to clear the privileges */
    /* get the current user */
    acl_user= find_user_wild(host, user, ip);
    if (acl_user == NULL)
    {
      my_error(ER_INVALID_CURRENT_USER, MYF(0));
      result= -1;
    }
    else if (access)
      *access= acl_user->access;

    goto end;
  }

  role= find_acl_role(rolename);

  /* According to SQL standard, the same error message must be presented */
  if (role == NULL) {
    my_error(ER_INVALID_ROLE, MYF(0), rolename);
    result= -1;
    goto end;
  }

  for (uint i=0 ; i < role->parent_grantee.elements ; i++)
  {
    acl_user_base= *(dynamic_element(&role->parent_grantee, i, ACL_USER_BASE**));
    if (acl_user_base->flags & IS_ROLE)
      continue;

    acl_user= (ACL_USER *)acl_user_base;
    if (acl_user->wild_eq(user, host, ip))
    {
      is_granted= TRUE;
      break;
    }
  }

  /* According to SQL standard, the same error message must be presented */
  if (!is_granted)
  {
    my_error(ER_INVALID_ROLE, MYF(0), rolename);
    result= 1;
    goto end;
  }

  if (access)
  {
    *access = acl_user->access | role->access;
  }
end:
  mysql_mutex_unlock(&acl_cache->lock);
  return result;

}

int acl_check_setrole(THD *thd, char *rolename, ulonglong *access)
{
    /* Yes! priv_user@host. Don't ask why - that's what check_access() does. */
  return check_user_can_set_role(thd->security_ctx->priv_user,
        thd->security_ctx->host, thd->security_ctx->ip, rolename, access);
}


int acl_setrole(THD *thd, char *rolename, ulonglong access)
{
  /* merge the privileges */
  Security_context *sctx= thd->security_ctx;
  sctx->master_access= static_cast<ulong>(access);
  if (thd->db)
    sctx->db_access= acl_get(sctx->host, sctx->ip, sctx->user, thd->db, FALSE);

  if (!strcasecmp(rolename, "NONE"))
  {
    thd->security_ctx->priv_role[0]= 0;
  }
  else
  {
    if (thd->db)
      sctx->db_access|= acl_get("", "", rolename, thd->db, FALSE);
    /* mark the current role */
    strmake_buf(thd->security_ctx->priv_role, rolename);
  }
  return 0;
}

static uchar* check_get_key(ACL_USER *buff, size_t *length,
                            my_bool not_used __attribute__((unused)))
{
  *length=buff->hostname_length;
  return (uchar*) buff->host.hostname;
}


static void acl_update_role(const char *rolename, ulong privileges)
{
  ACL_ROLE *role= find_acl_role(rolename);
  if (role)
    role->initial_role_access= role->access= privileges;
}


static void acl_update_user(const char *user, const char *host,
			    const char *password, uint password_len,
			    enum SSL_type ssl_type,
			    const char *ssl_cipher,
			    const char *x509_issuer,
			    const char *x509_subject,
			    USER_RESOURCES  *mqh,
			    ulong privileges,
			    const LEX_STRING *plugin,
			    const LEX_STRING *auth)
{
  mysql_mutex_assert_owner(&acl_cache->lock);

  for (uint i=0 ; i < acl_users.elements ; i++)
  {
    ACL_USER *acl_user=dynamic_element(&acl_users,i,ACL_USER*);
    if (acl_user->eq(user, host))
    {
      if (plugin->str[0])
      {
        acl_user->plugin= *plugin;
        acl_user->auth_string.str= auth->str ?
          strmake_root(&acl_memroot, auth->str, auth->length) : const_cast<char*>("");
        acl_user->auth_string.length= auth->length;
        if (fix_user_plugin_ptr(acl_user))
          acl_user->plugin.str= strmake_root(&acl_memroot, plugin->str, plugin->length);
      }
      else
        if (password[0])
        {
          acl_user->auth_string.str= strmake_root(&acl_memroot, password, password_len);
          acl_user->auth_string.length= password_len;
          set_user_salt(acl_user, password, password_len);
          set_user_plugin(acl_user, password_len);
        }
      acl_user->access=privileges;
      if (mqh->specified_limits & USER_RESOURCES::QUERIES_PER_HOUR)
        acl_user->user_resource.questions=mqh->questions;
      if (mqh->specified_limits & USER_RESOURCES::UPDATES_PER_HOUR)
        acl_user->user_resource.updates=mqh->updates;
      if (mqh->specified_limits & USER_RESOURCES::CONNECTIONS_PER_HOUR)
        acl_user->user_resource.conn_per_hour= mqh->conn_per_hour;
      if (mqh->specified_limits & USER_RESOURCES::USER_CONNECTIONS)
        acl_user->user_resource.user_conn= mqh->user_conn;
      if (mqh->specified_limits & USER_RESOURCES::MAX_STATEMENT_TIME)
        acl_user->user_resource.max_statement_time= mqh->max_statement_time;
      if (ssl_type != SSL_TYPE_NOT_SPECIFIED)
      {
        acl_user->ssl_type= ssl_type;
        acl_user->ssl_cipher= (ssl_cipher ? strdup_root(&acl_memroot,ssl_cipher) :
                               0);
        acl_user->x509_issuer= (x509_issuer ? strdup_root(&acl_memroot,x509_issuer) :
                                0);
        acl_user->x509_subject= (x509_subject ?
                                 strdup_root(&acl_memroot,x509_subject) : 0);
      }
      /* search complete: */
      break;
    }
  }
}


static void acl_insert_role(const char *rolename, ulong privileges)
{
  ACL_ROLE *entry;

  mysql_mutex_assert_owner(&acl_cache->lock);
  entry= new (&acl_memroot) ACL_ROLE(rolename, privileges, &acl_memroot);
  (void) my_init_dynamic_array(&entry->parent_grantee,
                               sizeof(ACL_USER_BASE *), 8, 8, MYF(0));
  (void) my_init_dynamic_array(&entry->role_grants,sizeof(ACL_ROLE *),
                               8, 8, MYF(0));

  my_hash_insert(&acl_roles, (uchar *)entry);
}


static void acl_insert_user(const char *user, const char *host,
			    const char *password, uint password_len,
			    enum SSL_type ssl_type,
			    const char *ssl_cipher,
			    const char *x509_issuer,
			    const char *x509_subject,
			    USER_RESOURCES *mqh,
			    ulong privileges,
			    const LEX_STRING *plugin,
			    const LEX_STRING *auth)
{
  ACL_USER acl_user;

  mysql_mutex_assert_owner(&acl_cache->lock);

  bzero(&acl_user, sizeof(acl_user));
  acl_user.user.str=*user ? strdup_root(&acl_memroot,user) : 0;
  acl_user.user.length= strlen(user);
  update_hostname(&acl_user.host, safe_strdup_root(&acl_memroot, host));
  if (plugin->str[0])
  {
    acl_user.plugin= *plugin;
    acl_user.auth_string.str= auth->str ?
      strmake_root(&acl_memroot, auth->str, auth->length) : const_cast<char*>("");
    acl_user.auth_string.length= auth->length;
    if (fix_user_plugin_ptr(&acl_user))
      acl_user.plugin.str= strmake_root(&acl_memroot, plugin->str, plugin->length);
  }
  else
  {
    acl_user.auth_string.str= strmake_root(&acl_memroot, password, password_len);
    acl_user.auth_string.length= password_len;
    set_user_salt(&acl_user, password, password_len);
    set_user_plugin(&acl_user, password_len);
  }

  acl_user.flags= 0;
  acl_user.access=privileges;
  acl_user.user_resource = *mqh;
  acl_user.sort=get_sort(2, acl_user.host.hostname, acl_user.user.str);
  acl_user.hostname_length=(uint) strlen(host);
  acl_user.ssl_type= (ssl_type != SSL_TYPE_NOT_SPECIFIED ?
		      ssl_type : SSL_TYPE_NONE);
  acl_user.ssl_cipher=	ssl_cipher   ? strdup_root(&acl_memroot,ssl_cipher) : 0;
  acl_user.x509_issuer= x509_issuer  ? strdup_root(&acl_memroot,x509_issuer) : 0;
  acl_user.x509_subject=x509_subject ? strdup_root(&acl_memroot,x509_subject) : 0;
  (void) my_init_dynamic_array(&acl_user.role_grants, sizeof(ACL_USER *),
                               8, 8, MYF(0));

  (void) push_dynamic(&acl_users,(uchar*) &acl_user);
  if (!acl_user.host.hostname ||
      (acl_user.host.hostname[0] == wild_many && !acl_user.host.hostname[1]))
    allow_all_hosts=1;		// Anyone can connect /* purecov: tested */
  my_qsort((uchar*) dynamic_element(&acl_users,0,ACL_USER*),acl_users.elements,
	   sizeof(ACL_USER),(qsort_cmp) acl_compare);

  /* Rebuild 'acl_check_hosts' since 'acl_users' has been modified */
  rebuild_check_host();

  /*
    Rebuild every user's role_grants since 'acl_users' has been sorted
    and old pointers to ACL_USER elements are no longer valid
  */
  rebuild_role_grants();
}


static bool acl_update_db(const char *user, const char *host, const char *db,
                          ulong privileges)
{
  mysql_mutex_assert_owner(&acl_cache->lock);

  bool updated= false;

  for (uint i=0 ; i < acl_dbs.elements() ; i++)
  {
    ACL_DB *acl_db= &acl_dbs.at(i);
    if ((!acl_db->user && !user[0]) ||
        (acl_db->user &&
         !strcmp(user,acl_db->user)))
    {
      if ((!acl_db->host.hostname && !host[0]) ||
          (acl_db->host.hostname &&
           !strcmp(host, acl_db->host.hostname)))
      {
        if ((!acl_db->db && !db[0]) ||
            (acl_db->db && !strcmp(db,acl_db->db)))

        {
          if (privileges)
          {
            acl_db->access= privileges;
            acl_db->initial_access= acl_db->access;
          }
          else
            acl_dbs.del(i);
          updated= true;
        }
      }
    }
  }

  return updated;
}


/*
  Insert a user/db/host combination into the global acl_cache

  SYNOPSIS
    acl_insert_db()
    user		User name
    host		Host name
    db			Database name
    privileges		Bitmap of privileges

  NOTES
    acl_cache->lock must be locked when calling this
*/

static void acl_insert_db(const char *user, const char *host, const char *db,
                          ulong privileges)
{
  ACL_DB acl_db;
  mysql_mutex_assert_owner(&acl_cache->lock);
  acl_db.user=strdup_root(&acl_memroot,user);
  update_hostname(&acl_db.host, safe_strdup_root(&acl_memroot, host));
  acl_db.db=strdup_root(&acl_memroot,db);
  acl_db.initial_access= acl_db.access= privileges;
  acl_db.sort=get_sort(3,acl_db.host.hostname,acl_db.db,acl_db.user);
  acl_dbs.push(acl_db);
  acl_dbs.sort((acl_dbs_cmp)acl_compare);
}


/*
  Get privilege for a host, user and db combination

  as db_is_pattern changes the semantics of comparison,
  acl_cache is not used if db_is_pattern is set.
*/

ulong acl_get(const char *host, const char *ip,
              const char *user, const char *db, my_bool db_is_pattern)
{
  ulong host_access= ~(ulong)0, db_access= 0;
  uint i;
  size_t key_length;
  char key[ACL_KEY_LENGTH],*tmp_db,*end;
  acl_entry *entry;
  DBUG_ENTER("acl_get");

  tmp_db= strmov(strmov(key, safe_str(ip)) + 1, user) + 1;
  end= strnmov(tmp_db, db, key + sizeof(key) - tmp_db);

  if (end >= key + sizeof(key)) // db name was truncated
    DBUG_RETURN(0);             // no privileges for an invalid db name

  if (lower_case_table_names)
  {
    my_casedn_str(files_charset_info, tmp_db);
    db=tmp_db;
  }
  key_length= (size_t) (end-key);

  mysql_mutex_lock(&acl_cache->lock);
  if (!db_is_pattern && (entry=acl_cache->search((uchar*) key, key_length)))
  {
    db_access=entry->access;
    mysql_mutex_unlock(&acl_cache->lock);
    DBUG_PRINT("exit", ("access: 0x%lx", db_access));
    DBUG_RETURN(db_access);
  }

  /*
    Check if there are some access rights for database and user
  */
  for (i=0 ; i < acl_dbs.elements() ; i++)
  {
    ACL_DB *acl_db= &acl_dbs.at(i);
    if (!acl_db->user || !strcmp(user,acl_db->user))
    {
      if (compare_hostname(&acl_db->host,host,ip))
      {
        if (!acl_db->db || !wild_compare(db,acl_db->db,db_is_pattern))
        {
          db_access=acl_db->access;
          if (acl_db->host.hostname)
            goto exit;                          // Fully specified. Take it
          /* the host table is not used for roles */
          if ((!host || !host[0]) && !acl_db->host.hostname && find_acl_role(user))
            goto exit;
          break; /* purecov: tested */
	}
      }
    }
  }
  if (!db_access)
    goto exit;					// Can't be better

  /*
    No host specified for user. Get hostdata from host table
  */
  host_access=0;				// Host must be found
  for (i=0 ; i < acl_hosts.elements ; i++)
  {
    ACL_HOST *acl_host=dynamic_element(&acl_hosts,i,ACL_HOST*);
    if (compare_hostname(&acl_host->host,host,ip))
    {
      if (!acl_host->db || !wild_compare(db,acl_host->db,db_is_pattern))
      {
	host_access=acl_host->access;		// Fully specified. Take it
	break;
      }
    }
  }
exit:
  /* Save entry in cache for quick retrieval */
  if (!db_is_pattern &&
      (entry= (acl_entry*) malloc(sizeof(acl_entry)+key_length)))
  {
    entry->access=(db_access & host_access);
    DBUG_ASSERT(key_length < 0xffff);
    entry->length=(uint16)key_length;
    memcpy((uchar*) entry->key,key,key_length);
    acl_cache->add(entry);
  }
  mysql_mutex_unlock(&acl_cache->lock);
  DBUG_PRINT("exit", ("access: 0x%lx", db_access & host_access));
  DBUG_RETURN(db_access & host_access);
}

/*
  Check if there are any possible matching entries for this host

  NOTES
    All host names without wild cards are stored in a hash table,
    entries with wildcards are stored in a dynamic array
*/

static void init_check_host(void)
{
  DBUG_ENTER("init_check_host");
  (void) my_init_dynamic_array(&acl_wild_hosts,sizeof(struct acl_host_and_ip),
                               acl_users.elements, 1, MYF(0));
  (void) my_hash_init(&acl_check_hosts,system_charset_info,
                      acl_users.elements, 0, 0,
                      (my_hash_get_key) check_get_key, 0, 0);
  if (!allow_all_hosts)
  {
    for (uint i=0 ; i < acl_users.elements ; i++)
    {
      ACL_USER *acl_user=dynamic_element(&acl_users,i,ACL_USER*);
      if (strchr(acl_user->host.hostname,wild_many) ||
	  strchr(acl_user->host.hostname,wild_one) ||
	  acl_user->host.ip_mask)
      {						// Has wildcard
	uint j;
	for (j=0 ; j < acl_wild_hosts.elements ; j++)
	{					// Check if host already exists
	  acl_host_and_ip *acl=dynamic_element(&acl_wild_hosts,j,
					       acl_host_and_ip *);
	  if (!my_strcasecmp(system_charset_info,
                             acl_user->host.hostname, acl->hostname))
	    break;				// already stored
	}
	if (j == acl_wild_hosts.elements)	// If new
	  (void) push_dynamic(&acl_wild_hosts,(uchar*) &acl_user->host);
      }
      else if (!my_hash_search(&acl_check_hosts,(uchar*)
                               acl_user->host.hostname,
                               strlen(acl_user->host.hostname)))
      {
	if (my_hash_insert(&acl_check_hosts,(uchar*) acl_user))
	{					// End of memory
	  allow_all_hosts=1;			// Should never happen
	  DBUG_VOID_RETURN;
	}
      }
    }
  }
  freeze_size(&acl_wild_hosts);
  freeze_size(&acl_check_hosts.array);
  DBUG_VOID_RETURN;
}


/*
  Rebuild lists used for checking of allowed hosts

  We need to rebuild 'acl_check_hosts' and 'acl_wild_hosts' after adding,
  dropping or renaming user, since they contain pointers to elements of
  'acl_user' array, which are invalidated by drop operation, and use
  ACL_USER::host::hostname as a key, which is changed by rename.
*/
static void rebuild_check_host(void)
{
  delete_dynamic(&acl_wild_hosts);
  my_hash_free(&acl_check_hosts);
  init_check_host();
}

/*
  Reset a role role_grants dynamic array.
  Also, the role's access bits are reset to the ones present in the table.
*/
static my_bool acl_role_reset_role_arrays(void *ptr,
                                    void * not_used __attribute__((unused)))
{
  ACL_ROLE *role= (ACL_ROLE *)ptr;
  reset_dynamic(&role->role_grants);
  reset_dynamic(&role->parent_grantee);
  role->counter= 0;
  return 0;
}

/*
   Add a the coresponding pointers present in the mapping to the entries in
   acl_users and acl_roles
*/
static bool add_role_user_mapping(ACL_USER_BASE *grantee, ACL_ROLE *role)
{
  return push_dynamic(&grantee->role_grants, (uchar*) &role)
      || push_dynamic(&role->parent_grantee, (uchar*) &grantee);

}

/*
  Revert the last add_role_user_mapping() action
*/
static void undo_add_role_user_mapping(ACL_USER_BASE *grantee, ACL_ROLE *role)
{
  void *pop __attribute__((unused));

  pop= pop_dynamic(&grantee->role_grants);
  DBUG_ASSERT(role == *(ACL_ROLE**)pop);

  pop= pop_dynamic(&role->parent_grantee);
  DBUG_ASSERT(grantee == *(ACL_USER_BASE**)pop);
}

/*
  this helper is used when building role_grants and parent_grantee arrays
  from scratch.

  this happens either on initial loading of data from tables, in acl_load().
  or in rebuild_role_grants after acl_role_reset_role_arrays().
*/
static bool add_role_user_mapping(const char *uname, const char *hname,
                                  const char *rname)
{
  ACL_USER_BASE *grantee= find_acl_user_base(uname, hname);
  ACL_ROLE *role= find_acl_role(rname);

  if (grantee == NULL || role == NULL)
    return 1;

  /*
    because all arrays are rebuilt completely, and counters were also reset,
    we can increment them here, and after the rebuild all counters will
    have correct values (equal to the number of roles granted).
  */
  if (grantee->flags & IS_ROLE)
    ((ACL_ROLE*)grantee)->counter++;
  return add_role_user_mapping(grantee, role);
}

/*
  This helper function is used to removes roles and grantees
  from the corresponding cross-reference arrays. see remove_role_user_mapping().
  as such, it asserts that an element to delete is present in the array,
  and is present only once.
*/
static void remove_ptr_from_dynarray(DYNAMIC_ARRAY *array, void *ptr)
{
  bool found __attribute__((unused))= false;
  for (uint i= 0; i < array->elements; i++)
  {
    if (ptr == *dynamic_element(array, i, void**))
    {
      DBUG_ASSERT(!found);
      delete_dynamic_element(array, i);
      IF_DBUG(found= true, break);
    }
  }
  DBUG_ASSERT(found);
}

static void remove_role_user_mapping(ACL_USER_BASE *grantee, ACL_ROLE *role,
                                     int grantee_idx=-1, int role_idx=-1)
{
  remove_ptr_from_dynarray(&grantee->role_grants, role);
  remove_ptr_from_dynarray(&role->parent_grantee, grantee);
}


static my_bool add_role_user_mapping_action(void *ptr, void *unused __attribute__((unused)))
{
  ROLE_GRANT_PAIR *pair= (ROLE_GRANT_PAIR*)ptr;
  bool status __attribute__((unused));
  status= add_role_user_mapping(pair->u_uname, pair->u_hname, pair->r_uname);
  /*
     The invariant chosen is that acl_roles_mappings should _always_
     only contain valid entries, referencing correct user and role grants.
     If add_role_user_mapping detects an invalid entry, it will not add
     the mapping into the ACL_USER::role_grants array.
  */
  DBUG_ASSERT(status == 0);
  return 0;
}


/*
  Rebuild the role grants every time the acl_users is modified

  The role grants in the ACL_USER class need to be rebuilt, as they contain
  pointers to elements of the acl_users array.
*/

static void rebuild_role_grants(void)
{
  DBUG_ENTER("rebuild_role_grants");
  /*
    Reset every user's and role's role_grants array
  */
  for (uint i=0; i < acl_users.elements; i++) {
    ACL_USER *user= dynamic_element(&acl_users, i, ACL_USER *);
    reset_dynamic(&user->role_grants);
  }
  my_hash_iterate(&acl_roles, acl_role_reset_role_arrays, NULL);

  /* Rebuild the direct links between users and roles in ACL_USER::role_grants */
  my_hash_iterate(&acl_roles_mappings, add_role_user_mapping_action, NULL);

  DBUG_VOID_RETURN;
}


/* Return true if there is no users that can match the given host */
bool acl_check_host(const char *host, const char *ip)
{
  if (allow_all_hosts)
    return 0;
  mysql_mutex_lock(&acl_cache->lock);

  if ((host && my_hash_search(&acl_check_hosts,(uchar*) host,strlen(host))) ||
      (ip && my_hash_search(&acl_check_hosts,(uchar*) ip, strlen(ip))))
  {
    mysql_mutex_unlock(&acl_cache->lock);
    return 0;					// Found host
  }
  for (uint i=0 ; i < acl_wild_hosts.elements ; i++)
  {
    acl_host_and_ip *acl=dynamic_element(&acl_wild_hosts,i,acl_host_and_ip*);
    if (compare_hostname(acl, host, ip))
    {
      mysql_mutex_unlock(&acl_cache->lock);
      return 0;					// Host ok
    }
  }
  mysql_mutex_unlock(&acl_cache->lock);
  if (ip != NULL)
  {
    /* Increment HOST_CACHE.COUNT_HOST_ACL_ERRORS. */
    Host_errors errors;
    errors.m_host_acl= 1;
    inc_host_errors(ip, &errors);
  }
  return 1;					// Host is not allowed
}

/**
  Check if the user is allowed to alter the mysql.user table

 @param thd              THD
 @param host             Hostname for the user
 @param user             User name

 @return Error status
   @retval 0 OK
   @retval 1 Error
*/

static int check_alter_user(THD *thd, const char *host, const char *user)
{
  int error = 1;
  if (!initialized)
  {
    my_error(ER_OPTION_PREVENTS_STATEMENT, MYF(0), "--skip-grant-tables");
    goto end;
  }

  if (IF_WSREP((!WSREP(thd) || !thd->wsrep_applier), 1) &&
      !thd->slave_thread && !thd->security_ctx->priv_user[0] &&
      !in_bootstrap)
  {
    my_message(ER_PASSWORD_ANONYMOUS_USER,
               ER_THD(thd, ER_PASSWORD_ANONYMOUS_USER),
               MYF(0));
    goto end;
  }
  if (!host) // Role
  {
    my_error(ER_PASSWORD_NO_MATCH, MYF(0));
    goto end;
  }

  if (!thd->slave_thread &&
      IF_WSREP((!WSREP(thd) || !thd->wsrep_applier),1) &&
      (strcmp(thd->security_ctx->priv_user, user) ||
       my_strcasecmp(system_charset_info, host,
                     thd->security_ctx->priv_host)))
  {
    if (check_access(thd, UPDATE_ACL, "mysql", NULL, NULL, 1, 0))
      goto end;
  }

  error = 0;

end:
  return error;
}
/**
  Check if the user is allowed to change password

 @param thd              THD
 @param user             User, hostname, new password or password hash

 @return Error status
   @retval 0 OK
   @retval 1 ERROR; In this case the error is sent to the client.
*/

bool check_change_password(THD *thd, LEX_USER *user)
{
  LEX_USER *real_user= get_current_user(thd, user);

  if (fix_and_copy_user(real_user, user, thd) ||
      validate_password(real_user, thd))
    return true;

  *user= *real_user;

  return check_alter_user(thd, user->host.str, user->user.str);
}


/**
  Change a password for a user.

  @param thd            THD
  @param user           User, hostname, new password hash
 
  @return Error code
   @retval 0 ok
   @retval 1 ERROR; In this case the error is sent to the client.
*/
bool change_password(THD *thd, LEX_USER *user)
{
  Grant_tables tables(Table_user, TL_WRITE);
  /* Buffer should be extended when password length is extended. */
  char buff[512];
  ulong query_length= 0;
  enum_binlog_format save_binlog_format;
  int result=0;
  const CSET_STRING query_save __attribute__((unused)) = thd->query_string;
  DBUG_ENTER("change_password");
  DBUG_PRINT("enter",("host: '%s'  user: '%s'  new_password: '%s'",
		      user->host.str, user->user.str, user->pwhash.str));
  DBUG_ASSERT(user->host.str != 0);                     // Ensured by parent

  /*
    This statement will be replicated as a statement, even when using
    row-based replication.  The flag will be reset at the end of the
    statement.
    This has to be handled here as it's called by set_var.cc, which is
    not automaticly handled by sql_parse.cc
  */
  save_binlog_format= thd->set_current_stmt_binlog_format_stmt();

  if (mysql_bin_log.is_open() ||
      (WSREP(thd) && !IF_WSREP(thd->wsrep_applier, 0)))
  {
    query_length= sprintf(buff, "SET PASSWORD FOR '%-.120s'@'%-.120s'='%-.120s'",
              safe_str(user->user.str), safe_str(user->host.str),
              safe_str(user->pwhash.str));
  }

  if (WSREP(thd) && !IF_WSREP(thd->wsrep_applier, 0))
  {
    thd->set_query(buff, query_length, system_charset_info);
    WSREP_TO_ISOLATION_BEGIN(WSREP_MYSQL_DB, (char*)"user", NULL);
  }

  if ((result= tables.open_and_lock(thd)))
    DBUG_RETURN(result != 1);

  result= 1;

  mysql_mutex_lock(&acl_cache->lock);
  ACL_USER *acl_user;
  if (!(acl_user= find_user_exact(user->host.str, user->user.str)))
  {
    mysql_mutex_unlock(&acl_cache->lock);
    my_message(ER_PASSWORD_NO_MATCH,
               ER_THD(thd, ER_PASSWORD_NO_MATCH), MYF(0));
    goto end;
  }

  /* update loaded acl entry: */
  if (acl_user->plugin.str == native_password_plugin_name.str ||
      acl_user->plugin.str == old_password_plugin_name.str)
  {
    acl_user->auth_string.str= strmake_root(&acl_memroot, user->pwhash.str, user->pwhash.length);
    acl_user->auth_string.length= user->pwhash.length;
    set_user_salt(acl_user, user->pwhash.str, user->pwhash.length);
    set_user_plugin(acl_user, user->pwhash.length);
  }
  else
    push_warning(thd, Sql_condition::WARN_LEVEL_NOTE,
                 ER_SET_PASSWORD_AUTH_PLUGIN,
                 ER_THD(thd, ER_SET_PASSWORD_AUTH_PLUGIN));

  if (update_user_table(thd, tables.user_table(),
                        safe_str(acl_user->host.hostname),
                        safe_str(acl_user->user.str),
                        user->pwhash.str, user->pwhash.length))
  {
    mysql_mutex_unlock(&acl_cache->lock); /* purecov: deadcode */
    goto end;
  }

  acl_cache->clear(1);				// Clear locked hostname cache
  mysql_mutex_unlock(&acl_cache->lock);
  result= 0;
  if (mysql_bin_log.is_open())
  {
    DBUG_ASSERT(query_length);
    thd->clear_error();
    result= thd->binlog_query(THD::STMT_QUERY_TYPE, buff, query_length,
                              FALSE, FALSE, FALSE, 0);
  }
end:
  close_mysql_tables(thd);

#ifdef WITH_WSREP
WSREP_ERROR_LABEL:
  if (WSREP(thd) && !thd->wsrep_applier)
  {
    WSREP_TO_ISOLATION_END;

    thd->set_query(query_save);
    thd->wsrep_exec_mode  = LOCAL_STATE;
  }
#endif /* WITH_WSREP */
  thd->restore_stmt_binlog_format(save_binlog_format);

  DBUG_RETURN(result);
}

int acl_check_set_default_role(THD *thd, const char *host, const char *user)
{
  return check_alter_user(thd, host, user);
}

int acl_set_default_role(THD *thd, const char *host, const char *user,
                         const char *rolename)
{
  Grant_tables tables(Table_user, TL_WRITE);
  char user_key[MAX_KEY_LENGTH];
  int result= 1;
  int error;
  ulong query_length= 0;
  bool clear_role= FALSE;
  char buff[512];
  enum_binlog_format save_binlog_format=
    thd->get_current_stmt_binlog_format();
  const CSET_STRING query_save __attribute__((unused)) = thd->query_string;

  DBUG_ENTER("acl_set_default_role");
  DBUG_PRINT("enter",("host: '%s'  user: '%s'  rolename: '%s'",
                      safe_str(user), safe_str(host), safe_str(rolename)));

  if (rolename == current_role.str) {
    if (!thd->security_ctx->priv_role[0])
      rolename= "NONE";
    else
      rolename= thd->security_ctx->priv_role;
  }

  if (check_user_can_set_role(user, host, host, rolename, NULL))
    DBUG_RETURN(result);

  if (!strcasecmp(rolename, "NONE"))
    clear_role= TRUE;

  if (mysql_bin_log.is_open() ||
      (WSREP(thd) && !IF_WSREP(thd->wsrep_applier, 0)))
  {
    query_length=
      sprintf(buff,"SET DEFAULT ROLE '%-.120s' FOR '%-.120s'@'%-.120s'",
              safe_str(rolename), safe_str(user), safe_str(host));
  }

  /*
    This statement will be replicated as a statement, even when using
    row-based replication.  The flag will be reset at the end of the
    statement.
    This has to be handled here as it's called by set_var.cc, which is
    not automaticly handled by sql_parse.cc
  */
  save_binlog_format= thd->set_current_stmt_binlog_format_stmt();

  if (WSREP(thd) && !IF_WSREP(thd->wsrep_applier, 0))
  {
    thd->set_query(buff, query_length, system_charset_info);
    // Attention!!! here is implicit goto error;
    WSREP_TO_ISOLATION_BEGIN(WSREP_MYSQL_DB, (char*)"user", NULL);
  }

  /*
    Extra block due to WSREP_TO_ISOLATION_BEGIN using goto.
    TODO(cvicentiu) Should move  this block out in a new function.
  */
  {
    if ((result= tables.open_and_lock(thd)))
      DBUG_RETURN(result != 1);

    const User_table& user_table= tables.user_table();
    TABLE *table= user_table.table();

    result= 1;

    mysql_mutex_lock(&acl_cache->lock);
    ACL_USER *acl_user;
    if (!(acl_user= find_user_exact(host, user)))
    {
      mysql_mutex_unlock(&acl_cache->lock);
      my_message(ER_PASSWORD_NO_MATCH, ER_THD(thd, ER_PASSWORD_NO_MATCH),
                 MYF(0));
      goto end;
    }

    if (!clear_role)
    {
      /* set new default_rolename */
      acl_user->default_rolename.str= safe_strdup_root(&acl_memroot, rolename);
      acl_user->default_rolename.length= strlen(rolename);
    }
    else
    {
      /* clear the default_rolename */
      acl_user->default_rolename.str = NULL;
      acl_user->default_rolename.length = 0;
    }

    /* update the mysql.user table with the new default role */
    tables.user_table().table()->use_all_columns();
    if (!tables.user_table().default_role())
    {
      my_error(ER_COL_COUNT_DOESNT_MATCH_PLEASE_UPDATE, MYF(0),
               table->alias.c_ptr(), DEFAULT_ROLE_COLUMN_IDX + 1,
               tables.user_table().num_fields(),
               static_cast<int>(table->s->mysql_version), MYSQL_VERSION_ID);
      mysql_mutex_unlock(&acl_cache->lock);
      goto end;
    }
    user_table.host()->store(host,(uint) strlen(host), system_charset_info);
    user_table.user()->store(user,(uint) strlen(user), system_charset_info);
    key_copy((uchar *) user_key, table->record[0], table->key_info,
             table->key_info->key_length);

    if (table->file->ha_index_read_idx_map(table->record[0], 0,
                                           (uchar *) user_key, HA_WHOLE_KEY,
                                           HA_READ_KEY_EXACT))
    {
      mysql_mutex_unlock(&acl_cache->lock);
      my_message(ER_PASSWORD_NO_MATCH, ER_THD(thd, ER_PASSWORD_NO_MATCH),
                 MYF(0));
      goto end;
    }
    store_record(table, record[1]);
    user_table.default_role()->store(acl_user->default_rolename.str,
                                     acl_user->default_rolename.length,
                                     system_charset_info);
    if ((error=table->file->ha_update_row(table->record[1],table->record[0])) &&
        error != HA_ERR_RECORD_IS_THE_SAME)
    {
      mysql_mutex_unlock(&acl_cache->lock);
      table->file->print_error(error,MYF(0));	/* purecov: deadcode */
      goto end;
    }

    acl_cache->clear(1);
    mysql_mutex_unlock(&acl_cache->lock);
    result= 0;
    if (mysql_bin_log.is_open())
    {
      DBUG_ASSERT(query_length);
      thd->clear_error();
      result= thd->binlog_query(THD::STMT_QUERY_TYPE, buff, query_length,
                                FALSE, FALSE, FALSE, 0);
    }
  end:
    close_mysql_tables(thd);
  }

#ifdef WITH_WSREP
WSREP_ERROR_LABEL:
  if (WSREP(thd) && !thd->wsrep_applier)
  {
    WSREP_TO_ISOLATION_END;

    thd->set_query(query_save);
    thd->wsrep_exec_mode  = LOCAL_STATE;
  }
#endif /* WITH_WSREP */

  thd->restore_stmt_binlog_format(save_binlog_format);

  DBUG_RETURN(result);
}


/*
  Find user in ACL

  SYNOPSIS
    is_acl_user()
    host                 host name
    user                 user name

  RETURN
   FALSE  user not fond
   TRUE   there is such user
*/

bool is_acl_user(const char *host, const char *user)
{
  bool res;

  /* --skip-grants */
  if (!initialized)
    return TRUE;

  mysql_mutex_lock(&acl_cache->lock);

  if (*host) // User
    res= find_user_exact(host, user) != NULL;
  else // Role
    res= find_acl_role(user) != NULL;

  mysql_mutex_unlock(&acl_cache->lock);
  return res;
}


/*
  unlike find_user_exact and find_user_wild,
  this function finds anonymous users too, it's when a
  user is not empty, but priv_user (acl_user->user) is empty.
*/
static ACL_USER *find_user_or_anon(const char *host, const char *user, const char *ip)
{
  ACL_USER *result= NULL;
  mysql_mutex_assert_owner(&acl_cache->lock);
  for (uint i=0; i < acl_users.elements; i++)
  {
    ACL_USER *acl_user_tmp= dynamic_element(&acl_users, i, ACL_USER*);
    if ((!acl_user_tmp->user.str ||
         !strcmp(user, acl_user_tmp->user.str)) &&
         compare_hostname(&acl_user_tmp->host, host, ip))
    {
      result= acl_user_tmp;
      break;
    }
  }
  return result;
}


/*
  Find first entry that matches the specified user@host pair
*/
static ACL_USER * find_user_exact(const char *host, const char *user)
{
  mysql_mutex_assert_owner(&acl_cache->lock);

  for (uint i=0 ; i < acl_users.elements ; i++)
  {
    ACL_USER *acl_user=dynamic_element(&acl_users,i,ACL_USER*);
    if (acl_user->eq(user, host))
      return acl_user;
  }
  return 0;
}

/*
  Find first entry that matches the specified user@host pair
*/
static ACL_USER * find_user_wild(const char *host, const char *user, const char *ip)
{
  mysql_mutex_assert_owner(&acl_cache->lock);

  for (uint i=0 ; i < acl_users.elements ; i++)
  {
    ACL_USER *acl_user=dynamic_element(&acl_users,i,ACL_USER*);
    if (acl_user->wild_eq(user, host, ip))
      return acl_user;
  }
  return 0;
}

/*
  Find a role with the specified name
*/
static ACL_ROLE *find_acl_role(const char *role)
{
  DBUG_ENTER("find_acl_role");
  DBUG_PRINT("enter",("role: '%s'", role));
  DBUG_PRINT("info", ("Hash elements: %ld", acl_roles.records));

  mysql_mutex_assert_owner(&acl_cache->lock);

  ACL_ROLE *r= (ACL_ROLE *)my_hash_search(&acl_roles, (uchar *)role,
                                          safe_strlen(role));
  DBUG_RETURN(r);
}


static ACL_USER_BASE *find_acl_user_base(const char *user, const char *host)
{
  if (*host)
    return find_user_exact(host, user);

  return find_acl_role(user);
}


/*
  Comparing of hostnames

  NOTES
  A hostname may be of type:
  hostname   (May include wildcards);   monty.pp.sci.fi
  ip	   (May include wildcards);   192.168.0.0
  ip/netmask			      192.168.0.0/255.255.255.0

  A net mask of 0.0.0.0 is not allowed.
*/

static const char *calc_ip(const char *ip, long *val, char end)
{
  long ip_val,tmp;
  if (!(ip=str2int(ip,10,0,255,&ip_val)) || *ip != '.')
    return 0;
  ip_val<<=24;
  if (!(ip=str2int(ip+1,10,0,255,&tmp)) || *ip != '.')
    return 0;
  ip_val+=tmp<<16;
  if (!(ip=str2int(ip+1,10,0,255,&tmp)) || *ip != '.')
    return 0;
  ip_val+=tmp<<8;
  if (!(ip=str2int(ip+1,10,0,255,&tmp)) || *ip != end)
    return 0;
  *val=ip_val+tmp;
  return ip;
}


static void update_hostname(acl_host_and_ip *host, const char *hostname)
{
  // fix historical undocumented convention that empty host is the same as '%'
  hostname=const_cast<char*>(hostname ? hostname : host_not_specified.str);
  host->hostname=(char*) hostname;             // This will not be modified!
  if (!(hostname= calc_ip(hostname,&host->ip,'/')) ||
      !(hostname= calc_ip(hostname+1,&host->ip_mask,'\0')))
  {
    host->ip= host->ip_mask=0;			// Not a masked ip
  }
}


static bool compare_hostname(const acl_host_and_ip *host, const char *hostname,
			     const char *ip)
{
  long tmp;
  if (host->ip_mask && ip && calc_ip(ip,&tmp,'\0'))
  {
    return (tmp & host->ip_mask) == host->ip;
  }
  return (!host->hostname ||
	  (hostname && !wild_case_compare(system_charset_info,
                                          hostname, host->hostname)) ||
	  (ip && !wild_compare(ip, host->hostname, 0)));
}

/**
  Check if the given host name needs to be resolved or not.
  Host name has to be resolved if it actually contains *name*.

  For example:
    192.168.1.1               --> FALSE
    192.168.1.0/255.255.255.0 --> FALSE
    %                         --> FALSE
    192.168.1.%               --> FALSE
    AB%                       --> FALSE

    AAAAFFFF                  --> TRUE (Hostname)
    AAAA:FFFF:1234:5678       --> FALSE
    ::1                       --> FALSE

  This function does not check if the given string is a valid host name or
  not. It assumes that the argument is a valid host name.

  @param hostname   the string to check.

  @return a flag telling if the argument needs to be resolved or not.
  @retval TRUE the argument is a host name and needs to be resolved.
  @retval FALSE the argument is either an IP address, or a patter and
          should not be resolved.
*/

bool hostname_requires_resolving(const char *hostname)
{
  if (!hostname)
    return FALSE;

  /* Check if hostname is the localhost. */

  size_t hostname_len= strlen(hostname);
  size_t localhost_len= strlen(my_localhost);

  if (hostname == my_localhost ||
      (hostname_len == localhost_len &&
       !my_strnncoll(system_charset_info,
                     (const uchar *) hostname,  hostname_len,
                     (const uchar *) my_localhost, strlen(my_localhost))))
  {
    return FALSE;
  }

  /*
    If the string contains any of {':', '%', '_', '/'}, it is definitely
    not a host name:
      - ':' means that the string is an IPv6 address;
      - '%' or '_' means that the string is a pattern;
      - '/' means that the string is an IPv4 network address;
  */

  for (const char *p= hostname; *p; ++p)
  {
    switch (*p) {
      case ':':
      case '%':
      case '_':
      case '/':
        return FALSE;
    }
  }

  /*
    Now we have to tell a host name (ab.cd, 12.ab) from an IPv4 address
    (12.34.56.78). The assumption is that if the string contains only
    digits and dots, it is an IPv4 address. Otherwise -- a host name.
  */

  for (const char *p= hostname; *p; ++p)
  {
    if (*p != '.' && !my_isdigit(&my_charset_latin1, *p))
      return TRUE; /* a "letter" has been found. */
  }

  return FALSE; /* all characters are either dots or digits. */
}


void set_authentication_plugin_from_password(const User_table& user_table,
                                             const char* password,
                                             uint password_length)
{
  if (password_length == SCRAMBLED_PASSWORD_CHAR_LENGTH ||
      password_length == 0)
  {
    user_table.plugin()->store(native_password_plugin_name.str,
                               native_password_plugin_name.length,
                               system_charset_info);
  }
  else
  {
    DBUG_ASSERT(password_length == SCRAMBLED_PASSWORD_CHAR_LENGTH_323);
    user_table.plugin()->store(old_password_plugin_name.str,
                               old_password_plugin_name.length,
                               system_charset_info);
  }
  user_table.authentication_string()->store(password,
                                            password_length,
                                            system_charset_info);
}
/**
  Update record for user in mysql.user privilege table with new password.

  @param thd              THD
  @param table            Pointer to TABLE object for open mysql.user table
  @param host             Hostname
  @param user             Username
  @param new_password     New password hash
  @param new_password_len Length of new password hash

  @see change_password
*/

static bool update_user_table(THD *thd, const User_table& user_table,
                              const char *host, const char *user,
                              const char *new_password, uint new_password_len)
{
  char user_key[MAX_KEY_LENGTH];
  int error;
  DBUG_ENTER("update_user_table");
  DBUG_PRINT("enter",("user: %s  host: %s",user,host));

  TABLE *table= user_table.table();
  table->use_all_columns();
  user_table.host()->store(host,(uint) strlen(host), system_charset_info);
  user_table.user()->store(user,(uint) strlen(user), system_charset_info);
  key_copy((uchar *) user_key, table->record[0], table->key_info,
           table->key_info->key_length);

  if (table->file->ha_index_read_idx_map(table->record[0], 0,
                                         (uchar *) user_key, HA_WHOLE_KEY,
                                         HA_READ_KEY_EXACT))
  {
    my_message(ER_PASSWORD_NO_MATCH, ER_THD(thd, ER_PASSWORD_NO_MATCH),
               MYF(0));  /* purecov: deadcode */
    DBUG_RETURN(1);      /* purecov: deadcode */
  }
  store_record(table,record[1]);

  if (user_table.plugin())
  {
    set_authentication_plugin_from_password(user_table, new_password,
                                            new_password_len);
  }

  if (user_table.password())
    user_table.password()->store(new_password, new_password_len, system_charset_info);


  if ((error=table->file->ha_update_row(table->record[1],table->record[0])) &&
      error != HA_ERR_RECORD_IS_THE_SAME)
  {
    table->file->print_error(error,MYF(0));  /* purecov: deadcode */
    DBUG_RETURN(1);
  }
  DBUG_RETURN(0);
}


/*
  Return 1 if we are allowed to create new users
  the logic here is: INSERT_ACL is sufficient.
  It's also a requirement in opt_safe_user_create,
  otherwise CREATE_USER_ACL is enough.
*/

static bool test_if_create_new_users(THD *thd)
{
  Security_context *sctx= thd->security_ctx;
  bool create_new_users= MY_TEST(sctx->master_access & INSERT_ACL) ||
                         (!opt_safe_user_create &&
                          MY_TEST(sctx->master_access & CREATE_USER_ACL));
  if (!create_new_users)
  {
    TABLE_LIST tl;
    ulong db_access;
    tl.init_one_table(C_STRING_WITH_LEN("mysql"),
                      C_STRING_WITH_LEN("user"), "user", TL_WRITE);
    create_new_users= 1;

    db_access=acl_get(sctx->host, sctx->ip,
		      sctx->priv_user, tl.db, 0);
    if (sctx->priv_role[0])
      db_access|= acl_get("", "", sctx->priv_role, tl.db, 0);
    if (!(db_access & INSERT_ACL))
    {
      if (check_grant(thd, INSERT_ACL, &tl, FALSE, UINT_MAX, TRUE))
	create_new_users=0;
    }
  }
  return create_new_users;
}


/****************************************************************************
  Handle GRANT commands
****************************************************************************/

static int replace_user_table(THD *thd, const User_table &user_table,
                              LEX_USER &combo,
                              ulong rights, bool revoke_grant,
                              bool can_create_user, bool no_auto_create)
{
  int error = -1;
  bool old_row_exists=0;
  char what= (revoke_grant) ? 'N' : 'Y';
  uchar user_key[MAX_KEY_LENGTH];
  bool handle_as_role= combo.is_role();
  LEX *lex= thd->lex;
  TABLE *table= user_table.table();
  DBUG_ENTER("replace_user_table");

  mysql_mutex_assert_owner(&acl_cache->lock);

  if (combo.pwhash.str && combo.pwhash.str[0])
  {
    if (combo.pwhash.length != SCRAMBLED_PASSWORD_CHAR_LENGTH &&
        combo.pwhash.length != SCRAMBLED_PASSWORD_CHAR_LENGTH_323)
    {
      DBUG_ASSERT(0);
      my_error(ER_PASSWD_LENGTH, MYF(0), SCRAMBLED_PASSWORD_CHAR_LENGTH);
      DBUG_RETURN(-1);
    }
  }
  else
    combo.pwhash= empty_lex_str;

  /* if the user table is not up to date, we can't handle role updates */
  if (!user_table.is_role() && handle_as_role)
  {
    my_error(ER_COL_COUNT_DOESNT_MATCH_PLEASE_UPDATE, MYF(0),
             "user", ROLE_ASSIGN_COLUMN_IDX + 1, user_table.num_fields(),
             static_cast<int>(table->s->mysql_version), MYSQL_VERSION_ID);
    DBUG_RETURN(-1);
  }

  table->use_all_columns();
  user_table.host()->store(combo.host.str,combo.host.length,
                         system_charset_info);
  user_table.user()->store(combo.user.str,combo.user.length,
                         system_charset_info);
  key_copy(user_key, table->record[0], table->key_info,
           table->key_info->key_length);

  if (table->file->ha_index_read_idx_map(table->record[0], 0, user_key,
                                         HA_WHOLE_KEY,
                                         HA_READ_KEY_EXACT))
  {
    /* what == 'N' means revoke */
    if (what == 'N')
    {
      my_error(ER_NONEXISTING_GRANT, MYF(0), combo.user.str, combo.host.str);
      goto end;
    }
    /*
      There are four options which affect the process of creation of
      a new user (mysqld option --safe-create-user, 'insert' privilege
      on 'mysql.user' table, using 'GRANT' with 'IDENTIFIED BY' and
      SQL_MODE flag NO_AUTO_CREATE_USER). Below is the simplified rule
      how it should work.
      if (safe-user-create && ! INSERT_priv) => reject
      else if (identified_by) => create
      else if (no_auto_create_user) => reject
      else create

      see also test_if_create_new_users()
    */
    else if (!combo.pwhash.length && !combo.plugin.length && no_auto_create)
    {
      my_error(ER_PASSWORD_NO_MATCH, MYF(0));
      goto end;
    }
    else if (!can_create_user)
    {
      my_error(ER_CANT_CREATE_USER_WITH_GRANT, MYF(0));
      goto end;
    }
    else if (combo.plugin.str[0])
    {
      if (!plugin_is_ready(&combo.plugin, MYSQL_AUTHENTICATION_PLUGIN))
      {
        my_error(ER_PLUGIN_IS_NOT_LOADED, MYF(0), combo.plugin.str);
        goto end;
      }
    }

    old_row_exists = 0;
    restore_record(table,s->default_values);
    user_table.host()->store(combo.host.str,combo.host.length,
                           system_charset_info);
    user_table.user()->store(combo.user.str,combo.user.length,
                           system_charset_info);
  }
  else
  {
    old_row_exists = 1;
    store_record(table,record[1]);			// Save copy for update
  }

  if (!old_row_exists || combo.pwtext.length || combo.pwhash.length)
    if (!handle_as_role && validate_password(&combo, thd))
      goto end;

  /* Update table columns with new privileges */

  ulong priv;
  priv = SELECT_ACL;
  for (uint i= 0; i < user_table.num_privileges(); i++, priv <<= 1)
  {
    if (priv & rights)
      user_table.priv_field(i)->store(&what, 1, &my_charset_latin1);
  }

  rights= user_table.get_access();

  DBUG_PRINT("info",("table fields: %d", user_table.num_fields()));
  /* If we don't have a password column, we'll use the authentication_string
     column later. */
  if (combo.pwhash.str[0] && user_table.password())
    user_table.password()->store(combo.pwhash.str, combo.pwhash.length,
                                 system_charset_info);
  /* We either have the password column, the plugin column, or both. Otherwise
     we have a corrupt user table. */
  DBUG_ASSERT(user_table.password() || user_table.plugin());
  if (user_table.ssl_type())    /* From 4.0.0 we have more fields */
  {
    /* We write down SSL related ACL stuff */
    switch (lex->ssl_type) {
    case SSL_TYPE_ANY:
      user_table.ssl_type()->store(STRING_WITH_LEN("ANY"),
                                   &my_charset_latin1);
      user_table.ssl_cipher()->store("", 0, &my_charset_latin1);
      user_table.x509_issuer()->store("", 0, &my_charset_latin1);
      user_table.x509_subject()->store("", 0, &my_charset_latin1);
      break;
    case SSL_TYPE_X509:
      user_table.ssl_type()->store(STRING_WITH_LEN("X509"),
                                   &my_charset_latin1);
      user_table.ssl_cipher()->store("", 0, &my_charset_latin1);
      user_table.x509_issuer()->store("", 0, &my_charset_latin1);
      user_table.x509_subject()->store("", 0, &my_charset_latin1);
      break;
    case SSL_TYPE_SPECIFIED:
      user_table.ssl_type()->store(STRING_WITH_LEN("SPECIFIED"),
                                   &my_charset_latin1);
      user_table.ssl_cipher()->store("", 0, &my_charset_latin1);
      user_table.x509_issuer()->store("", 0, &my_charset_latin1);
      user_table.x509_subject()->store("", 0, &my_charset_latin1);
      if (lex->ssl_cipher)
        user_table.ssl_cipher()->store(lex->ssl_cipher,
                                       strlen(lex->ssl_cipher),
                                       system_charset_info);
      if (lex->x509_issuer)
        user_table.x509_issuer()->store(lex->x509_issuer,
                                        strlen(lex->x509_issuer),
                                        system_charset_info);
      if (lex->x509_subject)
        user_table.x509_subject()->store(lex->x509_subject,
                                         strlen(lex->x509_subject),
                                         system_charset_info);
      break;
    case SSL_TYPE_NOT_SPECIFIED:
      break;
    case SSL_TYPE_NONE:
      user_table.ssl_type()->store("", 0, &my_charset_latin1);
      user_table.ssl_cipher()->store("", 0, &my_charset_latin1);
      user_table.x509_issuer()->store("", 0, &my_charset_latin1);
      user_table.x509_subject()->store("", 0, &my_charset_latin1);
      break;
    }

    USER_RESOURCES mqh= lex->mqh;
    if (mqh.specified_limits & USER_RESOURCES::QUERIES_PER_HOUR)
      user_table.max_questions()->store((longlong) mqh.questions, TRUE);
    if (mqh.specified_limits & USER_RESOURCES::UPDATES_PER_HOUR)
      user_table.max_updates()->store((longlong) mqh.updates, TRUE);
    if (mqh.specified_limits & USER_RESOURCES::CONNECTIONS_PER_HOUR)
      user_table.max_connections()->store((longlong) mqh.conn_per_hour, TRUE);
    if (user_table.max_user_connections() &&
        (mqh.specified_limits & USER_RESOURCES::USER_CONNECTIONS))
      user_table.max_user_connections()->store((longlong) mqh.user_conn, FALSE);
    if (user_table.plugin())
    {
      user_table.plugin()->set_notnull();
      user_table.authentication_string()->set_notnull();
      if (combo.plugin.str[0])
      {
        DBUG_ASSERT(combo.pwhash.str[0] == 0);
        if (user_table.password())
          user_table.password()->reset();
        user_table.plugin()->store(combo.plugin.str, combo.plugin.length,
                                   system_charset_info);
        user_table.authentication_string()->store(combo.auth.str, combo.auth.length,
                                                  system_charset_info);
      }
      if (combo.pwhash.str[0])
      {
        DBUG_ASSERT(combo.plugin.str[0] == 0);
        /* We have Password column. */
        if (user_table.password())
        {
          user_table.plugin()->reset();
          user_table.authentication_string()->reset();
        }
        else
        {
          /* We do not have Password column. Use PLUGIN && Authentication_string
             columns instead. */
          set_authentication_plugin_from_password(user_table,
                                                  combo.pwhash.str,
                                                  combo.pwhash.length);
        }
      }

      if (user_table.max_statement_time())
      {
        if (mqh.specified_limits & USER_RESOURCES::MAX_STATEMENT_TIME)
          user_table.max_statement_time()->store(mqh.max_statement_time);
      }
    }
    mqh_used= (mqh_used || mqh.questions || mqh.updates || mqh.conn_per_hour ||
               mqh.user_conn || mqh.max_statement_time != 0.0);

    /* table format checked earlier */
    if (handle_as_role)
    {
      if (old_row_exists && !user_table.check_is_role())
      {
        goto end;
      }
      user_table.is_role()->store("Y", 1, system_charset_info);
    }
  }

  if (old_row_exists)
  {
    /*
      We should NEVER delete from the user table, as a uses can still
      use mysqld even if he doesn't have any privileges in the user table!
    */
    if (cmp_record(table, record[1]))
    {
      if ((error=
           table->file->ha_update_row(table->record[1],table->record[0])) &&
          error != HA_ERR_RECORD_IS_THE_SAME)
      {                                         // This should never happen
        table->file->print_error(error,MYF(0)); /* purecov: deadcode */
        error= -1;                              /* purecov: deadcode */
        goto end;                               /* purecov: deadcode */
      }
      else
        error= 0;
    }
  }
  else if ((error=table->file->ha_write_row(table->record[0]))) // insert
  {						// This should never happen
    if (table->file->is_fatal_error(error, HA_CHECK_DUP))
    {
      table->file->print_error(error,MYF(0));	/* purecov: deadcode */
      error= -1;				/* purecov: deadcode */
      goto end;					/* purecov: deadcode */
    }
  }
  error=0;					// Privileges granted / revoked

end:
  if (!error)
  {
    acl_cache->clear(1);			// Clear privilege cache
    if (old_row_exists)
    {
      if (handle_as_role)
        acl_update_role(combo.user.str, rights);
      else
        acl_update_user(combo.user.str, combo.host.str,
                        combo.pwhash.str, combo.pwhash.length,
                        lex->ssl_type,
                        lex->ssl_cipher,
                        lex->x509_issuer,
                        lex->x509_subject,
                        &lex->mqh,
                        rights,
                        &combo.plugin,
                        &combo.auth);
    }
    else
    {
      if (handle_as_role)
        acl_insert_role(combo.user.str, rights);
      else
        acl_insert_user(combo.user.str, combo.host.str,
                        combo.pwhash.str, combo.pwhash.length,
                        lex->ssl_type,
                        lex->ssl_cipher,
                        lex->x509_issuer,
                        lex->x509_subject,
                        &lex->mqh,
                        rights,
                        &combo.plugin,
                        &combo.auth);
    }
  }
  DBUG_RETURN(error);
}


/*
  change grants in the mysql.db table
*/

static int replace_db_table(TABLE *table, const char *db,
			    const LEX_USER &combo,
			    ulong rights, bool revoke_grant)
{
  uint i;
  ulong priv,store_rights;
  bool old_row_exists=0;
  int error;
  char what= (revoke_grant) ? 'N' : 'Y';
  uchar user_key[MAX_KEY_LENGTH];
  DBUG_ENTER("replace_db_table");

  /* Check if there is such a user in user table in memory? */
  if (!find_user_wild(combo.host.str,combo.user.str))
  {
    /* The user could be a role, check if the user is registered as a role */
    if (!combo.host.length && !find_acl_role(combo.user.str))
    {
      my_message(ER_PASSWORD_NO_MATCH, ER_THD(table->in_use,
                                              ER_PASSWORD_NO_MATCH), MYF(0));
      DBUG_RETURN(-1);
    }
  }

  table->use_all_columns();
  table->field[0]->store(combo.host.str,combo.host.length,
                         system_charset_info);
  table->field[1]->store(db,(uint) strlen(db), system_charset_info);
  table->field[2]->store(combo.user.str,combo.user.length,
                         system_charset_info);
  key_copy(user_key, table->record[0], table->key_info,
           table->key_info->key_length);

  if (table->file->ha_index_read_idx_map(table->record[0],0, user_key,
                                         HA_WHOLE_KEY,
                                         HA_READ_KEY_EXACT))
  {
    if (what == 'N')
    { // no row, no revoke
      my_error(ER_NONEXISTING_GRANT, MYF(0), combo.user.str, combo.host.str);
      goto abort;
    }
    old_row_exists = 0;
    restore_record(table, s->default_values);
    table->field[0]->store(combo.host.str,combo.host.length,
                           system_charset_info);
    table->field[1]->store(db,(uint) strlen(db), system_charset_info);
    table->field[2]->store(combo.user.str,combo.user.length,
                           system_charset_info);
  }
  else
  {
    old_row_exists = 1;
    store_record(table,record[1]);
  }

  store_rights=get_rights_for_db(rights);
  for (i= 3, priv= 1; i < table->s->fields; i++, priv <<= 1)
  {
    if (priv & store_rights)			// do it if priv is chosen
      table->field [i]->store(&what,1, &my_charset_latin1);// set requested privileges
  }
  rights=get_access(table,3);
  rights=fix_rights_for_db(rights);

  if (old_row_exists)
  {
    /* update old existing row */
    if (rights)
    {
      if ((error= table->file->ha_update_row(table->record[1],
                                             table->record[0])) &&
          error != HA_ERR_RECORD_IS_THE_SAME)
	goto table_error;			/* purecov: deadcode */
    }
    else	/* must have been a revoke of all privileges */
    {
      if ((error= table->file->ha_delete_row(table->record[1])))
	goto table_error;			/* purecov: deadcode */
    }
  }
  else if (rights && (error= table->file->ha_write_row(table->record[0])))
  {
    if (table->file->is_fatal_error(error, HA_CHECK_DUP_KEY))
      goto table_error; /* purecov: deadcode */
  }

  acl_cache->clear(1);				// Clear privilege cache
  if (old_row_exists)
    acl_update_db(combo.user.str,combo.host.str,db,rights);
  else if (rights)
  {
    /*
       If we did not have an already existing row, for users, we must always
       insert an ACL_DB entry. For roles however, it is possible that one was
       already created when DB privileges were propagated from other granted
       roles onto the current role. For this case, first try to update the
       existing entry, otherwise insert a new one.
    */
    if (!combo.is_role() ||
        !acl_update_db(combo.user.str, combo.host.str, db, rights))
    {
      acl_insert_db(combo.user.str,combo.host.str,db,rights);
    }
  }
  DBUG_RETURN(0);

  /* This could only happen if the grant tables got corrupted */
table_error:
  table->file->print_error(error,MYF(0));	/* purecov: deadcode */

abort:
  DBUG_RETURN(-1);
}

/**
  Updates the mysql.roles_mapping table

  @param table          TABLE to update
  @param user           user name of the grantee
  @param host           host name of the grantee
  @param role           role name to grant
  @param with_admin     WITH ADMIN OPTION flag
  @param existing       the entry in the acl_roles_mappings hash or NULL.
                        it is never NULL if revoke_grant is true.
                        it is NULL when a new pair is added, it's not NULL
                        when an existing pair is updated.
  @param revoke_grant   true for REVOKE, false for GRANT
*/
static int
replace_roles_mapping_table(TABLE *table, LEX_STRING *user, LEX_STRING *host,
                            LEX_STRING *role, bool with_admin,
                            ROLE_GRANT_PAIR *existing, bool revoke_grant)
{
  DBUG_ENTER("replace_roles_mapping_table");

  uchar row_key[MAX_KEY_LENGTH];
  int error;
  table->use_all_columns();
  restore_record(table, s->default_values);
  table->field[0]->store(host->str, host->length, system_charset_info);
  table->field[1]->store(user->str, user->length, system_charset_info);
  table->field[2]->store(role->str, role->length, system_charset_info);

  DBUG_ASSERT(!revoke_grant || existing);

  if (existing) // delete or update
  {
    key_copy(row_key, table->record[0], table->key_info,
             table->key_info->key_length);
    if (table->file->ha_index_read_idx_map(table->record[1], 0, row_key,
                                           HA_WHOLE_KEY, HA_READ_KEY_EXACT))
    {
      /* No match */
      DBUG_RETURN(1);
    }
    if (revoke_grant && !with_admin) 
    {
      if ((error= table->file->ha_delete_row(table->record[1])))
      {
        DBUG_PRINT("info", ("error deleting row '%s' '%s' '%s'",
                            host->str, user->str, role->str));
        goto table_error;
      }
    }
    else if (with_admin)
    {
      table->field[3]->store(!revoke_grant + 1);

      if ((error= table->file->ha_update_row(table->record[1], table->record[0])))
      {
        DBUG_PRINT("info", ("error updating row '%s' '%s' '%s'",
                            host->str, user->str, role->str));
        goto table_error;
      }
    }
    DBUG_RETURN(0);
  }

  table->field[3]->store(with_admin + 1);

  if ((error= table->file->ha_write_row(table->record[0])))
  {
    DBUG_PRINT("info", ("error inserting row '%s' '%s' '%s'",
                        host->str, user->str, role->str));
    goto table_error;
  }

  /* all ok */
  DBUG_RETURN(0);

table_error:
  DBUG_PRINT("info", ("table error"));
  table->file->print_error(error, MYF(0));
  DBUG_RETURN(1);
}


/**
  Updates the acl_roles_mappings hash

  @param user           user name of the grantee
  @param host           host name of the grantee
  @param role           role name to grant
  @param with_admin     WITH ADMIN OPTION flag
  @param existing       the entry in the acl_roles_mappings hash or NULL.
                        it is never NULL if revoke_grant is true.
                        it is NULL when a new pair is added, it's not NULL
                        when an existing pair is updated.
  @param revoke_grant   true for REVOKE, false for GRANT
*/
static int
update_role_mapping(LEX_STRING *user, LEX_STRING *host, LEX_STRING *role,
                    bool with_admin, ROLE_GRANT_PAIR *existing, bool revoke_grant)
{
  if (revoke_grant)
  {
    if (with_admin)
    {
      existing->with_admin= false;
      return 0;
    }
    return my_hash_delete(&acl_roles_mappings, (uchar*)existing);
  }

  if (existing)
  {
    existing->with_admin|= with_admin;
    return 0;
  }

  /* allocate a new entry that will go in the hash */
  ROLE_GRANT_PAIR *hash_entry= new (&acl_memroot) ROLE_GRANT_PAIR;
  if (hash_entry->init(&acl_memroot, user->str, host->str,
                       role->str, with_admin))
    return 1;
  return my_hash_insert(&acl_roles_mappings, (uchar*) hash_entry);
}

static void
acl_update_proxy_user(ACL_PROXY_USER *new_value, bool is_revoke)
{
  mysql_mutex_assert_owner(&acl_cache->lock);

  DBUG_ENTER("acl_update_proxy_user");
  for (uint i= 0; i < acl_proxy_users.elements; i++)
  {
    ACL_PROXY_USER *acl_user=
      dynamic_element(&acl_proxy_users, i, ACL_PROXY_USER *);

    if (acl_user->pk_equals(new_value))
    {
      if (is_revoke)
      {
        DBUG_PRINT("info", ("delting ACL_PROXY_USER"));
        delete_dynamic_element(&acl_proxy_users, i);
      }
      else
      {
        DBUG_PRINT("info", ("updating ACL_PROXY_USER"));
        acl_user->set_data(new_value);
      }
      break;
    }
  }
  DBUG_VOID_RETURN;
}


static void
acl_insert_proxy_user(ACL_PROXY_USER *new_value)
{
  DBUG_ENTER("acl_insert_proxy_user");
  mysql_mutex_assert_owner(&acl_cache->lock);
  (void) push_dynamic(&acl_proxy_users, (uchar *) new_value);
  my_qsort((uchar*) dynamic_element(&acl_proxy_users, 0, ACL_PROXY_USER *),
           acl_proxy_users.elements,
           sizeof(ACL_PROXY_USER), (qsort_cmp) acl_compare);
  DBUG_VOID_RETURN;
}


static int
replace_proxies_priv_table(THD *thd, TABLE *table, const LEX_USER *user,
                         const LEX_USER *proxied_user, bool with_grant_arg,
                         bool revoke_grant)
{
  bool old_row_exists= 0;
  int error;
  uchar user_key[MAX_KEY_LENGTH];
  ACL_PROXY_USER new_grant;
  char grantor[USER_HOST_BUFF_SIZE];

  DBUG_ENTER("replace_proxies_priv_table");

  /* Check if there is such a user in user table in memory? */
  if (!find_user_wild(user->host.str,user->user.str))
  {
    my_message(ER_PASSWORD_NO_MATCH,
               ER_THD(thd, ER_PASSWORD_NO_MATCH), MYF(0));
    DBUG_RETURN(-1);
  }

  table->use_all_columns();
  ACL_PROXY_USER::store_pk (table, &user->host, &user->user,
                            &proxied_user->host, &proxied_user->user);

  key_copy(user_key, table->record[0], table->key_info,
           table->key_info->key_length);

  get_grantor(thd, grantor);

  if ((error= table->file->ha_index_init(0, 1)))
  {
    table->file->print_error(error, MYF(0));
    DBUG_PRINT("info", ("ha_index_init error"));
    DBUG_RETURN(-1);
  }

  if (table->file->ha_index_read_map(table->record[0], user_key,
                                     HA_WHOLE_KEY,
                                     HA_READ_KEY_EXACT))
  {
    DBUG_PRINT ("info", ("Row not found"));
    if (revoke_grant)
    { // no row, no revoke
      my_error(ER_NONEXISTING_GRANT, MYF(0), user->user.str, user->host.str);
      goto abort;
    }
    old_row_exists= 0;
    restore_record(table, s->default_values);
    ACL_PROXY_USER::store_data_record(table, &user->host, &user->user,
                                      &proxied_user->host,
                                      &proxied_user->user,
                                      with_grant_arg,
                                      grantor);
  }
  else
  {
    DBUG_PRINT("info", ("Row found"));
    old_row_exists= 1;
    store_record(table, record[1]);
  }

  if (old_row_exists)
  {
    /* update old existing row */
    if (!revoke_grant)
    {
      if ((error= table->file->ha_update_row(table->record[1],
                                             table->record[0])) &&
          error != HA_ERR_RECORD_IS_THE_SAME)
	goto table_error;			/* purecov: inspected */
    }
    else
    {
      if ((error= table->file->ha_delete_row(table->record[1])))
	goto table_error;			/* purecov: inspected */
    }
  }
  else if ((error= table->file->ha_write_row(table->record[0])))
  {
    DBUG_PRINT("info", ("error inserting the row"));
    if (table->file->is_fatal_error(error, HA_CHECK_DUP_KEY))
      goto table_error; /* purecov: inspected */
  }

  acl_cache->clear(1);				// Clear privilege cache
  if (old_row_exists)
  {
    new_grant.init(user->host.str, user->user.str,
                   proxied_user->host.str, proxied_user->user.str,
                   with_grant_arg);
    acl_update_proxy_user(&new_grant, revoke_grant);
  }
  else
  {
    new_grant.init(&acl_memroot, user->host.str, user->user.str,
                   proxied_user->host.str, proxied_user->user.str,
                   with_grant_arg);
    acl_insert_proxy_user(&new_grant);
  }

  table->file->ha_index_end();
  DBUG_RETURN(0);

  /* This could only happen if the grant tables got corrupted */
table_error:
  DBUG_PRINT("info", ("table error"));
  table->file->print_error(error, MYF(0));	/* purecov: inspected */

abort:
  DBUG_PRINT("info", ("aborting replace_proxies_priv_table"));
  table->file->ha_index_end();
  DBUG_RETURN(-1);
}


class GRANT_COLUMN :public Sql_alloc
{
public:
  char *column;
  ulong rights;
  ulong init_rights;
  uint key_length;
  GRANT_COLUMN(String &c,  ulong y) :rights (y), init_rights(y)
  {
    column= (char*) memdup_root(&grant_memroot,c.ptr(), key_length=c.length());
  }

  /* this constructor assumes thas source->column is allocated in grant_memroot */
  GRANT_COLUMN(GRANT_COLUMN *source) : column(source->column),
    rights (source->rights), init_rights(0), key_length(source->key_length) { }
};


static uchar* get_key_column(GRANT_COLUMN *buff, size_t *length,
			    my_bool not_used __attribute__((unused)))
{
  *length=buff->key_length;
  return (uchar*) buff->column;
}

class GRANT_NAME :public Sql_alloc
{
public:
  acl_host_and_ip host;
  char *db, *user, *tname, *hash_key;
  ulong privs;
  ulong init_privs; /* privileges found in physical table */
  ulong sort;
  size_t key_length;
  GRANT_NAME(const char *h, const char *d,const char *u,
             const char *t, ulong p, bool is_routine);
  GRANT_NAME (TABLE *form, bool is_routine);
  virtual ~GRANT_NAME() {};
  virtual bool ok() { return privs != 0; }
  void set_user_details(const char *h, const char *d,
                        const char *u, const char *t,
                        bool is_routine);
};


class GRANT_TABLE :public GRANT_NAME
{
public:
  ulong cols;
  ulong init_cols; /* privileges found in physical table */
  HASH hash_columns;

  GRANT_TABLE(const char *h, const char *d,const char *u,
              const char *t, ulong p, ulong c);
  GRANT_TABLE (TABLE *form, TABLE *col_privs);
  ~GRANT_TABLE();
  bool ok() { return privs != 0 || cols != 0; }
  void init_hash()
  {
    my_hash_init2(&hash_columns, 4, system_charset_info, 0, 0, 0,
                  (my_hash_get_key) get_key_column, 0, 0, 0);
  }
};


void GRANT_NAME::set_user_details(const char *h, const char *d,
                                  const char *u, const char *t,
                                  bool is_routine)
{
  /* Host given by user */
  update_hostname(&host, strdup_root(&grant_memroot, h));
  if (db != d)
  {
    db= strdup_root(&grant_memroot, d);
    if (lower_case_table_names)
      my_casedn_str(files_charset_info, db);
  }
  user = strdup_root(&grant_memroot,u);
  sort=  get_sort(3,host.hostname,db,user);
  if (tname != t)
  {
    tname= strdup_root(&grant_memroot, t);
    if (lower_case_table_names || is_routine)
      my_casedn_str(files_charset_info, tname);
  }
  key_length= strlen(d) + strlen(u)+ strlen(t)+3;
  hash_key=   (char*) alloc_root(&grant_memroot,key_length);
  strmov(strmov(strmov(hash_key,user)+1,db)+1,tname);
}

GRANT_NAME::GRANT_NAME(const char *h, const char *d,const char *u,
                       const char *t, ulong p, bool is_routine)
  :db(0), tname(0), privs(p), init_privs(p)
{
  set_user_details(h, d, u, t, is_routine);
}

GRANT_TABLE::GRANT_TABLE(const char *h, const char *d,const char *u,
                	 const char *t, ulong p, ulong c)
  :GRANT_NAME(h,d,u,t,p, FALSE), cols(c)
{
  init_hash();
}

/*
  create a new GRANT_TABLE entry for role inheritance. init_* fields are set
  to 0
*/
GRANT_NAME::GRANT_NAME(TABLE *form, bool is_routine)
{
  user= safe_str(get_field(&grant_memroot,form->field[2]));

  const char *hostname= get_field(&grant_memroot, form->field[0]);
  mysql_mutex_lock(&acl_cache->lock);
  if (!hostname && find_acl_role(user))
    hostname= "";
  mysql_mutex_unlock(&acl_cache->lock);
  update_hostname(&host, hostname);

  db=    get_field(&grant_memroot,form->field[1]);
  sort=  get_sort(3, host.hostname, db, user);
  tname= get_field(&grant_memroot,form->field[3]);
  if (!db || !tname)
  {
    /* Wrong table row; Ignore it */
    privs= 0;
    return;					/* purecov: inspected */
  }
  if (lower_case_table_names)
  {
    my_casedn_str(files_charset_info, db);
  }
  if (lower_case_table_names || is_routine)
  {
    my_casedn_str(files_charset_info, tname);
  }
  key_length= (strlen(db) + strlen(user) + strlen(tname) + 3);
  hash_key=   (char*) alloc_root(&grant_memroot, key_length);
  strmov(strmov(strmov(hash_key,user)+1,db)+1,tname);
  privs = (ulong) form->field[6]->val_int();
  privs = fix_rights_for_table(privs);
  init_privs= privs;
}


GRANT_TABLE::GRANT_TABLE(TABLE *form, TABLE *col_privs)
  :GRANT_NAME(form, FALSE)
{
  uchar key[MAX_KEY_LENGTH];

  if (!db || !tname)
  {
    /* Wrong table row; Ignore it */
    my_hash_clear(&hash_columns);               /* allow for destruction */
    cols= 0;
    return;
  }
  cols= (ulong) form->field[7]->val_int();
  cols= fix_rights_for_column(cols);
  /*
    Initial columns privileges are the same as column privileges on creation.
    In case of roles, the cols privilege bits can get inherited and thus
    cause the cols field to change. The init_cols field is always the same
    as the physical table entry
  */
  init_cols= cols;

  init_hash();

  if (cols)
  {
    uint key_prefix_len;
    KEY_PART_INFO *key_part= col_privs->key_info->key_part;
    col_privs->field[0]->store(host.hostname,
                               (uint) safe_strlen(host.hostname),
                               system_charset_info);
    col_privs->field[1]->store(db,(uint) strlen(db), system_charset_info);
    col_privs->field[2]->store(user,(uint) strlen(user), system_charset_info);
    col_privs->field[3]->store(tname,(uint) strlen(tname), system_charset_info);

    key_prefix_len= (key_part[0].store_length +
                     key_part[1].store_length +
                     key_part[2].store_length +
                     key_part[3].store_length);
    key_copy(key, col_privs->record[0], col_privs->key_info, key_prefix_len);
    col_privs->field[4]->store("",0, &my_charset_latin1);

    if (col_privs->file->ha_index_init(0, 1))
    {
      cols= 0;
      init_cols= 0;
      return;
    }

    if (col_privs->file->ha_index_read_map(col_privs->record[0], (uchar*) key,
                                           (key_part_map)15,
                                           HA_READ_KEY_EXACT))
    {
      cols= 0; /* purecov: deadcode */
      init_cols= 0;
      col_privs->file->ha_index_end();
      return;
    }
    do
    {
      String *res,column_name;
      GRANT_COLUMN *mem_check;
      /* As column name is a string, we don't have to supply a buffer */
      res=col_privs->field[4]->val_str(&column_name);
      ulong priv= (ulong) col_privs->field[6]->val_int();
      if (!(mem_check = new GRANT_COLUMN(*res,
                                         fix_rights_for_column(priv))))
      {
        /* Don't use this entry */
        privs= cols= init_privs= init_cols=0;   /* purecov: deadcode */
        return;				/* purecov: deadcode */
      }
      if (my_hash_insert(&hash_columns, (uchar *) mem_check))
      {
        /* Invalidate this entry */
        privs= cols= init_privs= init_cols=0;
        return;
      }
    } while (!col_privs->file->ha_index_next(col_privs->record[0]) &&
             !key_cmp_if_same(col_privs,key,0,key_prefix_len));
    col_privs->file->ha_index_end();
  }
}


GRANT_TABLE::~GRANT_TABLE()
{
  my_hash_free(&hash_columns);
}


static uchar* get_grant_table(GRANT_NAME *buff, size_t *length,
			     my_bool not_used __attribute__((unused)))
{
  *length=buff->key_length;
  return (uchar*) buff->hash_key;
}


static void free_grant_table(GRANT_TABLE *grant_table)
{
  grant_table->~GRANT_TABLE();
}


/* Search after a matching grant. Prefer exact grants before not exact ones */

static GRANT_NAME *name_hash_search(HASH *name_hash,
                                    const char *host,const char* ip,
                                    const char *db,
                                    const char *user, const char *tname,
                                    bool exact, bool name_tolower)
{
  char helping[SAFE_NAME_LEN*2+USERNAME_LENGTH+3];
  char *hend = helping + sizeof(helping);
  uint len;
  GRANT_NAME *grant_name,*found=0;
  HASH_SEARCH_STATE state;

  char *db_ptr= strmov(helping, user) + 1;
  char *tname_ptr= strnmov(db_ptr, db, hend - db_ptr) + 1;
  if (tname_ptr > hend)
    return 0; // invalid name = not found
  char *end= strnmov(tname_ptr, tname, hend - tname_ptr) + 1;
  if (end > hend)
    return 0; // invalid name = not found

  len  = (uint) (end - helping);
  if (name_tolower)
    my_casedn_str(files_charset_info, tname_ptr);
  for (grant_name= (GRANT_NAME*) my_hash_first(name_hash, (uchar*) helping,
                                               len, &state);
       grant_name ;
       grant_name= (GRANT_NAME*) my_hash_next(name_hash,(uchar*) helping,
                                              len, &state))
  {
    if (exact)
    {
      if (!grant_name->host.hostname ||
          (host &&
	   !my_strcasecmp(system_charset_info, host,
                          grant_name->host.hostname)) ||
	  (ip && !strcmp(ip, grant_name->host.hostname)))
	return grant_name;
    }
    else
    {
      if (compare_hostname(&grant_name->host, host, ip) &&
          (!found || found->sort < grant_name->sort))
	found=grant_name;					// Host ok
    }
  }
  return found;
}


static GRANT_NAME *
routine_hash_search(const char *host, const char *ip, const char *db,
                 const char *user, const char *tname, bool proc, bool exact)
{
  return (GRANT_TABLE*)
    name_hash_search(proc ? &proc_priv_hash : &func_priv_hash,
		     host, ip, db, user, tname, exact, TRUE);
}


static GRANT_TABLE *
table_hash_search(const char *host, const char *ip, const char *db,
		  const char *user, const char *tname, bool exact)
{
  return (GRANT_TABLE*) name_hash_search(&column_priv_hash, host, ip, db,
					 user, tname, exact, FALSE);
}


static GRANT_COLUMN *
column_hash_search(GRANT_TABLE *t, const char *cname, uint length)
{
  if (!my_hash_inited(&t->hash_columns))
    return (GRANT_COLUMN*) 0;
  return (GRANT_COLUMN*) my_hash_search(&t->hash_columns,
                                        (uchar*) cname, length);
}


static int replace_column_table(GRANT_TABLE *g_t,
				TABLE *table, const LEX_USER &combo,
				List <LEX_COLUMN> &columns,
				const char *db, const char *table_name,
				ulong rights, bool revoke_grant)
{
  int result=0;
  uchar key[MAX_KEY_LENGTH];
  uint key_prefix_length;
  KEY_PART_INFO *key_part= table->key_info->key_part;
  DBUG_ENTER("replace_column_table");

  table->use_all_columns();
  table->field[0]->store(combo.host.str,combo.host.length,
                         system_charset_info);
  table->field[1]->store(db,(uint) strlen(db),
                         system_charset_info);
  table->field[2]->store(combo.user.str,combo.user.length,
                         system_charset_info);
  table->field[3]->store(table_name,(uint) strlen(table_name),
                         system_charset_info);

  /* Get length of 4 first key parts */
  key_prefix_length= (key_part[0].store_length + key_part[1].store_length +
                      key_part[2].store_length + key_part[3].store_length);
  key_copy(key, table->record[0], table->key_info, key_prefix_length);

  rights&= COL_ACLS;				// Only ACL for columns

  /* first fix privileges for all columns in column list */

  List_iterator <LEX_COLUMN> iter(columns);
  class LEX_COLUMN *column;
  int error= table->file->ha_index_init(0, 1);
  if (error)
  {
    table->file->print_error(error, MYF(0));
    DBUG_RETURN(-1);
  }

  while ((column= iter++))
  {
    ulong privileges= column->rights;
    bool old_row_exists=0;
    uchar user_key[MAX_KEY_LENGTH];

    key_restore(table->record[0],key,table->key_info,
                key_prefix_length);
    table->field[4]->store(column->column.ptr(), column->column.length(),
                           system_charset_info);
    /* Get key for the first 4 columns */
    key_copy(user_key, table->record[0], table->key_info,
             table->key_info->key_length);

    if (table->file->ha_index_read_map(table->record[0], user_key,
                                       HA_WHOLE_KEY, HA_READ_KEY_EXACT))
    {
      if (revoke_grant)
      {
	my_error(ER_NONEXISTING_TABLE_GRANT, MYF(0),
                 combo.user.str, combo.host.str,
                 table_name);                   /* purecov: inspected */
	result= -1;                             /* purecov: inspected */
	continue;                               /* purecov: inspected */
      }
      old_row_exists = 0;
      restore_record(table, s->default_values);		// Get empty record
      key_restore(table->record[0],key,table->key_info,
                  key_prefix_length);
      table->field[4]->store(column->column.ptr(),column->column.length(),
                             system_charset_info);
    }
    else
    {
      ulong tmp= (ulong) table->field[6]->val_int();
      tmp=fix_rights_for_column(tmp);

      if (revoke_grant)
	privileges = tmp & ~(privileges | rights);
      else
	privileges |= tmp;
      old_row_exists = 1;
      store_record(table,record[1]);			// copy original row
    }

    table->field[6]->store((longlong) get_rights_for_column(privileges), TRUE);

    if (old_row_exists)
    {
      GRANT_COLUMN *grant_column;
      if (privileges)
	error=table->file->ha_update_row(table->record[1],table->record[0]);
      else
	error=table->file->ha_delete_row(table->record[1]);
      if (error && error != HA_ERR_RECORD_IS_THE_SAME)
      {
	table->file->print_error(error,MYF(0)); /* purecov: inspected */
	result= -1;				/* purecov: inspected */
	goto end;				/* purecov: inspected */
      }
      else
        error= 0;
      grant_column= column_hash_search(g_t, column->column.ptr(),
                                       column->column.length());
      if (grant_column)				// Should always be true
	grant_column->rights= privileges;	// Update hash
    }
    else					// new grant
    {
      GRANT_COLUMN *grant_column;
      if ((error=table->file->ha_write_row(table->record[0])))
      {
	table->file->print_error(error,MYF(0)); /* purecov: inspected */
	result= -1;				/* purecov: inspected */
	goto end;				/* purecov: inspected */
      }
      grant_column= new GRANT_COLUMN(column->column,privileges);
      if (my_hash_insert(&g_t->hash_columns,(uchar*) grant_column))
      {
        result= -1;
        goto end;
      }
    }
  }

  /*
    If revoke of privileges on the table level, remove all such privileges
    for all columns
  */

  if (revoke_grant)
  {
    uchar user_key[MAX_KEY_LENGTH];
    key_copy(user_key, table->record[0], table->key_info,
             key_prefix_length);

    if (table->file->ha_index_read_map(table->record[0], user_key,
                                       (key_part_map)15,
                                       HA_READ_KEY_EXACT))
      goto end;

    /* Scan through all rows with the same host,db,user and table */
    do
    {
      ulong privileges = (ulong) table->field[6]->val_int();
      privileges=fix_rights_for_column(privileges);
      store_record(table,record[1]);

      if (privileges & rights)	// is in this record the priv to be revoked ??
      {
	GRANT_COLUMN *grant_column = NULL;
	char  colum_name_buf[HOSTNAME_LENGTH+1];
	String column_name(colum_name_buf,sizeof(colum_name_buf),
                           system_charset_info);

	privileges&= ~rights;
	table->field[6]->store((longlong)
			       get_rights_for_column(privileges), TRUE);
	table->field[4]->val_str(&column_name);
	grant_column = column_hash_search(g_t,
					  column_name.ptr(),
					  column_name.length());
	if (privileges)
	{
	  int tmp_error;
	  if ((tmp_error=table->file->ha_update_row(table->record[1],
						    table->record[0])) &&
              tmp_error != HA_ERR_RECORD_IS_THE_SAME)
	  {					/* purecov: deadcode */
	    table->file->print_error(tmp_error,MYF(0)); /* purecov: deadcode */
	    result= -1;				/* purecov: deadcode */
	    goto end;				/* purecov: deadcode */
	  }
	  if (grant_column)
          {
            grant_column->rights  = privileges; // Update hash
            grant_column->init_rights = privileges;
          }
	}
	else
	{
	  int tmp_error;
	  if ((tmp_error = table->file->ha_delete_row(table->record[1])))
	  {					/* purecov: deadcode */
	    table->file->print_error(tmp_error,MYF(0)); /* purecov: deadcode */
	    result= -1;				/* purecov: deadcode */
	    goto end;				/* purecov: deadcode */
	  }
	  if (grant_column)
	    my_hash_delete(&g_t->hash_columns,(uchar*) grant_column);
	}
      }
    } while (!table->file->ha_index_next(table->record[0]) &&
	     !key_cmp_if_same(table, key, 0, key_prefix_length));
  }

end:
  table->file->ha_index_end();
  DBUG_RETURN(result);
}

static inline void get_grantor(THD *thd, char *grantor)
{
  const char *user= thd->security_ctx->user;
  const char *host= thd->security_ctx->host_or_ip;

#if defined(HAVE_REPLICATION)
  if (thd->slave_thread && thd->has_invoker())
  {
    user= thd->get_invoker_user().str;
    host= thd->get_invoker_host().str;
  }
#endif
  strxmov(grantor, user, "@", host, NullS);
}

static int replace_table_table(THD *thd, GRANT_TABLE *grant_table,
			       TABLE *table, const LEX_USER &combo,
			       const char *db, const char *table_name,
			       ulong rights, ulong col_rights,
			       bool revoke_grant)
{
  char grantor[USER_HOST_BUFF_SIZE];
  int old_row_exists = 1;
  int error=0;
  ulong store_table_rights, store_col_rights;
  uchar user_key[MAX_KEY_LENGTH];
  DBUG_ENTER("replace_table_table");

  get_grantor(thd, grantor);
  /*
    The following should always succeed as new users are created before
    this function is called!
  */
  if (!find_user_wild(combo.host.str,combo.user.str))
  {
    if (!combo.host.length && !find_acl_role(combo.user.str))
    {
      my_message(ER_PASSWORD_NO_MATCH, ER_THD(thd, ER_PASSWORD_NO_MATCH),
                 MYF(0)); /* purecov: deadcode */
      DBUG_RETURN(-1);                            /* purecov: deadcode */
    }
  }

  table->use_all_columns();
  restore_record(table, s->default_values);     // Get empty record
  table->field[0]->store(combo.host.str,combo.host.length,
                         system_charset_info);
  table->field[1]->store(db,(uint) strlen(db), system_charset_info);
  table->field[2]->store(combo.user.str,combo.user.length,
                         system_charset_info);
  table->field[3]->store(table_name,(uint) strlen(table_name),
                         system_charset_info);
  store_record(table,record[1]);			// store at pos 1
  key_copy(user_key, table->record[0], table->key_info,
           table->key_info->key_length);

  if (table->file->ha_index_read_idx_map(table->record[0], 0, user_key,
                                         HA_WHOLE_KEY,
                                         HA_READ_KEY_EXACT))
  {
    /*
      The following should never happen as we first check the in memory
      grant tables for the user.  There is however always a small change that
      the user has modified the grant tables directly.
    */
    if (revoke_grant)
    { // no row, no revoke
      my_error(ER_NONEXISTING_TABLE_GRANT, MYF(0),
               combo.user.str, combo.host.str,
               table_name);		        /* purecov: deadcode */
      DBUG_RETURN(-1);				/* purecov: deadcode */
    }
    old_row_exists = 0;
    restore_record(table,record[1]);			// Get saved record
  }

  store_table_rights= get_rights_for_table(rights);
  store_col_rights=   get_rights_for_column(col_rights);
  if (old_row_exists)
  {
    ulong j,k;
    store_record(table,record[1]);
    j = (ulong) table->field[6]->val_int();
    k = (ulong) table->field[7]->val_int();

    if (revoke_grant)
    {
      /* column rights are already fixed in mysql_table_grant */
      store_table_rights=j & ~store_table_rights;
    }
    else
    {
      store_table_rights|= j;
      store_col_rights|=   k;
    }
  }

  table->field[4]->store(grantor,(uint) strlen(grantor), system_charset_info);
  table->field[6]->store((longlong) store_table_rights, TRUE);
  table->field[7]->store((longlong) store_col_rights, TRUE);
  rights=fix_rights_for_table(store_table_rights);
  col_rights=fix_rights_for_column(store_col_rights);

  if (old_row_exists)
  {
    if (store_table_rights || store_col_rights)
    {
      if ((error=table->file->ha_update_row(table->record[1],
                                            table->record[0])) &&
          error != HA_ERR_RECORD_IS_THE_SAME)
	goto table_error;			/* purecov: deadcode */
    }
    else if ((error = table->file->ha_delete_row(table->record[1])))
      goto table_error;				/* purecov: deadcode */
  }
  else
  {
    error=table->file->ha_write_row(table->record[0]);
    if (table->file->is_fatal_error(error, HA_CHECK_DUP_KEY))
      goto table_error;				/* purecov: deadcode */
  }

  if (rights | col_rights)
  {
    grant_table->init_privs= rights;
    grant_table->init_cols=  col_rights;

    grant_table->privs= rights;
    grant_table->cols=	col_rights;
  }
  else
  {
    my_hash_delete(&column_priv_hash,(uchar*) grant_table);
  }
  DBUG_RETURN(0);

  /* This should never happen */
table_error:
  table->file->print_error(error,MYF(0)); /* purecov: deadcode */
  DBUG_RETURN(-1); /* purecov: deadcode */
}


/**
  @retval       0  success
  @retval      -1  error
*/
static int replace_routine_table(THD *thd, GRANT_NAME *grant_name,
			      TABLE *table, const LEX_USER &combo,
			      const char *db, const char *routine_name,
			      bool is_proc, ulong rights, bool revoke_grant)
{
  char grantor[USER_HOST_BUFF_SIZE];
  int old_row_exists= 1;
  int error=0;
  ulong store_proc_rights;
  HASH *hash= is_proc ? &proc_priv_hash : &func_priv_hash;
  DBUG_ENTER("replace_routine_table");

  if (revoke_grant && !grant_name->init_privs) // only inherited role privs
  {
    my_hash_delete(hash, (uchar*) grant_name);
    DBUG_RETURN(0);
  }

  get_grantor(thd, grantor);
  /*
    New users are created before this function is called.

    There may be some cases where a routine's definer is removed but the
    routine remains.
  */

  table->use_all_columns();
  restore_record(table, s->default_values);		// Get empty record
  table->field[0]->store(combo.host.str,combo.host.length, &my_charset_latin1);
  table->field[1]->store(db,(uint) strlen(db), &my_charset_latin1);
  table->field[2]->store(combo.user.str,combo.user.length, &my_charset_latin1);
  table->field[3]->store(routine_name,(uint) strlen(routine_name),
                         &my_charset_latin1);
  table->field[4]->store((longlong)(is_proc ?
                                    TYPE_ENUM_PROCEDURE : TYPE_ENUM_FUNCTION),
                         TRUE);
  store_record(table,record[1]);			// store at pos 1

  if (table->file->ha_index_read_idx_map(table->record[0], 0,
                                         (uchar*) table->field[0]->ptr,
                                         HA_WHOLE_KEY,
                                         HA_READ_KEY_EXACT))
  {
    /*
      The following should never happen as we first check the in memory
      grant tables for the user.  There is however always a small change that
      the user has modified the grant tables directly.

      Also, there is also a second posibility that this routine entry
      is created for a role by being inherited from a granted role.
    */
    if (revoke_grant)
    { // no row, no revoke
      my_error(ER_NONEXISTING_PROC_GRANT, MYF(0),
               combo.user.str, combo.host.str, routine_name);
      DBUG_RETURN(-1);
    }
    old_row_exists= 0;
    restore_record(table,record[1]);			// Get saved record
  }

  store_proc_rights= get_rights_for_procedure(rights);
  if (old_row_exists)
  {
    ulong j;
    store_record(table,record[1]);
    j= (ulong) table->field[6]->val_int();

    if (revoke_grant)
    {
      /* column rights are already fixed in mysql_table_grant */
      store_proc_rights=j & ~store_proc_rights;
    }
    else
    {
      store_proc_rights|= j;
    }
  }

  table->field[5]->store(grantor,(uint) strlen(grantor), &my_charset_latin1);
  table->field[6]->store((longlong) store_proc_rights, TRUE);
  rights=fix_rights_for_procedure(store_proc_rights);

  if (old_row_exists)
  {
    if (store_proc_rights)
    {
      if ((error=table->file->ha_update_row(table->record[1],
                                            table->record[0])) &&
          error != HA_ERR_RECORD_IS_THE_SAME)
	goto table_error;
    }
    else if ((error= table->file->ha_delete_row(table->record[1])))
      goto table_error;
  }
  else
  {
    error=table->file->ha_write_row(table->record[0]);
    if (table->file->is_fatal_error(error, HA_CHECK_DUP_KEY))
      goto table_error;
  }

  if (rights)
  {
    grant_name->init_privs= rights;
    grant_name->privs= rights;
  }
  else
  {
    my_hash_delete(hash, (uchar*) grant_name);
  }
  DBUG_RETURN(0);

  /* This should never happen */
table_error:
  table->file->print_error(error,MYF(0));
  DBUG_RETURN(-1);
}


/*****************************************************************
  Role privilege propagation and graph traversal functionality

  According to the SQL standard, a role can be granted to a role,
  thus role grants can create an arbitrarily complex directed acyclic
  graph (a standard explicitly specifies that cycles are not allowed).

  When a privilege is granted to a role, it becomes available to all grantees.
  The code below recursively traverses a DAG of role grants, propagating
  privilege changes.

  The traversal function can work both ways, from roles to grantees or
  from grantees to roles. The first is used for privilege propagation,
  the second - for SHOW GRANTS and I_S.APPLICABLE_ROLES

  The role propagation code is smart enough to propagate only privilege
  changes to one specific database, table, or routine, if only they
  were changed (like in GRANT ... ON ... TO ...) or it can propagate
  everything (on startup or after FLUSH PRIVILEGES).

  It traverses only a subgraph that's accessible from the modified role,
  only visiting roles that can be possibly affected by the GRANT statement.

  Additionally, it stops traversal early, if this particular GRANT statement
  didn't result in any changes of privileges (e.g. both role1 and role2
  are granted to the role3, both role1 and role2 have SELECT privilege.
  if SELECT is revoked from role1 it won't change role3 privileges,
  so we won't traverse from role3 to its grantees).
******************************************************************/
struct PRIVS_TO_MERGE
{
  enum what { ALL, GLOBAL, DB, TABLE_COLUMN, PROC, FUNC } what;
  const char *db, *name;
};

static int init_role_for_merging(ACL_ROLE *role, void *context)
{
  role->counter= 0;
  return 0;
}

static int count_subgraph_nodes(ACL_ROLE *role, ACL_ROLE *grantee, void *context)
{
  grantee->counter++;
  return 0;
}

static int merge_role_privileges(ACL_ROLE *, ACL_ROLE *, void *);

/**
  rebuild privileges of all affected roles

  entry point into role privilege propagation. after privileges of the
  'role' were changed, this function rebuilds privileges of all affected roles
  as necessary.
*/
static void propagate_role_grants(ACL_ROLE *role,
                                  enum PRIVS_TO_MERGE::what what,
                                  const char *db= 0, const char *name= 0)
{

  mysql_mutex_assert_owner(&acl_cache->lock);
  PRIVS_TO_MERGE data= { what, db, name };

  /*
     Changing privileges of a role causes all other roles that had
     this role granted to them to have their rights invalidated.

     We need to rebuild all roles' related access bits.

     This cannot be a simple depth-first search, instead we have to merge
     privieges for all roles granted to a specific grantee, *before*
     merging privileges for this grantee. In other words, we must visit all
     parent nodes of a specific node, before descencing into this node.

     For example, if role1 is granted to role2 and role3, and role3 is
     granted to role2, after "GRANT ... role1", we cannot merge privileges
     for role2, until role3 is merged.  The counter will be 0 for role1, 2
     for role2, 1 for role3. Traversal will start from role1, go to role2,
     decrement the counter, backtrack, go to role3, merge it, go to role2
     again, merge it.

     And the counter is not just "all parent nodes", but only parent nodes
     that are part of the subgraph we're interested in. For example, if
     both roleA and roleB are granted to roleC, then roleC has two parent
     nodes. But when granting a privilege to roleA, we're only looking at a
     subgraph that includes roleA and roleC (roleB cannot be possibly
     affected by that grant statement). In this subgraph roleC has only one
     parent.

     (on the other hand, in acl_load we want to update all roles, and
     the counter is exactly equal to the number of all parent nodes)

     Thus, we do two graph traversals here. First we only count parents
     that are part of the subgraph. On the second traversal we decrement
     the counter and actually merge privileges for a node when a counter
     drops to zero.
  */
  traverse_role_graph_up(role, &data, init_role_for_merging, count_subgraph_nodes);
  traverse_role_graph_up(role, &data, NULL, merge_role_privileges);
}


// State of a node during a Depth First Search exploration
struct NODE_STATE
{
  ACL_USER_BASE *node_data; /* pointer to the node data */
  uint neigh_idx;           /* the neighbour that needs to be evaluated next */
};

/**
  Traverse the role grant graph and invoke callbacks at the specified points. 
  
  @param user           user or role to start traversal from
  @param context        opaque parameter to pass to callbacks
  @param offset         offset to ACL_ROLE::parent_grantee or to
                        ACL_USER_BASE::role_grants. Depending on this value,
                        traversal will go from roles to grantees or from
                        grantees to roles.
  @param on_node        called when a node is visited for the first time.
                        Returning a value <0 will abort the traversal.
  @param on_edge        called for every edge in the graph, when traversal
                        goes from a node to a neighbour node.
                        Returning <0 will abort the traversal. Returning >0
                        will make the traversal not to follow this edge.

  @note
  The traverse method is a DEPTH FIRST SEARCH, but callbacks can influence
  that (on_edge returning >0 value).

  @note
  This function should not be called directly, use
  traverse_role_graph_up() and traverse_role_graph_down() instead.

  @retval 0                 traversal finished successfully
  @retval ROLE_CYCLE_FOUND  traversal aborted, cycle detected
  @retval <0                traversal was aborted, because a callback returned
                            this error code
*/
static int traverse_role_graph_impl(ACL_USER_BASE *user, void *context,
       off_t offset,
       int (*on_node) (ACL_USER_BASE *role, void *context),
       int (*on_edge) (ACL_USER_BASE *current, ACL_ROLE *neighbour, void *context))
{
  DBUG_ENTER("traverse_role_graph_impl");
  DBUG_ASSERT(user);
  DBUG_PRINT("enter",("role: '%s'", user->user.str));
  /*
     The search operation should always leave the ROLE_ON_STACK and
     ROLE_EXPLORED flags clean for all nodes involved in the search
  */
  DBUG_ASSERT(!(user->flags & ROLE_ON_STACK));
  DBUG_ASSERT(!(user->flags & ROLE_EXPLORED));
  mysql_mutex_assert_owner(&acl_cache->lock);

  /*
     Stack used to simulate the recursive calls of DFS.
     It uses a Dynamic_array to reduce the number of
     malloc calls to a minimum
  */
  Dynamic_array<NODE_STATE> stack(20,50);
  Dynamic_array<ACL_USER_BASE *> to_clear(20,50);
  NODE_STATE state;     /* variable used to insert elements in the stack */
  int result= 0;

  state.neigh_idx= 0;
  state.node_data= user;
  user->flags|= ROLE_ON_STACK;

  stack.push(state);
  to_clear.push(user);

  user->flags|= ROLE_OPENED;
  if (on_node && ((result= on_node(user, context)) < 0))
    goto end;

  while (stack.elements())
  {
    NODE_STATE *curr_state= stack.back();

    DBUG_ASSERT(curr_state->node_data->flags & ROLE_ON_STACK);

    ACL_USER_BASE *current= curr_state->node_data;
    ACL_USER_BASE *neighbour= NULL;
    DBUG_PRINT("info", ("Examining role %s", current->user.str));
    /*
      Iterate through the neighbours until a first valid jump-to
      neighbour is found
    */
    bool found= FALSE;
    uint i;
    DYNAMIC_ARRAY *array= (DYNAMIC_ARRAY *)(((char*)current) + offset);

    DBUG_ASSERT(array == &current->role_grants || current->flags & IS_ROLE);
    for (i= curr_state->neigh_idx; i < array->elements; i++)
    {
      neighbour= *(dynamic_element(array, i, ACL_ROLE**));
      if (!(neighbour->flags & IS_ROLE))
        continue;

      DBUG_PRINT("info", ("Examining neighbour role %s", neighbour->user.str));

      /* check if it forms a cycle */
      if (neighbour->flags & ROLE_ON_STACK)
      {
        DBUG_PRINT("info", ("Found cycle"));
        result= ROLE_CYCLE_FOUND;
        goto end;
      }

      if (!(neighbour->flags & ROLE_OPENED))
      {
        neighbour->flags|= ROLE_OPENED;
        to_clear.push(neighbour);
        if (on_node && ((result= on_node(neighbour, context)) < 0))
          goto end;
      }

      if (on_edge)
      {
        result= on_edge(current, (ACL_ROLE*)neighbour, context);
        if (result < 0)
          goto end;
        if (result > 0)
          continue;
      }

      /* Check if it was already explored, in that case, move on */
      if (neighbour->flags & ROLE_EXPLORED)
        continue;

      found= TRUE;
      break;
    }

    /* found states that we have found a node to jump next into */
    if (found)
    {
      curr_state->neigh_idx= i + 1;

      /* some sanity checks */
      DBUG_ASSERT(!(neighbour->flags & ROLE_ON_STACK));

      /* add the neighbour on the stack */
      neighbour->flags|= ROLE_ON_STACK;
      state.neigh_idx= 0;
      state.node_data= neighbour;
      stack.push(state);
    }
    else
    {
      /* Make sure we got a correct node */
      DBUG_ASSERT(curr_state->node_data->flags & ROLE_ON_STACK);
      /* Finished with exploring the current node, pop it off the stack */
      curr_state= &stack.pop();
      curr_state->node_data->flags&= ~ROLE_ON_STACK; /* clear the on-stack bit */
      curr_state->node_data->flags|= ROLE_EXPLORED;
    }
  }

end:
  /* Cleanup */
  for (uint i= 0; i < to_clear.elements(); i++)
  {
    ACL_USER_BASE *current= to_clear.at(i);
    DBUG_ASSERT(current->flags & (ROLE_EXPLORED | ROLE_ON_STACK | ROLE_OPENED));
    current->flags&= ~(ROLE_EXPLORED | ROLE_ON_STACK | ROLE_OPENED);
  }
  DBUG_RETURN(result);
}

/**
  Traverse the role grant graph, going from a role to its grantees.

  This is used to propagate changes in privileges, for example,
  when GRANT or REVOKE is issued for a role.
*/

static int traverse_role_graph_up(ACL_ROLE *role, void *context,
       int (*on_node) (ACL_ROLE *role, void *context),
       int (*on_edge) (ACL_ROLE *current, ACL_ROLE *neighbour, void *context))
{
  return traverse_role_graph_impl(role, context,
                    my_offsetof(ACL_ROLE, parent_grantee),
                    (int (*)(ACL_USER_BASE *, void *))on_node,
                    (int (*)(ACL_USER_BASE *, ACL_ROLE *, void *))on_edge);
}

/**
  Traverse the role grant graph, going from a user or a role to granted roles.

  This is used, for example, to print all grants available to a user or a role
  (as in SHOW GRANTS).
*/

static int traverse_role_graph_down(ACL_USER_BASE *user, void *context,
       int (*on_node) (ACL_USER_BASE *role, void *context),
       int (*on_edge) (ACL_USER_BASE *current, ACL_ROLE *neighbour, void *context))
{
  return traverse_role_graph_impl(user, context,
                             my_offsetof(ACL_USER_BASE, role_grants),
                             on_node, on_edge);
}

/*
  To find all db/table/routine privilege for a specific role
  we need to scan the array of privileges. It can be big.
  But the set of privileges granted to a role in question (or
  to roles directly granted to the role in question) is supposedly
  much smaller.

  We put a role and all roles directly granted to it in a hash, and iterate
  the (suposedly long) array of privileges, filtering out "interesting"
  entries using the role hash. We put all these "interesting"
  entries in a (suposedly small) dynamic array and them use it for merging.
*/
static uchar* role_key(const ACL_ROLE *role, size_t *klen, my_bool)
{
  *klen= role->user.length;
  return (uchar*) role->user.str;
}
typedef Hash_set<ACL_ROLE> role_hash_t;

static bool merge_role_global_privileges(ACL_ROLE *grantee)
{
  ulong old= grantee->access;
  grantee->access= grantee->initial_role_access;

  DBUG_EXECUTE_IF("role_merge_stats", role_global_merges++;);

  for (uint i= 0; i < grantee->role_grants.elements; i++)
  {
    ACL_ROLE *r= *dynamic_element(&grantee->role_grants, i, ACL_ROLE**);
    grantee->access|= r->access;
  }
  return old != grantee->access;
}

static int db_name_sort(const int *db1, const int *db2)
{
  return strcmp(acl_dbs.at(*db1).db, acl_dbs.at(*db2).db);
}

/**
  update ACL_DB for given database and a given role with merged privileges

  @param merged ACL_DB of the role in question (or NULL if it wasn't found)
  @param first  first ACL_DB in an array for the database in question
  @param access new privileges for the given role on the gived database
  @param role   the name of the given role

  @return a bitmap of
          1 - privileges were changed
          2 - ACL_DB was added
          4 - ACL_DB was deleted
*/
static int update_role_db(int merged, int first, ulong access, char *role)
{
  if (first < 0)
    return 0;

  DBUG_EXECUTE_IF("role_merge_stats", role_db_merges++;);

  if (merged < 0)
  {
    /*
      there's no ACL_DB for this role (all db grants come from granted roles)
      we need to create it

      Note that we cannot use acl_insert_db() now:
      1. it'll sort elements in the acl_dbs, so the pointers will become invalid
      2. we may need many of them, no need to sort every time
    */
    DBUG_ASSERT(access);
    ACL_DB acl_db;
    acl_db.user= role;
    acl_db.host.hostname= const_cast<char*>("");
    acl_db.host.ip= acl_db.host.ip_mask= 0;
    acl_db.db= acl_dbs.at(first).db;
    acl_db.access= access;
    acl_db.initial_access= 0;
    acl_db.sort=get_sort(3, "", acl_db.db, role);
    acl_dbs.push(acl_db);
    return 2;
  }
  else if (access == 0)
  {
    /*
      there is ACL_DB but the role has no db privileges granted
      (all privileges were coming from granted roles, and now those roles
      were dropped or had their privileges revoked).
      we need to remove this ACL_DB entry

      Note, that we cannot delete now:
      1. it'll shift elements in the acl_dbs, so the pointers will become invalid
      2. it's O(N) operation, and we may need many of them
      so we only mark elements deleted and will delete later.
    */
    acl_dbs.at(merged).sort= 0; // lower than any valid ACL_DB sort value, will be sorted last
    return 4;
  }
  else if (acl_dbs.at(merged).access != access)
  {
    /* this is easy */
    acl_dbs.at(merged).access= access;
    return 1;
  }
  return 0;
}

/**
  merges db privileges from roles granted to the role 'grantee'.

  @return true if database privileges of the 'grantee' were changed

*/
static bool merge_role_db_privileges(ACL_ROLE *grantee, const char *dbname,
                                     role_hash_t *rhash)
{
  Dynamic_array<int> dbs;

  /*
    Supposedly acl_dbs can be huge, but only a handful of db grants
    apply to grantee or roles directly granted to grantee.

    Collect these applicable db grants.
  */
  for (uint i=0 ; i < acl_dbs.elements() ; i++)
  {
    ACL_DB *db= &acl_dbs.at(i);
    if (db->host.hostname[0])
      continue;
    if (dbname && strcmp(db->db, dbname))
      continue;
    ACL_ROLE *r= rhash->find(db->user, strlen(db->user));
    if (!r)
      continue;
    dbs.append(i);
  }
  dbs.sort(db_name_sort);

  /*
    Because dbs array is sorted by the db name, all grants for the same db
    (that should be merged) are sorted together. The grantee's ACL_DB element
    is not necessarily the first and may be not present at all.
  */
  int first= -1, merged= -1;
  ulong access= 0, update_flags= 0;
  for (int *p= dbs.front(); p <= dbs.back(); p++)
  {
    if (first<0 || (!dbname && strcmp(acl_dbs.at(p[0]).db, acl_dbs.at(p[-1]).db)))
    { // new db name series
      update_flags|= update_role_db(merged, first, access, grantee->user.str);
      merged= -1;
      access= 0;
      first= *p;
    }
    if (strcmp(acl_dbs.at(*p).user, grantee->user.str) == 0)
      access|= acl_dbs.at(merged= *p).initial_access;
    else
      access|= acl_dbs.at(*p).access;
  }
  update_flags|= update_role_db(merged, first, access, grantee->user.str);

  /*
    to make this code a bit simpler, we sort on deletes, to move
    deleted elements to the end of the array. strictly speaking it's
    unnecessary, it'd be faster to remove them in one O(N) array scan.
    
    on the other hand, qsort on almost sorted array is pretty fast anyway...
  */
  if (update_flags & (2|4))
  { // inserted or deleted, need to sort
    acl_dbs.sort((acl_dbs_cmp)acl_compare);
  }
  if (update_flags & 4)
  { // deleted, trim the end
    while (acl_dbs.elements() && acl_dbs.back()->sort == 0)
      acl_dbs.pop();
  }
  return update_flags;
}

static int table_name_sort(GRANT_TABLE * const *tbl1, GRANT_TABLE * const *tbl2)
{
  int res = strcmp((*tbl1)->db, (*tbl2)->db);
  if (res) return res;
  return strcmp((*tbl1)->tname, (*tbl2)->tname);
}

/**
  merges column privileges for the entry 'merged'

  @param merged GRANT_TABLE to merge the privileges into
  @param cur    first entry in the array of GRANT_TABLE's for a given table
  @param last   last entry in the array of GRANT_TABLE's for a given table,
                all entries between cur and last correspond to the *same* table

  @return 1 if the _set of columns_ in 'merged' was changed
          (not if the _set of privileges_ was changed).
*/
static int update_role_columns(GRANT_TABLE *merged,
                               GRANT_TABLE **cur, GRANT_TABLE **last)

{
  ulong rights __attribute__((unused))= 0;
  int changed= 0;
  if (!merged->cols)
  {
    changed= merged->hash_columns.records > 0;
    my_hash_reset(&merged->hash_columns);
    return changed;
  }

  DBUG_EXECUTE_IF("role_merge_stats", role_column_merges++;);

  HASH *mh= &merged->hash_columns;
  for (uint i=0 ; i < mh->records ; i++)
  {
    GRANT_COLUMN *col = (GRANT_COLUMN *)my_hash_element(mh, i);
    col->rights= col->init_rights;
  }

  for (; cur < last; cur++)
  {
    if (*cur == merged)
      continue;
    HASH *ch= &cur[0]->hash_columns;
    for (uint i=0 ; i < ch->records ; i++)
    {
      GRANT_COLUMN *ccol = (GRANT_COLUMN *)my_hash_element(ch, i);
      GRANT_COLUMN *mcol = (GRANT_COLUMN *)my_hash_search(mh,
                                  (uchar *)ccol->column, ccol->key_length);
      if (mcol)
        mcol->rights|= ccol->rights;
      else
      {
        changed= 1;
        my_hash_insert(mh, (uchar*)new (&grant_memroot) GRANT_COLUMN(ccol));
      }
    }
  }

  for (uint i=0 ; i < mh->records ; i++)
  {
    GRANT_COLUMN *col = (GRANT_COLUMN *)my_hash_element(mh, i);
    rights|= col->rights;
    if (!col->rights)
    {
      changed= 1;
      my_hash_delete(mh, (uchar*)col);
    }
  }
  DBUG_ASSERT(rights == merged->cols);
  return changed;
}

/**
  update GRANT_TABLE for a given table and a given role with merged privileges

  @param merged GRANT_TABLE of the role in question (or NULL if it wasn't found)
  @param first  first GRANT_TABLE in an array for the table in question
  @param last   last entry in the array of GRANT_TABLE's for a given table,
                all entries between first and last correspond to the *same* table
  @param privs  new table-level privileges for 'merged'
  @param cols   new OR-ed column-level privileges for 'merged'
  @param role   the name of the given role

  @return a bitmap of
          1 - privileges were changed
          2 - GRANT_TABLE was added
          4 - GRANT_TABLE was deleted
*/
static int update_role_table_columns(GRANT_TABLE *merged,
                                      GRANT_TABLE **first, GRANT_TABLE **last,
                                      ulong privs, ulong cols, char *role)
{
  if (!first)
    return 0;

  DBUG_EXECUTE_IF("role_merge_stats", role_table_merges++;);

  if (merged == NULL)
  {
    /*
      there's no GRANT_TABLE for this role (all table grants come from granted
      roles) we need to create it
    */
    DBUG_ASSERT(privs | cols);
    merged= new (&grant_memroot) GRANT_TABLE("", first[0]->db, role, first[0]->tname,
                                     privs, cols);
    merged->init_privs= merged->init_cols= 0;
    update_role_columns(merged, first, last);
    my_hash_insert(&column_priv_hash,(uchar*) merged);
    return 2;
  }
  else if ((privs | cols) == 0)
  {
    /*
      there is GRANT_TABLE object but the role has no table or column
      privileges granted (all privileges were coming from granted roles, and
      now those roles were dropped or had their privileges revoked).
      we need to remove this GRANT_TABLE
    */
    DBUG_EXECUTE_IF("role_merge_stats",
                    role_column_merges+= MY_TEST(merged->cols););
    my_hash_delete(&column_priv_hash,(uchar*) merged);
    return 4;
  }
  else
  {
    bool changed= merged->cols != cols || merged->privs != privs;
    merged->cols= cols;
    merged->privs= privs;
    if (update_role_columns(merged, first, last))
      changed= true;
    return changed;
  }
}

/**
  merges table privileges from roles granted to the role 'grantee'.

  @return true if table privileges of the 'grantee' were changed

*/
static bool merge_role_table_and_column_privileges(ACL_ROLE *grantee,
                        const char *db, const char *tname, role_hash_t *rhash)
{
  Dynamic_array<GRANT_TABLE *> grants;
  DBUG_ASSERT(MY_TEST(db) == MY_TEST(tname)); // both must be set, or neither

  /*
    first, collect table/column privileges granted to
    roles in question.
  */
  for (uint i=0 ; i < column_priv_hash.records ; i++)
  {
    GRANT_TABLE *grant= (GRANT_TABLE *) my_hash_element(&column_priv_hash, i);
    if (grant->host.hostname[0])
      continue;
    if (tname && (strcmp(grant->db, db) || strcmp(grant->tname, tname)))
      continue;
    ACL_ROLE *r= rhash->find(grant->user, strlen(grant->user));
    if (!r)
      continue;
    grants.append(grant);
  }
  grants.sort(table_name_sort);

  GRANT_TABLE **first= NULL, *merged= NULL, **cur;
  ulong privs= 0, cols= 0, update_flags= 0;
  for (cur= grants.front(); cur <= grants.back(); cur++)
  {
    if (!first ||
        (!tname && (strcmp(cur[0]->db, cur[-1]->db) ||
                   strcmp(cur[0]->tname, cur[-1]->tname))))
    { // new db.tname series
      update_flags|= update_role_table_columns(merged, first, cur,
                                               privs, cols, grantee->user.str);
      merged= NULL;
      privs= cols= 0;
      first= cur;
    }
    if (strcmp(cur[0]->user, grantee->user.str) == 0)
    {
      merged= cur[0];
      cols|= cur[0]->init_cols;
      privs|= cur[0]->init_privs;
    }
    else
    {
      cols|= cur[0]->cols;
      privs|= cur[0]->privs;
    }
  }
  update_flags|= update_role_table_columns(merged, first, cur,
                                           privs, cols, grantee->user.str);

  return update_flags;
}

static int routine_name_sort(GRANT_NAME * const *r1, GRANT_NAME * const *r2)
{
  int res= strcmp((*r1)->db, (*r2)->db);
  if (res) return res;
  return strcmp((*r1)->tname, (*r2)->tname);
}

/**
  update GRANT_NAME for a given routine and a given role with merged privileges

  @param merged GRANT_NAME of the role in question (or NULL if it wasn't found)
  @param first  first GRANT_NAME in an array for the routine in question
  @param privs  new routine-level privileges for 'merged'
  @param role   the name of the given role
  @param hash   proc_priv_hash or func_priv_hash

  @return a bitmap of
          1 - privileges were changed
          2 - GRANT_NAME was added
          4 - GRANT_NAME was deleted
*/
static int update_role_routines(GRANT_NAME *merged, GRANT_NAME **first,
                                ulong privs, char *role, HASH *hash)
{
  if (!first)
    return 0;

  DBUG_EXECUTE_IF("role_merge_stats", role_routine_merges++;);

  if (merged == NULL)
  {
    /*
      there's no GRANT_NAME for this role (all routine grants come from granted
      roles) we need to create it
    */
    DBUG_ASSERT(privs);
    merged= new (&grant_memroot) GRANT_NAME("", first[0]->db, role, first[0]->tname,
                                    privs, true);
    merged->init_privs= 0; // all privs are inherited
    my_hash_insert(hash, (uchar *)merged);
    return 2;
  }
  else if (privs == 0)
  {
    /*
      there is GRANT_NAME but the role has no privileges granted
      (all privileges were coming from granted roles, and now those roles
      were dropped or had their privileges revoked).
      we need to remove this entry
    */
    my_hash_delete(hash, (uchar*)merged);
    return 4;
  }
  else if (merged->privs != privs)
  {
    /* this is easy */
    merged->privs= privs;
    return 1;
  }
  return 0;
}

/**
  merges routine privileges from roles granted to the role 'grantee'.

  @return true if routine privileges of the 'grantee' were changed

*/
static bool merge_role_routine_grant_privileges(ACL_ROLE *grantee,
            const char *db, const char *tname, role_hash_t *rhash, HASH *hash)
{
  ulong update_flags= 0;

  DBUG_ASSERT(MY_TEST(db) == MY_TEST(tname)); // both must be set, or neither

  Dynamic_array<GRANT_NAME *> grants; 

  /* first, collect routine privileges granted to roles in question */
  for (uint i=0 ; i < hash->records ; i++)
  {
    GRANT_NAME *grant= (GRANT_NAME *) my_hash_element(hash, i);
    if (grant->host.hostname[0])
      continue;
    if (tname && (strcmp(grant->db, db) || strcmp(grant->tname, tname)))
      continue;
    ACL_ROLE *r= rhash->find(grant->user, strlen(grant->user));
    if (!r)
      continue;
    grants.append(grant);
  }
  grants.sort(routine_name_sort);

  GRANT_NAME **first= NULL, *merged= NULL;
  ulong privs= 0 ;
  for (GRANT_NAME **cur= grants.front(); cur <= grants.back(); cur++)
  {
    if (!first ||
        (!tname && (strcmp(cur[0]->db, cur[-1]->db) ||
                    strcmp(cur[0]->tname, cur[-1]->tname))))
    { // new db.tname series
      update_flags|= update_role_routines(merged, first, privs,
                                          grantee->user.str, hash);
      merged= NULL;
      privs= 0;
      first= cur;
    }
    if (strcmp(cur[0]->user, grantee->user.str) == 0)
    {
      merged= cur[0];
      privs|= cur[0]->init_privs;
    }
    else
    {
      privs|= cur[0]->privs;
    }
  }
  update_flags|= update_role_routines(merged, first, privs,
                                      grantee->user.str, hash);
  return update_flags;
}

/**
  update privileges of the 'grantee' from all roles, granted to it
*/
static int merge_role_privileges(ACL_ROLE *role __attribute__((unused)),
                                 ACL_ROLE *grantee, void *context)
{
  PRIVS_TO_MERGE *data= (PRIVS_TO_MERGE *)context;

  DBUG_ASSERT(grantee->counter > 0);
  if (--grantee->counter)
    return 1; // don't recurse into grantee just yet

  grantee->counter= 1; // Mark the grantee as merged.

  /* if we'll do db/table/routine privileges, create a hash of role names */
  role_hash_t role_hash(role_key);
  if (data->what != PRIVS_TO_MERGE::GLOBAL)
  {
    role_hash.insert(grantee);
    for (uint i= 0; i < grantee->role_grants.elements; i++)
      role_hash.insert(*dynamic_element(&grantee->role_grants, i, ACL_ROLE**));
  }

  bool all= data->what == PRIVS_TO_MERGE::ALL;
  bool changed= false;
  if (all || data->what == PRIVS_TO_MERGE::GLOBAL)
    changed|= merge_role_global_privileges(grantee);
  if (all || data->what == PRIVS_TO_MERGE::DB)
    changed|= merge_role_db_privileges(grantee, data->db, &role_hash);
  if (all || data->what == PRIVS_TO_MERGE::TABLE_COLUMN)
    changed|= merge_role_table_and_column_privileges(grantee,
                                             data->db, data->name, &role_hash);
  if (all || data->what == PRIVS_TO_MERGE::PROC)
    changed|= merge_role_routine_grant_privileges(grantee,
                            data->db, data->name, &role_hash, &proc_priv_hash);
  if (all || data->what == PRIVS_TO_MERGE::FUNC)
    changed|= merge_role_routine_grant_privileges(grantee,
                            data->db, data->name, &role_hash, &func_priv_hash);

  return !changed; // don't recurse into the subgraph if privs didn't change
}

static bool merge_one_role_privileges(ACL_ROLE *grantee)
{
  PRIVS_TO_MERGE data= { PRIVS_TO_MERGE::ALL, 0, 0 };
  grantee->counter= 1;
  return merge_role_privileges(0, grantee, &data);
}

/*****************************************************************
  End of the role privilege propagation and graph traversal code
******************************************************************/

static bool has_auth(LEX_USER *user, LEX *lex)
{
  return user->pwtext.length || user->pwhash.length || user->plugin.length || user->auth.length ||
         lex->ssl_type != SSL_TYPE_NOT_SPECIFIED || lex->ssl_cipher ||
         lex->x509_issuer || lex->x509_subject ||
         lex->mqh.specified_limits;
}

static bool fix_and_copy_user(LEX_USER *to, LEX_USER *from, THD *thd)
{
  if (to != from)
  {
    /* preserve authentication information, if LEX_USER was  reallocated */
    to->pwtext= from->pwtext;
    to->pwhash= from->pwhash;
    to->plugin= from->plugin;
    to->auth= from->auth;
  }

  if (fix_lex_user(thd, to))
    return true;

  return false;
}

static bool copy_and_check_auth(LEX_USER *to, LEX_USER *from, THD *thd)
{
  if (fix_and_copy_user(to, from, thd))
    return true;

  // if changing auth for an existing user
  if (has_auth(to, thd->lex) && find_user_exact(to->host.str, to->user.str))
  {
    mysql_mutex_unlock(&acl_cache->lock);
    bool res= check_alter_user(thd, to->host.str, to->user.str);
    mysql_mutex_lock(&acl_cache->lock);
    return res;
  }

  return false;
}


/*
  Store table level and column level grants in the privilege tables

  SYNOPSIS
    mysql_table_grant()
    thd			Thread handle
    table_list		List of tables to give grant
    user_list		List of users to give grant
    columns		List of columns to give grant
    rights		Table level grant
    revoke_grant	Set to 1 if this is a REVOKE command

  RETURN
    FALSE ok
    TRUE  error
*/

int mysql_table_grant(THD *thd, TABLE_LIST *table_list,
		      List <LEX_USER> &user_list,
		      List <LEX_COLUMN> &columns, ulong rights,
		      bool revoke_grant)
{
  ulong column_priv= 0;
  int result;
  List_iterator <LEX_USER> str_list (user_list);
  LEX_USER *Str, *tmp_Str;
  bool create_new_users=0;
  char *db_name, *table_name;
  DBUG_ENTER("mysql_table_grant");

  if (rights & ~TABLE_ACLS)
  {
    my_message(ER_ILLEGAL_GRANT_FOR_TABLE,
               ER_THD(thd, ER_ILLEGAL_GRANT_FOR_TABLE),
               MYF(0));
    DBUG_RETURN(TRUE);
  }

  if (!revoke_grant)
  {
    if (columns.elements)
    {
      class LEX_COLUMN *column;
      List_iterator <LEX_COLUMN> column_iter(columns);

      if (open_normal_and_derived_tables(thd, table_list, 0, DT_PREPARE))
        DBUG_RETURN(TRUE);

      while ((column = column_iter++))
      {
        uint unused_field_idx= NO_CACHED_FIELD_INDEX;
        TABLE_LIST *dummy;
        Field *f=find_field_in_table_ref(thd, table_list, column->column.ptr(),
                                         column->column.length(),
                                         column->column.ptr(), NULL, NULL,
                                         NULL, TRUE, FALSE,
                                         &unused_field_idx, FALSE, &dummy);
        if (f == (Field*)0)
        {
          my_error(ER_BAD_FIELD_ERROR, MYF(0),
                   column->column.c_ptr(), table_list->alias);
          DBUG_RETURN(TRUE);
        }
        if (f == (Field *)-1)
          DBUG_RETURN(TRUE);
        column_priv|= column->rights;
      }
      close_mysql_tables(thd);
    }
    else
    {
      if (!(rights & CREATE_ACL))
      {
        if (!ha_table_exists(thd, table_list->db, table_list->table_name, 0))
        {
          my_error(ER_NO_SUCH_TABLE, MYF(0), table_list->db, table_list->alias);
          DBUG_RETURN(TRUE);
        }
      }
      if (table_list->grant.want_privilege)
      {
        char command[128];
        get_privilege_desc(command, sizeof(command),
                           table_list->grant.want_privilege);
        my_error(ER_TABLEACCESS_DENIED_ERROR, MYF(0),
                 command, thd->security_ctx->priv_user,
                 thd->security_ctx->host_or_ip, table_list->alias);
        DBUG_RETURN(-1);
      }
    }
  }

  /*
    Open the mysql.user and mysql.tables_priv tables.
    Don't open column table if we don't need it !
  */
  int maybe_columns_priv= 0;
  if (column_priv ||
      (revoke_grant && ((rights & COL_ACLS) || columns.elements)))
    maybe_columns_priv= Table_columns_priv;

  /*
    The lock api is depending on the thd->lex variable which needs to be
    re-initialized.
  */
  Query_tables_list backup;
  thd->lex->reset_n_backup_query_tables_list(&backup);
  /*
    Restore Query_tables_list::sql_command value, which was reset
    above, as the code writing query to the binary log assumes that
    this value corresponds to the statement being executed.
  */
  thd->lex->sql_command= backup.sql_command;

  Grant_tables tables(Table_user | Table_tables_priv | maybe_columns_priv,
                      TL_WRITE);
  if ((result= tables.open_and_lock(thd)))
  {
    thd->lex->restore_backup_query_tables_list(&backup);
    DBUG_RETURN(result != 1);
  }

  if (!revoke_grant)
    create_new_users= test_if_create_new_users(thd);
  mysql_rwlock_wrlock(&LOCK_grant);
  mysql_mutex_lock(&acl_cache->lock);
  MEM_ROOT *old_root= thd->mem_root;
  thd->mem_root= &grant_memroot;
  grant_version++;

  while ((tmp_Str = str_list++))
  {
    int error;
    GRANT_TABLE *grant_table;
    if (!(Str= get_current_user(thd, tmp_Str, false)))
    {
      result= TRUE;
      continue;
    }
    /* Create user if needed */
    error= copy_and_check_auth(Str, tmp_Str, thd) ||
           replace_user_table(thd, tables.user_table(), *Str,
                               0, revoke_grant, create_new_users,
                               MY_TEST(thd->variables.sql_mode &
                                       MODE_NO_AUTO_CREATE_USER));
    if (error)
    {
      result= TRUE;				// Remember error
      continue;					// Add next user
    }

    db_name= table_list->get_db_name();
    table_name= table_list->get_table_name();

    /* Find/create cached table grant */
    grant_table= table_hash_search(Str->host.str, NullS, db_name,
				   Str->user.str, table_name, 1);
    if (!grant_table)
    {
      if (revoke_grant)
      {
	my_error(ER_NONEXISTING_TABLE_GRANT, MYF(0),
                 Str->user.str, Str->host.str, table_list->table_name);
	result= TRUE;
	continue;
      }
      grant_table = new GRANT_TABLE (Str->host.str, db_name,
				     Str->user.str, table_name,
				     rights,
				     column_priv);
      if (!grant_table ||
        my_hash_insert(&column_priv_hash,(uchar*) grant_table))
      {
	result= TRUE;				/* purecov: deadcode */
	continue;				/* purecov: deadcode */
      }
    }

    /* If revoke_grant, calculate the new column privilege for tables_priv */
    if (revoke_grant)
    {
      class LEX_COLUMN *column;
      List_iterator <LEX_COLUMN> column_iter(columns);
      GRANT_COLUMN *grant_column;

      /* Fix old grants */
      while ((column = column_iter++))
      {
	grant_column = column_hash_search(grant_table,
					  column->column.ptr(),
					  column->column.length());
	if (grant_column)
	  grant_column->rights&= ~(column->rights | rights);
      }
      /* scan trough all columns to get new column grant */
      column_priv= 0;
      for (uint idx=0 ; idx < grant_table->hash_columns.records ; idx++)
      {
        grant_column= (GRANT_COLUMN*)
          my_hash_element(&grant_table->hash_columns, idx);
	grant_column->rights&= ~rights;		// Fix other columns
	column_priv|= grant_column->rights;
      }
    }
    else
    {
      column_priv|= grant_table->cols;
    }


    /* update table and columns */

    /* TODO(cvicentiu) refactor replace_table_table to use Tables_priv_table
       instead of TABLE directly. */
    if (replace_table_table(thd, grant_table, tables.tables_priv_table().table(),
                            *Str, db_name, table_name,
			    rights, column_priv, revoke_grant))
    {
      /* Should only happen if table is crashed */
      result= TRUE;			       /* purecov: deadcode */
    }
    else if (tables.columns_priv_table().table_exists())
    {
      /* TODO(cvicentiu) refactor replace_column_table to use Columns_priv_table
         instead of TABLE directly. */
      if (replace_column_table(grant_table, tables.columns_priv_table().table(),
                               *Str, columns, db_name, table_name, rights,
                               revoke_grant))
      {
	result= TRUE;
      }
    }
    if (Str->is_role())
      propagate_role_grants(find_acl_role(Str->user.str),
                            PRIVS_TO_MERGE::TABLE_COLUMN, db_name, table_name);
  }

  thd->mem_root= old_root;
  mysql_mutex_unlock(&acl_cache->lock);

  if (!result) /* success */
  {
    result= write_bin_log(thd, TRUE, thd->query(), thd->query_length());
  }

  mysql_rwlock_unlock(&LOCK_grant);

  if (!result) /* success */
    my_ok(thd);

  thd->lex->restore_backup_query_tables_list(&backup);
  DBUG_RETURN(result);
}


/**
  Store routine level grants in the privilege tables

  @param thd Thread handle
  @param table_list List of routines to give grant
  @param is_proc Is this a list of procedures?
  @param user_list List of users to give grant
  @param rights Table level grant
  @param revoke_grant Is this is a REVOKE command?

  @return
    @retval FALSE Success.
    @retval TRUE An error occurred.
*/

bool mysql_routine_grant(THD *thd, TABLE_LIST *table_list, bool is_proc,
			 List <LEX_USER> &user_list, ulong rights,
			 bool revoke_grant, bool write_to_binlog)
{
  List_iterator <LEX_USER> str_list (user_list);
  LEX_USER *Str, *tmp_Str;
  bool create_new_users= 0;
  int result;
  char *db_name, *table_name;
  DBUG_ENTER("mysql_routine_grant");

  if (rights & ~PROC_ACLS)
  {
    my_message(ER_ILLEGAL_GRANT_FOR_TABLE,
               ER_THD(thd, ER_ILLEGAL_GRANT_FOR_TABLE),
               MYF(0));
    DBUG_RETURN(TRUE);
  }

  if (!revoke_grant)
  {
    if (sp_exist_routines(thd, table_list, is_proc))
      DBUG_RETURN(TRUE);
  }

  Grant_tables tables(Table_user | Table_procs_priv, TL_WRITE);
  if ((result= tables.open_and_lock(thd)))
    DBUG_RETURN(result != 1);

  DBUG_ASSERT(!thd->is_current_stmt_binlog_format_row());

  if (!revoke_grant)
    create_new_users= test_if_create_new_users(thd);
  mysql_rwlock_wrlock(&LOCK_grant);
  mysql_mutex_lock(&acl_cache->lock);
  MEM_ROOT *old_root= thd->mem_root;
  thd->mem_root= &grant_memroot;

  DBUG_PRINT("info",("now time to iterate and add users"));

  while ((tmp_Str= str_list++))
  {
    GRANT_NAME *grant_name;
    if (!(Str= get_current_user(thd, tmp_Str, false)))
    {
      result= TRUE;
      continue;
    }
    /* Create user if needed */
    if (copy_and_check_auth(Str, tmp_Str, thd) ||
        replace_user_table(thd, tables.user_table(), *Str,
			   0, revoke_grant, create_new_users,
                           MY_TEST(thd->variables.sql_mode &
                                     MODE_NO_AUTO_CREATE_USER)))
    {
      result= TRUE;
      continue;
    }

    db_name= table_list->db;
    table_name= table_list->table_name;
    grant_name= routine_hash_search(Str->host.str, NullS, db_name,
                                    Str->user.str, table_name, is_proc, 1);
    if (!grant_name || !grant_name->init_privs)
    {
      if (revoke_grant)
      {
        my_error(ER_NONEXISTING_PROC_GRANT, MYF(0),
	         Str->user.str, Str->host.str, table_name);
	result= TRUE;
	continue;
      }
      grant_name= new GRANT_NAME(Str->host.str, db_name,
				 Str->user.str, table_name,
				 rights, TRUE);
      if (!grant_name ||
        my_hash_insert(is_proc ?
                       &proc_priv_hash : &func_priv_hash,(uchar*) grant_name))
      {
        result= TRUE;
	continue;
      }
    }

    /* TODO(cvicentiu) refactor replace_routine_table to use Tables_procs_priv
       instead of TABLE directly. */
    if (tables.procs_priv_table().no_such_table() ||
        replace_routine_table(thd, grant_name, tables.procs_priv_table().table(),
                              *Str, db_name, table_name, is_proc, rights,
                              revoke_grant) != 0)
    {
      result= TRUE;
      continue;
    }
    if (Str->is_role())
      propagate_role_grants(find_acl_role(Str->user.str),
                            is_proc ? PRIVS_TO_MERGE::PROC : PRIVS_TO_MERGE::FUNC,
                            db_name, table_name);
  }
  thd->mem_root= old_root;
  mysql_mutex_unlock(&acl_cache->lock);

  if (write_to_binlog)
  {
    if (write_bin_log(thd, FALSE, thd->query(), thd->query_length()))
      result= TRUE;
  }

  mysql_rwlock_unlock(&LOCK_grant);

  /* Tables are automatically closed */
  DBUG_RETURN(result);
}

/**
  append a user or role name to a buffer that will be later used as an error message
*/
static void append_user(THD *thd, String *str,
                        const LEX_STRING *u, const LEX_STRING *h)
{
  if (str->length())
    str->append(',');
  append_query_string(system_charset_info, str, u->str, u->length,
                      thd->variables.sql_mode & MODE_NO_BACKSLASH_ESCAPES);
  /* hostname part is not relevant for roles, it is always empty */
  if (u->length == 0 || h->length != 0)
  {
    str->append('@');
    append_query_string(system_charset_info, str, h->str, h->length,
                        thd->variables.sql_mode & MODE_NO_BACKSLASH_ESCAPES);
  }
}

static void append_user(THD *thd, String *str, LEX_USER *user)
{
  append_user(thd, str, & user->user, & user->host);
}

/**
  append a string to a buffer that will be later used as an error message

  @note
  a string can be either CURRENT_USER or CURRENT_ROLE or NONE, it should be
  neither quoted nor escaped.
*/
static void append_str(String *str, const char *s, size_t l)
{
  if (str->length())
    str->append(',');
  str->append(s, l);
}

static int can_grant_role_callback(ACL_USER_BASE *grantee,
                                   ACL_ROLE *role, void *data)
{
  ROLE_GRANT_PAIR *pair;

  if (role != (ACL_ROLE*)data)
    return 0; // keep searching

  if (grantee->flags & IS_ROLE)
    pair= find_role_grant_pair(&grantee->user, &empty_lex_str, &role->user);
  else
  {
    ACL_USER *user= (ACL_USER *)grantee;
    LEX_STRING host= { user->host.hostname, user->hostname_length };
    pair= find_role_grant_pair(&user->user, &host, &role->user);
  }
  if (!pair->with_admin)
    return 0; // keep searching

  return -1; // abort the traversal
}


/*
  One can only grant a role if SELECT * FROM I_S.APPLICABLE_ROLES shows this
  role as grantable.
  
  What this really means - we need to traverse role graph for the current user
  looking for our role being granted with the admin option.
*/
static bool can_grant_role(THD *thd, ACL_ROLE *role)
{
  Security_context *sctx= thd->security_ctx;

  if (!sctx->user) // replication
    return true;

  ACL_USER *grantee= find_user_exact(sctx->priv_host, sctx->priv_user);
  if (!grantee)
    return false;

  return traverse_role_graph_down(grantee, role, NULL,
                                  can_grant_role_callback) == -1;
}


bool mysql_grant_role(THD *thd, List <LEX_USER> &list, bool revoke)
{
  DBUG_ENTER("mysql_grant_role");
  /*
     The first entry in the list is the granted role. Need at least two
     entries for the command to be valid
   */
  DBUG_ASSERT(list.elements >= 2);
  int result;
  bool create_new_user, no_auto_create_user;
  String wrong_users;
  LEX_USER *user, *granted_role;
  LEX_STRING rolename;
  LEX_STRING username;
  LEX_STRING hostname;
  ACL_ROLE *role, *role_as_user;

  List_iterator <LEX_USER> user_list(list);
  granted_role= user_list++;
  if (!(granted_role= get_current_user(thd, granted_role)))
    DBUG_RETURN(TRUE);

  DBUG_ASSERT(granted_role->is_role());
  rolename= granted_role->user;

  create_new_user= test_if_create_new_users(thd);
  no_auto_create_user= MY_TEST(thd->variables.sql_mode &
                               MODE_NO_AUTO_CREATE_USER);

  Grant_tables tables(Table_user | Table_roles_mapping, TL_WRITE);
  if ((result= tables.open_and_lock(thd)))
    DBUG_RETURN(result != 1);

  mysql_rwlock_wrlock(&LOCK_grant);
  mysql_mutex_lock(&acl_cache->lock);
  if (!(role= find_acl_role(rolename.str)))
  {
    mysql_mutex_unlock(&acl_cache->lock);
    mysql_rwlock_unlock(&LOCK_grant);
    my_error(ER_INVALID_ROLE, MYF(0), rolename.str);
    DBUG_RETURN(TRUE);
  }

  if (!can_grant_role(thd, role))
  {
    mysql_mutex_unlock(&acl_cache->lock);
    mysql_rwlock_unlock(&LOCK_grant);
    my_error(ER_ACCESS_DENIED_NO_PASSWORD_ERROR, MYF(0),
             thd->security_ctx->priv_user, thd->security_ctx->priv_host);
    DBUG_RETURN(TRUE);
  }

  while ((user= user_list++))
  {
    role_as_user= NULL;
    /* current_role is treated slightly different */
    if (user->user.str == current_role.str)
    {
      /* current_role is NONE */
      if (!thd->security_ctx->priv_role[0])
      {
        my_error(ER_INVALID_ROLE, MYF(0), "NONE");
        append_str(&wrong_users, STRING_WITH_LEN("NONE"));
        result= 1;
        continue;
      }
      if (!(role_as_user= find_acl_role(thd->security_ctx->priv_role)))
      {
        LEX_STRING ls= { thd->security_ctx->priv_role,
                         strlen(thd->security_ctx->priv_role) };
        append_user(thd, &wrong_users, &ls, &empty_lex_str);
        result= 1;
        continue;
      }

      /* can not grant current_role to current_role */
      if (granted_role->user.str == current_role.str)
      {
        append_user(thd, &wrong_users, &role_as_user->user, &empty_lex_str);
        result= 1;
        continue;
      }
      username.str= thd->security_ctx->priv_role;
      username.length= strlen(username.str);
      hostname= empty_lex_str;
    }
    else if (user->user.str == current_user.str)
    {
      username.str= thd->security_ctx->priv_user;
      username.length= strlen(username.str);
      hostname.str= thd->security_ctx->priv_host;
      hostname.length= strlen(hostname.str);
    }
    else
    {
      username= user->user;
      if (user->host.str)
        hostname= user->host;
      else
      if ((role_as_user= find_acl_role(user->user.str)))
        hostname= empty_lex_str;
      else
      {
        if (is_invalid_role_name(username.str))
        {
          append_user(thd, &wrong_users, &username, &empty_lex_str);
          result= 1;
          continue;
        }
        hostname= host_not_specified;
      }
    }

    ROLE_GRANT_PAIR *hash_entry= find_role_grant_pair(&username, &hostname,
                                                      &rolename);
    ACL_USER_BASE *grantee= role_as_user;

    if (has_auth(user, thd->lex))
      DBUG_ASSERT(!grantee);
    else if (!grantee)
      grantee= find_user_exact(hostname.str, username.str);

    if (!grantee && !revoke)
    {
      LEX_USER user_combo = *user;
      user_combo.host = hostname;
      user_combo.user = username;

      if (copy_and_check_auth(&user_combo, &user_combo, thd) ||
          replace_user_table(thd, tables.user_table(), user_combo, 0,
                             false, create_new_user,
                             no_auto_create_user))
      {
        append_user(thd, &wrong_users, &username, &hostname);
        result= 1;
        continue;
      }
      grantee= find_user_exact(hostname.str, username.str);

      /* either replace_user_table failed, or we've added the user */
      DBUG_ASSERT(grantee);
    }

    if (!grantee)
    {
      append_user(thd, &wrong_users, &username, &hostname);
      result= 1;
      continue;
    }

    if (!revoke)
    {
      if (hash_entry)
      {
        // perhaps, updating an existing grant, adding WITH ADMIN OPTION
      }
      else
      {
        add_role_user_mapping(grantee, role);

        /*
          Check if this grant would cause a cycle. It only needs to be run
          if we're granting a role to a role
        */
        if (role_as_user &&
            traverse_role_graph_down(role, 0, 0, 0) == ROLE_CYCLE_FOUND)
        {
          append_user(thd, &wrong_users, &username, &empty_lex_str);
          result= 1;
          undo_add_role_user_mapping(grantee, role);
          continue;
        }
      }
    }
    else
    {
      /* grant was already removed or never existed */
      if (!hash_entry)
      {
        append_user(thd, &wrong_users, &username, &hostname);
        result= 1;
        continue;
      }
      if (thd->lex->with_admin_option)
      {
        // only revoking an admin option, not the complete grant
      }
      else
      {
        /* revoke a role grant */
        remove_role_user_mapping(grantee, role);
      }
    }

    /* write into the roles_mapping table */
    /* TODO(cvicentiu) refactor replace_roles_mapping_table to use
       Roles_mapping_table instead of TABLE directly. */
    if (replace_roles_mapping_table(tables.roles_mapping_table().table(),
                                    &username, &hostname, &rolename,
                                    thd->lex->with_admin_option,
                                    hash_entry, revoke))
    {
      append_user(thd, &wrong_users, &username, &empty_lex_str);
      result= 1;
      if (!revoke)
      {
        /* need to remove the mapping added previously */
        undo_add_role_user_mapping(grantee, role);
      }
      else
      {
        /* need to restore the mapping deleted previously */
        add_role_user_mapping(grantee, role);
      }
      continue;
    }
    update_role_mapping(&username, &hostname, &rolename,
                        thd->lex->with_admin_option, hash_entry, revoke);

    /*
       Only need to propagate grants when granting/revoking a role to/from
       a role
    */
    if (role_as_user && merge_one_role_privileges(role_as_user) == 0)
      propagate_role_grants(role_as_user, PRIVS_TO_MERGE::ALL);
  }

  mysql_mutex_unlock(&acl_cache->lock);

  if (result)
    my_error(revoke ? ER_CANNOT_REVOKE_ROLE : ER_CANNOT_GRANT_ROLE, MYF(0),
             rolename.str, wrong_users.c_ptr_safe());
  else
    result= write_bin_log(thd, TRUE, thd->query(), thd->query_length());

  mysql_rwlock_unlock(&LOCK_grant);

  DBUG_RETURN(result);
}


bool mysql_grant(THD *thd, const char *db, List <LEX_USER> &list,
                 ulong rights, bool revoke_grant, bool is_proxy)
{
  List_iterator <LEX_USER> str_list (list);
  LEX_USER *Str, *tmp_Str, *proxied_user= NULL;
  char tmp_db[SAFE_NAME_LEN+1];
  bool create_new_users=0;
  int result;
  DBUG_ENTER("mysql_grant");

  if (lower_case_table_names && db)
  {
    char *end= strnmov(tmp_db,db, sizeof(tmp_db));
    if (end >= tmp_db + sizeof(tmp_db))
    {
      my_error(ER_WRONG_DB_NAME ,MYF(0), db);
      DBUG_RETURN(TRUE);
    }
    my_casedn_str(files_charset_info, tmp_db);
    db=tmp_db;
  }

  if (is_proxy)
  {
    DBUG_ASSERT(!db);
    proxied_user= str_list++;
  }

  Grant_tables tables(Table_user | (is_proxy ? Table_proxies_priv : Table_db),
                      TL_WRITE);
  if ((result= tables.open_and_lock(thd)))
    DBUG_RETURN(result != 1);

  DBUG_ASSERT(!thd->is_current_stmt_binlog_format_row());

  if (!revoke_grant)
    create_new_users= test_if_create_new_users(thd);

  /* go through users in user_list */
  mysql_rwlock_wrlock(&LOCK_grant);
  mysql_mutex_lock(&acl_cache->lock);
  grant_version++;

  if (proxied_user)
  {
    if (!(proxied_user= get_current_user(thd, proxied_user, false)))
      DBUG_RETURN(TRUE);
    DBUG_ASSERT(proxied_user->host.length); // not a Role
  }

  while ((tmp_Str = str_list++))
  {
    if (!(Str= get_current_user(thd, tmp_Str, false)))
    {
      result= true;
      continue;
    }

    if (copy_and_check_auth(Str, tmp_Str, thd) ||
        replace_user_table(thd, tables.user_table(), *Str,
                           (!db ? rights : 0), revoke_grant, create_new_users,
                           MY_TEST(thd->variables.sql_mode &
                                   MODE_NO_AUTO_CREATE_USER)))
      result= true;
    else if (db)
    {
      ulong db_rights= rights & DB_ACLS;
      if (db_rights  == rights)
      {
	if (replace_db_table(tables.db_table().table(), db, *Str, db_rights,
			     revoke_grant))
	  result= true;
      }
      else
      {
	my_error(ER_WRONG_USAGE, MYF(0), "DB GRANT", "GLOBAL PRIVILEGES");
	result= true;
      }
    }
    else if (is_proxy)
    {
    /* TODO(cvicentiu) refactor replace_proxies_priv_table to use
       Proxies_priv_table  instead of TABLE directly. */
      if (tables.proxies_priv_table().no_such_table() ||
          replace_proxies_priv_table (thd, tables.proxies_priv_table().table(),
                                      Str, proxied_user,
                                      rights & GRANT_ACL ? TRUE : FALSE,
                                      revoke_grant))
        result= true;
    }
    if (Str->is_role())
      propagate_role_grants(find_acl_role(Str->user.str),
                            db ? PRIVS_TO_MERGE::DB : PRIVS_TO_MERGE::GLOBAL,
                            db);
  }
  mysql_mutex_unlock(&acl_cache->lock);

  if (!result)
  {
    result= write_bin_log(thd, TRUE, thd->query(), thd->query_length());
  }

  mysql_rwlock_unlock(&LOCK_grant);

  if (!result)
    my_ok(thd);

  DBUG_RETURN(result);
}


/* Free grant array if possible */

void  grant_free(void)
{
  DBUG_ENTER("grant_free");
  my_hash_free(&column_priv_hash);
  my_hash_free(&proc_priv_hash);
  my_hash_free(&func_priv_hash);
  free_root(&grant_memroot,MYF(0));
  DBUG_VOID_RETURN;
}


/**
  @brief Initialize structures responsible for table/column-level privilege
   checking and load information for them from tables in the 'mysql' database.

  @return Error status
    @retval 0 OK
    @retval 1 Could not initialize grant subsystem.
*/

bool grant_init()
{
  THD  *thd;
  bool return_val;
  DBUG_ENTER("grant_init");

  if (!(thd= new THD(0)))
    DBUG_RETURN(1);				/* purecov: deadcode */
  thd->thread_stack= (char*) &thd;
  thd->store_globals();
  return_val=  grant_reload(thd);
  delete thd;
  DBUG_RETURN(return_val);
}


/**
  @brief Initialize structures responsible for table/column-level privilege
    checking and load information about grants from open privilege tables.

  @param thd Current thread
  @param tables List containing open "mysql.tables_priv" and
    "mysql.columns_priv" tables.

  @see grant_reload

  @return Error state
    @retval FALSE Success
    @retval TRUE Error
*/

static bool grant_load(THD *thd,
                       const Tables_priv_table& tables_priv,
                       const Columns_priv_table& columns_priv,
                       const Procs_priv_table& procs_priv)
{
  bool return_val= 1;
  TABLE *t_table, *c_table, *p_table;
  bool check_no_resolve= specialflag & SPECIAL_NO_RESOLVE;
  MEM_ROOT *save_mem_root= thd->mem_root;
  sql_mode_t old_sql_mode= thd->variables.sql_mode;
  DBUG_ENTER("grant_load");

  thd->variables.sql_mode&= ~MODE_PAD_CHAR_TO_FULL_LENGTH;

  (void) my_hash_init(&column_priv_hash, &my_charset_utf8_bin,
                      0,0,0, (my_hash_get_key) get_grant_table,
                      (my_hash_free_key) free_grant_table,0);
  (void) my_hash_init(&proc_priv_hash, &my_charset_utf8_bin,
                      0,0,0, (my_hash_get_key) get_grant_table, 0,0);
  (void) my_hash_init(&func_priv_hash, &my_charset_utf8_bin,
                      0,0,0, (my_hash_get_key) get_grant_table, 0,0);
  init_sql_alloc(&grant_memroot, ACL_ALLOC_BLOCK_SIZE, 0, MYF(0));

  t_table= tables_priv.table();
  c_table= columns_priv.table();
  p_table= procs_priv.table(); // this can be NULL

  if (t_table->file->ha_index_init(0, 1))
    goto end_index_init;

  t_table->use_all_columns();
  c_table->use_all_columns();

  thd->mem_root= &grant_memroot;

  if (!t_table->file->ha_index_first(t_table->record[0]))
  {
    do
    {
      GRANT_TABLE *mem_check;
      /* TODO(cvicentiu) convert this to use tables_priv and columns_priv. */
      if (!(mem_check= new (&grant_memroot) GRANT_TABLE(t_table, c_table)))
      {
	/* This could only happen if we are out memory */
	goto end_unlock;
      }

      if (check_no_resolve)
      {
	if (hostname_requires_resolving(mem_check->host.hostname))
	{
          sql_print_warning("'tables_priv' entry '%s %s@%s' "
                            "ignored in --skip-name-resolve mode.",
                            mem_check->tname,
                            safe_str(mem_check->user),
                            safe_str(mem_check->host.hostname));
	  continue;
	}
      }

      if (! mem_check->ok())
	delete mem_check;
      else if (my_hash_insert(&column_priv_hash,(uchar*) mem_check))
      {
	delete mem_check;
	goto end_unlock;
      }
    }
    while (!t_table->file->ha_index_next(t_table->record[0]));
  }

  return_val= 0;

  if (p_table)
  {
    if (p_table->file->ha_index_init(0, 1))
      goto end_unlock;

    p_table->use_all_columns();

    if (!p_table->file->ha_index_first(p_table->record[0]))
    {
      do
      {
        GRANT_NAME *mem_check;
        HASH *hash;
        if (!(mem_check= new (&grant_memroot) GRANT_NAME(p_table, TRUE)))
        {
          /* This could only happen if we are out memory */
          goto end_unlock_p;
        }

        if (check_no_resolve)
        {
          if (hostname_requires_resolving(mem_check->host.hostname))
          {
            sql_print_warning("'procs_priv' entry '%s %s@%s' "
                              "ignored in --skip-name-resolve mode.",
                              mem_check->tname, mem_check->user,
                              safe_str(mem_check->host.hostname));
            continue;
          }
        }
        if (procs_priv.routine_type()->val_int() == TYPE_ENUM_PROCEDURE)
        {
          hash= &proc_priv_hash;
        }
        else
        if (procs_priv.routine_type()->val_int() == TYPE_ENUM_FUNCTION)
        {
          hash= &func_priv_hash;
        }
        else
        {
          sql_print_warning("'procs_priv' entry '%s' "
                            "ignored, bad routine type",
                            mem_check->tname);
          continue;
        }

        mem_check->privs= fix_rights_for_procedure(mem_check->privs);
        mem_check->init_privs= mem_check->privs;
        if (! mem_check->ok())
          delete mem_check;
        else if (my_hash_insert(hash, (uchar*) mem_check))
        {
          delete mem_check;
          goto end_unlock_p;
        }
      }
      while (!p_table->file->ha_index_next(p_table->record[0]));
    }
  }

end_unlock_p:
  if (p_table)
    p_table->file->ha_index_end();
end_unlock:
  t_table->file->ha_index_end();
  thd->mem_root= save_mem_root;
end_index_init:
  thd->variables.sql_mode= old_sql_mode;
  DBUG_RETURN(return_val);
}

static my_bool propagate_role_grants_action(void *role_ptr,
                                            void *ptr __attribute__((unused)))
{
  ACL_ROLE *role= static_cast<ACL_ROLE *>(role_ptr);
  if (role->counter)
    return 0;

  mysql_mutex_assert_owner(&acl_cache->lock);
  PRIVS_TO_MERGE data= { PRIVS_TO_MERGE::ALL, 0, 0 };
  traverse_role_graph_up(role, &data, NULL, merge_role_privileges);
  return 0;
}


/**
  @brief Reload information about table and column level privileges if possible

  @param thd Current thread

  Locked tables are checked by acl_reload() and doesn't have to be checked
  in this call.
  This function is also used for initialization of structures responsible
  for table/column-level privilege checking.

  @return Error state
    @retval FALSE Success
    @retval TRUE  Error
*/

bool grant_reload(THD *thd)
{
  HASH old_column_priv_hash, old_proc_priv_hash, old_func_priv_hash;
  MEM_ROOT old_mem;
  int result;
  DBUG_ENTER("grant_reload");

  /*
    To avoid deadlocks we should obtain table locks before
    obtaining LOCK_grant rwlock.
  */

  Grant_tables tables(Table_tables_priv | Table_columns_priv| Table_procs_priv,
                      TL_READ);
  if ((result= tables.open_and_lock(thd)))
    DBUG_RETURN(result != 1);

  mysql_rwlock_wrlock(&LOCK_grant);
  grant_version++;
  old_column_priv_hash= column_priv_hash;
  old_proc_priv_hash= proc_priv_hash;
  old_func_priv_hash= func_priv_hash;

  /*
    Create a new memory pool but save the current memory pool to make an undo
    opertion possible in case of failure.
  */
  old_mem= grant_memroot;

  if ((result= grant_load(thd,
                          tables.tables_priv_table(),
                          tables.columns_priv_table(),
                          tables.procs_priv_table())))
  {						// Error. Revert to old hash
    DBUG_PRINT("error",("Reverting to old privileges"));
    grant_free();				/* purecov: deadcode */
    column_priv_hash= old_column_priv_hash;	/* purecov: deadcode */
    proc_priv_hash= old_proc_priv_hash;
    func_priv_hash= old_func_priv_hash;
    grant_memroot= old_mem;                     /* purecov: deadcode */
  }
  else
  {
    my_hash_free(&old_column_priv_hash);
    my_hash_free(&old_proc_priv_hash);
    my_hash_free(&old_func_priv_hash);
    free_root(&old_mem,MYF(0));
  }

  mysql_mutex_lock(&acl_cache->lock);
  my_hash_iterate(&acl_roles, propagate_role_grants_action, NULL);
  mysql_mutex_unlock(&acl_cache->lock);

  mysql_rwlock_unlock(&LOCK_grant);

  close_mysql_tables(thd);

  DBUG_RETURN(result);
}


/**
  @brief Check table level grants

  @param thd          Thread handler
  @param want_access  Bits of privileges user needs to have.
  @param tables       List of tables to check. The user should have
                      'want_access' to all tables in list.
  @param any_combination_will_do TRUE if it's enough to have any privilege for
    any combination of the table columns.
  @param number       Check at most this number of tables.
  @param no_errors    TRUE if no error should be sent directly to the client.

  If table->grant.want_privilege != 0 then the requested privileges where
  in the set of COL_ACLS but access was not granted on the table level. As
  a consequence an extra check of column privileges is required.

  Specifically if this function returns FALSE the user has some kind of
  privilege on a combination of columns in each table.

  This function is usually preceeded by check_access which establish the
  User-, Db- and Host access rights.

  @see check_access
  @see check_table_access

  @note
     This functions assumes that either number of tables to be inspected
     by it is limited explicitly (i.e. is is not UINT_MAX) or table list
     used and thd->lex->query_tables_own_last value correspond to each
     other (the latter should be either 0 or point to next_global member
     of one of elements of this table list).

     We delay locking of LOCK_grant until we really need it as we assume that
     most privileges be resolved with user or db level accesses.

   @return Access status
     @retval FALSE Access granted; But column privileges might need to be
      checked.
     @retval TRUE The user did not have the requested privileges on any of the
      tables.

*/

bool check_grant(THD *thd, ulong want_access, TABLE_LIST *tables,
                 bool any_combination_will_do, uint number, bool no_errors)
{
  TABLE_LIST *tl;
  TABLE_LIST *first_not_own_table= thd->lex->first_not_own_table();
  Security_context *sctx= thd->security_ctx;
  uint i;
  ulong orig_want_access= want_access;
  bool locked= 0;
  GRANT_TABLE *grant_table;
  GRANT_TABLE *grant_table_role= NULL;
  DBUG_ENTER("check_grant");
  DBUG_ASSERT(number > 0);

  /*
    Walk through the list of tables that belong to the query and save the
    requested access (orig_want_privilege) to be able to use it when
    checking access rights to the underlying tables of a view. Our grant
    system gradually eliminates checked bits from want_privilege and thus
    after all checks are done we can no longer use it.
    The check that first_not_own_table is not reached is for the case when
    the given table list refers to the list for prelocking (contains tables
    of other queries). For simple queries first_not_own_table is 0.
  */
  for (i= 0, tl= tables;
       i < number  && tl != first_not_own_table;
       tl= tl->next_global, i++)
  {
    /*
      Save a copy of the privileges without the SHOW_VIEW_ACL attribute.
      It will be checked during making view.
    */
    tl->grant.orig_want_privilege= (want_access & ~SHOW_VIEW_ACL);
  }
  number= i;

  for (tl= tables; number-- ; tl= tl->next_global)
  {
    TABLE_LIST *const t_ref=
      tl->correspondent_table ? tl->correspondent_table : tl;
    sctx= t_ref->security_ctx ? t_ref->security_ctx : thd->security_ctx;

    if (tl->with || !tl->db ||
        (tl->select_lex &&
         (tl->with= tl->select_lex->find_table_def_in_with_clauses(tl))))
      continue;

    const ACL_internal_table_access *access=
      get_cached_table_access(&t_ref->grant.m_internal,
                              t_ref->get_db_name(),
                              t_ref->get_table_name());

    if (access)
    {
      switch(access->check(orig_want_access, &t_ref->grant.privilege))
      {
      case ACL_INTERNAL_ACCESS_GRANTED:
        /*
          Currently,
          -  the information_schema does not subclass ACL_internal_table_access,
          there are no per table privilege checks for I_S,
          - the performance schema does use per tables checks, but at most
          returns 'CHECK_GRANT', and never 'ACCESS_GRANTED'.
          so this branch is not used.
        */
        DBUG_ASSERT(0);
      case ACL_INTERNAL_ACCESS_DENIED:
        goto err;
      case ACL_INTERNAL_ACCESS_CHECK_GRANT:
        break;
      }
    }

    want_access= orig_want_access;
    want_access&= ~sctx->master_access;
    if (!want_access)
      continue;                                 // ok

    if (!(~t_ref->grant.privilege & want_access) ||
        t_ref->is_anonymous_derived_table() || t_ref->schema_table)
    {
      /*
        It is subquery in the FROM clause. VIEW set t_ref->derived after
        table opening, but this function always called before table opening.

        NOTE: is_derived() can't be used here because subquery in this case
        the FROM clase (derived tables) can be not be marked yet.
      */
      if (t_ref->is_anonymous_derived_table() || t_ref->schema_table)
      {
        /*
          If it's a temporary table created for a subquery in the FROM
          clause, or an INFORMATION_SCHEMA table, drop the request for
          a privilege.
        */
        t_ref->grant.want_privilege= 0;
      }
      continue;
    }

    if (is_temporary_table(t_ref))
    {
      /*
        If this table list element corresponds to a pre-opened temporary
        table skip checking of all relevant table-level privileges for it.
        Note that during creation of temporary table we still need to check
        if user has CREATE_TMP_ACL.
      */
      t_ref->grant.privilege|= TMP_TABLE_ACLS;
      t_ref->grant.want_privilege= 0;
      continue;
    }

    if (!locked)
    {
      locked= 1;
      mysql_rwlock_rdlock(&LOCK_grant);
    }

    grant_table= table_hash_search(sctx->host, sctx->ip,
                                   t_ref->get_db_name(),
                                   sctx->priv_user,
                                   t_ref->get_table_name(),
                                   FALSE);
    if (sctx->priv_role[0])
      grant_table_role= table_hash_search("", NULL, t_ref->get_db_name(),
                                          sctx->priv_role,
                                          t_ref->get_table_name(),
                                          TRUE);

    if (!grant_table && !grant_table_role)
    {
      want_access&= ~t_ref->grant.privilege;
      goto err;					// No grants
    }

    /*
      For SHOW COLUMNS, SHOW INDEX it is enough to have some
      privileges on any column combination on the table.
    */
    if (any_combination_will_do)
      continue;

    t_ref->grant.grant_table_user= grant_table; // Remember for column test
    t_ref->grant.grant_table_role= grant_table_role;
    t_ref->grant.version= grant_version;
    t_ref->grant.privilege|= grant_table ? grant_table->privs : 0;
    t_ref->grant.privilege|= grant_table_role ? grant_table_role->privs : 0;
    t_ref->grant.want_privilege= ((want_access & COL_ACLS) & ~t_ref->grant.privilege);

    if (!(~t_ref->grant.privilege & want_access))
      continue;

    if ((want_access&= ~((grant_table ? grant_table->cols : 0) |
                        (grant_table_role ? grant_table_role->cols : 0) |
                        t_ref->grant.privilege)))
    {
      goto err;                                 // impossible
    }
  }
  if (locked)
    mysql_rwlock_unlock(&LOCK_grant);
  DBUG_RETURN(FALSE);

err:
  if (locked)
    mysql_rwlock_unlock(&LOCK_grant);
  if (!no_errors)				// Not a silent skip of table
  {
    char command[128];
    get_privilege_desc(command, sizeof(command), want_access);
    status_var_increment(thd->status_var.access_denied_errors);

    my_error(ER_TABLEACCESS_DENIED_ERROR, MYF(0),
             command,
             sctx->priv_user,
             sctx->host_or_ip,
             tl ? tl->get_table_name() : "unknown");
  }
  DBUG_RETURN(TRUE);
}


/*
  Check column rights in given security context

  SYNOPSIS
    check_grant_column()
    thd                  thread handler
    grant                grant information structure
    db_name              db name
    table_name           table  name
    name                 column name
    length               column name length
    sctx                 security context

  RETURN
    FALSE OK
    TRUE  access denied
*/

bool check_grant_column(THD *thd, GRANT_INFO *grant,
			const char *db_name, const char *table_name,
			const char *name, uint length,  Security_context *sctx)
{
  GRANT_TABLE *grant_table;
  GRANT_TABLE *grant_table_role;
  GRANT_COLUMN *grant_column;
  ulong want_access= grant->want_privilege & ~grant->privilege;
  DBUG_ENTER("check_grant_column");
  DBUG_PRINT("enter", ("table: %s  want_access: %lu", table_name, want_access));

  if (!want_access)
    DBUG_RETURN(0);				// Already checked

  mysql_rwlock_rdlock(&LOCK_grant);

  /* reload table if someone has modified any grants */

  if (grant->version != grant_version)
  {
    grant->grant_table_user=
      table_hash_search(sctx->host, sctx->ip, db_name,
			sctx->priv_user,
			table_name, 0);         /* purecov: inspected */
    grant->grant_table_role=
      sctx->priv_role[0] ? table_hash_search("", NULL, db_name,
                                             sctx->priv_role,
                                             table_name, TRUE) : NULL;
    grant->version= grant_version;		/* purecov: inspected */
  }

  grant_table= grant->grant_table_user;
  grant_table_role= grant->grant_table_role;

  if (!grant_table && !grant_table_role)
    goto err;

  if (grant_table)
  {
    grant_column= column_hash_search(grant_table, name, length);
    if (grant_column)
    {
      want_access&= ~grant_column->rights;
    }
  }
  if (grant_table_role)
  {
    grant_column= column_hash_search(grant_table_role, name, length);
    if (grant_column)
    {
      want_access&= ~grant_column->rights;
    }
  }
  if (!want_access)
  {
    mysql_rwlock_unlock(&LOCK_grant);
    DBUG_RETURN(0);
  }

err:
  mysql_rwlock_unlock(&LOCK_grant);
  char command[128];
  get_privilege_desc(command, sizeof(command), want_access);
  /* TODO perhaps error should print current rolename aswell */
  my_error(ER_COLUMNACCESS_DENIED_ERROR, MYF(0),
           command,
           sctx->priv_user,
           sctx->host_or_ip,
           name,
           table_name);
  DBUG_RETURN(1);
}


/*
  Check the access right to a column depending on the type of table.

  SYNOPSIS
    check_column_grant_in_table_ref()
    thd              thread handler
    table_ref        table reference where to check the field
    name             name of field to check
    length           length of name

  DESCRIPTION
    Check the access rights to a column depending on the type of table
    reference where the column is checked. The function provides a
    generic interface to check column access rights that hides the
    heterogeneity of the column representation - whether it is a view
    or a stored table colum.

  RETURN
    FALSE OK
    TRUE  access denied
*/

bool check_column_grant_in_table_ref(THD *thd, TABLE_LIST * table_ref,
                                     const char *name, uint length)
{
  GRANT_INFO *grant;
  const char *db_name;
  const char *table_name;
  Security_context *sctx= table_ref->security_ctx ?
                          table_ref->security_ctx : thd->security_ctx;

  if (table_ref->view || table_ref->field_translation)
  {
    /* View or derived information schema table. */
    ulong view_privs;
    grant= &(table_ref->grant);
    db_name= table_ref->view_db.str;
    table_name= table_ref->view_name.str;
    if (table_ref->belong_to_view &&
        thd->lex->sql_command == SQLCOM_SHOW_FIELDS)
    {
      view_privs= get_column_grant(thd, grant, db_name, table_name, name);
      if (view_privs & VIEW_ANY_ACL)
      {
        table_ref->belong_to_view->allowed_show= TRUE;
        return FALSE;
      }
      table_ref->belong_to_view->allowed_show= FALSE;
      my_message(ER_VIEW_NO_EXPLAIN, ER_THD(thd, ER_VIEW_NO_EXPLAIN), MYF(0));
      return TRUE;
    }
  }
  else
  {
    /* Normal or temporary table. */
    TABLE *table= table_ref->table;
    grant= &(table->grant);
    db_name= table->s->db.str;
    table_name= table->s->table_name.str;
  }

  if (grant->want_privilege)
    return check_grant_column(thd, grant, db_name, table_name, name,
                              length, sctx);
  else
    return FALSE;

}


/**
  @brief check if a query can access a set of columns

  @param  thd  the current thread
  @param  want_access_arg  the privileges requested
  @param  fields an iterator over the fields of a table reference.
  @return Operation status
    @retval 0 Success
    @retval 1 Falure
  @details This function walks over the columns of a table reference
   The columns may originate from different tables, depending on the kind of
   table reference, e.g. join, view.
   For each table it will retrieve the grant information and will use it
   to check the required access privileges for the fields requested from it.
*/
bool check_grant_all_columns(THD *thd, ulong want_access_arg,
                             Field_iterator_table_ref *fields)
{
  Security_context *sctx= thd->security_ctx;
  ulong UNINIT_VAR(want_access);
  const char *table_name= NULL;
  const char* db_name;
  GRANT_INFO *grant;
  GRANT_TABLE *UNINIT_VAR(grant_table);
  GRANT_TABLE *UNINIT_VAR(grant_table_role);
  /*
     Flag that gets set if privilege checking has to be performed on column
     level.
  */
  bool using_column_privileges= FALSE;

  mysql_rwlock_rdlock(&LOCK_grant);

  for (; !fields->end_of_fields(); fields->next())
  {
    const char *field_name= fields->name();

    if (table_name != fields->get_table_name())
    {
      table_name= fields->get_table_name();
      db_name= fields->get_db_name();
      grant= fields->grant();
      /* get a fresh one for each table */
      want_access= want_access_arg & ~grant->privilege;
      if (want_access)
      {
        /* reload table if someone has modified any grants */
        if (grant->version != grant_version)
        {
          grant->grant_table_user=
            table_hash_search(sctx->host, sctx->ip, db_name,
                              sctx->priv_user,
                              table_name, 0);	/* purecov: inspected */
          grant->grant_table_role=
            sctx->priv_role[0] ? table_hash_search("", NULL, db_name,
                                                   sctx->priv_role,
                                                   table_name, TRUE) : NULL;
          grant->version= grant_version;	/* purecov: inspected */
        }

        grant_table= grant->grant_table_user;
        grant_table_role= grant->grant_table_role;
        DBUG_ASSERT (grant_table || grant_table_role);
      }
    }

    if (want_access)
    {
      ulong have_access= 0;
      if (grant_table)
      {
        GRANT_COLUMN *grant_column=
          column_hash_search(grant_table, field_name,
                             (uint) strlen(field_name));
        if (grant_column)
          have_access= grant_column->rights;
      }
      if (grant_table_role)
      {
        GRANT_COLUMN *grant_column=
          column_hash_search(grant_table_role, field_name,
                             (uint) strlen(field_name));
        if (grant_column)
          have_access|= grant_column->rights;
      }

      if (have_access)
        using_column_privileges= TRUE;
      if (want_access & ~have_access)
        goto err;
    }
  }
  mysql_rwlock_unlock(&LOCK_grant);
  return 0;

err:
  mysql_rwlock_unlock(&LOCK_grant);

  char command[128];
  get_privilege_desc(command, sizeof(command), want_access);
  /*
    Do not give an error message listing a column name unless the user has
    privilege to see all columns.
  */
  if (using_column_privileges)
    my_error(ER_TABLEACCESS_DENIED_ERROR, MYF(0),
             command, sctx->priv_user,
             sctx->host_or_ip, table_name);
  else
    my_error(ER_COLUMNACCESS_DENIED_ERROR, MYF(0),
             command,
             sctx->priv_user,
             sctx->host_or_ip,
             fields->name(),
             table_name);
  return 1;
}


static bool check_grant_db_routine(THD *thd, const char *db, HASH *hash)
{
  Security_context *sctx= thd->security_ctx;

  for (uint idx= 0; idx < hash->records; ++idx)
  {
    GRANT_NAME *item= (GRANT_NAME*) my_hash_element(hash, idx);

    if (strcmp(item->user, sctx->priv_user) == 0 &&
        strcmp(item->db, db) == 0 &&
        compare_hostname(&item->host, sctx->host, sctx->ip))
    {
      return FALSE;
    }
    if (sctx->priv_role[0] && strcmp(item->user, sctx->priv_role) == 0 &&
        strcmp(item->db, db) == 0 &&
        (!item->host.hostname || !item->host.hostname[0]))
    {
      return FALSE; /* Found current role match */
    }
  }

  return TRUE;
}


/*
  Check if a user has the right to access a database
  Access is accepted if he has a grant for any table/routine in the database
  Return 1 if access is denied
*/

bool check_grant_db(THD *thd, const char *db)
{
  Security_context *sctx= thd->security_ctx;
  char helping [SAFE_NAME_LEN + USERNAME_LENGTH+2], *end;
  char helping2 [SAFE_NAME_LEN + USERNAME_LENGTH+2], *tmp_db;
  uint len, UNINIT_VAR(len2);
  bool error= TRUE;

  tmp_db= strmov(helping, sctx->priv_user) + 1;
  end= strnmov(tmp_db, db, helping + sizeof(helping) - tmp_db);

  if (end >= helping + sizeof(helping)) // db name was truncated
    return 1;                           // no privileges for an invalid db name

  if (lower_case_table_names)
  {
    end = tmp_db + my_casedn_str(files_charset_info, tmp_db);
    db=tmp_db;
  }

  len= (uint) (end - helping) + 1;

  /*
     If a role is set, we need to check for privileges here as well.
  */
  if (sctx->priv_role[0])
  {
    end= strmov(helping2, sctx->priv_role) + 1;
    end= strnmov(end, db, helping2 + sizeof(helping2) - end);
    len2= (uint) (end - helping2) + 1;
  }


  mysql_rwlock_rdlock(&LOCK_grant);

  for (uint idx=0 ; idx < column_priv_hash.records ; idx++)
  {
    GRANT_TABLE *grant_table= (GRANT_TABLE*) my_hash_element(&column_priv_hash,
                                                             idx);
    if (len < grant_table->key_length &&
        !memcmp(grant_table->hash_key, helping, len) &&
        compare_hostname(&grant_table->host, sctx->host, sctx->ip))
    {
      error= FALSE; /* Found match. */
      break;
    }
    if (sctx->priv_role[0] &&
        len2 < grant_table->key_length &&
        !memcmp(grant_table->hash_key, helping2, len2) &&
        (!grant_table->host.hostname || !grant_table->host.hostname[0]))
    {
      error= FALSE; /* Found role match */
      break;
    }
  }

  if (error)
    error= check_grant_db_routine(thd, db, &proc_priv_hash) &&
           check_grant_db_routine(thd, db, &func_priv_hash);

  mysql_rwlock_unlock(&LOCK_grant);

  return error;
}


/****************************************************************************
  Check routine level grants

  SYNPOSIS
   bool check_grant_routine()
   thd		Thread handler
   want_access  Bits of privileges user needs to have
   procs	List of routines to check. The user should have 'want_access'
   is_proc	True if the list is all procedures, else functions
   no_errors	If 0 then we write an error. The error is sent directly to
		the client

   RETURN
     0  ok
     1  Error: User did not have the requested privielges
****************************************************************************/

bool check_grant_routine(THD *thd, ulong want_access,
			 TABLE_LIST *procs, bool is_proc, bool no_errors)
{
  TABLE_LIST *table;
  Security_context *sctx= thd->security_ctx;
  char *user= sctx->priv_user;
  char *host= sctx->priv_host;
  char *role= sctx->priv_role;
  DBUG_ENTER("check_grant_routine");

  want_access&= ~sctx->master_access;
  if (!want_access)
    DBUG_RETURN(0);                             // ok

  mysql_rwlock_rdlock(&LOCK_grant);
  for (table= procs; table; table= table->next_global)
  {
    GRANT_NAME *grant_proc;
    if ((grant_proc= routine_hash_search(host, sctx->ip, table->db, user,
					 table->table_name, is_proc, 0)))
      table->grant.privilege|= grant_proc->privs;
    if (role[0]) /* current role set check */
    {
      if ((grant_proc= routine_hash_search("", NULL, table->db, role,
                                           table->table_name, is_proc, 0)))
      table->grant.privilege|= grant_proc->privs;
    }

    if (want_access & ~table->grant.privilege)
    {
      want_access &= ~table->grant.privilege;
      goto err;
    }
  }
  mysql_rwlock_unlock(&LOCK_grant);
  DBUG_RETURN(0);
err:
  mysql_rwlock_unlock(&LOCK_grant);
  if (!no_errors)
  {
    char buff[1024];
    const char *command="";
    if (table)
      strxmov(buff, table->db, ".", table->table_name, NullS);
    if (want_access & EXECUTE_ACL)
      command= "execute";
    else if (want_access & ALTER_PROC_ACL)
      command= "alter routine";
    else if (want_access & GRANT_ACL)
      command= "grant";
    my_error(ER_PROCACCESS_DENIED_ERROR, MYF(0),
             command, user, host, table ? buff : "unknown");
  }
  DBUG_RETURN(1);
}


/*
  Check if routine has any of the
  routine level grants

  SYNPOSIS
   bool    check_routine_level_acl()
   thd	        Thread handler
   db           Database name
   name         Routine name

  RETURN
   0            Ok
   1            error
*/

bool check_routine_level_acl(THD *thd, const char *db, const char *name,
                             bool is_proc)
{
  bool no_routine_acl= 1;
  GRANT_NAME *grant_proc;
  Security_context *sctx= thd->security_ctx;
  mysql_rwlock_rdlock(&LOCK_grant);
  if ((grant_proc= routine_hash_search(sctx->priv_host,
                                       sctx->ip, db,
                                       sctx->priv_user,
                                       name, is_proc, 0)))
    no_routine_acl= !(grant_proc->privs & SHOW_PROC_ACLS);

  if (no_routine_acl && sctx->priv_role[0]) /* current set role check */
  {
    if ((grant_proc= routine_hash_search("",
                                         NULL, db,
                                         sctx->priv_role,
                                         name, is_proc, 0)))
      no_routine_acl= !(grant_proc->privs & SHOW_PROC_ACLS);
  }
  mysql_rwlock_unlock(&LOCK_grant);
  return no_routine_acl;
}


/*****************************************************************************
  Functions to retrieve the grant for a table/column  (for SHOW functions)
*****************************************************************************/

ulong get_table_grant(THD *thd, TABLE_LIST *table)
{
  ulong privilege;
  Security_context *sctx= thd->security_ctx;
  const char *db = table->db ? table->db : thd->db;
  GRANT_TABLE *grant_table;
  GRANT_TABLE *grant_table_role= NULL;

  mysql_rwlock_rdlock(&LOCK_grant);
#ifdef EMBEDDED_LIBRARY
  grant_table= NULL;
  grant_table_role= NULL;
#else
  grant_table= table_hash_search(sctx->host, sctx->ip, db, sctx->priv_user,
				 table->table_name, 0);
  if (sctx->priv_role[0])
    grant_table_role= table_hash_search("", "", db, sctx->priv_role,
                                        table->table_name, 0);
#endif
  table->grant.grant_table_user= grant_table; // Remember for column test
  table->grant.grant_table_role= grant_table_role;
  table->grant.version=grant_version;
  if (grant_table)
    table->grant.privilege|= grant_table->privs;
  if (grant_table_role)
    table->grant.privilege|= grant_table_role->privs;
  privilege= table->grant.privilege;
  mysql_rwlock_unlock(&LOCK_grant);
  return privilege;
}


/*
  Determine the access priviliges for a field.

  SYNOPSIS
    get_column_grant()
    thd         thread handler
    grant       grants table descriptor
    db_name     name of database that the field belongs to
    table_name  name of table that the field belongs to
    field_name  name of field

  DESCRIPTION
    The procedure may also modify: grant->grant_table and grant->version.

  RETURN
    The access priviliges for the field db_name.table_name.field_name
*/

ulong get_column_grant(THD *thd, GRANT_INFO *grant,
                       const char *db_name, const char *table_name,
                       const char *field_name)
{
  GRANT_TABLE *grant_table;
  GRANT_TABLE *grant_table_role;
  GRANT_COLUMN *grant_column;
  ulong priv= 0;

  mysql_rwlock_rdlock(&LOCK_grant);
  /* reload table if someone has modified any grants */
  if (grant->version != grant_version)
  {
    Security_context *sctx= thd->security_ctx;
    grant->grant_table_user=
      table_hash_search(sctx->host, sctx->ip,
                        db_name, sctx->priv_user,
                        table_name, 0);         /* purecov: inspected */
    grant->grant_table_role=
      sctx->priv_role[0] ? table_hash_search("", "", db_name,
                                             sctx->priv_role,
                                             table_name, TRUE) : NULL;
    grant->version= grant_version;              /* purecov: inspected */
  }

  grant_table= grant->grant_table_user;
  grant_table_role= grant->grant_table_role;

  if (!grant_table && !grant_table_role)
    priv= grant->privilege;
  else
  {
    if (grant_table)
    {
      grant_column= column_hash_search(grant_table, field_name,
                                       (uint) strlen(field_name));
      if (!grant_column)
        priv= (grant->privilege | grant_table->privs);
      else
        priv= (grant->privilege | grant_table->privs | grant_column->rights);
    }

    if (grant_table_role)
    {
      grant_column= column_hash_search(grant_table_role, field_name,
                                       (uint) strlen(field_name));
      if (!grant_column)
        priv|= (grant->privilege | grant_table_role->privs);
      else
        priv|= (grant->privilege | grant_table_role->privs |
                grant_column->rights);
    }
  }
  mysql_rwlock_unlock(&LOCK_grant);
  return priv;
}


/* Help function for mysql_show_grants */

static void add_user_option(String *grant, long value, const char *name,
                            bool is_signed)
{
  if (value)
  {
    char buff[22], *p; // just as in int2str
    grant->append(' ');
    grant->append(name, strlen(name));
    grant->append(' ');
    p=int10_to_str(value, buff, is_signed ? -10 : 10);
    grant->append(buff,p-buff);
  }
}


static void add_user_option(String *grant, double value, const char *name)
{
  if (value != 0.0 )
  {
    char buff[FLOATING_POINT_BUFFER];
    size_t len;
    grant->append(' ');
    grant->append(name, strlen(name));
    grant->append(' ');
    len= my_fcvt(value, 6, buff, NULL);
    grant->append(buff, len);
  }
}

static void add_user_parameters(String *result, ACL_USER* acl_user,
                                bool with_grant)
{
  result->append(STRING_WITH_LEN("@'"));
  result->append(acl_user->host.hostname, acl_user->hostname_length,
                system_charset_info);
  result->append('\'');

  if (acl_user->plugin.str == native_password_plugin_name.str ||
      acl_user->plugin.str == old_password_plugin_name.str)
  {
    if (acl_user->auth_string.length)
    {
      DBUG_ASSERT(acl_user->salt_len);
      result->append(STRING_WITH_LEN(" IDENTIFIED BY PASSWORD '"));
      result->append(acl_user->auth_string.str, acl_user->auth_string.length);
      result->append('\'');
    }
  }
  else
  {
    result->append(STRING_WITH_LEN(" IDENTIFIED VIA "));
    result->append(acl_user->plugin.str, acl_user->plugin.length);
    if (acl_user->auth_string.length)
    {
      result->append(STRING_WITH_LEN(" USING '"));
      result->append(acl_user->auth_string.str, acl_user->auth_string.length);
      result->append('\'');
    }
  }
  /* "show grants" SSL related stuff */
  if (acl_user->ssl_type == SSL_TYPE_ANY)
    result->append(STRING_WITH_LEN(" REQUIRE SSL"));
  else if (acl_user->ssl_type == SSL_TYPE_X509)
    result->append(STRING_WITH_LEN(" REQUIRE X509"));
  else if (acl_user->ssl_type == SSL_TYPE_SPECIFIED)
  {
    int ssl_options = 0;
    result->append(STRING_WITH_LEN(" REQUIRE "));
    if (acl_user->x509_issuer)
    {
      ssl_options++;
      result->append(STRING_WITH_LEN("ISSUER \'"));
      result->append(acl_user->x509_issuer,strlen(acl_user->x509_issuer));
      result->append('\'');
    }
    if (acl_user->x509_subject)
    {
      if (ssl_options++)
        result->append(' ');
      result->append(STRING_WITH_LEN("SUBJECT \'"));
      result->append(acl_user->x509_subject,strlen(acl_user->x509_subject),
                    system_charset_info);
      result->append('\'');
    }
    if (acl_user->ssl_cipher)
    {
      if (ssl_options++)
        result->append(' ');
      result->append(STRING_WITH_LEN("CIPHER '"));
      result->append(acl_user->ssl_cipher,strlen(acl_user->ssl_cipher),
                    system_charset_info);
      result->append('\'');
    }
  }
  if (with_grant ||
      (acl_user->user_resource.questions ||
       acl_user->user_resource.updates ||
       acl_user->user_resource.conn_per_hour ||
       acl_user->user_resource.user_conn ||
       acl_user->user_resource.max_statement_time != 0.0))
  {
    result->append(STRING_WITH_LEN(" WITH"));
    if (with_grant)
      result->append(STRING_WITH_LEN(" GRANT OPTION"));
    add_user_option(result, acl_user->user_resource.questions,
                    "MAX_QUERIES_PER_HOUR", false);
    add_user_option(result, acl_user->user_resource.updates,
                    "MAX_UPDATES_PER_HOUR", false);
    add_user_option(result, acl_user->user_resource.conn_per_hour,
                    "MAX_CONNECTIONS_PER_HOUR", false);
    add_user_option(result, acl_user->user_resource.user_conn,
                    "MAX_USER_CONNECTIONS", true);
    add_user_option(result, acl_user->user_resource.max_statement_time,
                    "MAX_STATEMENT_TIME");
  }
}

static const char *command_array[]=
{
  "SELECT", "INSERT", "UPDATE", "DELETE", "CREATE", "DROP", "RELOAD",
  "SHUTDOWN", "PROCESS","FILE", "GRANT", "REFERENCES", "INDEX",
  "ALTER", "SHOW DATABASES", "SUPER", "CREATE TEMPORARY TABLES",
  "LOCK TABLES", "EXECUTE", "REPLICATION SLAVE", "REPLICATION CLIENT",
  "CREATE VIEW", "SHOW VIEW", "CREATE ROUTINE", "ALTER ROUTINE",
  "CREATE USER", "EVENT", "TRIGGER", "CREATE TABLESPACE"
};

static uint command_lengths[]=
{
  6, 6, 6, 6, 6, 4, 6, 8, 7, 4, 5, 10, 5, 5, 14, 5, 23, 11, 7, 17, 18, 11, 9,
  14, 13, 11, 5, 7, 17
};


static bool print_grants_for_role(THD *thd, ACL_ROLE * role)
{
  char buff[1024];

  if (show_role_grants(thd, role->user.str, "", role, buff, sizeof(buff)))
    return TRUE;

  if (show_global_privileges(thd, role, TRUE, buff, sizeof(buff)))
    return TRUE;

  if (show_database_privileges(thd, role->user.str, "", buff, sizeof(buff)))
    return TRUE;

  if (show_table_and_column_privileges(thd, role->user.str, "", buff, sizeof(buff)))
    return TRUE;

  if (show_routine_grants(thd, role->user.str, "", &proc_priv_hash,
                          STRING_WITH_LEN("PROCEDURE"), buff, sizeof(buff)))
    return TRUE;

  if (show_routine_grants(thd, role->user.str, "", &func_priv_hash,
                          STRING_WITH_LEN("FUNCTION"), buff, sizeof(buff)))
    return TRUE;

  return FALSE;

}


bool mysql_show_create_user(THD *thd, LEX_USER *lex_user)
{
  const char *username= NULL, *hostname= NULL;
  char buff[1024]; //Show create user should not take more than 1024 bytes.
  Protocol *protocol= thd->protocol;
  bool error= false;
  ACL_USER *acl_user;
  DBUG_ENTER("mysql_show_create_user");

  if (get_show_user(thd, lex_user, &username, &hostname, NULL))
    DBUG_RETURN(TRUE);

  List<Item> field_list;
  strxmov(buff, "CREATE USER for ", username, "@", hostname, NullS);
  Item_string *field = new (thd->mem_root) Item_string_ascii(thd, "", 0);
  if (!field)
    DBUG_RETURN(true);                          // Error given my my_alloc()

  field->name= buff;
  field->max_length= sizeof(buff);
  field_list.push_back(field, thd->mem_root);
  if (protocol->send_result_set_metadata(&field_list,
                                         Protocol::SEND_NUM_ROWS |
                                         Protocol::SEND_EOF))
    DBUG_RETURN(true);

  String result(buff, sizeof(buff), system_charset_info);
  result.length(0);
  mysql_rwlock_rdlock(&LOCK_grant);
  mysql_mutex_lock(&acl_cache->lock);

  acl_user= find_user_exact(hostname, username);

  // User not found in the internal data structures.
  if (!acl_user)
  {
    my_error(ER_PASSWORD_NO_MATCH, MYF(0));
    error= true;
    goto end;
  }

  result.append("CREATE USER '");
  result.append(username);
  result.append('\'');

  add_user_parameters(&result, acl_user, false);

  protocol->prepare_for_resend();
  protocol->store(result.ptr(), result.length(), result.charset());
  if (protocol->write())
  {
    error= true;
  }
  my_eof(thd);

end:
  mysql_rwlock_unlock(&LOCK_grant);
  mysql_mutex_unlock(&acl_cache->lock);

  DBUG_RETURN(error);
}


static int show_grants_callback(ACL_USER_BASE *role, void *data)
{
  THD *thd= (THD *)data;
  DBUG_ASSERT(role->flags & IS_ROLE);
  if (print_grants_for_role(thd, (ACL_ROLE *)role))
    return -1;
  return 0;
}

void mysql_show_grants_get_fields(THD *thd, List<Item> *fields,
                                  const char *name)
{
  Item_string *field=new (thd->mem_root) Item_string_ascii(thd, "", 0);
  field->name= (char *) name;
  field->max_length=1024;
  fields->push_back(field, thd->mem_root);
}

/** checks privileges for SHOW GRANTS and SHOW CREATE USER

  @note that in case of SHOW CREATE USER the parser guarantees
  that a role can never happen here, so *rolename will never
  be assigned to
*/
bool get_show_user(THD *thd, LEX_USER *lex_user, const char **username,
                   const char **hostname, const char **rolename)
{
  if (lex_user->user.str == current_user.str)
  {
    *username= thd->security_ctx->priv_user;
    *hostname= thd->security_ctx->priv_host;
    return 0;
  }
  if (lex_user->user.str == current_role.str)
  {
    *rolename= thd->security_ctx->priv_role;
    return 0;
  }
  if (lex_user->user.str == current_user_and_current_role.str)
  {
    *username= thd->security_ctx->priv_user;
    *hostname= thd->security_ctx->priv_host;
    *rolename= thd->security_ctx->priv_role;
    return 0;
  }

  Security_context *sctx= thd->security_ctx;
  bool do_check_access;

  if (!(lex_user= get_current_user(thd, lex_user)))
    return 1;

  if (lex_user->is_role())
  {
    *rolename= lex_user->user.str;
    do_check_access= strcmp(*rolename, sctx->priv_role);
  }
  else
  {
    *username= lex_user->user.str;
    *hostname= lex_user->host.str;
    do_check_access= strcmp(*username, sctx->priv_user) ||
                     strcmp(*hostname, sctx->priv_host);
  }

  if (do_check_access && check_access(thd, SELECT_ACL, "mysql", 0, 0, 1, 0))
    return 1;
  return 0;
}

/*
  SHOW GRANTS;  Send grants for a user to the client

  IMPLEMENTATION
   Send to client grant-like strings depicting user@host privileges
*/

bool mysql_show_grants(THD *thd, LEX_USER *lex_user)
{
  int  error = -1;
  ACL_USER *UNINIT_VAR(acl_user);
  ACL_ROLE *acl_role= NULL;
  char buff[1024];
  Protocol *protocol= thd->protocol;
  const char *username= NULL, *hostname= NULL, *rolename= NULL;
  DBUG_ENTER("mysql_show_grants");

  if (!initialized)
  {
    my_error(ER_OPTION_PREVENTS_STATEMENT, MYF(0), "--skip-grant-tables");
    DBUG_RETURN(TRUE);
  }

  if (get_show_user(thd, lex_user, &username, &hostname, &rolename))
    DBUG_RETURN(TRUE);

  DBUG_ASSERT(rolename || username);

  List<Item> field_list;
  if (!username)
    strxmov(buff,"Grants for ",rolename, NullS);
  else
    strxmov(buff,"Grants for ",username,"@",hostname, NullS);

  mysql_show_grants_get_fields(thd, &field_list, buff);

  if (protocol->send_result_set_metadata(&field_list,
                               Protocol::SEND_NUM_ROWS | Protocol::SEND_EOF))
    DBUG_RETURN(TRUE);

  mysql_rwlock_rdlock(&LOCK_grant);
  mysql_mutex_lock(&acl_cache->lock);

  if (username)
  {
    acl_user= find_user_exact(hostname, username);
    if (!acl_user)
    {
      mysql_mutex_unlock(&acl_cache->lock);
      mysql_rwlock_unlock(&LOCK_grant);

      my_error(ER_NONEXISTING_GRANT, MYF(0),
               username, hostname);
      DBUG_RETURN(TRUE);
    }

    /* Show granted roles to acl_user */
    if (show_role_grants(thd, username, hostname, acl_user, buff, sizeof(buff)))
      goto end;

    /* Add first global access grants */
    if (show_global_privileges(thd, acl_user, FALSE, buff, sizeof(buff)))
      goto end;

    /* Add database access */
    if (show_database_privileges(thd, username, hostname, buff, sizeof(buff)))
      goto end;

    /* Add table & column access */
    if (show_table_and_column_privileges(thd, username, hostname, buff, sizeof(buff)))
      goto end;

    if (show_routine_grants(thd, username, hostname, &proc_priv_hash,
                            STRING_WITH_LEN("PROCEDURE"), buff, sizeof(buff)))
      goto end;

    if (show_routine_grants(thd, username, hostname, &func_priv_hash,
                            STRING_WITH_LEN("FUNCTION"), buff, sizeof(buff)))
      goto end;

    if (show_proxy_grants(thd, username, hostname, buff, sizeof(buff)))
      goto end;
  }

  if (rolename)
  {
    acl_role= find_acl_role(rolename);
    if (acl_role)
    {
      /* get a list of all inherited roles */
      traverse_role_graph_down(acl_role, thd, show_grants_callback, NULL);
    }
    else
    {
      if (lex_user->user.str == current_role.str)
      {
        mysql_mutex_unlock(&acl_cache->lock);
        mysql_rwlock_unlock(&LOCK_grant);
        my_error(ER_NONEXISTING_GRANT, MYF(0),
                 thd->security_ctx->priv_user,
                 thd->security_ctx->priv_host);
        DBUG_RETURN(TRUE);
      }
    }
  }

  error= 0;
end:
  mysql_mutex_unlock(&acl_cache->lock);
  mysql_rwlock_unlock(&LOCK_grant);

  my_eof(thd);
  DBUG_RETURN(error);
}

static ROLE_GRANT_PAIR *find_role_grant_pair(const LEX_STRING *u,
                                             const LEX_STRING *h,
                                             const LEX_STRING *r)
{
  char buf[1024];
  String pair_key(buf, sizeof(buf), &my_charset_bin);

  size_t key_length= u->length + h->length + r->length + 3;
  pair_key.alloc(key_length);

  strmov(strmov(strmov(const_cast<char*>(pair_key.ptr()),
                       safe_str(u->str)) + 1, h->str) + 1, r->str);

  return (ROLE_GRANT_PAIR *)
    my_hash_search(&acl_roles_mappings, (uchar*)pair_key.ptr(), key_length);
}

static bool show_role_grants(THD *thd, const char *username,
                             const char *hostname, ACL_USER_BASE *acl_entry,
                             char *buff, size_t buffsize)
{
  uint counter;
  Protocol *protocol= thd->protocol;
  LEX_STRING host= {const_cast<char*>(hostname), strlen(hostname)};

  String grant(buff,sizeof(buff),system_charset_info);
  for (counter= 0; counter < acl_entry->role_grants.elements; counter++)
  {
    grant.length(0);
    grant.append(STRING_WITH_LEN("GRANT "));
    ACL_ROLE *acl_role= *(dynamic_element(&acl_entry->role_grants, counter,
                                          ACL_ROLE**));
    grant.append(acl_role->user.str, acl_role->user.length,
                  system_charset_info);
    grant.append(STRING_WITH_LEN(" TO '"));
    grant.append(acl_entry->user.str, acl_entry->user.length,
                  system_charset_info);
    if (!(acl_entry->flags & IS_ROLE))
    {
      grant.append(STRING_WITH_LEN("'@'"));
      grant.append(&host);
    }
    grant.append('\'');

    ROLE_GRANT_PAIR *pair=
      find_role_grant_pair(&acl_entry->user, &host, &acl_role->user);
    DBUG_ASSERT(pair);

    if (pair->with_admin)
      grant.append(STRING_WITH_LEN(" WITH ADMIN OPTION"));

    protocol->prepare_for_resend();
    protocol->store(grant.ptr(),grant.length(),grant.charset());
    if (protocol->write())
    {
      return TRUE;
    }
  }
  return FALSE;
}

static bool show_global_privileges(THD *thd, ACL_USER_BASE *acl_entry,
                                   bool handle_as_role,
                                   char *buff, size_t buffsize)
{
  uint counter;
  ulong want_access;
  Protocol *protocol= thd->protocol;

  String global(buff,sizeof(buff),system_charset_info);
  global.length(0);
  global.append(STRING_WITH_LEN("GRANT "));

  if (handle_as_role)
    want_access= ((ACL_ROLE *)acl_entry)->initial_role_access;
  else
    want_access= acl_entry->access;
  if (test_all_bits(want_access, (GLOBAL_ACLS & ~ GRANT_ACL)))
    global.append(STRING_WITH_LEN("ALL PRIVILEGES"));
  else if (!(want_access & ~GRANT_ACL))
    global.append(STRING_WITH_LEN("USAGE"));
  else
  {
    bool found=0;
    ulong j,test_access= want_access & ~GRANT_ACL;
    for (counter=0, j = SELECT_ACL;j <= GLOBAL_ACLS;counter++,j <<= 1)
    {
      if (test_access & j)
      {
        if (found)
          global.append(STRING_WITH_LEN(", "));
        found=1;
        global.append(command_array[counter],command_lengths[counter]);
      }
    }
  }
  global.append (STRING_WITH_LEN(" ON *.* TO '"));
  global.append(acl_entry->user.str, acl_entry->user.length,
                system_charset_info);
  global.append('\'');

  if (!handle_as_role)
    add_user_parameters(&global, (ACL_USER *)acl_entry, (want_access & GRANT_ACL));

  protocol->prepare_for_resend();
  protocol->store(global.ptr(),global.length(),global.charset());
  if (protocol->write())
    return TRUE;

  return FALSE;

}

static bool show_database_privileges(THD *thd, const char *username,
                                     const char *hostname,
                                     char *buff, size_t buffsize)
{
  ulong want_access;
  Protocol *protocol= thd->protocol;

  for (uint i=0 ; i < acl_dbs.elements() ; i++)
  {
    const char *user, *host;

    ACL_DB *acl_db= &acl_dbs.at(i);
    user= safe_str(acl_db->user);
    host=acl_db->host.hostname;

    /*
      We do not make SHOW GRANTS case-sensitive here (like REVOKE),
      but make it case-insensitive because that's the way they are
      actually applied, and showing fewer privileges than are applied
      would be wrong from a security point of view.
    */

    if (!strcmp(username, user) &&
        !my_strcasecmp(system_charset_info, hostname, host))
    {
      /*
        do not print inherited access bits for roles,
        the role bits present in the table are what matters
      */
      if (*hostname) // User
        want_access=acl_db->access;
      else // Role
        want_access=acl_db->initial_access;
      if (want_access)
      {
        String db(buff,sizeof(buff),system_charset_info);
        db.length(0);
        db.append(STRING_WITH_LEN("GRANT "));

        if (test_all_bits(want_access,(DB_ACLS & ~GRANT_ACL)))
          db.append(STRING_WITH_LEN("ALL PRIVILEGES"));
        else if (!(want_access & ~GRANT_ACL))
          db.append(STRING_WITH_LEN("USAGE"));
        else
        {
          int found=0, cnt;
          ulong j,test_access= want_access & ~GRANT_ACL;
          for (cnt=0, j = SELECT_ACL; j <= DB_ACLS; cnt++,j <<= 1)
          {
            if (test_access & j)
            {
              if (found)
                db.append(STRING_WITH_LEN(", "));
              found = 1;
              db.append(command_array[cnt],command_lengths[cnt]);
            }
          }
        }
        db.append (STRING_WITH_LEN(" ON "));
        append_identifier(thd, &db, acl_db->db, strlen(acl_db->db));
        db.append (STRING_WITH_LEN(".* TO '"));
        db.append(username, strlen(username),
                  system_charset_info);
        if (*hostname)
        {
          db.append (STRING_WITH_LEN("'@'"));
          // host and lex_user->host are equal except for case
          db.append(host, strlen(host), system_charset_info);
        }
        db.append ('\'');
        if (want_access & GRANT_ACL)
          db.append(STRING_WITH_LEN(" WITH GRANT OPTION"));
        protocol->prepare_for_resend();
        protocol->store(db.ptr(),db.length(),db.charset());
        if (protocol->write())
        {
          return TRUE;
        }
      }
    }
  }
  return FALSE;

}

static bool show_table_and_column_privileges(THD *thd, const char *username,
                                             const char *hostname,
                                             char *buff, size_t buffsize)
{
  uint counter, index;
  Protocol *protocol= thd->protocol;

  for (index=0 ; index < column_priv_hash.records ; index++)
  {
    const char *user, *host;
    GRANT_TABLE *grant_table= (GRANT_TABLE*)
      my_hash_element(&column_priv_hash, index);

    user= safe_str(grant_table->user);
    host= grant_table->host.hostname;

    /*
      We do not make SHOW GRANTS case-sensitive here (like REVOKE),
      but make it case-insensitive because that's the way they are
      actually applied, and showing fewer privileges than are applied
      would be wrong from a security point of view.
    */

    if (!strcmp(username,user) &&
        !my_strcasecmp(system_charset_info, hostname, host))
    {
      ulong table_access;
      ulong cols_access;
      if (*hostname) // User
      {
        table_access= grant_table->privs;
        cols_access= grant_table->cols;
      }
      else // Role
      {
        table_access= grant_table->init_privs;
        cols_access= grant_table->init_cols;
      }

      if ((table_access | cols_access) != 0)
      {
        String global(buff, sizeof(buff), system_charset_info);
        ulong test_access= (table_access | cols_access) & ~GRANT_ACL;

        global.length(0);
        global.append(STRING_WITH_LEN("GRANT "));

        if (test_all_bits(table_access, (TABLE_ACLS & ~GRANT_ACL)))
          global.append(STRING_WITH_LEN("ALL PRIVILEGES"));
        else if (!test_access)
          global.append(STRING_WITH_LEN("USAGE"));
        else
        {
          /* Add specific column access */
          int found= 0;
          ulong j;

          for (counter= 0, j= SELECT_ACL; j <= TABLE_ACLS; counter++, j<<= 1)
          {
            if (test_access & j)
            {
              if (found)
                global.append(STRING_WITH_LEN(", "));
              found= 1;
              global.append(command_array[counter],command_lengths[counter]);

              if (grant_table->cols)
              {
                uint found_col= 0;
                HASH *hash_columns;
                hash_columns= &grant_table->hash_columns;

                for (uint col_index=0 ;
                     col_index < hash_columns->records ;
                     col_index++)
                {
                  GRANT_COLUMN *grant_column = (GRANT_COLUMN*)
                    my_hash_element(hash_columns,col_index);
                  if (j & (*hostname ? grant_column->rights         // User
                                     : grant_column->init_rights))  // Role
                  {
                    if (!found_col)
                    {
                      found_col= 1;
                      /*
                        If we have a duplicated table level privilege, we
                        must write the access privilege name again.
                      */
                      if (table_access & j)
                      {
                        global.append(STRING_WITH_LEN(", "));
                        global.append(command_array[counter],
                                      command_lengths[counter]);
                      }
                      global.append(STRING_WITH_LEN(" ("));
                    }
                    else
                      global.append(STRING_WITH_LEN(", "));
                    global.append(grant_column->column,
                                  grant_column->key_length,
                                  system_charset_info);
                  }
                }
                if (found_col)
                  global.append(')');
              }
            }
          }
        }
        global.append(STRING_WITH_LEN(" ON "));
        append_identifier(thd, &global, grant_table->db,
                          strlen(grant_table->db));
        global.append('.');
        append_identifier(thd, &global, grant_table->tname,
                          strlen(grant_table->tname));
        global.append(STRING_WITH_LEN(" TO '"));
        global.append(username, strlen(username),
                      system_charset_info);
        if (*hostname)
        {
          global.append(STRING_WITH_LEN("'@'"));
          // host and lex_user->host are equal except for case
          global.append(host, strlen(host), system_charset_info);
        }
        global.append('\'');
        if (table_access & GRANT_ACL)
          global.append(STRING_WITH_LEN(" WITH GRANT OPTION"));
        protocol->prepare_for_resend();
        protocol->store(global.ptr(),global.length(),global.charset());
        if (protocol->write())
        {
          return TRUE;
        }
      }
    }
  }
  return FALSE;

}

static int show_routine_grants(THD* thd,
                               const char *username, const char *hostname,
                               HASH *hash, const char *type, int typelen,
                               char *buff, int buffsize)
{
  uint counter, index;
  int error= 0;
  Protocol *protocol= thd->protocol;
  /* Add routine access */
  for (index=0 ; index < hash->records ; index++)
  {
    const char *user, *host;
    GRANT_NAME *grant_proc= (GRANT_NAME*) my_hash_element(hash, index);

    user= safe_str(grant_proc->user);
    host= grant_proc->host.hostname;

    /*
      We do not make SHOW GRANTS case-sensitive here (like REVOKE),
      but make it case-insensitive because that's the way they are
      actually applied, and showing fewer privileges than are applied
      would be wrong from a security point of view.
    */

    if (!strcmp(username, user) &&
        !my_strcasecmp(system_charset_info, hostname, host))
    {
      ulong proc_access;
      if (*hostname) // User
        proc_access= grant_proc->privs;
      else // Role
        proc_access= grant_proc->init_privs;

      if (proc_access != 0)
      {
	String global(buff, buffsize, system_charset_info);
	ulong test_access= proc_access & ~GRANT_ACL;

	global.length(0);
	global.append(STRING_WITH_LEN("GRANT "));

	if (!test_access)
 	  global.append(STRING_WITH_LEN("USAGE"));
	else
	{
          /* Add specific procedure access */
	  int found= 0;
	  ulong j;

	  for (counter= 0, j= SELECT_ACL; j <= PROC_ACLS; counter++, j<<= 1)
	  {
	    if (test_access & j)
	    {
	      if (found)
		global.append(STRING_WITH_LEN(", "));
	      found= 1;
	      global.append(command_array[counter],command_lengths[counter]);
	    }
	  }
	}
	global.append(STRING_WITH_LEN(" ON "));
        global.append(type,typelen);
        global.append(' ');
	append_identifier(thd, &global, grant_proc->db,
			  strlen(grant_proc->db));
	global.append('.');
	append_identifier(thd, &global, grant_proc->tname,
			  strlen(grant_proc->tname));
	global.append(STRING_WITH_LEN(" TO '"));
        global.append(username, strlen(username),
		      system_charset_info);
        if (*hostname)
        {
          global.append(STRING_WITH_LEN("'@'"));
          // host and lex_user->host are equal except for case
          global.append(host, strlen(host), system_charset_info);
        }
	global.append('\'');
	if (proc_access & GRANT_ACL)
	  global.append(STRING_WITH_LEN(" WITH GRANT OPTION"));
	protocol->prepare_for_resend();
	protocol->store(global.ptr(),global.length(),global.charset());
	if (protocol->write())
	{
	  error= -1;
	  break;
	}
      }
    }
  }
  return error;
}


/*
  Make a clear-text version of the requested privilege.
*/

void get_privilege_desc(char *to, uint max_length, ulong access)
{
  uint pos;
  char *start=to;
  DBUG_ASSERT(max_length >= 30);                // For end ', ' removal

  if (access)
  {
    max_length--;				// Reserve place for end-zero
    for (pos=0 ; access ; pos++, access>>=1)
    {
      if ((access & 1) &&
	  command_lengths[pos] + (uint) (to-start) < max_length)
      {
	to= strmov(to, command_array[pos]);
        *to++= ',';
        *to++= ' ';
      }
    }
    to--;                                       // Remove end ' '
    to--;					// Remove end ','
  }
  *to=0;
}


void get_mqh(const char *user, const char *host, USER_CONN *uc)
{
  ACL_USER *acl_user;

  mysql_mutex_lock(&acl_cache->lock);

  if (initialized && (acl_user= find_user_wild(host,user)))
    uc->user_resources= acl_user->user_resource;
  else
    bzero((char*) &uc->user_resources, sizeof(uc->user_resources));

  mysql_mutex_unlock(&acl_cache->lock);
}

static int check_role_is_granted_callback(ACL_USER_BASE *grantee, void *data)
{
  LEX_CSTRING *rolename= static_cast<LEX_CSTRING *>(data);
  if (rolename->length == grantee->user.length &&
      !strcmp(rolename->str, grantee->user.str))
    return -1; // End search, we've found our role.

  /* Keep looking, we haven't found our role yet. */
  return 0;
}

/*
  Modify a privilege table.

  SYNOPSIS
    modify_grant_table()
    table                       The table to modify.
    host_field                  The host name field.
    user_field                  The user name field.
    user_to                     The new name for the user if to be renamed,
                                NULL otherwise.

  DESCRIPTION
  Update user/host in the current record if user_to is not NULL.
  Delete the current record if user_to is NULL.

  RETURN
    0           OK.
    != 0        Error.
*/

static int modify_grant_table(TABLE *table, Field *host_field,
                              Field *user_field, LEX_USER *user_to)
{
  int error;
  DBUG_ENTER("modify_grant_table");

  if (user_to)
  {
    /* rename */
    store_record(table, record[1]);
    host_field->store(user_to->host.str, user_to->host.length,
                      system_charset_info);
    user_field->store(user_to->user.str, user_to->user.length,
                      system_charset_info);
    if ((error= table->file->ha_update_row(table->record[1],
                                           table->record[0])) &&
        error != HA_ERR_RECORD_IS_THE_SAME)
      table->file->print_error(error, MYF(0));
    else
      error= 0;
  }
  else
  {
    /* delete */
    if ((error=table->file->ha_delete_row(table->record[0])))
      table->file->print_error(error, MYF(0));
  }

  DBUG_RETURN(error);
}

/*
  Handle the roles_mapping privilege table
*/
static int handle_roles_mappings_table(TABLE *table, bool drop,
                                       LEX_USER *user_from, LEX_USER *user_to)
{
  /*
    All entries (Host, User) that match user_from will be renamed,
    as well as all Role entries that match if user_from.host.str == ""

    Otherwise, only matching (Host, User) will be renamed.
  */
  DBUG_ENTER("handle_roles_mappings_table");

  int error;
  int result= 0;
  THD *thd= table->in_use;
  const char *host, *user, *role;
  Field *host_field= table->field[0];
  Field *user_field= table->field[1];
  Field *role_field= table->field[2];

  DBUG_PRINT("info", ("Rewriting entry in roles_mapping table: %s@%s",
                      user_from->user.str, user_from->host.str));
  table->use_all_columns();
  if ((error= table->file->ha_rnd_init(1)))
  {
    table->file->print_error(error, MYF(0));
    result= -1;
  }
  else
  {
    while((error= table->file->ha_rnd_next(table->record[0])) !=
          HA_ERR_END_OF_FILE)
    {
      if (error)
      {
        DBUG_PRINT("info", ("scan error: %d", error));
        continue;
      }

      host= safe_str(get_field(thd->mem_root, host_field));
      user= safe_str(get_field(thd->mem_root, user_field));

      if (!(strcmp(user_from->user.str, user) ||
            my_strcasecmp(system_charset_info, user_from->host.str, host)))
        result= ((drop || user_to) &&
                 modify_grant_table(table, host_field, user_field, user_to)) ?
          -1 : result ? result : 1; /* Error or keep result or found. */
      else
      {
        role= safe_str(get_field(thd->mem_root, role_field));

        if (!user_from->is_role() || strcmp(user_from->user.str, role))
          continue;

        error= 0;

        if (drop) /* drop if requested */
        {
          if ((error= table->file->ha_delete_row(table->record[0])))
            table->file->print_error(error, MYF(0));
        }
        else if (user_to)
        {
          store_record(table, record[1]);
          role_field->store(user_to->user.str, user_to->user.length,
                            system_charset_info);
          if ((error= table->file->ha_update_row(table->record[1],
                                                 table->record[0])) &&
              error != HA_ERR_RECORD_IS_THE_SAME)
            table->file->print_error(error, MYF(0));
        }

        /* Error or keep result or found. */
        result= error ? -1 : result ? result : 1;
      }
    }
    table->file->ha_rnd_end();
  }
  DBUG_RETURN(result);
}

/*
  Handle a privilege table.

  SYNOPSIS
    handle_grant_table()
    grant_table                 An open grant table handle.
    which_table                 Which grant table to handle.
    drop                        If user_from is to be dropped.
    user_from                   The the user to be searched/dropped/renamed.
    user_to                     The new name for the user if to be renamed,
                                NULL otherwise.

  DESCRIPTION
    Scan through all records in a grant table and apply the requested
    operation. For the "user" table, a single index access is sufficient,
    since there is an unique index on (host, user).
    Delete from grant table if drop is true.
    Update in grant table if drop is false and user_to is not NULL.
    Search in grant table if drop is false and user_to is NULL.

  RETURN
    > 0         At least one record matched.
    0           OK, but no record matched.
    < 0         Error.

   TODO(cvicentiu) refactor handle_grant_table to use
   Grant_table_base instead of TABLE directly.
*/

static int handle_grant_table(THD *thd, const Grant_table_base& grant_table,
                              enum enum_acl_tables which_table, bool drop,
                              LEX_USER *user_from, LEX_USER *user_to)
{
  int result= 0;
  int error;
  TABLE *table= grant_table.table();
  Field *host_field= table->field[0];
  Field *user_field= table->field[which_table == USER_TABLE ||
                                  which_table == PROXIES_PRIV_TABLE ? 1 : 2];
  const char *host_str= user_from->host.str;
  const char *user_str= user_from->user.str;
  const char *host;
  const char *user;
  uchar user_key[MAX_KEY_LENGTH];
  uint key_prefix_length;
  DBUG_ENTER("handle_grant_table");

  if (which_table == ROLES_MAPPING_TABLE)
  {
    result= handle_roles_mappings_table(table, drop, user_from, user_to);
    DBUG_RETURN(result);
  }

  table->use_all_columns();
  if (which_table == USER_TABLE) // mysql.user table
  {
    /*
      The 'user' table has an unique index on (host, user).
      Thus, we can handle everything with a single index access.
      The host- and user fields are consecutive in the user table records.
      So we set host- and user fields of table->record[0] and use the
      pointer to the host field as key.
      index_read_idx() will replace table->record[0] (its first argument)
      by the searched record, if it exists.
    */
    DBUG_PRINT("info",("read table: '%s'  search: '%s'@'%s'",
                       table->s->table_name.str, user_str, host_str));
    host_field->store(host_str, user_from->host.length, system_charset_info);
    user_field->store(user_str, user_from->user.length, system_charset_info);

    key_prefix_length= (table->key_info->key_part[0].store_length +
                        table->key_info->key_part[1].store_length);
    key_copy(user_key, table->record[0], table->key_info, key_prefix_length);

    error= table->file->ha_index_read_idx_map(table->record[0], 0,
                                              user_key, (key_part_map)3,
                                              HA_READ_KEY_EXACT);
    if (!error && !*host_str)
    { // verify that we got a role or a user, as needed
      if (static_cast<const User_table&>(grant_table).check_is_role() !=
          user_from->is_role())
        error= HA_ERR_KEY_NOT_FOUND;
    }
    if (error)
    {
      if (error != HA_ERR_KEY_NOT_FOUND && error != HA_ERR_END_OF_FILE)
      {
        table->file->print_error(error, MYF(0));
        result= -1;
      }
    }
    else
    {
      /* If requested, delete or update the record. */
      result= ((drop || user_to) &&
               modify_grant_table(table, host_field, user_field, user_to)) ?
        -1 : 1; /* Error or found. */
    }
    DBUG_PRINT("info",("read result: %d", result));
  }
  else
  {
    /*
      The non-'user' table do not have indexes on (host, user).
      And their host- and user fields are not consecutive.
      Thus, we need to do a table scan to find all matching records.
    */
    if ((error= table->file->ha_rnd_init(1)))
    {
      table->file->print_error(error, MYF(0));
      result= -1;
    }
    else
    {
#ifdef EXTRA_DEBUG
      DBUG_PRINT("info",("scan table: '%s'  search: '%s'@'%s'",
                         table->s->table_name.str, user_str, host_str));
#endif
      while ((error= table->file->ha_rnd_next(table->record[0])) !=
             HA_ERR_END_OF_FILE)
      {
        if (error)
        {
          /* Most probable 'deleted record'. */
          DBUG_PRINT("info",("scan error: %d", error));
          continue;
        }
        host= safe_str(get_field(thd->mem_root, host_field));
        user= safe_str(get_field(thd->mem_root, user_field));

#ifdef EXTRA_DEBUG
        if (which_table != PROXIES_PRIV_TABLE)
        {
          DBUG_PRINT("loop",("scan fields: '%s'@'%s' '%s' '%s' '%s'",
                             user, host,
                             get_field(thd->mem_root, table->field[1]) /*db*/,
                             get_field(thd->mem_root, table->field[3]) /*table*/,
                             get_field(thd->mem_root,
                                       table->field[4]) /*column*/));
        }
#endif
        if (strcmp(user_str, user) ||
            my_strcasecmp(system_charset_info, host_str, host))
          continue;

        /* If requested, delete or update the record. */
        result= ((drop || user_to) &&
                 modify_grant_table(table, host_field, user_field, user_to)) ?
          -1 : result ? result : 1; /* Error or keep result or found. */
        /* If search is requested, we do not need to search further. */
        if (! drop && ! user_to)
          break ;
      }
      (void) table->file->ha_rnd_end();
      DBUG_PRINT("info",("scan result: %d", result));
    }
  }

  DBUG_RETURN(result);
}


/**
  Handle an in-memory privilege structure.

  @param struct_no  The number of the structure to handle (0..6).
  @param drop       If user_from is to be dropped.
  @param user_from  The the user to be searched/dropped/renamed.
  @param user_to    The new name for the user if to be renamed, NULL otherwise.

  @note
    Scan through all elements in an in-memory grant structure and apply
    the requested operation.
    Delete from grant structure if drop is true.
    Update in grant structure if drop is false and user_to is not NULL.
    Search in grant structure if drop is false and user_to is NULL.

  @retval > 0  At least one element matched.
  @retval 0    OK, but no element matched.
*/

static int handle_grant_struct(enum enum_acl_lists struct_no, bool drop,
                               LEX_USER *user_from, LEX_USER *user_to)
{
  int result= 0;
  int idx;
  int elements;
  const char *UNINIT_VAR(user);
  const char *UNINIT_VAR(host);
  ACL_USER *acl_user= NULL;
  ACL_ROLE *acl_role= NULL;
  ACL_DB *acl_db= NULL;
  ACL_PROXY_USER *acl_proxy_user= NULL;
  GRANT_NAME *grant_name= NULL;
  ROLE_GRANT_PAIR *UNINIT_VAR(role_grant_pair);
  HASH *grant_name_hash= NULL;
  HASH *roles_mappings_hash= NULL;
  DBUG_ENTER("handle_grant_struct");
  DBUG_PRINT("info",("scan struct: %u  search: '%s'@'%s'",
                     struct_no, user_from->user.str, user_from->host.str));

  mysql_mutex_assert_owner(&acl_cache->lock);

  /* No point in querying ROLE ACL if user_from is not a role */
  if (struct_no == ROLE_ACL && user_from->host.length)
    DBUG_RETURN(0);

  /* same. no roles in PROXY_USERS_ACL */
  if (struct_no == PROXY_USERS_ACL && user_from->is_role())
    DBUG_RETURN(0);

  if (struct_no == ROLE_ACL) //no need to scan the structures in this case
  {
    acl_role= find_acl_role(user_from->user.str);
    if (!acl_role)
      DBUG_RETURN(0);

    if (!drop && !user_to) //role was found
      DBUG_RETURN(1);

    /* this calls for a role update */
    char *old_key= acl_role->user.str;
    size_t old_key_length= acl_role->user.length;
    if (drop)
    {
      /* all grants must be revoked from this role by now. propagate this */
      propagate_role_grants(acl_role, PRIVS_TO_MERGE::ALL);

      // delete the role from cross-reference arrays
      for (uint i=0; i < acl_role->role_grants.elements; i++)
      {
        ACL_ROLE *grant= *dynamic_element(&acl_role->role_grants,
                                          i, ACL_ROLE**);
        remove_ptr_from_dynarray(&grant->parent_grantee, acl_role);
      }

      for (uint i=0; i < acl_role->parent_grantee.elements; i++)
      {
        ACL_USER_BASE *grantee= *dynamic_element(&acl_role->parent_grantee,
                                                 i, ACL_USER_BASE**);
        remove_ptr_from_dynarray(&grantee->role_grants, acl_role);
      }

      my_hash_delete(&acl_roles, (uchar*) acl_role);
      DBUG_RETURN(1);
    }
    acl_role->user.str= strdup_root(&acl_memroot, user_to->user.str);
    acl_role->user.length= user_to->user.length;

    my_hash_update(&acl_roles, (uchar*) acl_role, (uchar*) old_key,
                   old_key_length);
    DBUG_RETURN(1);

  }

  /* Get the number of elements in the in-memory structure. */
  switch (struct_no) {
  case USER_ACL:
    elements= acl_users.elements;
    break;
  case DB_ACL:
    elements= acl_dbs.elements();
    break;
  case COLUMN_PRIVILEGES_HASH:
    grant_name_hash= &column_priv_hash;
    elements= grant_name_hash->records;
    break;
  case PROC_PRIVILEGES_HASH:
    grant_name_hash= &proc_priv_hash;
    elements= grant_name_hash->records;
    break;
  case FUNC_PRIVILEGES_HASH:
    grant_name_hash= &func_priv_hash;
    elements= grant_name_hash->records;
    break;
  case PROXY_USERS_ACL:
    elements= acl_proxy_users.elements;
    break;
  case ROLES_MAPPINGS_HASH:
    roles_mappings_hash= &acl_roles_mappings;
    elements= roles_mappings_hash->records;
    break;
  default:
    DBUG_ASSERT(0);
    DBUG_RETURN(-1);
  }

#ifdef EXTRA_DEBUG
    DBUG_PRINT("loop",("scan struct: %u  search    user: '%s'  host: '%s'",
                       struct_no, user_from->user.str, user_from->host.str));
#endif
  /* Loop over all elements *backwards* (see the comment below). */
  for (idx= elements - 1; idx >= 0; idx--)
  {
    /*
      Get a pointer to the element.
    */
    switch (struct_no) {
    case USER_ACL:
      acl_user= dynamic_element(&acl_users, idx, ACL_USER*);
      user= acl_user->user.str;
      host= acl_user->host.hostname;
    break;

    case DB_ACL:
      acl_db= &acl_dbs.at(idx);
      user= acl_db->user;
      host= acl_db->host.hostname;
      break;

    case COLUMN_PRIVILEGES_HASH:
    case PROC_PRIVILEGES_HASH:
    case FUNC_PRIVILEGES_HASH:
      grant_name= (GRANT_NAME*) my_hash_element(grant_name_hash, idx);
      user= grant_name->user;
      host= grant_name->host.hostname;
      break;

    case PROXY_USERS_ACL:
      acl_proxy_user= dynamic_element(&acl_proxy_users, idx, ACL_PROXY_USER*);
      user= acl_proxy_user->get_user();
      host= acl_proxy_user->get_host();
      break;

    case ROLES_MAPPINGS_HASH:
      role_grant_pair= (ROLE_GRANT_PAIR *) my_hash_element(roles_mappings_hash, idx);
      user= role_grant_pair->u_uname;
      host= role_grant_pair->u_hname;
      break;

    default:
      DBUG_ASSERT(0);
    }
    if (! user)
      user= "";
    if (! host)
      host= "";

#ifdef EXTRA_DEBUG
    DBUG_PRINT("loop",("scan struct: %u  index: %u  user: '%s'  host: '%s'",
                       struct_no, idx, user, host));
#endif

    if (struct_no == ROLES_MAPPINGS_HASH)
    {
      const char* role= role_grant_pair->r_uname? role_grant_pair->r_uname: "";
      if (user_from->is_role())
      {
        /* When searching for roles within the ROLES_MAPPINGS_HASH, we have
           to check both the user field as well as the role field for a match.

           It is possible to have a role granted to a role. If we are going
           to modify the mapping entry, it needs to be done on either on the
           "user" end (here represented by a role) or the "role" end. At least
           one part must match.

           If the "user" end has a not-empty host string, it can never match
           as we are searching for a role here. A role always has an empty host
           string.
        */
        if ((*host || strcmp(user_from->user.str, user)) &&
            strcmp(user_from->user.str, role))
          continue;
      }
      else
      {
        if (strcmp(user_from->user.str, user) ||
            my_strcasecmp(system_charset_info, user_from->host.str, host))
          continue;
      }
    }
    else
    {
      if (strcmp(user_from->user.str, user) ||
          my_strcasecmp(system_charset_info, user_from->host.str, host))
        continue;
    }

    result= 1; /* At least one element found. */
    if ( drop )
    {
      elements--;
      switch ( struct_no ) {
      case USER_ACL:
        free_acl_user(dynamic_element(&acl_users, idx, ACL_USER*));
        delete_dynamic_element(&acl_users, idx);
        break;

      case DB_ACL:
        acl_dbs.del(idx);
        break;

      case COLUMN_PRIVILEGES_HASH:
      case PROC_PRIVILEGES_HASH:
      case FUNC_PRIVILEGES_HASH:
        my_hash_delete(grant_name_hash, (uchar*) grant_name);
        /*
          In our HASH implementation on deletion one elements
          is moved into a place where a deleted element was,
          and the last element is moved into the empty space.
          Thus we need to re-examine the current element, but
          we don't have to restart the search from the beginning.
        */
        if (idx != elements)
          idx++;
	break;

      case PROXY_USERS_ACL:
        delete_dynamic_element(&acl_proxy_users, idx);
        break;

      case ROLES_MAPPINGS_HASH:
        my_hash_delete(roles_mappings_hash, (uchar*) role_grant_pair);
        if (idx != elements)
          idx++;
        break;

      default:
        DBUG_ASSERT(0);
        break;
      }
    }
    else if ( user_to )
    {
      switch ( struct_no ) {
      case USER_ACL:
        acl_user->user.str= strdup_root(&acl_memroot, user_to->user.str);
        acl_user->user.length= user_to->user.length;
        update_hostname(&acl_user->host, strdup_root(&acl_memroot, user_to->host.str));
        acl_user->hostname_length= strlen(acl_user->host.hostname);
        break;

      case DB_ACL:
        acl_db->user= strdup_root(&acl_memroot, user_to->user.str);
        update_hostname(&acl_db->host, strdup_root(&acl_memroot, user_to->host.str));
        break;

      case COLUMN_PRIVILEGES_HASH:
      case PROC_PRIVILEGES_HASH:
      case FUNC_PRIVILEGES_HASH:
        {
          /*
            Save old hash key and its length to be able to properly update
            element position in hash.
          */
          char *old_key= grant_name->hash_key;
          size_t old_key_length= grant_name->key_length;

          /*
            Update the grant structure with the new user name and host name.
          */
          grant_name->set_user_details(user_to->host.str, grant_name->db,
                                       user_to->user.str, grant_name->tname,
                                       TRUE);

          /*
            Since username is part of the hash key, when the user name
            is renamed, the hash key is changed. Update the hash to
            ensure that the position matches the new hash key value
          */
          my_hash_update(grant_name_hash, (uchar*) grant_name, (uchar*) old_key,
                         old_key_length);
          /*
            hash_update() operation could have moved element from the tail or
            the head of the hash to the current position.  But it can never
            move an element from the head to the tail or from the tail to the
            head over the current element.
            So we need to examine the current element once again, but
            we don't need to restart the search from the beginning.
          */
          idx++;
          break;
        }

      case PROXY_USERS_ACL:
        acl_proxy_user->set_user (&acl_memroot, user_to->user.str);
        acl_proxy_user->set_host (&acl_memroot, user_to->host.str);
        break;

      case ROLES_MAPPINGS_HASH:
        {
          /*
            Save old hash key and its length to be able to properly update
            element position in hash.
          */
          char *old_key= role_grant_pair->hashkey.str;
          size_t old_key_length= role_grant_pair->hashkey.length;
          bool oom;

          if (user_to->is_role())
            oom= role_grant_pair->init(&acl_memroot, role_grant_pair->u_uname,
                                       role_grant_pair->u_hname,
                                       user_to->user.str, false);
          else
            oom= role_grant_pair->init(&acl_memroot, user_to->user.str,
                                       user_to->host.str,
                                       role_grant_pair->r_uname, false);
          if (oom)
            DBUG_RETURN(-1);

          my_hash_update(roles_mappings_hash, (uchar*) role_grant_pair,
                         (uchar*) old_key, old_key_length);
          idx++; // see the comment above
          break;
        }

      default:
        DBUG_ASSERT(0);
        break;
      }

    }
    else
    {
      /* If search is requested, we do not need to search further. */
      break;
    }
  }
#ifdef EXTRA_DEBUG
  DBUG_PRINT("loop",("scan struct: %u  result %d", struct_no, result));
#endif

  DBUG_RETURN(result);
}


/*
  Handle all privilege tables and in-memory privilege structures.

  SYNOPSIS
    handle_grant_data()
    tables                      The array with the four open tables.
    drop                        If user_from is to be dropped.
    user_from                   The the user to be searched/dropped/renamed.
    user_to                     The new name for the user if to be renamed,
                                NULL otherwise.

  DESCRIPTION
    Go through all grant tables and in-memory grant structures and apply
    the requested operation.
    Delete from grant data if drop is true.
    Update in grant data if drop is false and user_to is not NULL.
    Search in grant data if drop is false and user_to is NULL.

  RETURN
    > 0         At least one element matched.
    0           OK, but no element matched.
    < 0         Error.
*/

static int handle_grant_data(THD *thd, Grant_tables& tables, bool drop,
                             LEX_USER *user_from, LEX_USER *user_to)
{
  int result= 0;
  int found;
  bool handle_as_role= user_from->is_role();
  bool search_only= !drop && !user_to;
  DBUG_ENTER("handle_grant_data");

  if (user_to)
    DBUG_ASSERT(handle_as_role == user_to->is_role());

  if (search_only)
  {
    /* quickly search in-memory structures first */
    if (handle_as_role && find_acl_role(user_from->user.str))
      DBUG_RETURN(1); // found

    if (!handle_as_role && find_user_exact(user_from->host.str, user_from->user.str))
      DBUG_RETURN(1); // found
  }

  /* Handle db table. */
  if ((found= handle_grant_table(thd, tables.db_table(),
                                 DB_TABLE, drop, user_from,
                                 user_to)) < 0)
  {
    /* Handle of table failed, don't touch the in-memory array. */
    result= -1;
  }
  else
  {
    /* Handle db array. */
    if ((handle_grant_struct(DB_ACL, drop, user_from, user_to) || found)
        && ! result)
    {
      result= 1; /* At least one record/element found. */
      /* If search is requested, we do not need to search further. */
      if (search_only)
        goto end;
      acl_cache->clear(1);
    }
  }

  /* Handle stored routines table. */
  if ((found= handle_grant_table(thd, tables.procs_priv_table(),
                                 PROCS_PRIV_TABLE, drop,
                                 user_from, user_to)) < 0)
  {
    /* Handle of table failed, don't touch in-memory array. */
    result= -1;
  }
  else
  {
    /* Handle procs array. */
    if ((handle_grant_struct(PROC_PRIVILEGES_HASH, drop, user_from, user_to) || found)
        && ! result)
    {
      result= 1; /* At least one record/element found. */
      /* If search is requested, we do not need to search further. */
      if (search_only)
        goto end;
    }
    /* Handle funcs array. */
    if ((handle_grant_struct(FUNC_PRIVILEGES_HASH, drop, user_from, user_to) || found)
        && ! result)
    {
      result= 1; /* At least one record/element found. */
      /* If search is requested, we do not need to search further. */
      if (search_only)
        goto end;
    }
  }

  /* Handle tables table. */
  if ((found= handle_grant_table(thd, tables.tables_priv_table(),
                                 TABLES_PRIV_TABLE, drop,
                                 user_from, user_to)) < 0)
  {
    /* Handle of table failed, don't touch columns and in-memory array. */
    result= -1;
  }
  else
  {
    if (found && ! result)
    {
      result= 1; /* At least one record found. */
      /* If search is requested, we do not need to search further. */
      if (search_only)
        goto end;
    }

    /* Handle columns table. */
    if ((found= handle_grant_table(thd, tables.columns_priv_table(),
                                   COLUMNS_PRIV_TABLE, drop,
                                   user_from, user_to)) < 0)
    {
      /* Handle of table failed, don't touch the in-memory array. */
      result= -1;
    }
    else
    {
      /* Handle columns hash. */
      if ((handle_grant_struct(COLUMN_PRIVILEGES_HASH, drop, user_from, user_to) || found)
          && ! result)
        result= 1; /* At least one record/element found. */
      if (search_only)
        goto end;
    }
  }

  /* Handle proxies_priv table. */
  if (tables.proxies_priv_table().table_exists())
  {
    if ((found= handle_grant_table(thd, tables.proxies_priv_table(),
                                   PROXIES_PRIV_TABLE, drop,
                                   user_from, user_to)) < 0)
    {
      /* Handle of table failed, don't touch the in-memory array. */
      result= -1;
    }
    else
    {
      /* Handle proxies_priv array. */
      if ((handle_grant_struct(PROXY_USERS_ACL, drop, user_from, user_to) || found)
          && ! result)
        result= 1; /* At least one record/element found. */
      if (search_only)
        goto end;
    }
  }

  /* Handle roles_mapping table. */
  if (tables.roles_mapping_table().table_exists())
  {
    if ((found= handle_grant_table(thd, tables.roles_mapping_table(),
                                   ROLES_MAPPING_TABLE, drop,
                                   user_from, user_to)) < 0)
    {
      /* Handle of table failed, don't touch the in-memory array. */
      result= -1;
    }
    else
    {
      /* Handle acl_roles_mappings array */
      if ((handle_grant_struct(ROLES_MAPPINGS_HASH, drop, user_from, user_to) || found)
          && ! result)
        result= 1; /* At least one record/element found */
      if (search_only)
        goto end;
    }
  }

  /* Handle user table. */
  if ((found= handle_grant_table(thd, tables.user_table(), USER_TABLE,
                                 drop, user_from, user_to)) < 0)
  {
    /* Handle of table failed, don't touch the in-memory array. */
    result= -1;
  }
  else
  {
    enum enum_acl_lists what= handle_as_role ? ROLE_ACL : USER_ACL;
    if (((handle_grant_struct(what, drop, user_from, user_to)) || found) && !result)
    {
      result= 1; /* At least one record/element found. */
      DBUG_ASSERT(! search_only);
    }
  }

end:
  DBUG_RETURN(result);
}

/*
  Create a list of users.

  SYNOPSIS
    mysql_create_user()
    thd                         The current thread.
    list                        The users to create.
    handle_as_role              Handle the user list as roles if true

  RETURN
    FALSE       OK.
    TRUE        Error.
*/

bool mysql_create_user(THD *thd, List <LEX_USER> &list, bool handle_as_role)
{
  int result;
  String wrong_users;
  LEX_USER *user_name;
  List_iterator <LEX_USER> user_list(list);
  bool binlog= false;
  bool some_users_dropped= false;
  DBUG_ENTER("mysql_create_user");
  DBUG_PRINT("entry", ("Handle as %s", handle_as_role ? "role" : "user"));

  if (handle_as_role && sp_process_definer(thd))
    DBUG_RETURN(TRUE);

  /* CREATE USER may be skipped on replication client. */
  Grant_tables tables(Table_user | Table_db |
                      Table_tables_priv | Table_columns_priv |
                      Table_procs_priv | Table_proxies_priv |
                      Table_roles_mapping, TL_WRITE);
  if ((result= tables.open_and_lock(thd)))
    DBUG_RETURN(result != 1);

  mysql_rwlock_wrlock(&LOCK_grant);
  mysql_mutex_lock(&acl_cache->lock);

  while ((user_name= user_list++))
  {
    if (user_name->user.str == current_user.str)
    {
      append_str(&wrong_users, STRING_WITH_LEN("CURRENT_USER"));
      result= TRUE;
      continue;
    }

    if (user_name->user.str == current_role.str)
    {
      append_str(&wrong_users, STRING_WITH_LEN("CURRENT_ROLE"));
      result= TRUE;
      continue;
    }

    if (handle_as_role && is_invalid_role_name(user_name->user.str))
    {
      append_user(thd, &wrong_users, user_name);
      result= TRUE;
      continue;
    }

    if (!user_name->host.str)
      user_name->host= host_not_specified;

    if (fix_lex_user(thd, user_name))
    {
      append_user(thd, &wrong_users, user_name);
      result= TRUE;
      continue;
    }

    /*
      Search all in-memory structures and grant tables
      for a mention of the new user/role name.
    */
    if (handle_grant_data(thd, tables, 0, user_name, NULL))
    {
      if (thd->lex->create_info.or_replace())
      {
        // Drop the existing user
        if (handle_grant_data(thd, tables, 1, user_name, NULL) <= 0)
        {
          // DROP failed
          append_user(thd, &wrong_users, user_name);
          result= true;
          continue;
        }
        else
          some_users_dropped= true;
        // Proceed with the creation
      }
      else if (thd->lex->create_info.if_not_exists())
      {
        binlog= true;
        if (handle_as_role)
          push_warning_printf(thd, Sql_condition::WARN_LEVEL_NOTE,
                              ER_ROLE_CREATE_EXISTS,
                              ER_THD(thd, ER_ROLE_CREATE_EXISTS),
                              user_name->user.str);
        else
          push_warning_printf(thd, Sql_condition::WARN_LEVEL_NOTE,
                              ER_USER_CREATE_EXISTS,
                              ER_THD(thd, ER_USER_CREATE_EXISTS),
                              user_name->user.str, user_name->host.str);
        continue;
      }
      else
      {
        // "CREATE USER user1" for an existing user
        append_user(thd, &wrong_users, user_name);
        result= true;
        continue;
      }
    }

    if (replace_user_table(thd, tables.user_table(), *user_name, 0, 0, 1, 0))
    {
      append_user(thd, &wrong_users, user_name);
      result= TRUE;
      continue;
    }
    binlog= true;

    // every created role is automatically granted to its creator-admin
    if (handle_as_role)
    {
      ACL_USER_BASE *grantee= find_acl_user_base(thd->lex->definer->user.str,
                                                 thd->lex->definer->host.str);
      ACL_ROLE *role= find_acl_role(user_name->user.str);

      /*
        just like with routines, views, triggers, and events we allow
        non-existant definers here with a warning (see sp_process_definer())
      */
      if (grantee)
        add_role_user_mapping(grantee, role);

      /* TODO(cvicentiu) refactor replace_roles_mapping_table to use
         Roles_mapping_table instead of TABLE directly. */
      if (replace_roles_mapping_table(tables.roles_mapping_table().table(),
                                      &thd->lex->definer->user,
                                      &thd->lex->definer->host,
                                      &user_name->user, true,
                                      NULL, false))
      {
        append_user(thd, &wrong_users, user_name);
        if (grantee)
          undo_add_role_user_mapping(grantee, role);
        result= TRUE;
      }
      else if (grantee)
             update_role_mapping(&thd->lex->definer->user,
                                 &thd->lex->definer->host,
                                 &user_name->user, true, NULL, false);
    }
  }

  if (result && some_users_dropped && !handle_as_role)
  {
    /* Rebuild in-memory structs, since 'acl_users' has been modified */
    rebuild_check_host();
    rebuild_role_grants();
  }

  mysql_mutex_unlock(&acl_cache->lock);

  if (result)
  {
    my_error(ER_CANNOT_USER, MYF(0),
             (handle_as_role) ? "CREATE ROLE" : "CREATE USER",
             wrong_users.c_ptr_safe());
  }

  if (binlog)
    result |= write_bin_log(thd, FALSE, thd->query(), thd->query_length());

  mysql_rwlock_unlock(&LOCK_grant);
  DBUG_RETURN(result);
}

/*
  Drop a list of users and all their privileges.

  SYNOPSIS
    mysql_drop_user()
    thd                         The current thread.
    list                        The users to drop.

  RETURN
    FALSE       OK.
    TRUE        Error.
*/

bool mysql_drop_user(THD *thd, List <LEX_USER> &list, bool handle_as_role)
{
  int result;
  String wrong_users;
  LEX_USER *user_name, *tmp_user_name;
  List_iterator <LEX_USER> user_list(list);
  bool binlog= false;
  sql_mode_t old_sql_mode= thd->variables.sql_mode;
  DBUG_ENTER("mysql_drop_user");
  DBUG_PRINT("entry", ("Handle as %s", handle_as_role ? "role" : "user"));

  /* DROP USER may be skipped on replication client. */
  Grant_tables tables(Table_user | Table_db |
                      Table_tables_priv | Table_columns_priv |
                      Table_procs_priv | Table_proxies_priv |
                      Table_roles_mapping, TL_WRITE);
  if ((result= tables.open_and_lock(thd)))
    DBUG_RETURN(result != 1);

  thd->variables.sql_mode&= ~MODE_PAD_CHAR_TO_FULL_LENGTH;

  mysql_rwlock_wrlock(&LOCK_grant);
  mysql_mutex_lock(&acl_cache->lock);

  while ((tmp_user_name= user_list++))
  {
    int rc;
    user_name= get_current_user(thd, tmp_user_name, false);
    if (!user_name)
    {
      thd->clear_error();
      append_str(&wrong_users, STRING_WITH_LEN("CURRENT_ROLE"));
      result= TRUE;
      continue;
    }

    if (handle_as_role != user_name->is_role())
    {
      append_user(thd, &wrong_users, user_name);
      result= TRUE;
      continue;
    }

    if ((rc= handle_grant_data(thd, tables, 1, user_name, NULL)) > 0)
    {
      // The user or role was successfully deleted
      binlog= true;
      continue;
    }

    if (rc == 0 && thd->lex->if_exists())
    {
      // "DROP USER IF EXISTS user1" for a non-existing user or role
      if (handle_as_role)
        push_warning_printf(thd, Sql_condition::WARN_LEVEL_NOTE,
                            ER_ROLE_DROP_EXISTS,
                            ER_THD(thd, ER_ROLE_DROP_EXISTS),
                            user_name->user.str);
      else
        push_warning_printf(thd, Sql_condition::WARN_LEVEL_NOTE,
                            ER_USER_DROP_EXISTS,
                            ER_THD(thd, ER_USER_DROP_EXISTS),
                            user_name->user.str, user_name->host.str);
      binlog= true;
      continue;
    }
    // Internal error, or "DROP USER user1" for a non-existing user
    append_user(thd, &wrong_users, user_name);
    result= TRUE;
  }

  if (!handle_as_role)
  {
    /* Rebuild 'acl_check_hosts' since 'acl_users' has been modified */
    rebuild_check_host();

    /*
      Rebuild every user's role_grants since 'acl_users' has been sorted
      and old pointers to ACL_USER elements are no longer valid
    */
    rebuild_role_grants();
  }

  mysql_mutex_unlock(&acl_cache->lock);

  if (result)
    my_error(ER_CANNOT_USER, MYF(0),
             (handle_as_role) ? "DROP ROLE" : "DROP USER",
             wrong_users.c_ptr_safe());

  if (binlog)
    result |= write_bin_log(thd, FALSE, thd->query(), thd->query_length());

  mysql_rwlock_unlock(&LOCK_grant);
  thd->variables.sql_mode= old_sql_mode;
  DBUG_RETURN(result);
}

/*
  Rename a user.

  SYNOPSIS
    mysql_rename_user()
    thd                         The current thread.
    list                        The user name pairs: (from, to).

  RETURN
    FALSE       OK.
    TRUE        Error.
*/

bool mysql_rename_user(THD *thd, List <LEX_USER> &list)
{
  int result;
  String wrong_users;
  LEX_USER *user_from, *tmp_user_from;
  LEX_USER *user_to, *tmp_user_to;
  List_iterator <LEX_USER> user_list(list);
  bool some_users_renamed= FALSE;
  DBUG_ENTER("mysql_rename_user");

  /* RENAME USER may be skipped on replication client. */
  Grant_tables tables(Table_user | Table_db |
                      Table_tables_priv | Table_columns_priv |
                      Table_procs_priv | Table_proxies_priv |
                      Table_roles_mapping, TL_WRITE);
  if ((result= tables.open_and_lock(thd)))
    DBUG_RETURN(result != 1);

  DBUG_ASSERT(!thd->is_current_stmt_binlog_format_row());

  mysql_rwlock_wrlock(&LOCK_grant);
  mysql_mutex_lock(&acl_cache->lock);

  while ((tmp_user_from= user_list++))
  {
    tmp_user_to= user_list++;
    if (!(user_from= get_current_user(thd, tmp_user_from, false)))
    {
      append_user(thd, &wrong_users, user_from);
      result= TRUE;
      continue;
    }
    if (!(user_to= get_current_user(thd, tmp_user_to, false)))
    {
      append_user(thd, &wrong_users, user_to);
      result= TRUE;
      continue;
    }
    DBUG_ASSERT(!user_from->is_role());
    DBUG_ASSERT(!user_to->is_role());

    /*
      Search all in-memory structures and grant tables
      for a mention of the new user name.
    */
    if (handle_grant_data(thd, tables, 0, user_to, NULL) ||
        handle_grant_data(thd, tables, 0, user_from, user_to) <= 0)
    {
      /* NOTE TODO renaming roles is not yet implemented */
      append_user(thd, &wrong_users, user_from);
      result= TRUE;
      continue;
    }
    some_users_renamed= TRUE;
  }

  /* Rebuild 'acl_check_hosts' since 'acl_users' has been modified */
  rebuild_check_host();

  /*
    Rebuild every user's role_grants since 'acl_users' has been sorted
    and old pointers to ACL_USER elements are no longer valid
  */
  rebuild_role_grants();

  mysql_mutex_unlock(&acl_cache->lock);

  if (result)
    my_error(ER_CANNOT_USER, MYF(0), "RENAME USER", wrong_users.c_ptr_safe());

  if (some_users_renamed && mysql_bin_log.is_open())
    result |= write_bin_log(thd, FALSE, thd->query(), thd->query_length());

  mysql_rwlock_unlock(&LOCK_grant);
  DBUG_RETURN(result);
}

/*
  Alter a user's connection and resource settings.

  SYNOPSIS
    mysql_alter_user()
    thd                         The current thread.
    list                        The users to alter.

  RETURN
    > 0         Error. Error message already sent.
    0           OK.
*/
int mysql_alter_user(THD* thd, List<LEX_USER> &users_list)
{
  DBUG_ENTER("mysql_alter_user");
  int result= 0;
  String wrong_users;
  bool some_users_altered= false;

  /* The only table we're altering is the user table. */
  Grant_tables tables(Table_user, TL_WRITE);
  if ((result= tables.open_and_lock(thd)))
    DBUG_RETURN(result != 1);

  /* Lock ACL data structures until we finish altering all users. */
  mysql_rwlock_wrlock(&LOCK_grant);
  mysql_mutex_lock(&acl_cache->lock);

  LEX_USER *tmp_lex_user;
  List_iterator<LEX_USER> users_list_iterator(users_list);
  while ((tmp_lex_user= users_list_iterator++))
  {
    LEX_USER* lex_user= get_current_user(thd, tmp_lex_user, false);
    if (!lex_user ||
        fix_lex_user(thd, lex_user) ||
        replace_user_table(thd, tables.user_table(), *lex_user, 0,
                           false, false, true))
    {
      thd->clear_error();
      append_user(thd, &wrong_users, tmp_lex_user);
      result= TRUE;
      continue;
    }
    some_users_altered= true;
  }

  /* Unlock ACL data structures. */
  mysql_mutex_unlock(&acl_cache->lock);
  mysql_rwlock_unlock(&LOCK_grant);

  if (result)
  {
    /* 'if exists' flag leads to warnings instead of errors. */
    if (thd->lex->create_info.if_exists())
    {
      push_warning_printf(thd, Sql_condition::WARN_LEVEL_NOTE,
                          ER_CANNOT_USER,
                          ER_THD(thd, ER_CANNOT_USER),
                          "ALTER USER", wrong_users.c_ptr_safe());
      result= FALSE;
    }
    else
    {
      my_error(ER_CANNOT_USER, MYF(0),
               "ALTER USER",
               wrong_users.c_ptr_safe());
    }
  }

  if (some_users_altered)
    result|= write_bin_log(thd, FALSE, thd->query(),
                                     thd->query_length());
  DBUG_RETURN(result);
}

/*
  Revoke all privileges from a list of users.

  SYNOPSIS
    mysql_revoke_all()
    thd                         The current thread.
    list                        The users to revoke all privileges from.

  RETURN
    > 0         Error. Error message already sent.
    0           OK.
    < 0         Error. Error message not yet sent.
*/

bool mysql_revoke_all(THD *thd,  List <LEX_USER> &list)
{
  uint counter, revoked, is_proc;
  int result;
  ACL_DB *acl_db;
  DBUG_ENTER("mysql_revoke_all");

  Grant_tables tables(Table_user | Table_db |
                      Table_tables_priv | Table_columns_priv |
                      Table_procs_priv | Table_proxies_priv |
                      Table_roles_mapping, TL_WRITE);
  if ((result= tables.open_and_lock(thd)))
    DBUG_RETURN(result != 1);

  DBUG_ASSERT(!thd->is_current_stmt_binlog_format_row());

  mysql_rwlock_wrlock(&LOCK_grant);
  mysql_mutex_lock(&acl_cache->lock);

  LEX_USER *lex_user, *tmp_lex_user;
  List_iterator <LEX_USER> user_list(list);
  while ((tmp_lex_user= user_list++))
  {
    if (!(lex_user= get_current_user(thd, tmp_lex_user, false)))
    {
      result= -1;
      continue;
    }

    /* This is not a role and the user could not be found */
    if (!lex_user->is_role() &&
        !find_user_exact(lex_user->host.str, lex_user->user.str))
    {
      result= -1;
      continue;
    }

    if (replace_user_table(thd, tables.user_table(), *lex_user,
                           ~(ulong)0, 1, 0, 0))
    {
      result= -1;
      continue;
    }

    /* Remove db access privileges */
    /*
      Because acl_dbs and column_priv_hash shrink and may re-order
      as privileges are removed, removal occurs in a repeated loop
      until no more privileges are revoked.
     */
    do
    {
      for (counter= 0, revoked= 0 ; counter < acl_dbs.elements() ; )
      {
	const char *user,*host;

        acl_db=&acl_dbs.at(counter);

        user= safe_str(acl_db->user);
        host= safe_str(acl_db->host.hostname);

	if (!strcmp(lex_user->user.str, user) &&
            !strcmp(lex_user->host.str, host))
	{
      /* TODO(cvicentiu) refactor replace_db_table to use
         Db_table instead of TABLE directly. */
	  if (!replace_db_table(tables.db_table().table(), acl_db->db, *lex_user,
                            ~(ulong)0, 1))
	  {
	    /*
	      Don't increment counter as replace_db_table deleted the
	      current element in acl_dbs.
	     */
	    revoked= 1;
	    continue;
	  }
	  result= -1; // Something went wrong
	}
	counter++;
      }
    } while (revoked);

    /* Remove column access */
    do
    {
      for (counter= 0, revoked= 0 ; counter < column_priv_hash.records ; )
      {
	const char *user,*host;
        GRANT_TABLE *grant_table=
          (GRANT_TABLE*) my_hash_element(&column_priv_hash, counter);
        user= safe_str(grant_table->user);
        host= safe_str(grant_table->host.hostname);

	if (!strcmp(lex_user->user.str,user) &&
            !strcmp(lex_user->host.str, host))
	{
      /* TODO(cvicentiu) refactor replace_db_table to use
         Db_table instead of TABLE directly. */
	  if (replace_table_table(thd, grant_table,
                              tables.tables_priv_table().table(),
                              *lex_user, grant_table->db,
				  grant_table->tname, ~(ulong)0, 0, 1))
	  {
	    result= -1;
	  }
	  else
	  {
	    if (!grant_table->cols)
	    {
	      revoked= 1;
	      continue;
	    }
	    List<LEX_COLUMN> columns;
        /* TODO(cvicentiu) refactor replace_db_table to use
           Db_table instead of TABLE directly. */
	    if (!replace_column_table(grant_table,
                                      tables.columns_priv_table().table(),
                                      *lex_user, columns, grant_table->db,
				      grant_table->tname, ~(ulong)0, 1))
	    {
	      revoked= 1;
	      continue;
	    }
	    result= -1;
	  }
	}
	counter++;
      }
    } while (revoked);

    /* Remove procedure access */
    for (is_proc=0; is_proc<2; is_proc++) do {
      HASH *hash= is_proc ? &proc_priv_hash : &func_priv_hash;
      for (counter= 0, revoked= 0 ; counter < hash->records ; )
      {
	const char *user,*host;
        GRANT_NAME *grant_proc= (GRANT_NAME*) my_hash_element(hash, counter);
        user= safe_str(grant_proc->user);
        host= safe_str(grant_proc->host.hostname);

        if (!strcmp(lex_user->user.str,user) &&
            !strcmp(lex_user->host.str, host))
        {
          if (replace_routine_table(thd, grant_proc,
                                    tables.procs_priv_table().table(),
                                    *lex_user,
                                    grant_proc->db, grant_proc->tname,
                                    is_proc, ~(ulong)0, 1) == 0)
          {
            revoked= 1;
            continue;
          }
          result= -1;	// Something went wrong
        }
        counter++;
      }
    } while (revoked);

    ACL_USER_BASE *user_or_role;
    /* remove role grants */
    if (lex_user->is_role())
    {
      /* this can not fail due to get_current_user already having searched for it */
      user_or_role= find_acl_role(lex_user->user.str);
    }
    else
    {
      user_or_role= find_user_exact(lex_user->host.str, lex_user->user.str);
    }
    /*
      Find every role grant pair matching the role_grants array and remove it,
      both from the acl_roles_mappings and the roles_mapping table
    */
    for (counter= 0; counter < user_or_role->role_grants.elements; counter++)
    {
      ACL_ROLE *role_grant= *dynamic_element(&user_or_role->role_grants,
                                             counter, ACL_ROLE**);
      ROLE_GRANT_PAIR *pair = find_role_grant_pair(&lex_user->user,
                                                   &lex_user->host,
                                                   &role_grant->user);
      /* TODO(cvicentiu) refactor replace_roles_mapping_table to use
         Roles_mapping_table instead of TABLE directly. */
      if (replace_roles_mapping_table(tables.roles_mapping_table().table(),
                                      &lex_user->user, &lex_user->host,
                                      &role_grant->user, false, pair, true))
      {
        result= -1; //Something went wrong
      }
      update_role_mapping(&lex_user->user, &lex_user->host,
                          &role_grant->user, false, pair, true);
      /*
        Delete from the parent_grantee array of the roles granted,
        the entry pointing to this user_or_role
      */
      remove_ptr_from_dynarray(&role_grant->parent_grantee, user_or_role);
    }
    /* TODO
       How to handle an error in the replace_roles_mapping_table, in
       regards to the privileges held in memory
    */

    /* Finally, clear the role_grants array */
    if (counter == user_or_role->role_grants.elements)
    {
      reset_dynamic(&user_or_role->role_grants);
    }
    /*
      If we are revoking from a role, we need to update all the parent grantees
    */
    if (lex_user->is_role())
    {
      propagate_role_grants((ACL_ROLE *)user_or_role, PRIVS_TO_MERGE::ALL);
    }
  }

  mysql_mutex_unlock(&acl_cache->lock);

  if (result)
    my_message(ER_REVOKE_GRANTS, ER_THD(thd, ER_REVOKE_GRANTS), MYF(0));
  
  result= result |
    write_bin_log(thd, FALSE, thd->query(), thd->query_length());

  mysql_rwlock_unlock(&LOCK_grant);

  DBUG_RETURN(result);
}




/**
  If the defining user for a routine does not exist, then the ACL lookup
  code should raise two errors which we should intercept.  We convert the more
  descriptive error into a warning, and consume the other.

  If any other errors are raised, then we set a flag that should indicate
  that there was some failure we should complain at a higher level.
*/
class Silence_routine_definer_errors : public Internal_error_handler
{
public:
  Silence_routine_definer_errors()
    : is_grave(FALSE)
  {}

  virtual ~Silence_routine_definer_errors()
  {}

  virtual bool handle_condition(THD *thd,
                                uint sql_errno,
                                const char* sqlstate,
                                Sql_condition::enum_warning_level *level,
                                const char* msg,
                                Sql_condition ** cond_hdl);

  bool has_errors() { return is_grave; }

private:
  bool is_grave;
};

bool
Silence_routine_definer_errors::handle_condition(
  THD *thd,
  uint sql_errno,
  const char*,
  Sql_condition::enum_warning_level *level,
  const char* msg,
  Sql_condition ** cond_hdl)
{
  *cond_hdl= NULL;
  if (*level == Sql_condition::WARN_LEVEL_ERROR)
  {
    switch (sql_errno)
    {
      case ER_NONEXISTING_PROC_GRANT:
        /* Convert the error into a warning. */
        push_warning(thd, Sql_condition::WARN_LEVEL_WARN,
                     sql_errno, msg);
        return TRUE;
      default:
        is_grave= TRUE;
    }
  }

  return FALSE;
}


/**
  Revoke privileges for all users on a stored procedure.  Use an error handler
  that converts errors about missing grants into warnings.

  @param
    thd                         The current thread.
  @param
    db				DB of the stored procedure
  @param
    name			Name of the stored procedure

  @retval
    0           OK.
  @retval
    < 0         Error. Error message not yet sent.
*/

bool sp_revoke_privileges(THD *thd, const char *sp_db, const char *sp_name,
                          bool is_proc)
{
  uint counter, revoked;
  int result;
  HASH *hash= is_proc ? &proc_priv_hash : &func_priv_hash;
  Silence_routine_definer_errors error_handler;
  DBUG_ENTER("sp_revoke_privileges");

  Grant_tables tables(Table_user | Table_db |
                      Table_tables_priv | Table_columns_priv |
                      Table_procs_priv | Table_proxies_priv |
                      Table_roles_mapping, TL_WRITE);
  if ((result= tables.open_and_lock(thd)))
    DBUG_RETURN(result != 1);

  DBUG_ASSERT(!thd->is_current_stmt_binlog_format_row());

  /* Be sure to pop this before exiting this scope! */
  thd->push_internal_handler(&error_handler);

  mysql_rwlock_wrlock(&LOCK_grant);
  mysql_mutex_lock(&acl_cache->lock);

  /* Remove procedure access */
  do
  {
    for (counter= 0, revoked= 0 ; counter < hash->records ; )
    {
      GRANT_NAME *grant_proc= (GRANT_NAME*) my_hash_element(hash, counter);
      if (!my_strcasecmp(&my_charset_utf8_bin, grant_proc->db, sp_db) &&
	  !my_strcasecmp(system_charset_info, grant_proc->tname, sp_name))
      {
        LEX_USER lex_user;
	lex_user.user.str= grant_proc->user;
	lex_user.user.length= strlen(grant_proc->user);
        lex_user.host.str= safe_str(grant_proc->host.hostname);
        lex_user.host.length= strlen(lex_user.host.str);
        if (replace_routine_table(thd, grant_proc,
                                  tables.procs_priv_table().table(), lex_user,
                                  grant_proc->db, grant_proc->tname,
                                  is_proc, ~(ulong)0, 1) == 0)
	{
	  revoked= 1;
	  continue;
	}
      }
      counter++;
    }
  } while (revoked);

  mysql_mutex_unlock(&acl_cache->lock);
  mysql_rwlock_unlock(&LOCK_grant);

  thd->pop_internal_handler();

  DBUG_RETURN(error_handler.has_errors());
}


/**
  Grant EXECUTE,ALTER privilege for a stored procedure

  @param thd The current thread.
  @param sp_db
  @param sp_name
  @param is_proc

  @return
    @retval FALSE Success
    @retval TRUE An error occurred. Error message not yet sent.
*/

bool sp_grant_privileges(THD *thd, const char *sp_db, const char *sp_name,
                         bool is_proc)
{
  Security_context *sctx= thd->security_ctx;
  LEX_USER *combo;
  TABLE_LIST tables[1];
  List<LEX_USER> user_list;
  bool result;
  ACL_USER *au;
  Dummy_error_handler error_handler;
  DBUG_ENTER("sp_grant_privileges");

  if (!(combo=(LEX_USER*) thd->alloc(sizeof(st_lex_user))))
    DBUG_RETURN(TRUE);

  combo->user.str= (char *) sctx->priv_user;

  mysql_mutex_lock(&acl_cache->lock);
  if ((au= find_user_exact(combo->host.str= (char *) sctx->priv_host,
                           combo->user.str)))
    goto found_acl;

  mysql_mutex_unlock(&acl_cache->lock);
  DBUG_RETURN(TRUE);

 found_acl:
  mysql_mutex_unlock(&acl_cache->lock);

  bzero((char*)tables, sizeof(TABLE_LIST));
  user_list.empty();

  tables->db= (char*)sp_db;
  tables->table_name= tables->alias= (char*)sp_name;

  thd->make_lex_string(&combo->user, combo->user.str, strlen(combo->user.str));
  thd->make_lex_string(&combo->host, combo->host.str, strlen(combo->host.str));

  combo->reset_auth();

  if(au)
  {
    combo->plugin= au->plugin;
    combo->auth= au->auth_string;
  }

  if (user_list.push_back(combo, thd->mem_root))
    DBUG_RETURN(TRUE);

  thd->lex->ssl_type= SSL_TYPE_NOT_SPECIFIED;
  thd->lex->ssl_cipher= thd->lex->x509_subject= thd->lex->x509_issuer= 0;
  bzero((char*) &thd->lex->mqh, sizeof(thd->lex->mqh));

  /*
    Only care about whether the operation failed or succeeded
    as all errors will be handled later.
  */
  thd->push_internal_handler(&error_handler);
  result= mysql_routine_grant(thd, tables, is_proc, user_list,
                              DEFAULT_CREATE_PROC_ACLS, FALSE, FALSE);
  thd->pop_internal_handler();
  DBUG_RETURN(result);
}


/**
  Validate if a user can proxy as another user

  @thd                     current thread
  @param user              the logged in user (proxy user)
  @param authenticated_as  the effective user a plugin is trying to
                           impersonate as (proxied user)
  @return                  proxy user definition
    @retval NULL           proxy user definition not found or not applicable
    @retval non-null       the proxy user data
*/

static ACL_PROXY_USER *
acl_find_proxy_user(const char *user, const char *host, const char *ip,
                    const char *authenticated_as, bool *proxy_used)
{
  uint i;
  /* if the proxied and proxy user are the same return OK */
  DBUG_ENTER("acl_find_proxy_user");
  DBUG_PRINT("info", ("user=%s host=%s ip=%s authenticated_as=%s",
                      user, host, ip, authenticated_as));

  if (!strcmp(authenticated_as, user))
  {
    DBUG_PRINT ("info", ("user is the same as authenticated_as"));
    DBUG_RETURN (NULL);
  }

  *proxy_used= TRUE;
  for (i=0; i < acl_proxy_users.elements; i++)
  {
    ACL_PROXY_USER *proxy= dynamic_element(&acl_proxy_users, i,
                                           ACL_PROXY_USER *);
    if (proxy->matches(host, user, ip, authenticated_as))
      DBUG_RETURN(proxy);
  }

  DBUG_RETURN(NULL);
}


bool
acl_check_proxy_grant_access(THD *thd, const char *host, const char *user,
                             bool with_grant)
{
  DBUG_ENTER("acl_check_proxy_grant_access");
  DBUG_PRINT("info", ("user=%s host=%s with_grant=%d", user, host,
                      (int) with_grant));
  if (!initialized)
  {
    my_error(ER_OPTION_PREVENTS_STATEMENT, MYF(0), "--skip-grant-tables");
    DBUG_RETURN(1);
  }

  /* replication slave thread can do anything */
  if (thd->slave_thread)
  {
    DBUG_PRINT("info", ("replication slave"));
    DBUG_RETURN(FALSE);
  }

  /*
    one can grant proxy for self to others.
    Security context in THD contains two pairs of (user,host):
    1. (user,host) pair referring to inbound connection.
    2. (priv_user,priv_host) pair obtained from mysql.user table after doing
        authnetication of incoming connection.
    Privileges should be checked wrt (priv_user, priv_host) tuple, because
    (user,host) pair obtained from inbound connection may have different
    values than what is actually stored in mysql.user table and while granting
    or revoking proxy privilege, user is expected to provide entries mentioned
    in mysql.user table.
  */
  if (!strcmp(thd->security_ctx->priv_user, user) &&
      !my_strcasecmp(system_charset_info, host,
                     thd->security_ctx->priv_host))
  {
    DBUG_PRINT("info", ("strcmp (%s, %s) my_casestrcmp (%s, %s) equal",
                        thd->security_ctx->priv_user, user,
                        host, thd->security_ctx->priv_host));
    DBUG_RETURN(FALSE);
  }

  mysql_mutex_lock(&acl_cache->lock);

  /* check for matching WITH PROXY rights */
  for (uint i=0; i < acl_proxy_users.elements; i++)
  {
    ACL_PROXY_USER *proxy= dynamic_element(&acl_proxy_users, i,
                                           ACL_PROXY_USER *);
    if (proxy->matches(thd->security_ctx->host,
                       thd->security_ctx->user,
                       thd->security_ctx->ip,
                       user) &&
        proxy->get_with_grant())
    {
      DBUG_PRINT("info", ("found"));
      mysql_mutex_unlock(&acl_cache->lock);
      DBUG_RETURN(FALSE);
    }
  }

  mysql_mutex_unlock(&acl_cache->lock);
  my_error(ER_ACCESS_DENIED_NO_PASSWORD_ERROR, MYF(0),
           thd->security_ctx->user,
           thd->security_ctx->host_or_ip);
  DBUG_RETURN(TRUE);
}


static bool
show_proxy_grants(THD *thd, const char *username, const char *hostname,
                  char *buff, size_t buffsize)
{
  Protocol *protocol= thd->protocol;
  int error= 0;

  for (uint i=0; i < acl_proxy_users.elements; i++)
  {
    ACL_PROXY_USER *proxy= dynamic_element(&acl_proxy_users, i,
                                           ACL_PROXY_USER *);
    if (proxy->granted_on(hostname, username))
    {
      String global(buff, buffsize, system_charset_info);
      global.length(0);
      proxy->print_grant(&global);
      protocol->prepare_for_resend();
      protocol->store(global.ptr(), global.length(), global.charset());
      if (protocol->write())
      {
        error= -1;
        break;
      }
    }
  }
  return error;
}

static int enabled_roles_insert(ACL_USER_BASE *role, void *context_data)
{
  TABLE *table= (TABLE*) context_data;
  DBUG_ASSERT(role->flags & IS_ROLE);

  restore_record(table, s->default_values);
  table->field[0]->set_notnull();
  table->field[0]->store(role->user.str, role->user.length,
                         system_charset_info);
  if (schema_table_store_record(table->in_use, table))
    return -1;
  return 0;
}

struct APPLICABLE_ROLES_DATA
{
  TABLE *table;
  const LEX_STRING host;
  const LEX_STRING user_and_host;
  ACL_USER *user;
};

static int
applicable_roles_insert(ACL_USER_BASE *grantee, ACL_ROLE *role, void *ptr)
{
  APPLICABLE_ROLES_DATA *data= (APPLICABLE_ROLES_DATA *)ptr;
  CHARSET_INFO *cs= system_charset_info;
  TABLE *table= data->table;
  bool is_role= grantee != data->user;
  const LEX_STRING *user_and_host= is_role ? &grantee->user
                                           : &data->user_and_host;
  const LEX_STRING *host= is_role ? &empty_lex_str : &data->host;

  restore_record(table, s->default_values);
  table->field[0]->store(user_and_host->str, user_and_host->length, cs);
  table->field[1]->store(role->user.str, role->user.length, cs);

  ROLE_GRANT_PAIR *pair=
    find_role_grant_pair(&grantee->user, host, &role->user);
  DBUG_ASSERT(pair);

  if (pair->with_admin)
    table->field[2]->store(STRING_WITH_LEN("YES"), cs);
  else
    table->field[2]->store(STRING_WITH_LEN("NO"), cs);

  /* Default role is only valid when looking at a role granted to a user. */
  if (!is_role)
  {
    if (data->user->default_rolename.length &&
        !strcmp(data->user->default_rolename.str, role->user.str))
      table->field[3]->store(STRING_WITH_LEN("YES"), cs);
    else
      table->field[3]->store(STRING_WITH_LEN("NO"), cs);
    table->field[3]->set_notnull();
  }

  if (schema_table_store_record(table->in_use, table))
    return -1;
  return 0;
}

/**
  Hash iterate function to count the number of total column privileges granted.
*/
static my_bool count_column_grants(void *grant_table,
                                       void *current_count)
{
  HASH hash_columns = ((GRANT_TABLE *)grant_table)->hash_columns;
  *(ulong *)current_count+= hash_columns.records;
  return 0;
}

/**
  SHOW function that computes the number of column grants.

  This must be performed under the mutex in order to make sure the
  iteration does not fail.
*/
static int show_column_grants(THD *thd, SHOW_VAR *var, char *buff,
                              enum enum_var_type scope)
{
  var->type= SHOW_ULONG;
  var->value= buff;
  *(ulong *)buff= 0;
  if (initialized)
  {
    mysql_rwlock_rdlock(&LOCK_grant);
    mysql_mutex_lock(&acl_cache->lock);
    my_hash_iterate(&column_priv_hash, count_column_grants, buff);
    mysql_mutex_unlock(&acl_cache->lock);
    mysql_rwlock_unlock(&LOCK_grant);
  }
  return 0;
}

static int show_database_grants(THD *thd, SHOW_VAR *var, char *buff,
                                enum enum_var_type scope)
{
  var->type= SHOW_UINT;
  var->value= buff;
  *(uint *)buff= acl_dbs.elements();
  return 0;
}

#else
bool check_grant(THD *, ulong, TABLE_LIST *, bool, uint, bool)
{
  return 0;
}
#endif /*NO_EMBEDDED_ACCESS_CHECKS */

SHOW_VAR acl_statistics[] = {
#ifndef NO_EMBEDDED_ACCESS_CHECKS
  {"column_grants",    (char*)show_column_grants,          SHOW_SIMPLE_FUNC},
  {"database_grants",  (char*)show_database_grants,        SHOW_SIMPLE_FUNC},
  {"function_grants",  (char*)&func_priv_hash.records,     SHOW_ULONG},
  {"procedure_grants", (char*)&proc_priv_hash.records,     SHOW_ULONG},
  {"proxy_users",      (char*)&acl_proxy_users.elements,   SHOW_UINT},
  {"role_grants",      (char*)&acl_roles_mappings.records, SHOW_ULONG},
  {"roles",            (char*)&acl_roles.records,          SHOW_ULONG},
  {"table_grants",     (char*)&column_priv_hash.records,   SHOW_ULONG},
  {"users",            (char*)&acl_users.elements,         SHOW_UINT},
#endif
  {NullS, NullS, SHOW_LONG},
};

/* Check if a role is granted to a user/role. We traverse the role graph
   and return true if we find a match.

   hostname == NULL means we are looking for a role as a starting point,
   otherwise a user.
*/
bool check_role_is_granted(const char *username,
                           const char *hostname,
                           const char *rolename)
{
  DBUG_ENTER("check_role_is_granted");
  bool result= false;
#ifndef NO_EMBEDDED_ACCESS_CHECKS
  ACL_USER_BASE *root;
  mysql_mutex_lock(&acl_cache->lock);
  if (hostname)
    root= find_user_exact(username, hostname);
  else
    root= find_acl_role(username);

  LEX_CSTRING role_lex;
  role_lex.str= rolename;
  role_lex.length= strlen(rolename);

  if (root && /* No grantee, nothing to search. */
      traverse_role_graph_down(root, &role_lex, check_role_is_granted_callback,
                               NULL) == -1)
  {
    /* We have found the role during our search. */
    result= true;
  }

  /* We haven't found the role or we had no initial grantee to start from. */
  mysql_mutex_unlock(&acl_cache->lock);
#endif
  DBUG_RETURN(result);
}

int fill_schema_enabled_roles(THD *thd, TABLE_LIST *tables, COND *cond)
{
  TABLE *table= tables->table;
#ifndef NO_EMBEDDED_ACCESS_CHECKS
  if (thd->security_ctx->priv_role[0])
  {
    mysql_rwlock_rdlock(&LOCK_grant);
    mysql_mutex_lock(&acl_cache->lock);
    ACL_ROLE *acl_role= find_acl_role(thd->security_ctx->priv_role);
    if (acl_role)
      traverse_role_graph_down(acl_role, table, enabled_roles_insert, NULL);
    mysql_mutex_unlock(&acl_cache->lock);
    mysql_rwlock_unlock(&LOCK_grant);
    if (acl_role)
      return 0;
  }
#endif

  restore_record(table, s->default_values);
  table->field[0]->set_null();
  return schema_table_store_record(table->in_use, table);
}


/*
  This shows all roles granted to current user
  and recursively all roles granted to those roles
*/
int fill_schema_applicable_roles(THD *thd, TABLE_LIST *tables, COND *cond)
{
  int res= 0;
#ifndef NO_EMBEDDED_ACCESS_CHECKS
  if (initialized)
  {
    TABLE *table= tables->table;
    Security_context *sctx= thd->security_ctx;
    mysql_rwlock_rdlock(&LOCK_grant);
    mysql_mutex_lock(&acl_cache->lock);
    ACL_USER *user= find_user_exact(sctx->priv_host, sctx->priv_user);
    if (user)
    {
      char buff[USER_HOST_BUFF_SIZE+10];
      DBUG_ASSERT(user->user.length + user->hostname_length +2 < sizeof(buff));
      char *end= strxmov(buff, user->user.str, "@", user->host.hostname, NULL);
      APPLICABLE_ROLES_DATA data= { table,
        { user->host.hostname, user->hostname_length },
        { buff, (size_t)(end - buff) }, user
      };

      res= traverse_role_graph_down(user, &data, 0, applicable_roles_insert);
    }

    mysql_mutex_unlock(&acl_cache->lock);
    mysql_rwlock_unlock(&LOCK_grant);
  }
#endif

  return res;
}


int wild_case_compare(CHARSET_INFO *cs, const char *str,const char *wildstr)
{
  int flag;
  DBUG_ENTER("wild_case_compare");
  DBUG_PRINT("enter",("str: '%s'  wildstr: '%s'",str,wildstr));
  while (*wildstr)
  {
    while (*wildstr && *wildstr != wild_many && *wildstr != wild_one)
    {
      if (*wildstr == wild_prefix && wildstr[1])
	wildstr++;
      if (my_toupper(cs, *wildstr++) !=
          my_toupper(cs, *str++)) DBUG_RETURN(1);
    }
    if (! *wildstr ) DBUG_RETURN (*str != 0);
    if (*wildstr++ == wild_one)
    {
      if (! *str++) DBUG_RETURN (1);	/* One char; skip */
    }
    else
    {						/* Found '*' */
      if (!*wildstr) DBUG_RETURN(0);		/* '*' as last char: OK */
      flag=(*wildstr != wild_many && *wildstr != wild_one);
      do
      {
	if (flag)
	{
	  char cmp;
	  if ((cmp= *wildstr) == wild_prefix && wildstr[1])
	    cmp=wildstr[1];
	  cmp=my_toupper(cs, cmp);
	  while (*str && my_toupper(cs, *str) != cmp)
	    str++;
	  if (!*str) DBUG_RETURN (1);
	}
	if (wild_case_compare(cs, str,wildstr) == 0) DBUG_RETURN (0);
      } while (*str++);
      DBUG_RETURN(1);
    }
  }
  DBUG_RETURN (*str != '\0');
}


#ifndef NO_EMBEDDED_ACCESS_CHECKS
static bool update_schema_privilege(THD *thd, TABLE *table, char *buff,
                                    const char* db, const char* t_name,
                                    const char* column, uint col_length,
                                    const char *priv, uint priv_length,
                                    const char* is_grantable)
{
  int i= 2;
  CHARSET_INFO *cs= system_charset_info;
  restore_record(table, s->default_values);
  table->field[0]->store(buff, (uint) strlen(buff), cs);
  table->field[1]->store(STRING_WITH_LEN("def"), cs);
  if (db)
    table->field[i++]->store(db, (uint) strlen(db), cs);
  if (t_name)
    table->field[i++]->store(t_name, (uint) strlen(t_name), cs);
  if (column)
    table->field[i++]->store(column, col_length, cs);
  table->field[i++]->store(priv, priv_length, cs);
  table->field[i]->store(is_grantable, strlen(is_grantable), cs);
  return schema_table_store_record(thd, table);
}
#endif


int fill_schema_user_privileges(THD *thd, TABLE_LIST *tables, COND *cond)
{
#ifndef NO_EMBEDDED_ACCESS_CHECKS
  int error= 0;
  uint counter;
  ACL_USER *acl_user;
  ulong want_access;
  char buff[100];
  TABLE *table= tables->table;
  bool no_global_access= check_access(thd, SELECT_ACL, "mysql",
                                      NULL, NULL, 1, 1);
  char *curr_host= thd->security_ctx->priv_host_name();
  DBUG_ENTER("fill_schema_user_privileges");

  if (!initialized)
    DBUG_RETURN(0);
  mysql_mutex_lock(&acl_cache->lock);

  for (counter=0 ; counter < acl_users.elements ; counter++)
  {
    const char *user,*host, *is_grantable="YES";
    acl_user=dynamic_element(&acl_users,counter,ACL_USER*);
    user= safe_str(acl_user->user.str);
    host= safe_str(acl_user->host.hostname);

    if (no_global_access &&
        (strcmp(thd->security_ctx->priv_user, user) ||
         my_strcasecmp(system_charset_info, curr_host, host)))
      continue;

    want_access= acl_user->access;
    if (!(want_access & GRANT_ACL))
      is_grantable= "NO";

    strxmov(buff,"'",user,"'@'",host,"'",NullS);
    if (!(want_access & ~GRANT_ACL))
    {
      if (update_schema_privilege(thd, table, buff, 0, 0, 0, 0,
                                  STRING_WITH_LEN("USAGE"), is_grantable))
      {
        error= 1;
        goto err;
      }
    }
    else
    {
      uint priv_id;
      ulong j,test_access= want_access & ~GRANT_ACL;
      for (priv_id=0, j = SELECT_ACL;j <= GLOBAL_ACLS; priv_id++,j <<= 1)
      {
	if (test_access & j)
        {
          if (update_schema_privilege(thd, table, buff, 0, 0, 0, 0,
                                      command_array[priv_id],
                                      command_lengths[priv_id], is_grantable))
          {
            error= 1;
            goto err;
          }
        }
      }
    }
  }
err:
  mysql_mutex_unlock(&acl_cache->lock);

  DBUG_RETURN(error);
#else
  return(0);
#endif
}


int fill_schema_schema_privileges(THD *thd, TABLE_LIST *tables, COND *cond)
{
#ifndef NO_EMBEDDED_ACCESS_CHECKS
  int error= 0;
  uint counter;
  ACL_DB *acl_db;
  ulong want_access;
  char buff[100];
  TABLE *table= tables->table;
  bool no_global_access= check_access(thd, SELECT_ACL, "mysql",
                                      NULL, NULL, 1, 1);
  char *curr_host= thd->security_ctx->priv_host_name();
  DBUG_ENTER("fill_schema_schema_privileges");

  if (!initialized)
    DBUG_RETURN(0);
  mysql_mutex_lock(&acl_cache->lock);

  for (counter=0 ; counter < acl_dbs.elements() ; counter++)
  {
    const char *user, *host, *is_grantable="YES";

    acl_db=&acl_dbs.at(counter);
    user= safe_str(acl_db->user);
    host= safe_str(acl_db->host.hostname);

    if (no_global_access &&
        (strcmp(thd->security_ctx->priv_user, user) ||
         my_strcasecmp(system_charset_info, curr_host, host)))
      continue;

    want_access=acl_db->access;
    if (want_access)
    {
      if (!(want_access & GRANT_ACL))
      {
        is_grantable= "NO";
      }
      strxmov(buff,"'",user,"'@'",host,"'",NullS);
      if (!(want_access & ~GRANT_ACL))
      {
        if (update_schema_privilege(thd, table, buff, acl_db->db, 0, 0,
                                    0, STRING_WITH_LEN("USAGE"), is_grantable))
        {
          error= 1;
          goto err;
        }
      }
      else
      {
        int cnt;
        ulong j,test_access= want_access & ~GRANT_ACL;
        for (cnt=0, j = SELECT_ACL; j <= DB_ACLS; cnt++,j <<= 1)
          if (test_access & j)
          {
            if (update_schema_privilege(thd, table, buff, acl_db->db, 0, 0, 0,
                                        command_array[cnt], command_lengths[cnt],
                                        is_grantable))
            {
              error= 1;
              goto err;
            }
          }
      }
    }
  }
err:
  mysql_mutex_unlock(&acl_cache->lock);

  DBUG_RETURN(error);
#else
  return (0);
#endif
}


int fill_schema_table_privileges(THD *thd, TABLE_LIST *tables, COND *cond)
{
#ifndef NO_EMBEDDED_ACCESS_CHECKS
  int error= 0;
  uint index;
  char buff[100];
  TABLE *table= tables->table;
  bool no_global_access= check_access(thd, SELECT_ACL, "mysql",
                                      NULL, NULL, 1, 1);
  char *curr_host= thd->security_ctx->priv_host_name();
  DBUG_ENTER("fill_schema_table_privileges");

  mysql_rwlock_rdlock(&LOCK_grant);

  for (index=0 ; index < column_priv_hash.records ; index++)
  {
    const char *user, *host, *is_grantable= "YES";
    GRANT_TABLE *grant_table= (GRANT_TABLE*) my_hash_element(&column_priv_hash,
                                                             index);
    user= safe_str(grant_table->user);
    host= safe_str(grant_table->host.hostname);

    if (no_global_access &&
        (strcmp(thd->security_ctx->priv_user, user) ||
         my_strcasecmp(system_charset_info, curr_host, host)))
      continue;

    ulong table_access= grant_table->privs;
    if (table_access)
    {
      ulong test_access= table_access & ~GRANT_ACL;
      /*
        We should skip 'usage' privilege on table if
        we have any privileges on column(s) of this table
      */
      if (!test_access && grant_table->cols)
        continue;
      if (!(table_access & GRANT_ACL))
        is_grantable= "NO";

      strxmov(buff, "'", user, "'@'", host, "'", NullS);
      if (!test_access)
      {
        if (update_schema_privilege(thd, table, buff, grant_table->db,
                                    grant_table->tname, 0, 0,
                                    STRING_WITH_LEN("USAGE"), is_grantable))
        {
          error= 1;
          goto err;
        }
      }
      else
      {
        ulong j;
        int cnt;
        for (cnt= 0, j= SELECT_ACL; j <= TABLE_ACLS; cnt++, j<<= 1)
        {
          if (test_access & j)
          {
            if (update_schema_privilege(thd, table, buff, grant_table->db,
                                        grant_table->tname, 0, 0,
                                        command_array[cnt],
                                        command_lengths[cnt], is_grantable))
            {
              error= 1;
              goto err;
            }
          }
        }
      }
    }
  }
err:
  mysql_rwlock_unlock(&LOCK_grant);

  DBUG_RETURN(error);
#else
  return (0);
#endif
}


int fill_schema_column_privileges(THD *thd, TABLE_LIST *tables, COND *cond)
{
#ifndef NO_EMBEDDED_ACCESS_CHECKS
  int error= 0;
  uint index;
  char buff[100];
  TABLE *table= tables->table;
  bool no_global_access= check_access(thd, SELECT_ACL, "mysql",
                                      NULL, NULL, 1, 1);
  char *curr_host= thd->security_ctx->priv_host_name();
  DBUG_ENTER("fill_schema_table_privileges");

  mysql_rwlock_rdlock(&LOCK_grant);

  for (index=0 ; index < column_priv_hash.records ; index++)
  {
    const char *user, *host, *is_grantable= "YES";
    GRANT_TABLE *grant_table= (GRANT_TABLE*) my_hash_element(&column_priv_hash,
                                                          index);
    user= safe_str(grant_table->user);
    host= safe_str(grant_table->host.hostname);

    if (no_global_access &&
        (strcmp(thd->security_ctx->priv_user, user) ||
         my_strcasecmp(system_charset_info, curr_host, host)))
      continue;

    ulong table_access= grant_table->cols;
    if (table_access != 0)
    {
      if (!(grant_table->privs & GRANT_ACL))
        is_grantable= "NO";

      ulong test_access= table_access & ~GRANT_ACL;
      strxmov(buff, "'", user, "'@'", host, "'", NullS);
      if (!test_access)
        continue;
      else
      {
        ulong j;
        int cnt;
        for (cnt= 0, j= SELECT_ACL; j <= TABLE_ACLS; cnt++, j<<= 1)
        {
          if (test_access & j)
          {
            for (uint col_index=0 ;
                 col_index < grant_table->hash_columns.records ;
                 col_index++)
            {
              GRANT_COLUMN *grant_column = (GRANT_COLUMN*)
                my_hash_element(&grant_table->hash_columns,col_index);
              if ((grant_column->rights & j) && (table_access & j))
              {
                if (update_schema_privilege(thd, table, buff, grant_table->db,
                                            grant_table->tname,
                                            grant_column->column,
                                            grant_column->key_length,
                                            command_array[cnt],
                                            command_lengths[cnt], is_grantable))
                {
                  error= 1;
                  goto err;
                }
              }
            }
          }
        }
      }
    }
  }
err:
  mysql_rwlock_unlock(&LOCK_grant);

  DBUG_RETURN(error);
#else
  return (0);
#endif
}


#ifndef NO_EMBEDDED_ACCESS_CHECKS
/*
  fill effective privileges for table

  SYNOPSIS
    fill_effective_table_privileges()
    thd     thread handler
    grant   grants table descriptor
    db      db name
    table   table name
*/

void fill_effective_table_privileges(THD *thd, GRANT_INFO *grant,
                                     const char *db, const char *table)
{
  Security_context *sctx= thd->security_ctx;
  DBUG_ENTER("fill_effective_table_privileges");
  DBUG_PRINT("enter", ("Host: '%s', Ip: '%s', User: '%s', table: `%s`.`%s`",
                       sctx->priv_host, sctx->ip, sctx->priv_user, db, table));
  /* --skip-grants */
  if (!initialized)
  {
    DBUG_PRINT("info", ("skip grants"));
    grant->privilege= ~NO_ACCESS;             // everything is allowed
    DBUG_PRINT("info", ("privilege 0x%lx", grant->privilege));
    DBUG_VOID_RETURN;
  }

  /* global privileges */
  grant->privilege= sctx->master_access;

  if (!thd->db || strcmp(db, thd->db))
  {
    /* db privileges */
    grant->privilege|= acl_get(sctx->host, sctx->ip, sctx->priv_user, db, 0);
    /* db privileges for role */
    if (sctx->priv_role[0])
      grant->privilege|= acl_get("", "", sctx->priv_role, db, 0);
  }
  else
  {
    grant->privilege|= sctx->db_access;
  }

  /* table privileges */
  mysql_rwlock_rdlock(&LOCK_grant);
  if (grant->version != grant_version)
  {
    grant->grant_table_user=
      table_hash_search(sctx->host, sctx->ip, db,
                        sctx->priv_user,
                        table, 0);              /* purecov: inspected */
    grant->grant_table_role=
      sctx->priv_role[0] ? table_hash_search("", "", db,
                                             sctx->priv_role,
                                             table, TRUE) : NULL;
    grant->version= grant_version;              /* purecov: inspected */
  }
  if (grant->grant_table_user != 0)
  {
    grant->privilege|= grant->grant_table_user->privs;
  }
  if (grant->grant_table_role != 0)
  {
    grant->privilege|= grant->grant_table_role->privs;
  }
  mysql_rwlock_unlock(&LOCK_grant);

  DBUG_PRINT("info", ("privilege 0x%lx", grant->privilege));
  DBUG_VOID_RETURN;
}

#else /* NO_EMBEDDED_ACCESS_CHECKS */

/****************************************************************************
 Dummy wrappers when we don't have any access checks
****************************************************************************/

bool check_routine_level_acl(THD *thd, const char *db, const char *name,
                             bool is_proc)
{
  return FALSE;
}

#endif

/**
  Return information about user or current user.

  @param[in] thd          thread handler
  @param[in] user         user
  @param[in] lock         whether &acl_cache->lock mutex needs to be locked

  @return
    - On success, return a valid pointer to initialized
    LEX_USER, which contains user information.
    - On error, return 0.
*/

LEX_USER *get_current_user(THD *thd, LEX_USER *user, bool lock)
{
  if (user->user.str == current_user.str)  // current_user
    return create_default_definer(thd, false);

  if (user->user.str == current_role.str)  // current_role
    return create_default_definer(thd, true);

  if (user->host.str == NULL) // Possibly a role
  {
    // to be reexecution friendly we have to make a copy
    LEX_USER *dup= (LEX_USER*) thd->memdup(user, sizeof(*user));
    if (!dup)
      return 0;

#ifndef NO_EMBEDDED_ACCESS_CHECKS
    if (has_auth(user, thd->lex))
    {
      dup->host= host_not_specified;
      return dup;
    }

    if (is_invalid_role_name(user->user.str))
      return 0;

    if (lock)
      mysql_mutex_lock(&acl_cache->lock);
    if (find_acl_role(dup->user.str))
      dup->host= empty_lex_str;
    else
      dup->host= host_not_specified;
    if (lock)
      mysql_mutex_unlock(&acl_cache->lock);
#endif

    return dup;
  }

  return user;
}

struct ACL_internal_schema_registry_entry
{
  const LEX_STRING *m_name;
  const ACL_internal_schema_access *m_access;
};

/**
  Internal schema registered.
  Currently, this is only:
  - performance_schema
  - information_schema,
  This can be reused later for:
  - mysql
*/
static ACL_internal_schema_registry_entry registry_array[2];
static uint m_registry_array_size= 0;

/**
  Add an internal schema to the registry.
  @param name the schema name
  @param access the schema ACL specific rules
*/
void ACL_internal_schema_registry::register_schema
  (const LEX_STRING *name, const ACL_internal_schema_access *access)
{
  DBUG_ASSERT(m_registry_array_size < array_elements(registry_array));

  /* Not thread safe, and does not need to be. */
  registry_array[m_registry_array_size].m_name= name;
  registry_array[m_registry_array_size].m_access= access;
  m_registry_array_size++;
}

/**
  Search per internal schema ACL by name.
  @param name a schema name
  @return per schema rules, or NULL
*/
const ACL_internal_schema_access *
ACL_internal_schema_registry::lookup(const char *name)
{
  DBUG_ASSERT(name != NULL);

  uint i;

  for (i= 0; i<m_registry_array_size; i++)
  {
    if (my_strcasecmp(system_charset_info, registry_array[i].m_name->str,
                      name) == 0)
      return registry_array[i].m_access;
  }
  return NULL;
}

/**
  Get a cached internal schema access.
  @param grant_internal_info the cache
  @param schema_name the name of the internal schema
*/
const ACL_internal_schema_access *
get_cached_schema_access(GRANT_INTERNAL_INFO *grant_internal_info,
                         const char *schema_name)
{
  if (grant_internal_info)
  {
    if (! grant_internal_info->m_schema_lookup_done)
    {
      grant_internal_info->m_schema_access=
        ACL_internal_schema_registry::lookup(schema_name);
      grant_internal_info->m_schema_lookup_done= TRUE;
    }
    return grant_internal_info->m_schema_access;
  }
  return ACL_internal_schema_registry::lookup(schema_name);
}

/**
  Get a cached internal table access.
  @param grant_internal_info the cache
  @param schema_name the name of the internal schema
  @param table_name the name of the internal table
*/
const ACL_internal_table_access *
get_cached_table_access(GRANT_INTERNAL_INFO *grant_internal_info,
                        const char *schema_name,
                        const char *table_name)
{
  DBUG_ASSERT(grant_internal_info);
  if (! grant_internal_info->m_table_lookup_done)
  {
    const ACL_internal_schema_access *schema_access;
    schema_access= get_cached_schema_access(grant_internal_info, schema_name);
    if (schema_access)
      grant_internal_info->m_table_access= schema_access->lookup(table_name);
    grant_internal_info->m_table_lookup_done= TRUE;
  }
  return grant_internal_info->m_table_access;
}


/****************************************************************************
   AUTHENTICATION CODE
   including initial connect handshake, invoking appropriate plugins,
   client-server plugin negotiation, COM_CHANGE_USER, and native
   MySQL authentication plugins.
****************************************************************************/

/* few defines to have less ifdef's in the code below */
#ifdef EMBEDDED_LIBRARY
#undef HAVE_OPENSSL
#ifdef NO_EMBEDDED_ACCESS_CHECKS
#define initialized 0
#define check_for_max_user_connections(X,Y)   0
#define get_or_create_user_conn(A,B,C,D) 0
#endif
#endif
#ifndef HAVE_OPENSSL
#define ssl_acceptor_fd 0
#define sslaccept(A,B,C,D) 1
#endif

/**
  The internal version of what plugins know as MYSQL_PLUGIN_VIO,
  basically the context of the authentication session
*/
struct MPVIO_EXT :public MYSQL_PLUGIN_VIO
{
  MYSQL_SERVER_AUTH_INFO auth_info;
  ACL_USER *acl_user;       ///< a copy, independent from acl_users array
  plugin_ref plugin;        ///< what plugin we're under
  LEX_STRING db;            ///< db name from the handshake packet
  /** when restarting a plugin this caches the last client reply */
  struct {
    char *plugin, *pkt;     ///< pointers into NET::buff
    uint pkt_len;
  } cached_client_reply;
  /** this caches the first plugin packet for restart request on the client */
  struct {
    char *pkt;
    uint pkt_len;
  } cached_server_packet;
  int packets_read, packets_written; ///< counters for send/received packets
  bool make_it_fail;
  /** when plugin returns a failure this tells us what really happened */
  enum { SUCCESS, FAILURE, RESTART } status;
};

/**
  a helper function to report an access denied error in most proper places
*/
static void login_failed_error(THD *thd)
{
  my_error(access_denied_error_code(thd->password), MYF(0),
           thd->main_security_ctx.user,
           thd->main_security_ctx.host_or_ip,
           thd->password ? ER_THD(thd, ER_YES) : ER_THD(thd, ER_NO));
  general_log_print(thd, COM_CONNECT,
                    ER_THD(thd, access_denied_error_code(thd->password)),
                    thd->main_security_ctx.user,
                    thd->main_security_ctx.host_or_ip,
                    thd->password ? ER_THD(thd, ER_YES) : ER_THD(thd, ER_NO));
  status_var_increment(thd->status_var.access_denied_errors);
  /*
    Log access denied messages to the error log when log-warnings = 2
    so that the overhead of the general query log is not required to track
    failed connections.
  */
  if (global_system_variables.log_warnings > 1)
  {
    sql_print_warning(ER_THD(thd, access_denied_error_code(thd->password)),
                      thd->main_security_ctx.user,
                      thd->main_security_ctx.host_or_ip,
                      thd->password ? ER_THD(thd, ER_YES) : ER_THD(thd, ER_NO));
  }
}

/**
  sends a server handshake initialization packet, the very first packet
  after the connection was established

  Packet format:

    Bytes       Content
    -----       ----
    1           protocol version (always 10)
    n           server version string, \0-terminated
    4           thread id
    8           first 8 bytes of the plugin provided data (scramble)
    1           \0 byte, terminating the first part of a scramble
    2           server capabilities (two lower bytes)
    1           server character set
    2           server status
    2           server capabilities (two upper bytes)
    1           length of the scramble
    10          reserved, always 0
    n           rest of the plugin provided data (at least 12 bytes)
    1           \0 byte, terminating the second part of a scramble

  @retval 0 ok
  @retval 1 error
*/
static bool send_server_handshake_packet(MPVIO_EXT *mpvio,
                                         const char *data, uint data_len)
{
  DBUG_ASSERT(mpvio->status == MPVIO_EXT::FAILURE);
  DBUG_ASSERT(data_len <= 255);

  THD *thd= mpvio->auth_info.thd;
  char *buff= (char *) my_alloca(1 + SERVER_VERSION_LENGTH + 1 + data_len + 64);
  char scramble_buf[SCRAMBLE_LENGTH];
  char *end= buff;
  DBUG_ENTER("send_server_handshake_packet");

  *end++= protocol_version;

  thd->client_capabilities= CLIENT_BASIC_FLAGS;

  if (opt_using_transactions)
    thd->client_capabilities|= CLIENT_TRANSACTIONS;

  thd->client_capabilities|= CAN_CLIENT_COMPRESS;

  if (ssl_acceptor_fd)
  {
    thd->client_capabilities |= CLIENT_SSL;
    thd->client_capabilities |= CLIENT_SSL_VERIFY_SERVER_CERT;
  }

  if (data_len)
  {
    mpvio->cached_server_packet.pkt= (char*)thd->memdup(data, data_len);
    mpvio->cached_server_packet.pkt_len= data_len;
  }

  if (data_len < SCRAMBLE_LENGTH)
  {
    if (data_len)
    {
      /*
        the first packet *must* have at least 20 bytes of a scramble.
        if a plugin provided less, we pad it to 20 with zeros
      */
      memcpy(scramble_buf, data, data_len);
      bzero(scramble_buf + data_len, SCRAMBLE_LENGTH - data_len);
      data= scramble_buf;
    }
    else
    {
      /*
        if the default plugin does not provide the data for the scramble at
        all, we generate a scramble internally anyway, just in case the
        user account (that will be known only later) uses a
        native_password_plugin (which needs a scramble). If we don't send a
        scramble now - wasting 20 bytes in the packet -
        native_password_plugin will have to send it in a separate packet,
        adding one more round trip.
      */
      thd_create_random_password(thd, thd->scramble, SCRAMBLE_LENGTH);
      data= thd->scramble;
    }
    data_len= SCRAMBLE_LENGTH;
  }

  /* When server version is specified in config file, don't include
     the replication hack prefix. */
  if (using_custom_server_version)
    end= strnmov(end, server_version, SERVER_VERSION_LENGTH) + 1;
  else
    end= strxnmov(end, SERVER_VERSION_LENGTH, RPL_VERSION_HACK, server_version, NullS) + 1;

  int4store((uchar*) end, mpvio->auth_info.thd->thread_id);
  end+= 4;

  /*
    Old clients does not understand long scrambles, but can ignore packet
    tail: that's why first part of the scramble is placed here, and second
    part at the end of packet.
  */
  end= (char*) memcpy(end, data, SCRAMBLE_LENGTH_323);
  end+= SCRAMBLE_LENGTH_323;
  *end++= 0;

  int2store(end, thd->client_capabilities);
  /* write server characteristics: up to 16 bytes allowed */
  end[2]= (char) default_charset_info->number;
  int2store(end+3, mpvio->auth_info.thd->server_status);
  int2store(end+5, thd->client_capabilities >> 16);
  end[7]= data_len;
  DBUG_EXECUTE_IF("poison_srv_handshake_scramble_len", end[7]= -100;);
  bzero(end + 8, 6);
  int4store(end + 14, thd->client_capabilities >> 32);
  end+= 18;
  /* write scramble tail */
  end= (char*) memcpy(end, data + SCRAMBLE_LENGTH_323,
                      data_len - SCRAMBLE_LENGTH_323);
  end+= data_len - SCRAMBLE_LENGTH_323;
  end= strmake(end, plugin_name(mpvio->plugin)->str,
                    plugin_name(mpvio->plugin)->length);

  int res= my_net_write(&mpvio->auth_info.thd->net, (uchar*) buff,
                        (size_t) (end - buff + 1)) ||
           net_flush(&mpvio->auth_info.thd->net);
  my_afree(buff);
  DBUG_RETURN (res);
}

static bool secure_auth(THD *thd)
{
  if (!opt_secure_auth)
    return 0;

  /*
    If the server is running in secure auth mode, short scrambles are
    forbidden. Extra juggling to report the same error as the old code.
  */
  if (thd->client_capabilities & CLIENT_PROTOCOL_41)
  {
    my_error(ER_SERVER_IS_IN_SECURE_AUTH_MODE, MYF(0),
             thd->security_ctx->user,
             thd->security_ctx->host_or_ip);
    general_log_print(thd, COM_CONNECT,
                      ER_THD(thd, ER_SERVER_IS_IN_SECURE_AUTH_MODE),
                      thd->security_ctx->user,
                      thd->security_ctx->host_or_ip);
  }
  else
  {
    my_error(ER_NOT_SUPPORTED_AUTH_MODE, MYF(0));
    general_log_print(thd, COM_CONNECT,
                      ER_THD(thd, ER_NOT_SUPPORTED_AUTH_MODE));
  }
  return 1;
}

/**
  sends a "change plugin" packet, requesting a client to restart authentication
  using a different authentication plugin

  Packet format:

    Bytes       Content
    -----       ----
    1           byte with the value 254
    n           client plugin to use, \0-terminated
    n           plugin provided data

  In a special case of switching from native_password_plugin to
  old_password_plugin, the packet contains only one - the first - byte,
  plugin name is omitted, plugin data aren't needed as the scramble was
  already sent. This one-byte packet is identical to the "use the short
  scramble" packet in the protocol before plugins were introduced.

  @retval 0 ok
  @retval 1 error
*/
static bool send_plugin_request_packet(MPVIO_EXT *mpvio,
                                       const uchar *data, uint data_len)
{
  DBUG_ASSERT(mpvio->packets_written == 1);
  DBUG_ASSERT(mpvio->packets_read == 1);
  NET *net= &mpvio->auth_info.thd->net;
  static uchar switch_plugin_request_buf[]= { 254 };
  DBUG_ENTER("send_plugin_request_packet");

  mpvio->status= MPVIO_EXT::FAILURE; // the status is no longer RESTART

  const char *client_auth_plugin=
    ((st_mysql_auth *) (plugin_decl(mpvio->plugin)->info))->client_auth_plugin;

<<<<<<< HEAD
  DBUG_EXECUTE_IF("auth_disconnect", { DBUG_RETURN(1); });
=======
  DBUG_EXECUTE_IF("auth_disconnect", { vio_close(net->vio); DBUG_RETURN(1); });
  DBUG_EXECUTE_IF("auth_invalid_plugin", client_auth_plugin="foo/bar"; );
>>>>>>> 584d2132
  DBUG_ASSERT(client_auth_plugin);

  /*
    we send an old "short 4.0 scramble request", if we need to request a
    client to use 4.0 auth plugin (short scramble) and the scramble was
    already sent to the client

    below, cached_client_reply.plugin is the plugin name that client has used,
    client_auth_plugin is derived from mysql.user table, for the given
    user account, it's the plugin that the client need to use to login.
  */
  bool switch_from_long_to_short_scramble=
    native_password_plugin_name.str == mpvio->cached_client_reply.plugin &&
    client_auth_plugin == old_password_plugin_name.str;

  if (switch_from_long_to_short_scramble)
    DBUG_RETURN (secure_auth(mpvio->auth_info.thd) ||
                 my_net_write(net, switch_plugin_request_buf, 1) ||
                 net_flush(net));

  /*
    We never request a client to switch from a short to long scramble.
    Plugin-aware clients can do that, but traditionally it meant to
    ask an old 4.0 client to use the new 4.1 authentication protocol.
  */
  bool switch_from_short_to_long_scramble=
    old_password_plugin_name.str == mpvio->cached_client_reply.plugin &&
    client_auth_plugin == native_password_plugin_name.str;

  if (switch_from_short_to_long_scramble)
  {
    my_error(ER_NOT_SUPPORTED_AUTH_MODE, MYF(0));
    general_log_print(mpvio->auth_info.thd, COM_CONNECT,
                      ER_THD(mpvio->auth_info.thd, ER_NOT_SUPPORTED_AUTH_MODE));
    DBUG_RETURN (1);
  }

  DBUG_PRINT("info", ("requesting client to use the %s plugin",
                      client_auth_plugin));
  DBUG_RETURN(net_write_command(net, switch_plugin_request_buf[0],
                                (uchar*) client_auth_plugin,
                                strlen(client_auth_plugin) + 1,
                                (uchar*) data, data_len));
}

#ifndef NO_EMBEDDED_ACCESS_CHECKS
/**
   Finds acl entry in user database for authentication purposes.

   Finds a user and copies it into mpvio. Creates a fake user
   if no matching user account is found.

   @retval 0    found
   @retval 1    error
*/
static bool find_mpvio_user(MPVIO_EXT *mpvio)
{
  Security_context *sctx= mpvio->auth_info.thd->security_ctx;
  DBUG_ENTER("find_mpvio_user");
  DBUG_ASSERT(mpvio->acl_user == 0);

  mysql_mutex_lock(&acl_cache->lock);

  ACL_USER *user= find_user_or_anon(sctx->host, sctx->user, sctx->ip);
  if (user)
    mpvio->acl_user= user->copy(mpvio->auth_info.thd->mem_root);

  mysql_mutex_unlock(&acl_cache->lock);

  if (!mpvio->acl_user)
  {
    /*
      A matching user was not found. Fake it. Take any user, make the
      authentication fail later.
      This way we get a realistically looking failure, with occasional
      "change auth plugin" requests even for nonexistent users. The ratio
      of "change auth plugin" request will be the same for real and
      nonexistent users.
      Note, that we cannot pick any user at random, it must always be
      the same user account for the incoming sctx->user name.
    */
    ulong nr1=1, nr2=4;
    CHARSET_INFO *cs= &my_charset_latin1;
    cs->coll->hash_sort(cs, (uchar*) sctx->user, strlen(sctx->user), &nr1, &nr2);

    mysql_mutex_lock(&acl_cache->lock);
    if (!acl_users.elements)
    {
      mysql_mutex_unlock(&acl_cache->lock);
      login_failed_error(mpvio->auth_info.thd);
      DBUG_RETURN(1);
    }
    uint i= nr1 % acl_users.elements;
    ACL_USER *acl_user_tmp= dynamic_element(&acl_users, i, ACL_USER*);
    mpvio->acl_user= acl_user_tmp->copy(mpvio->auth_info.thd->mem_root);
    mysql_mutex_unlock(&acl_cache->lock);

    mpvio->make_it_fail= true;
  }

  /* user account requires non-default plugin and the client is too old */
  if (mpvio->acl_user->plugin.str != native_password_plugin_name.str &&
      mpvio->acl_user->plugin.str != old_password_plugin_name.str &&
      !(mpvio->auth_info.thd->client_capabilities & CLIENT_PLUGIN_AUTH))
  {
    DBUG_ASSERT(my_strcasecmp(system_charset_info, mpvio->acl_user->plugin.str,
                              native_password_plugin_name.str));
    DBUG_ASSERT(my_strcasecmp(system_charset_info, mpvio->acl_user->plugin.str,
                              old_password_plugin_name.str));
    my_error(ER_NOT_SUPPORTED_AUTH_MODE, MYF(0));
    general_log_print(mpvio->auth_info.thd, COM_CONNECT,
                      ER_THD(mpvio->auth_info.thd, ER_NOT_SUPPORTED_AUTH_MODE));
    DBUG_RETURN (1);
  }

  mpvio->auth_info.user_name= sctx->user;
  mpvio->auth_info.user_name_length= strlen(sctx->user);
  mpvio->auth_info.auth_string= mpvio->acl_user->auth_string.str;
  mpvio->auth_info.auth_string_length= (unsigned long) mpvio->acl_user->auth_string.length;
  strmake_buf(mpvio->auth_info.authenticated_as, safe_str(mpvio->acl_user->user.str));

  DBUG_PRINT("info", ("exit: user=%s, auth_string=%s, authenticated as=%s"
                      "plugin=%s",
                      mpvio->auth_info.user_name,
                      mpvio->auth_info.auth_string,
                      mpvio->auth_info.authenticated_as,
                      mpvio->acl_user->plugin.str));
  DBUG_RETURN(0);
}

static bool
read_client_connect_attrs(char **ptr, char *end, CHARSET_INFO *from_cs)
{
  ulonglong length;
  char *ptr_save= *ptr;

  /* not enough bytes to hold the length */
  if (ptr_save >= end)
    return true;

  length= safe_net_field_length_ll((uchar **) ptr, end - ptr_save);

  /* cannot even read the length */
  if (*ptr == NULL)
    return true;

  /* length says there're more data than can fit into the packet */
  if (*ptr + length > end)
    return true;

  /* impose an artificial length limit of 64k */
  if (length > 65535)
    return true;

#ifdef HAVE_PSI_THREAD_INTERFACE
  if (PSI_THREAD_CALL(set_thread_connect_attrs)(*ptr, (size_t)length, from_cs) &&
      current_thd->variables.log_warnings)
    sql_print_warning("Connection attributes of length %llu were truncated",
                      length);
#endif
  return false;
}

#endif

/* the packet format is described in send_change_user_packet() */
static bool parse_com_change_user_packet(MPVIO_EXT *mpvio, uint packet_length)
{
  THD *thd= mpvio->auth_info.thd;
  NET *net= &thd->net;
  Security_context *sctx= thd->security_ctx;

  char *user= (char*) net->read_pos;
  char *end= user + packet_length;
  /* Safe because there is always a trailing \0 at the end of the packet */
  char *passwd= strend(user) + 1;
  uint user_len= (uint)(passwd - user - 1);
  char *db= passwd;
  char db_buff[SAFE_NAME_LEN + 1];            // buffer to store db in utf8
  char user_buff[USERNAME_LENGTH + 1];	      // buffer to store user in utf8
  uint dummy_errors;
  DBUG_ENTER ("parse_com_change_user_packet");

  if (passwd >= end)
  {
    my_message(ER_UNKNOWN_COM_ERROR, ER_THD(thd, ER_UNKNOWN_COM_ERROR),
               MYF(0));
    DBUG_RETURN (1);
  }

  /*
    Old clients send null-terminated string as password; new clients send
    the size (1 byte) + string (not null-terminated). Hence in case of empty
    password both send '\0'.

    This strlen() can't be easily deleted without changing protocol.

    Cast *passwd to an unsigned char, so that it doesn't extend the sign for
    *passwd > 127 and become 2**32-127+ after casting to uint.
  */
  uint passwd_len= (thd->client_capabilities & CLIENT_SECURE_CONNECTION ?
                    (uchar) (*passwd++) : strlen(passwd));

  db+= passwd_len + 1;
  /*
    Database name is always NUL-terminated, so in case of empty database
    the packet must contain at least the trailing '\0'.
  */
  if (db >= end)
  {
    my_message(ER_UNKNOWN_COM_ERROR, ER_THD(thd, ER_UNKNOWN_COM_ERROR),
               MYF(0));
    DBUG_RETURN (1);
  }

  uint db_len= strlen(db);

  char *next_field= db + db_len + 1;

  if (next_field + 1 < end)
  {
    if (thd_init_client_charset(thd, uint2korr(next_field)))
      DBUG_RETURN(1);
    next_field+= 2;
  }

  /* Convert database and user names to utf8 */
  db_len= copy_and_convert(db_buff, sizeof(db_buff) - 1, system_charset_info,
                           db, db_len, thd->charset(), &dummy_errors);

  user_len= copy_and_convert(user_buff, sizeof(user_buff) - 1,
                             system_charset_info, user, user_len,
                             thd->charset(), &dummy_errors);

  if (!(sctx->user= my_strndup(user_buff, user_len, MYF(MY_WME))))
    DBUG_RETURN(1);

  /* Clear variables that are allocated */
  thd->user_connect= 0;
  strmake_buf(sctx->priv_user, sctx->user);

  if (thd->make_lex_string(&mpvio->db, db_buff, db_len) == 0)
    DBUG_RETURN(1); /* The error is set by make_lex_string(). */

  /*
    Clear thd->db as it points to something, that will be freed when
    connection is closed. We don't want to accidentally free a wrong
    pointer if connect failed.
  */
  thd->reset_db(NULL, 0);

  if (!initialized)
  {
    // if mysqld's been started with --skip-grant-tables option
    mpvio->status= MPVIO_EXT::SUCCESS;
    DBUG_RETURN(0);
  }

#ifndef NO_EMBEDDED_ACCESS_CHECKS
  thd->password= passwd_len > 0;
  if (find_mpvio_user(mpvio))
    DBUG_RETURN(1);

  char *client_plugin;
  if (thd->client_capabilities & CLIENT_PLUGIN_AUTH)
  {
    if (next_field >= end)
    {
      my_message(ER_UNKNOWN_COM_ERROR, ER_THD(thd, ER_UNKNOWN_COM_ERROR),
                 MYF(0));
      DBUG_RETURN(1);
    }
    client_plugin= fix_plugin_ptr(next_field);
    next_field+= strlen(next_field) + 1;
  }
  else
  {
    if (thd->client_capabilities & CLIENT_SECURE_CONNECTION)
      client_plugin= native_password_plugin_name.str;
    else
    {
      client_plugin=  old_password_plugin_name.str;
      /*
        For a passwordless accounts we use native_password_plugin.
        But when an old 4.0 client connects to it, we change it to
        old_password_plugin, otherwise MySQL will think that server
        and client plugins don't match.
      */
      if (mpvio->acl_user->auth_string.length == 0)
        mpvio->acl_user->plugin= old_password_plugin_name;
    }
  }

  if ((thd->client_capabilities & CLIENT_CONNECT_ATTRS) &&
      read_client_connect_attrs(&next_field, end,
                                thd->charset()))
  {
    my_message(ER_UNKNOWN_COM_ERROR, ER_THD(thd, ER_UNKNOWN_COM_ERROR),
               MYF(0));
    DBUG_RETURN(1);
  }

  DBUG_PRINT("info", ("client_plugin=%s, restart", client_plugin));
  /*
    Remember the data part of the packet, to present it to plugin in
    read_packet()
  */
  mpvio->cached_client_reply.pkt= passwd;
  mpvio->cached_client_reply.pkt_len= passwd_len;
  mpvio->cached_client_reply.plugin= client_plugin;
  mpvio->status= MPVIO_EXT::RESTART;
#endif

  DBUG_RETURN (0);
}


/* the packet format is described in send_client_reply_packet() */
static ulong parse_client_handshake_packet(MPVIO_EXT *mpvio,
                                           uchar **buff, ulong pkt_len)
{
#ifndef EMBEDDED_LIBRARY
  THD *thd= mpvio->auth_info.thd;
  NET *net= &thd->net;
  char *end;
  DBUG_ASSERT(mpvio->status == MPVIO_EXT::FAILURE);

  if (pkt_len < MIN_HANDSHAKE_SIZE)
    return packet_error;

  /*
    Protocol buffer is guaranteed to always end with \0. (see my_net_read())
    As the code below depends on this, lets check that.
  */
  DBUG_ASSERT(net->read_pos[pkt_len] == 0);

  ulonglong client_capabilities= uint2korr(net->read_pos);
  compile_time_assert(sizeof(client_capabilities) >= 8);
  if (client_capabilities & CLIENT_PROTOCOL_41)
  {
    if (pkt_len < 32)
      return packet_error;
    client_capabilities|= ((ulong) uint2korr(net->read_pos+2)) << 16;
    if (!(client_capabilities & CLIENT_MYSQL))
    {
      // it is client with mariadb extensions
      ulonglong ext_client_capabilities=
        (((ulonglong)uint4korr(net->read_pos + 28)) << 32);
      client_capabilities|= ext_client_capabilities;
    }
  }

  /* Disable those bits which are not supported by the client. */
  compile_time_assert(sizeof(thd->client_capabilities) >= 8);
  thd->client_capabilities&= client_capabilities;

  DBUG_PRINT("info", ("client capabilities: %llu", thd->client_capabilities));
  if (thd->client_capabilities & CLIENT_SSL)
  {
    unsigned long errptr __attribute__((unused));

    /* Do the SSL layering. */
    if (!ssl_acceptor_fd)
      return packet_error;

    DBUG_PRINT("info", ("IO layer change in progress..."));
    if (sslaccept(ssl_acceptor_fd, net->vio, net->read_timeout, &errptr))
    {
      DBUG_PRINT("error", ("Failed to accept new SSL connection"));
      return packet_error;
    }

    DBUG_PRINT("info", ("Reading user information over SSL layer"));
    pkt_len= my_net_read(net);
    if (pkt_len == packet_error || pkt_len < NORMAL_HANDSHAKE_SIZE)
    {
      DBUG_PRINT("error", ("Failed to read user information (pkt_len= %lu)",
			   pkt_len));
      return packet_error;
    }
  }

  if (client_capabilities & CLIENT_PROTOCOL_41)
  {
    thd->max_client_packet_length= uint4korr(net->read_pos+4);
    DBUG_PRINT("info", ("client_character_set: %d", (uint) net->read_pos[8]));
    if (thd_init_client_charset(thd, (uint) net->read_pos[8]))
      return packet_error;
    end= (char*) net->read_pos+32;
  }
  else
  {
    if (pkt_len < 5)
      return packet_error;
    thd->max_client_packet_length= uint3korr(net->read_pos+2);
    end= (char*) net->read_pos+5;
  }

  if (end >= (char*) net->read_pos+ pkt_len +2)
    return packet_error;

  if (thd->client_capabilities & CLIENT_IGNORE_SPACE)
    thd->variables.sql_mode|= MODE_IGNORE_SPACE;
  if (thd->client_capabilities & CLIENT_INTERACTIVE)
    thd->variables.net_wait_timeout= thd->variables.net_interactive_timeout;

  if (end >= (char*) net->read_pos+ pkt_len +2)
    return packet_error;

  if ((thd->client_capabilities & CLIENT_TRANSACTIONS) &&
      opt_using_transactions)
    net->return_status= &thd->server_status;

  char *user= end;
  char *passwd= strend(user)+1;
  uint user_len= (uint)(passwd - user - 1), db_len;
  char *db= passwd;
  char user_buff[USERNAME_LENGTH + 1];	// buffer to store user in utf8
  uint dummy_errors;

  /*
    Old clients send null-terminated string as password; new clients send
    the size (1 byte) + string (not null-terminated). Hence in case of empty
    password both send '\0'.

    This strlen() can't be easily deleted without changing protocol.

    Cast *passwd to an unsigned char, so that it doesn't extend the sign for
    *passwd > 127 and become 2**32-127+ after casting to uint.
  */
  ulonglong len;
  size_t passwd_len;

  if (!(thd->client_capabilities & CLIENT_SECURE_CONNECTION))
    len= strlen(passwd);
  else if (!(thd->client_capabilities & CLIENT_PLUGIN_AUTH_LENENC_CLIENT_DATA))
    len= (uchar)(*passwd++);
  else
  {
    len= safe_net_field_length_ll((uchar**)&passwd,
                                      net->read_pos + pkt_len - (uchar*)passwd);
    if (len > pkt_len)
      return packet_error;
  }

  passwd_len= (size_t)len;
  db= thd->client_capabilities & CLIENT_CONNECT_WITH_DB ?
    db + passwd_len + 1 : 0;

  if (passwd == NULL ||
      passwd + passwd_len + MY_TEST(db) > (char*) net->read_pos + pkt_len)
    return packet_error;

  /* strlen() can't be easily deleted without changing protocol */
  db_len= safe_strlen(db);

  char *next_field;
  char *client_plugin= next_field= passwd + passwd_len + (db ? db_len + 1 : 0);

  /* Since 4.1 all database names are stored in utf8 */
  if (thd->copy_with_error(system_charset_info, &mpvio->db,
                           thd->charset(), db, db_len))
    return packet_error;

  user_len= copy_and_convert(user_buff, sizeof(user_buff) - 1,
                             system_charset_info, user, user_len,
                             thd->charset(), &dummy_errors);
  user= user_buff;

  /* If username starts and ends in "'", chop them off */
  if (user_len > 1 && user[0] == '\'' && user[user_len - 1] == '\'')
  {
    user++;
    user_len-= 2;
  }

  /*
    Clip username to allowed length in characters (not bytes).  This is
    mostly for backward compatibility (to truncate long usernames, as
    old 5.1 did)
  */
  user_len= Well_formed_prefix(system_charset_info, user, user_len,
                               username_char_length).length();
  user[user_len]= '\0';

  Security_context *sctx= thd->security_ctx;

  my_free(sctx->user);
  if (!(sctx->user= my_strndup(user, user_len, MYF(MY_WME))))
    return packet_error; /* The error is set by my_strdup(). */


  /*
    Clear thd->db as it points to something, that will be freed when
    connection is closed. We don't want to accidentally free a wrong
    pointer if connect failed.
  */
  thd->reset_db(NULL, 0);

  if (!initialized)
  {
    // if mysqld's been started with --skip-grant-tables option
    mpvio->status= MPVIO_EXT::SUCCESS;
    return packet_error;
  }

  thd->password= passwd_len > 0;
  if (find_mpvio_user(mpvio))
    return packet_error;

  if ((thd->client_capabilities & CLIENT_PLUGIN_AUTH) &&
      (client_plugin < (char *)net->read_pos + pkt_len))
  {
    client_plugin= fix_plugin_ptr(client_plugin);
    next_field+= strlen(next_field) + 1;
  }
  else
  {
    /* Some clients lie. Sad, but true */
    thd->client_capabilities &= ~CLIENT_PLUGIN_AUTH;

    if (thd->client_capabilities & CLIENT_SECURE_CONNECTION)
      client_plugin= native_password_plugin_name.str;
    else
    {
      client_plugin=  old_password_plugin_name.str;
      /*
        For a passwordless accounts we use native_password_plugin.
        But when an old 4.0 client connects to it, we change it to
        old_password_plugin, otherwise MySQL will think that server
        and client plugins don't match.
      */
      if (mpvio->acl_user->auth_string.length == 0)
        mpvio->acl_user->plugin= old_password_plugin_name;
    }
  }

  if ((thd->client_capabilities & CLIENT_CONNECT_ATTRS) &&
      read_client_connect_attrs(&next_field, ((char *)net->read_pos) + pkt_len,
                                mpvio->auth_info.thd->charset()))
    return packet_error;

  /*
    if the acl_user needs a different plugin to authenticate
    (specified in GRANT ... AUTHENTICATED VIA plugin_name ..)
    we need to restart the authentication in the server.
    But perhaps the client has already used the correct plugin -
    in that case the authentication on the client may not need to be
    restarted and a server auth plugin will read the data that the client
    has just send. Cache them to return in the next server_mpvio_read_packet().
  */
  if (my_strcasecmp(system_charset_info, mpvio->acl_user->plugin.str,
                    plugin_name(mpvio->plugin)->str) != 0)
  {
    mpvio->cached_client_reply.pkt= passwd;
    mpvio->cached_client_reply.pkt_len= passwd_len;
    mpvio->cached_client_reply.plugin= client_plugin;
    mpvio->status= MPVIO_EXT::RESTART;
    return packet_error;
  }

  /*
    ok, we don't need to restart the authentication on the server.
    but if the client used the wrong plugin, we need to restart
    the authentication on the client. Do it here, the server plugin
    doesn't need to know.
  */
  const char *client_auth_plugin=
    ((st_mysql_auth *) (plugin_decl(mpvio->plugin)->info))->client_auth_plugin;

  if (client_auth_plugin &&
      my_strcasecmp(system_charset_info, client_plugin, client_auth_plugin))
  {
    mpvio->cached_client_reply.plugin= client_plugin;
    if (send_plugin_request_packet(mpvio,
                                   (uchar*) mpvio->cached_server_packet.pkt,
                                   mpvio->cached_server_packet.pkt_len))
      return packet_error;

    passwd_len= my_net_read(&thd->net);
    passwd= (char*)thd->net.read_pos;
  }

  *buff= (uchar*) passwd;
  return passwd_len;
#else
  return 0;
#endif
}


/**
  vio->write_packet() callback method for server authentication plugins

  This function is called by a server authentication plugin, when it wants
  to send data to the client.

  It transparently wraps the data into a handshake packet,
  and handles plugin negotiation with the client. If necessary,
  it escapes the plugin data, if it starts with a mysql protocol packet byte.
*/
static int server_mpvio_write_packet(MYSQL_PLUGIN_VIO *param,
                                   const uchar *packet, int packet_len)
{
  MPVIO_EXT *mpvio= (MPVIO_EXT *) param;
  int res;
  DBUG_ENTER("server_mpvio_write_packet");

  /* reset cached_client_reply */
  mpvio->cached_client_reply.pkt= 0;

  /* for the 1st packet we wrap plugin data into the handshake packet */
  if (mpvio->packets_written == 0)
    res= send_server_handshake_packet(mpvio, (char*) packet, packet_len);
  else if (mpvio->status == MPVIO_EXT::RESTART)
    res= send_plugin_request_packet(mpvio, packet, packet_len);
  else if (packet_len > 0 && (*packet == 1 || *packet == 255 || *packet == 254))
  {
    /*
      we cannot allow plugin data packet to start from 255 or 254 -
      as the client will treat it as an error or "change plugin" packet.
      We'll escape these bytes with \1. Consequently, we
      have to escape \1 byte too.
    */
    res= net_write_command(&mpvio->auth_info.thd->net, 1, (uchar*)"", 0,
                           packet, packet_len);
  }
  else
  {
    res= my_net_write(&mpvio->auth_info.thd->net, packet, packet_len) ||
         net_flush(&mpvio->auth_info.thd->net);
  }
  mpvio->packets_written++;
  DBUG_RETURN(res);
}

/**
  vio->read_packet() callback method for server authentication plugins

  This function is called by a server authentication plugin, when it wants
  to read data from the client.

  It transparently extracts the client plugin data, if embedded into
  a client authentication handshake packet, and handles plugin negotiation
  with the client, if necessary.
*/
static int server_mpvio_read_packet(MYSQL_PLUGIN_VIO *param, uchar **buf)
{
  MPVIO_EXT *mpvio= (MPVIO_EXT *) param;
  ulong pkt_len;
  DBUG_ENTER("server_mpvio_read_packet");
  if (mpvio->packets_written == 0)
  {
    /*
      plugin wants to read the data without sending anything first.
      send an empty packet to force a server handshake packet to be sent
    */
    if (server_mpvio_write_packet(mpvio, 0, 0))
      pkt_len= packet_error;
    else
      pkt_len= my_net_read(&mpvio->auth_info.thd->net);
  }
  else if (mpvio->cached_client_reply.pkt)
  {
    DBUG_ASSERT(mpvio->status == MPVIO_EXT::RESTART);
    DBUG_ASSERT(mpvio->packets_read > 0);
    /*
      if the have the data cached from the last server_mpvio_read_packet
      (which can be the case if it's a restarted authentication)
      and a client has used the correct plugin, then we can return the
      cached data straight away and avoid one round trip.
    */
    const char *client_auth_plugin=
      ((st_mysql_auth *) (plugin_decl(mpvio->plugin)->info))->client_auth_plugin;
    if (client_auth_plugin == 0 ||
        my_strcasecmp(system_charset_info, mpvio->cached_client_reply.plugin,
                      client_auth_plugin) == 0)
    {
      mpvio->status= MPVIO_EXT::FAILURE;
      *buf= (uchar*) mpvio->cached_client_reply.pkt;
      mpvio->cached_client_reply.pkt= 0;
      mpvio->packets_read++;

      DBUG_RETURN ((int) mpvio->cached_client_reply.pkt_len);
    }

    /*
      But if the client has used the wrong plugin, the cached data are
      useless. Furthermore, we have to send a "change plugin" request
      to the client.
    */
    if (server_mpvio_write_packet(mpvio, 0, 0))
      pkt_len= packet_error;
    else
      pkt_len= my_net_read(&mpvio->auth_info.thd->net);
  }
  else
    pkt_len= my_net_read(&mpvio->auth_info.thd->net);

  if (pkt_len == packet_error)
    goto err;

  mpvio->packets_read++;

  /*
    the 1st packet has the plugin data wrapped into the client authentication
    handshake packet
  */
  if (mpvio->packets_read == 1)
  {
    pkt_len= parse_client_handshake_packet(mpvio, buf, pkt_len);
    if (pkt_len == packet_error)
      goto err;
  }
  else
    *buf= mpvio->auth_info.thd->net.read_pos;

  DBUG_RETURN((int)pkt_len);

err:
  if (mpvio->status == MPVIO_EXT::FAILURE)
  {
    if (!mpvio->auth_info.thd->is_error())
      my_error(ER_HANDSHAKE_ERROR, MYF(0));
  }
  DBUG_RETURN(-1);
}

/**
  fills MYSQL_PLUGIN_VIO_INFO structure with the information about the
  connection
*/
static void server_mpvio_info(MYSQL_PLUGIN_VIO *vio,
                              MYSQL_PLUGIN_VIO_INFO *info)
{
  MPVIO_EXT *mpvio= (MPVIO_EXT *) vio;
  mpvio_info(mpvio->auth_info.thd->net.vio, info);
}

static bool acl_check_ssl(THD *thd, const ACL_USER *acl_user)
{
#ifdef HAVE_OPENSSL
  Vio *vio= thd->net.vio;
  SSL *ssl= (SSL *) vio->ssl_arg;
  X509 *cert;
#endif

  /*
    At this point we know that user is allowed to connect
    from given host by given username/password pair. Now
    we check if SSL is required, if user is using SSL and
    if X509 certificate attributes are OK
  */
  switch (acl_user->ssl_type) {
  case SSL_TYPE_NOT_SPECIFIED:                  // Impossible
  case SSL_TYPE_NONE:                           // SSL is not required
    return 0;
#ifdef HAVE_OPENSSL
  case SSL_TYPE_ANY:                            // Any kind of SSL is ok
    return vio_type(vio) != VIO_TYPE_SSL;
  case SSL_TYPE_X509: /* Client should have any valid certificate. */
    /*
      Connections with non-valid certificates are dropped already
      in sslaccept() anyway, so we do not check validity here.

      We need to check for absence of SSL because without SSL
      we should reject connection.
    */
    if (vio_type(vio) == VIO_TYPE_SSL &&
        SSL_get_verify_result(ssl) == X509_V_OK &&
        (cert= SSL_get_peer_certificate(ssl)))
    {
      X509_free(cert);
      return 0;
    }
    return 1;
  case SSL_TYPE_SPECIFIED: /* Client should have specified attrib */
    /* If a cipher name is specified, we compare it to actual cipher in use. */
    if (vio_type(vio) != VIO_TYPE_SSL ||
        SSL_get_verify_result(ssl) != X509_V_OK)
      return 1;
    if (acl_user->ssl_cipher)
    {
      DBUG_PRINT("info", ("comparing ciphers: '%s' and '%s'",
                         acl_user->ssl_cipher, SSL_get_cipher(ssl)));
      if (strcmp(acl_user->ssl_cipher, SSL_get_cipher(ssl)))
      {
        if (global_system_variables.log_warnings)
          sql_print_information("X509 ciphers mismatch: should be '%s' but is '%s'",
                            acl_user->ssl_cipher, SSL_get_cipher(ssl));
        return 1;
      }
    }
    if (!acl_user->x509_issuer && !acl_user->x509_subject)
      return 0; // all done

    /* Prepare certificate (if exists) */
    if (!(cert= SSL_get_peer_certificate(ssl)))
      return 1;
    /* If X509 issuer is specified, we check it... */
    if (acl_user->x509_issuer)
    {
      char *ptr= X509_NAME_oneline(X509_get_issuer_name(cert), 0, 0);
      DBUG_PRINT("info", ("comparing issuers: '%s' and '%s'",
                         acl_user->x509_issuer, ptr));
      if (strcmp(acl_user->x509_issuer, ptr))
      {
        if (global_system_variables.log_warnings)
          sql_print_information("X509 issuer mismatch: should be '%s' "
                            "but is '%s'", acl_user->x509_issuer, ptr);
        free(ptr);
        X509_free(cert);
        return 1;
      }
      free(ptr);
    }
    /* X509 subject is specified, we check it .. */
    if (acl_user->x509_subject)
    {
      char *ptr= X509_NAME_oneline(X509_get_subject_name(cert), 0, 0);
      DBUG_PRINT("info", ("comparing subjects: '%s' and '%s'",
                         acl_user->x509_subject, ptr));
      if (strcmp(acl_user->x509_subject, ptr))
      {
        if (global_system_variables.log_warnings)
          sql_print_information("X509 subject mismatch: should be '%s' but is '%s'",
                          acl_user->x509_subject, ptr);
        free(ptr);
        X509_free(cert);
        return 1;
      }
      free(ptr);
    }
    X509_free(cert);
    return 0;
#else  /* HAVE_OPENSSL */
  default:
    /*
      If we don't have SSL but SSL is required for this user the
      authentication should fail.
    */
    return 1;
#endif /* HAVE_OPENSSL */
  }
  return 1;
}


static int do_auth_once(THD *thd, const LEX_STRING *auth_plugin_name,
                        MPVIO_EXT *mpvio)
{
  int res= CR_OK, old_status= MPVIO_EXT::FAILURE;
  bool unlock_plugin= false;
  plugin_ref plugin= NULL;

  if (auth_plugin_name->str == native_password_plugin_name.str)
    plugin= native_password_plugin;
#ifndef EMBEDDED_LIBRARY
  else if (auth_plugin_name->str == old_password_plugin_name.str)
    plugin= old_password_plugin;
  else if ((plugin= my_plugin_lock_by_name(thd, auth_plugin_name,
                                           MYSQL_AUTHENTICATION_PLUGIN)))
    unlock_plugin= true;
#endif

  mpvio->plugin= plugin;
  old_status= mpvio->status;

  if (plugin)
  {
    st_mysql_auth *auth= (st_mysql_auth *) plugin_decl(plugin)->info;
    switch (auth->interface_version >> 8) {
    case 0x02:
      res= auth->authenticate_user(mpvio, &mpvio->auth_info);
      break;
    case 0x01:
      {
        MYSQL_SERVER_AUTH_INFO_0x0100 compat;
        compat.downgrade(&mpvio->auth_info);
        res= auth->authenticate_user(mpvio, (MYSQL_SERVER_AUTH_INFO *)&compat);
        compat.upgrade(&mpvio->auth_info);
      }
      break;
    default: DBUG_ASSERT(0);
    }

    if (unlock_plugin)
      plugin_unlock(thd, plugin);
  }
  else
  {
    /* Server cannot load the required plugin. */
    Host_errors errors;
    errors.m_no_auth_plugin= 1;
    inc_host_errors(mpvio->auth_info.thd->security_ctx->ip, &errors);
    my_error(ER_PLUGIN_IS_NOT_LOADED, MYF(0), auth_plugin_name->str);
    res= CR_ERROR;
  }

  /*
    If the status was MPVIO_EXT::RESTART before the authenticate_user() call
    it can never be MPVIO_EXT::RESTART after the call, because any call
    to write_packet() or read_packet() will reset the status.

    But (!) if a plugin never called a read_packet() or write_packet(), the
    status will stay unchanged. We'll fix it, by resetting the status here.
  */
  if (old_status == MPVIO_EXT::RESTART && mpvio->status == MPVIO_EXT::RESTART)
    mpvio->status= MPVIO_EXT::FAILURE; // reset to the default

  return res;
}


/**
  Perform the handshake, authorize the client and update thd sctx variables.

  @param thd                     thread handle
  @param com_change_user_pkt_len size of the COM_CHANGE_USER packet
                                 (without the first, command, byte) or 0
                                 if it's not a COM_CHANGE_USER (that is, if
                                 it's a new connection)

  @retval 0  success, thd is updated.
  @retval 1  error
*/
bool acl_authenticate(THD *thd, uint com_change_user_pkt_len)
{
  int res= CR_OK;
  MPVIO_EXT mpvio;
  const LEX_STRING *auth_plugin_name= default_auth_plugin_name;
  enum  enum_server_command command= com_change_user_pkt_len ? COM_CHANGE_USER
                                                             : COM_CONNECT;
  DBUG_ENTER("acl_authenticate");

  bzero(&mpvio, sizeof(mpvio));
  mpvio.read_packet= server_mpvio_read_packet;
  mpvio.write_packet= server_mpvio_write_packet;
  mpvio.info= server_mpvio_info;
  mpvio.status= MPVIO_EXT::FAILURE;
  mpvio.make_it_fail= false;
  mpvio.auth_info.thd= thd;
  mpvio.auth_info.host_or_ip= thd->security_ctx->host_or_ip;
  mpvio.auth_info.host_or_ip_length=
    (unsigned int) strlen(thd->security_ctx->host_or_ip);

  DBUG_PRINT("info", ("com_change_user_pkt_len=%u", com_change_user_pkt_len));

  if (command == COM_CHANGE_USER)
  {
    mpvio.packets_written++; // pretend that a server handshake packet was sent
    mpvio.packets_read++;    // take COM_CHANGE_USER packet into account

    if (parse_com_change_user_packet(&mpvio, com_change_user_pkt_len))
      DBUG_RETURN(1);

    DBUG_ASSERT(mpvio.status == MPVIO_EXT::RESTART ||
                mpvio.status == MPVIO_EXT::SUCCESS);
  }
  else
  {
    /* mark the thd as having no scramble yet */
    thd->scramble[SCRAMBLE_LENGTH]= 1;

    /*
      perform the first authentication attempt, with the default plugin.
      This sends the server handshake packet, reads the client reply
      with a user name, and performs the authentication if everyone has used
      the correct plugin.
    */

    res= do_auth_once(thd, auth_plugin_name, &mpvio);
  }

  /*
    retry the authentication, if - after receiving the user name -
    we found that we need to switch to a non-default plugin
  */
  if (mpvio.status == MPVIO_EXT::RESTART)
  {
    DBUG_ASSERT(mpvio.acl_user);
    DBUG_ASSERT(command == COM_CHANGE_USER ||
                my_strcasecmp(system_charset_info, auth_plugin_name->str,
                              mpvio.acl_user->plugin.str));
    auth_plugin_name= &mpvio.acl_user->plugin;
    res= do_auth_once(thd, auth_plugin_name, &mpvio);
  }
  if (mpvio.make_it_fail && res == CR_OK)
  {
    mpvio.status= MPVIO_EXT::FAILURE;
    res= CR_ERROR;
  }
 
  Security_context *sctx= thd->security_ctx;
  const ACL_USER *acl_user= mpvio.acl_user;

  thd->password= mpvio.auth_info.password_used;  // remember for error messages

  /*
    Log the command here so that the user can check the log
    for the tried logins and also to detect break-in attempts.

    if sctx->user is unset it's protocol failure, bad packet.
  */
  if (sctx->user)
  {
    if (strcmp(sctx->priv_user, sctx->user))
    {
      general_log_print(thd, command, "%s@%s as %s on %s",
                        sctx->user, sctx->host_or_ip,
                        sctx->priv_user[0] ? sctx->priv_user : "anonymous",
                        safe_str(mpvio.db.str));
    }
    else
      general_log_print(thd, command, (char*) "%s@%s on %s",
                        sctx->user, sctx->host_or_ip,
                        safe_str(mpvio.db.str));
  }

  if (res > CR_OK && mpvio.status != MPVIO_EXT::SUCCESS)
  {
    Host_errors errors;
    DBUG_ASSERT(mpvio.status == MPVIO_EXT::FAILURE);
    switch (res)
    {
    case CR_AUTH_PLUGIN_ERROR:
      errors.m_auth_plugin= 1;
      break;
    case CR_AUTH_HANDSHAKE:
      errors.m_handshake= 1;
      break;
    case CR_AUTH_USER_CREDENTIALS:
      errors.m_authentication= 1;
      break;
    case CR_ERROR:
    default:
      /* Unknown of unspecified auth plugin error. */
      errors.m_auth_plugin= 1;
      break;
    }
    inc_host_errors(mpvio.auth_info.thd->security_ctx->ip, &errors);
    if (!thd->is_error())
      login_failed_error(thd);
    DBUG_RETURN(1);
  }

  sctx->proxy_user[0]= 0;

  if (initialized) // if not --skip-grant-tables
  {
#ifndef NO_EMBEDDED_ACCESS_CHECKS
    bool is_proxy_user= FALSE;
    const char *auth_user = safe_str(acl_user->user.str);
    ACL_PROXY_USER *proxy_user;
    /* check if the user is allowed to proxy as another user */
    proxy_user= acl_find_proxy_user(auth_user, sctx->host, sctx->ip,
                                    mpvio.auth_info.authenticated_as,
                                          &is_proxy_user);
    if (is_proxy_user)
    {
      ACL_USER *acl_proxy_user;

      /* we need to find the proxy user, but there was none */
      if (!proxy_user)
      {
        Host_errors errors;
        errors.m_proxy_user= 1;
        inc_host_errors(mpvio.auth_info.thd->security_ctx->ip, &errors);
        if (!thd->is_error())
          login_failed_error(thd);
        DBUG_RETURN(1);
      }

      my_snprintf(sctx->proxy_user, sizeof(sctx->proxy_user) - 1,
                  "'%s'@'%s'", auth_user,
                  safe_str(acl_user->host.hostname));

      /* we're proxying : find the proxy user definition */
      mysql_mutex_lock(&acl_cache->lock);
      acl_proxy_user= find_user_exact(safe_str(proxy_user->get_proxied_host()),
                                     mpvio.auth_info.authenticated_as);
      if (!acl_proxy_user)
      {
        mysql_mutex_unlock(&acl_cache->lock);

        Host_errors errors;
        errors.m_proxy_user_acl= 1;
        inc_host_errors(mpvio.auth_info.thd->security_ctx->ip, &errors);
        if (!thd->is_error())
          login_failed_error(thd);
        DBUG_RETURN(1);
      }
      acl_user= acl_proxy_user->copy(thd->mem_root);
      mysql_mutex_unlock(&acl_cache->lock);
    }
#endif

    sctx->master_access= acl_user->access;
    if (acl_user->user.str)
      strmake_buf(sctx->priv_user, acl_user->user.str);
    else
      *sctx->priv_user= 0;

    if (acl_user->host.hostname)
      strmake_buf(sctx->priv_host, acl_user->host.hostname);
    else
      *sctx->priv_host= 0;

    /*
      OK. Let's check the SSL. Historically it was checked after the password,
      as an additional layer, not instead of the password
      (in which case it would've been a plugin too).
    */
    if (acl_check_ssl(thd, acl_user))
    {
      Host_errors errors;
      errors.m_ssl= 1;
      inc_host_errors(mpvio.auth_info.thd->security_ctx->ip, &errors);
      login_failed_error(thd);
      DBUG_RETURN(1);
    }

    /*
      Don't allow the user to connect if he has done too many queries.
      As we are testing max_user_connections == 0 here, it means that we
      can't let the user change max_user_connections from 0 in the server
      without a restart as it would lead to wrong connect counting.
    */
    if ((acl_user->user_resource.questions ||
         acl_user->user_resource.updates ||
         acl_user->user_resource.conn_per_hour ||
         acl_user->user_resource.user_conn ||
         acl_user->user_resource.max_statement_time != 0.0 ||
         max_user_connections_checking) &&
         get_or_create_user_conn(thd,
           (opt_old_style_user_limits ? sctx->user : sctx->priv_user),
           (opt_old_style_user_limits ? sctx->host_or_ip : sctx->priv_host),
           &acl_user->user_resource))
      DBUG_RETURN(1); // The error is set by get_or_create_user_conn()

    if (acl_user->user_resource.max_statement_time != 0.0)
    {
      thd->variables.max_statement_time_double=
        acl_user->user_resource.max_statement_time;
      thd->variables.max_statement_time=
        (ulonglong) (thd->variables.max_statement_time_double * 1e6 + 0.1);
    }
  }
  else
    sctx->skip_grants();

  if (thd->user_connect &&
      (thd->user_connect->user_resources.conn_per_hour ||
       thd->user_connect->user_resources.user_conn ||
       max_user_connections_checking) &&
       check_for_max_user_connections(thd, thd->user_connect))
  {
    /* Ensure we don't decrement thd->user_connections->connections twice */
    thd->user_connect= 0;
    status_var_increment(denied_connections);
    DBUG_RETURN(1); // The error is set in check_for_max_user_connections()
  }

  DBUG_PRINT("info",
             ("Capabilities: %llu  packet_length: %ld  Host: '%s'  "
              "Login user: '%s' Priv_user: '%s'  Using password: %s "
              "Access: %lu  db: '%s'",
              thd->client_capabilities, thd->max_client_packet_length,
              sctx->host_or_ip, sctx->user, sctx->priv_user,
              thd->password ? "yes": "no",
              sctx->master_access, mpvio.db.str));

  if (command == COM_CONNECT &&
      !(thd->main_security_ctx.master_access & SUPER_ACL))
  {
    mysql_mutex_lock(&LOCK_connection_count);
    bool count_ok= (*thd->scheduler->connection_count <=
                    *thd->scheduler->max_connections);
    mysql_mutex_unlock(&LOCK_connection_count);
    if (!count_ok)
    {                                         // too many connections
      my_error(ER_CON_COUNT_ERROR, MYF(0));
      DBUG_RETURN(1);
    }
  }

  /*
    This is the default access rights for the current database.  It's
    set to 0 here because we don't have an active database yet (and we
    may not have an active database to set.
  */
  sctx->db_access=0;

#ifndef NO_EMBEDDED_ACCESS_CHECKS
  /*
    In case the user has a default role set, attempt to set that role
  */
  if (initialized && acl_user->default_rolename.length) {
    ulonglong access= 0;
    int result;
    result= acl_check_setrole(thd, acl_user->default_rolename.str, &access);
    if (!result)
      result= acl_setrole(thd, acl_user->default_rolename.str, access);
    if (result)
      thd->clear_error(); // even if the default role was not granted, do not
                          // close the connection
  }
#endif

  /* Change a database if necessary */
  if (mpvio.db.length)
  {
    uint err = mysql_change_db(thd, &mpvio.db, FALSE);
    if(err)
    {
      if (err == ER_DBACCESS_DENIED_ERROR)
      {
        /*
          Got an "access denied" error, which must be handled
          other access denied errors (see login_failed_error()).
          mysql_change_db() already sent error to client, and
          wrote to general log, we only need to increment the counter
          and maybe write a warning to error log.
        */
        status_var_increment(thd->status_var.access_denied_errors);
        if (global_system_variables.log_warnings > 1)
        {
          Security_context* sctx = thd->security_ctx;
          sql_print_warning(ER_THD(thd, err),
            sctx->priv_user, sctx->priv_host, mpvio.db.str);
        }
      }
      DBUG_RETURN(1);
    }
  }

  thd->net.net_skip_rest_factor= 2;  // skip at most 2*max_packet_size

  if (mpvio.auth_info.external_user[0])
    sctx->external_user= my_strdup(mpvio.auth_info.external_user, MYF(0));

  if (res == CR_OK_HANDSHAKE_COMPLETE)
    thd->get_stmt_da()->disable_status();
  else
    my_ok(thd);

#ifdef HAVE_PSI_THREAD_INTERFACE
  PSI_THREAD_CALL(set_thread_user_host)
    (thd->main_security_ctx.user, strlen(thd->main_security_ctx.user),
    thd->main_security_ctx.host_or_ip, strlen(thd->main_security_ctx.host_or_ip));
#endif

  /* Ready to handle queries */
  DBUG_RETURN(0);
}

/**
  MySQL Server Password Authentication Plugin

  In the MySQL authentication protocol:
  1. the server sends the random scramble to the client
  2. client sends the encrypted password back to the server
  3. the server checks the password.
*/
static int native_password_authenticate(MYSQL_PLUGIN_VIO *vio,
                                        MYSQL_SERVER_AUTH_INFO *info)
{
  uchar *pkt;
  int pkt_len;
  MPVIO_EXT *mpvio= (MPVIO_EXT *) vio;
  THD *thd=info->thd;
  DBUG_ENTER("native_password_authenticate");

  /* generate the scramble, or reuse the old one */
  if (thd->scramble[SCRAMBLE_LENGTH])
  {
    thd_create_random_password(thd, thd->scramble, SCRAMBLE_LENGTH);
    /* and send it to the client */
    if (mpvio->write_packet(mpvio, (uchar*)thd->scramble, SCRAMBLE_LENGTH + 1))
      DBUG_RETURN(CR_AUTH_HANDSHAKE);
  }

  /* reply and authenticate */

  /*
    <digression>
      This is more complex than it looks.

      The plugin (we) may be called right after the client was connected -
      and will need to send a scramble, read reply, authenticate.

      Or the plugin may be called after another plugin has sent a scramble,
      and read the reply. If the client has used the correct client-plugin,
      we won't need to read anything here from the client, the client
      has already sent a reply with everything we need for authentication.

      Or the plugin may be called after another plugin has sent a scramble,
      and read the reply, but the client has used the wrong client-plugin.
      We'll need to sent a "switch to another plugin" packet to the
      client and read the reply. "Use the short scramble" packet is a special
      case of "switch to another plugin" packet.

      Or, perhaps, the plugin may be called after another plugin has
      done the handshake but did not send a useful scramble. We'll need
      to send a scramble (and perhaps a "switch to another plugin" packet)
      and read the reply.

      Besides, a client may be an old one, that doesn't understand plugins.
      Or doesn't even understand 4.0 scramble.

      And we want to keep the same protocol on the wire  unless non-native
      plugins are involved.

      Anyway, it still looks simple from a plugin point of view:
      "send the scramble, read the reply and authenticate".
      All the magic is transparently handled by the server.
    </digression>
  */

  /* read the reply with the encrypted password */
  if ((pkt_len= mpvio->read_packet(mpvio, &pkt)) < 0)
    DBUG_RETURN(CR_AUTH_HANDSHAKE);
  DBUG_PRINT("info", ("reply read : pkt_len=%d", pkt_len));

#ifdef NO_EMBEDDED_ACCESS_CHECKS
  DBUG_RETURN(CR_OK);
#endif

  DBUG_EXECUTE_IF("native_password_bad_reply", { pkt_len= 12; });

  if (pkt_len == 0) /* no password */
    DBUG_RETURN(mpvio->acl_user->salt_len != 0 ? CR_AUTH_USER_CREDENTIALS : CR_OK);

  info->password_used= PASSWORD_USED_YES;
  if (pkt_len == SCRAMBLE_LENGTH)
  {
    if (!mpvio->acl_user->salt_len)
      DBUG_RETURN(CR_AUTH_USER_CREDENTIALS);

    if (check_scramble(pkt, thd->scramble, mpvio->acl_user->salt))
      DBUG_RETURN(CR_AUTH_USER_CREDENTIALS);
    else
      DBUG_RETURN(CR_OK);
  }

  my_error(ER_HANDSHAKE_ERROR, MYF(0));
  DBUG_RETURN(CR_AUTH_HANDSHAKE);
}

static int old_password_authenticate(MYSQL_PLUGIN_VIO *vio,
                                     MYSQL_SERVER_AUTH_INFO *info)
{
  uchar *pkt;
  int pkt_len;
  MPVIO_EXT *mpvio= (MPVIO_EXT *) vio;
  THD *thd=info->thd;

  /* generate the scramble, or reuse the old one */
  if (thd->scramble[SCRAMBLE_LENGTH])
  {
    thd_create_random_password(thd, thd->scramble, SCRAMBLE_LENGTH);
    /* and send it to the client */
    if (mpvio->write_packet(mpvio, (uchar*)thd->scramble, SCRAMBLE_LENGTH + 1))
      return CR_AUTH_HANDSHAKE;
  }

  /* read the reply and authenticate */
  if ((pkt_len= mpvio->read_packet(mpvio, &pkt)) < 0)
    return CR_AUTH_HANDSHAKE;

#ifdef NO_EMBEDDED_ACCESS_CHECKS
  return CR_OK;
#endif

  /*
    legacy: if switch_from_long_to_short_scramble,
    the password is sent \0-terminated, the pkt_len is always 9 bytes.
    We need to figure out the correct scramble length here.
  */
  if (pkt_len == SCRAMBLE_LENGTH_323 + 1)
    pkt_len= strnlen((char*)pkt, pkt_len);

  if (pkt_len == 0) /* no password */
    return info->auth_string[0] ? CR_AUTH_USER_CREDENTIALS : CR_OK;

  if (secure_auth(thd))
    return CR_AUTH_HANDSHAKE;

  info->password_used= PASSWORD_USED_YES;

  if (pkt_len == SCRAMBLE_LENGTH_323)
  {
    if (!mpvio->acl_user->salt_len)
      return CR_AUTH_USER_CREDENTIALS;

    return check_scramble_323(pkt, thd->scramble,
                             (ulong *) mpvio->acl_user->salt) ? 
                             CR_AUTH_USER_CREDENTIALS : CR_OK;
  }

  my_error(ER_HANDSHAKE_ERROR, MYF(0));
  return CR_AUTH_HANDSHAKE;
}

static struct st_mysql_auth native_password_handler=
{
  MYSQL_AUTHENTICATION_INTERFACE_VERSION,
  native_password_plugin_name.str,
  native_password_authenticate
};

static struct st_mysql_auth old_password_handler=
{
  MYSQL_AUTHENTICATION_INTERFACE_VERSION,
  old_password_plugin_name.str,
  old_password_authenticate
};

maria_declare_plugin(mysql_password)
{
  MYSQL_AUTHENTICATION_PLUGIN,                  /* type constant    */
  &native_password_handler,                     /* type descriptor  */
  native_password_plugin_name.str,              /* Name             */
  "R.J.Silk, Sergei Golubchik",                 /* Author           */
  "Native MySQL authentication",                /* Description      */
  PLUGIN_LICENSE_GPL,                           /* License          */
  NULL,                                         /* Init function    */
  NULL,                                         /* Deinit function  */
  0x0100,                                       /* Version (1.0)    */
  NULL,                                         /* status variables */
  NULL,                                         /* system variables */
  "1.0",                                        /* String version   */
  MariaDB_PLUGIN_MATURITY_STABLE                /* Maturity         */
},
{
  MYSQL_AUTHENTICATION_PLUGIN,                  /* type constant    */
  &old_password_handler,                        /* type descriptor  */
  old_password_plugin_name.str,                 /* Name             */
  "R.J.Silk, Sergei Golubchik",                 /* Author           */
  "Old MySQL-4.0 authentication",               /* Description      */
  PLUGIN_LICENSE_GPL,                           /* License          */
  NULL,                                         /* Init function    */
  NULL,                                         /* Deinit function  */
  0x0100,                                       /* Version (1.0)    */
  NULL,                                         /* status variables */
  NULL,                                         /* system variables */
  "1.0",                                        /* String version   */
  MariaDB_PLUGIN_MATURITY_STABLE                /* Maturity         */
}
maria_declare_plugin_end;<|MERGE_RESOLUTION|>--- conflicted
+++ resolved
@@ -12281,12 +12281,8 @@
   const char *client_auth_plugin=
     ((st_mysql_auth *) (plugin_decl(mpvio->plugin)->info))->client_auth_plugin;
 
-<<<<<<< HEAD
   DBUG_EXECUTE_IF("auth_disconnect", { DBUG_RETURN(1); });
-=======
-  DBUG_EXECUTE_IF("auth_disconnect", { vio_close(net->vio); DBUG_RETURN(1); });
   DBUG_EXECUTE_IF("auth_invalid_plugin", client_auth_plugin="foo/bar"; );
->>>>>>> 584d2132
   DBUG_ASSERT(client_auth_plugin);
 
   /*

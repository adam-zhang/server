/* Copyright (c) 2000, 2016, Oracle and/or its affiliates.
   Copyright (c) 2011, 2016, MariaDB

   This program is free software; you can redistribute it and/or modify
   it under the terms of the GNU General Public License as published by
   the Free Software Foundation; version 2 of the License.

   This program is distributed in the hope that it will be useful,
   but WITHOUT ANY WARRANTY; without even the implied warranty of
   MERCHANTABILITY or FITNESS FOR A PARTICULAR PURPOSE.  See the
   GNU General Public License for more details.

   You should have received a copy of the GNU General Public License
   along with this program; if not, write to the Free Software
   Foundation, Inc., 51 Franklin St, Fifth Floor, Boston, MA 02110-1335  USA */


/*
  Single table and multi table updates of tables.
  Multi-table updates were introduced by Sinisa & Monty
*/

#include "mariadb.h"                          /* NO_EMBEDDED_ACCESS_CHECKS */
#include "sql_priv.h"
#include "sql_update.h"
#include "sql_cache.h"                          // query_cache_*
#include "sql_base.h"                       // close_tables_for_reopen
#include "sql_parse.h"                          // cleanup_items
#include "sql_partition.h"                   // partition_key_modified
#include "sql_select.h"
#include "sql_view.h"                           // check_key_in_view
#include "sp_head.h"
#include "sql_trigger.h"
#include "sql_statistics.h"
#include "probes_mysql.h"
#include "debug_sync.h"
#include "key.h"                                // is_key_used
#include "sql_acl.h"                            // *_ACL, check_grant
#include "records.h"                            // init_read_record,
                                                // end_read_record
#include "filesort.h"                           // filesort
#include "sql_derived.h" // mysql_derived_prepare,
                         // mysql_handle_derived,
                         // mysql_derived_filling


#include "sql_insert.h"  // For vers_insert_history_row() that may be
                         //   needed for System Versioning.

/**
   True if the table's input and output record buffers are comparable using
   compare_record(TABLE*).
 */
bool records_are_comparable(const TABLE *table) {
  return ((table->file->ha_table_flags() & HA_PARTIAL_COLUMN_READ) == 0) ||
    bitmap_is_subset(table->write_set, table->read_set);
}


/**
   Compares the input and outbut record buffers of the table to see if a row
   has changed.

   @return true if row has changed.
   @return false otherwise.
*/

bool compare_record(const TABLE *table)
{
  DBUG_ASSERT(records_are_comparable(table));

  if ((table->file->ha_table_flags() & HA_PARTIAL_COLUMN_READ) != 0)
  {
    /*
      Storage engine may not have read all columns of the record.  Fields
      (including NULL bits) not in the write_set may not have been read and
      can therefore not be compared.
    */ 
    for (Field **ptr= table->field ; *ptr != NULL; ptr++)
    {
      Field *field= *ptr;
      if (bitmap_is_set(table->write_set, field->field_index))
      {
        if (field->real_maybe_null())
        {
          uchar null_byte_index= (uchar)(field->null_ptr - table->record[0]);
          
          if (((table->record[0][null_byte_index]) & field->null_bit) !=
              ((table->record[1][null_byte_index]) & field->null_bit))
            return TRUE;
        }
        if (field->cmp_binary_offset(table->s->rec_buff_length))
          return TRUE;
      }
    }
    return FALSE;
  }
  
  /* 
     The storage engine has read all columns, so it's safe to compare all bits
     including those not in the write_set. This is cheaper than the
     field-by-field comparison done above.
  */ 
  if (table->s->can_cmp_whole_record)
    return cmp_record(table,record[1]);
  /* Compare null bits */
  if (memcmp(table->null_flags,
	     table->null_flags+table->s->rec_buff_length,
	     table->s->null_bytes_for_compare))
    return TRUE;				// Diff in NULL value
  /* Compare updated fields */
  for (Field **ptr= table->field ; *ptr ; ptr++)
  {
    if (bitmap_is_set(table->write_set, (*ptr)->field_index) &&
	(*ptr)->cmp_binary_offset(table->s->rec_buff_length))
      return TRUE;
  }
  return FALSE;
}


/*
  check that all fields are real fields

  SYNOPSIS
    check_fields()
    thd             thread handler
    items           Items for check

  RETURN
    TRUE  Items can't be used in UPDATE
    FALSE Items are OK
*/

static bool check_fields(THD *thd, List<Item> &items, bool update_view)
{
  Item *item;
  if (update_view)
  {
    List_iterator<Item> it(items);
    Item_field *field;
    while ((item= it++))
    {
      if (!(field= item->field_for_view_update()))
      {
        /* item has name, because it comes from VIEW SELECT list */
        my_error(ER_NONUPDATEABLE_COLUMN, MYF(0), item->name.str);
        return TRUE;
      }
      /*
        we make temporary copy of Item_field, to avoid influence of changing
        result_field on Item_ref which refer on this field
      */
      thd->change_item_tree(it.ref(),
                            new (thd->mem_root) Item_field(thd, field));
    }
  }

  if (thd->variables.sql_mode & MODE_SIMULTANEOUS_ASSIGNMENT)
  {
    // Make sure that a column is updated only once
    List_iterator_fast<Item> it(items);
    while ((item= it++))
    {
      item->field_for_view_update()->field->clear_has_explicit_value();
    }
    it.rewind();
    while ((item= it++))
    {
      Field *f= item->field_for_view_update()->field;
      if (f->has_explicit_value())
      {
        my_error(ER_UPDATED_COLUMN_ONLY_ONCE, MYF(0),
                 *(f->table_name), f->field_name.str);
        return TRUE;
      }
      f->set_has_explicit_value();
    }
  }
  return FALSE;
}

static bool check_has_vers_fields(TABLE *table, List<Item> &items)
{
  List_iterator<Item> it(items);
  if (!table->versioned())
    return false;

  while (Item *item= it++)
  {
    if (Item_field *item_field= item->field_for_view_update())
    {
      Field *field= item_field->field;
      if (field->table == table && !field->vers_update_unversioned())
        return true;
    }
  }
  return false;
}

/**
  Re-read record if more columns are needed for error message.

  If we got a duplicate key error, we want to write an error
  message containing the value of the duplicate key. If we do not have
  all fields of the key value in record[0], we need to re-read the
  record with a proper read_set.

  @param[in] error   error number
  @param[in] table   table
*/

static void prepare_record_for_error_message(int error, TABLE *table)
{
  Field **field_p;
  Field *field;
  uint keynr;
  MY_BITMAP unique_map; /* Fields in offended unique. */
  my_bitmap_map unique_map_buf[bitmap_buffer_size(MAX_FIELDS)];
  DBUG_ENTER("prepare_record_for_error_message");

  /*
    Only duplicate key errors print the key value.
    If storage engine does always read all columns, we have the value alraedy.
  */
  if ((error != HA_ERR_FOUND_DUPP_KEY) ||
      !(table->file->ha_table_flags() & HA_PARTIAL_COLUMN_READ))
    DBUG_VOID_RETURN;

  /*
    Get the number of the offended index.
    We will see MAX_KEY if the engine cannot determine the affected index.
  */
  if (unlikely((keynr= table->file->get_dup_key(error)) >= MAX_KEY))
    DBUG_VOID_RETURN;

  /* Create unique_map with all fields used by that index. */
  my_bitmap_init(&unique_map, unique_map_buf, table->s->fields, FALSE);
  table->mark_columns_used_by_index(keynr, &unique_map);

  /* Subtract read_set and write_set. */
  bitmap_subtract(&unique_map, table->read_set);
  bitmap_subtract(&unique_map, table->write_set);

  /*
    If the unique index uses columns that are neither in read_set
    nor in write_set, we must re-read the record.
    Otherwise no need to do anything.
  */
  if (bitmap_is_clear_all(&unique_map))
    DBUG_VOID_RETURN;

  /* Get identifier of last read record into table->file->ref. */
  table->file->position(table->record[0]);
  /* Add all fields used by unique index to read_set. */
  bitmap_union(table->read_set, &unique_map);
  /* Tell the engine about the new set. */
  table->file->column_bitmaps_signal();

  if ((error= table->file->ha_index_or_rnd_end()) ||
      (error= table->file->ha_rnd_init(0)))
  {
    table->file->print_error(error, MYF(0));
    DBUG_VOID_RETURN;
  }

  /* Read record that is identified by table->file->ref. */
  (void) table->file->ha_rnd_pos(table->record[1], table->file->ref);
  /* Copy the newly read columns into the new record. */
  for (field_p= table->field; (field= *field_p); field_p++)
    if (bitmap_is_set(&unique_map, field->field_index))
      field->copy_from_tmp(table->s->rec_buff_length);

  DBUG_VOID_RETURN;
}


/*
  Process usual UPDATE

  SYNOPSIS
    mysql_update()
    thd			thread handler
    fields		fields for update
    values		values of fields for update
    conds		WHERE clause expression
    order_num		number of elemen in ORDER BY clause
    order		ORDER BY clause list
    limit		limit clause

  RETURN
    0  - OK
    2  - privilege check and openning table passed, but we need to convert to
         multi-update because of view substitution
    1  - error
*/

int mysql_update(THD *thd,
                 TABLE_LIST *table_list,
                 List<Item> &fields,
		 List<Item> &values,
                 COND *conds,
                 uint order_num, ORDER *order,
                 ha_rows limit,
                 bool ignore,
                 ha_rows *found_return, ha_rows *updated_return)
{
  bool		using_limit= limit != HA_POS_ERROR;
  bool          safe_update= thd->variables.option_bits & OPTION_SAFE_UPDATES;
  bool          used_key_is_modified= FALSE, transactional_table;
  bool          will_batch= FALSE;
  bool		can_compare_record;
  int           res;
  int		error, loc_error;
  ha_rows       dup_key_found;
  bool          need_sort= TRUE;
  bool          reverse= FALSE;
#ifndef NO_EMBEDDED_ACCESS_CHECKS
  uint		want_privilege;
#endif
  uint          table_count= 0;
  ha_rows	updated, found;
  key_map	old_covering_keys;
  TABLE		*table;
  SQL_SELECT	*select= NULL;
  SORT_INFO     *file_sort= 0;
  READ_RECORD	info;
  SELECT_LEX    *select_lex= &thd->lex->select_lex;
  ulonglong     id;
  List<Item> all_fields;
  killed_state killed_status= NOT_KILLED;
  bool has_triggers, binlog_is_row, do_direct_update= FALSE;
  Update_plan query_plan(thd->mem_root);
  Explain_update *explain;
  TABLE_LIST *update_source_table;
  query_plan.index= MAX_KEY;
  query_plan.using_filesort= FALSE;

  // For System Versioning (may need to insert new fields to a table).
  ha_rows updated_sys_ver= 0;

  DBUG_ENTER("mysql_update");

  create_explain_query(thd->lex, thd->mem_root);
  if (open_tables(thd, &table_list, &table_count, 0))
    DBUG_RETURN(1);

  /* Prepare views so they are handled correctly */
  if (mysql_handle_derived(thd->lex, DT_INIT))
    DBUG_RETURN(1);

  if (((update_source_table=unique_table(thd, table_list,
                                        table_list->next_global, 0)) ||
        table_list->is_multitable()))
  {
    DBUG_ASSERT(update_source_table || table_list->view != 0);
    DBUG_PRINT("info", ("Switch to multi-update"));
    /* pass counter value */
    thd->lex->table_count= table_count;
    /* convert to multiupdate */
    DBUG_RETURN(2);
  }
  if (lock_tables(thd, table_list, table_count, 0))
    DBUG_RETURN(1);

  (void) read_statistics_for_tables_if_needed(thd, table_list);

  THD_STAGE_INFO(thd, stage_init_update);
  if (table_list->handle_derived(thd->lex, DT_MERGE_FOR_INSERT))
    DBUG_RETURN(1);
  if (table_list->handle_derived(thd->lex, DT_PREPARE))
    DBUG_RETURN(1);

  table= table_list->table;

  if (!table_list->single_table_updatable())
  {
    my_error(ER_NON_UPDATABLE_TABLE, MYF(0), table_list->alias.str, "UPDATE");
    DBUG_RETURN(1);
  }
  query_plan.updating_a_view= MY_TEST(table_list->view);
  
  /* Calculate "table->covering_keys" based on the WHERE */
  table->covering_keys= table->s->keys_in_use;
  table->quick_keys.clear_all();

  query_plan.select_lex= &thd->lex->select_lex;
  query_plan.table= table;
#ifndef NO_EMBEDDED_ACCESS_CHECKS
  /* Force privilege re-checking for views after they have been opened. */
  want_privilege= (table_list->view ? UPDATE_ACL :
                   table_list->grant.want_privilege);
#endif
  if (mysql_prepare_update(thd, table_list, &conds, order_num, order))
    DBUG_RETURN(1);

  old_covering_keys= table->covering_keys;		// Keys used in WHERE
  /* Check the fields we are going to modify */
#ifndef NO_EMBEDDED_ACCESS_CHECKS
  table_list->grant.want_privilege= table->grant.want_privilege= want_privilege;
  table_list->register_want_access(want_privilege);
#endif
  /* 'Unfix' fields to allow correct marking by the setup_fields function. */
  if (table_list->is_view())
    unfix_fields(fields);

  if (setup_fields_with_no_wrap(thd, Ref_ptr_array(),
                                fields, MARK_COLUMNS_WRITE, 0, 0))
    DBUG_RETURN(1);                     /* purecov: inspected */
  if (check_fields(thd, fields, table_list->view))
  {
    DBUG_RETURN(1);
  }
  bool has_vers_fields= check_has_vers_fields(table, fields);
  if (check_key_in_view(thd, table_list))
  {
    my_error(ER_NON_UPDATABLE_TABLE, MYF(0), table_list->alias.str, "UPDATE");
    DBUG_RETURN(1);
  }

  if (table->default_field)
    table->mark_default_fields_for_write(false);

#ifndef NO_EMBEDDED_ACCESS_CHECKS
  /* Check values */
  table_list->grant.want_privilege= table->grant.want_privilege=
    (SELECT_ACL & ~table->grant.privilege);
#endif
  if (setup_fields(thd, Ref_ptr_array(), values, MARK_COLUMNS_READ, 0, NULL, 0))
  {
    free_underlaid_joins(thd, select_lex);
    DBUG_RETURN(1);				/* purecov: inspected */
  }

  if (check_unique_table(thd, table_list))
    DBUG_RETURN(TRUE);

  switch_to_nullable_trigger_fields(fields, table);
  switch_to_nullable_trigger_fields(values, table);

  /* Apply the IN=>EXISTS transformation to all subqueries and optimize them */
  if (select_lex->optimize_unflattened_subqueries(false))
    DBUG_RETURN(TRUE);

  if (select_lex->inner_refs_list.elements &&
    fix_inner_refs(thd, all_fields, select_lex, select_lex->ref_pointer_array))
    DBUG_RETURN(1);

  if (conds)
  {
    Item::cond_result cond_value;
    conds= conds->remove_eq_conds(thd, &cond_value, true);
    if (cond_value == Item::COND_FALSE)
    {
      limit= 0;                                   // Impossible WHERE
      query_plan.set_impossible_where();
      if (thd->lex->describe || thd->lex->analyze_stmt)
        goto produce_explain_and_leave;
    }
  }

  // Don't count on usage of 'only index' when calculating which key to use
  table->covering_keys.clear_all();

#ifdef WITH_PARTITION_STORAGE_ENGINE
  if (prune_partitions(thd, table, conds))
  {
    free_underlaid_joins(thd, select_lex);

    query_plan.set_no_partitions();
    if (thd->lex->describe || thd->lex->analyze_stmt)
      goto produce_explain_and_leave;

    my_ok(thd);				// No matching records
    DBUG_RETURN(0);
  }
#endif
  /* Update the table->file->stats.records number */
  table->file->info(HA_STATUS_VARIABLE | HA_STATUS_NO_LOCK);
  set_statistics_for_table(thd, table);

  select= make_select(table, 0, 0, conds, (SORT_INFO*) 0, 0, &error);
  if (unlikely(error || !limit || thd->is_error() ||
               (select && select->check_quick(thd, safe_update, limit))))
  {
    query_plan.set_impossible_where();
    if (thd->lex->describe || thd->lex->analyze_stmt)
      goto produce_explain_and_leave;

    delete select;
    free_underlaid_joins(thd, select_lex);
    /*
      There was an error or the error was already sent by
      the quick select evaluation.
      TODO: Add error code output parameter to Item::val_xxx() methods.
      Currently they rely on the user checking DA for
      errors when unwinding the stack after calling Item::val_xxx().
    */
    if (error || thd->is_error())
    {
      DBUG_RETURN(1);				// Error in where
    }
    my_ok(thd);				// No matching records
    DBUG_RETURN(0);
  }

  /* If running in safe sql mode, don't allow updates without keys */
  if (table->quick_keys.is_clear_all())
  {
    thd->set_status_no_index_used();
    if (safe_update && !using_limit)
    {
      my_message(ER_UPDATE_WITHOUT_KEY_IN_SAFE_MODE,
		 ER_THD(thd, ER_UPDATE_WITHOUT_KEY_IN_SAFE_MODE), MYF(0));
      goto err;
    }
  }
  if (unlikely(init_ftfuncs(thd, select_lex, 1)))
    goto err;

  table->mark_columns_needed_for_update();

  table->update_const_key_parts(conds);
  order= simple_remove_const(order, conds);
  query_plan.scanned_rows= select? select->records: table->file->stats.records;
        
  if (select && select->quick && select->quick->unique_key_range())
  {
    /* Single row select (always "ordered"): Ok to use with key field UPDATE */
    need_sort= FALSE;
    query_plan.index= MAX_KEY;
    used_key_is_modified= FALSE;
  }
  else
  {
    ha_rows scanned_limit= query_plan.scanned_rows;
    query_plan.index= get_index_for_order(order, table, select, limit,
                                          &scanned_limit, &need_sort,
                                          &reverse);
    if (!need_sort)
      query_plan.scanned_rows= scanned_limit;

    if (select && select->quick)
    {
      DBUG_ASSERT(need_sort || query_plan.index == select->quick->index);
      used_key_is_modified= (!select->quick->unique_key_range() &&
                             select->quick->is_keys_used(table->write_set));
    }
    else
    {
      if (need_sort)
      {
        /* Assign table scan index to check below for modified key fields: */
        query_plan.index= table->file->key_used_on_scan;
      }
      if (query_plan.index != MAX_KEY)
      {
        /* Check if we are modifying a key that we are used to search with: */
        used_key_is_modified= is_key_used(table, query_plan.index,
                                          table->write_set);
      }
    }
  }
  
  /* 
    Query optimization is finished at this point.
     - Save the decisions in the query plan
     - if we're running EXPLAIN UPDATE, get out
  */
  query_plan.select= select;
  query_plan.possible_keys= select? select->possible_keys: key_map(0);
  
  if (used_key_is_modified || order ||
      partition_key_modified(table, table->write_set))
  {
    if (order && need_sort)
      query_plan.using_filesort= true;
    else
      query_plan.using_io_buffer= true;
  }

  /*
    Ok, we have generated a query plan for the UPDATE.
     - if we're running EXPLAIN UPDATE, goto produce explain output 
     - otherwise, execute the query plan
  */
  if (thd->lex->describe)
    goto produce_explain_and_leave;
  if (!(explain= query_plan.save_explain_update_data(query_plan.mem_root, thd)))
    goto err;

  ANALYZE_START_TRACKING(&explain->command_tracker);

  DBUG_EXECUTE_IF("show_explain_probe_update_exec_start", 
                  dbug_serve_apcs(thd, 1););

  has_triggers= (table->triggers &&
                 (table->triggers->has_triggers(TRG_EVENT_UPDATE,
                                                TRG_ACTION_BEFORE) ||
                 table->triggers->has_triggers(TRG_EVENT_UPDATE,
                                               TRG_ACTION_AFTER)));
  DBUG_PRINT("info", ("has_triggers: %s", has_triggers ? "TRUE" : "FALSE"));
  binlog_is_row= thd->is_current_stmt_binlog_format_row();
  DBUG_PRINT("info", ("binlog_is_row: %s", binlog_is_row ? "TRUE" : "FALSE"));

  if (!(select && select->quick))
    status_var_increment(thd->status_var.update_scan_count);

  /*
    We can use direct update (update that is done silently in the handler)
    if none of the following conditions are true:
    - There are triggers
    - There is binary logging
    - using_io_buffer
      - This means that the partition changed or the key we want
        to use for scanning the table is changed
    - ignore is set
      - Direct updates don't return the number of ignored rows
    - There is a virtual not stored column in the WHERE clause
    - Changing a field used by a stored virtual column, which
      would require the column to be recalculated.
    - ORDER BY or LIMIT
      - As this requires the rows to be updated in a specific order
      - Note that Spider can handle ORDER BY and LIMIT in a cluster with
        one data node.  These conditions are therefore checked in
        direct_update_rows_init().
    - Update fields include a unique timestamp field
      - The storage engine may not be able to avoid false duplicate key
        errors.  This condition is checked in direct_update_rows_init().

    Direct update does not require a WHERE clause

    Later we also ensure that we are only using one table (no sub queries)
  */
  if ((table->file->ha_table_flags() & HA_CAN_DIRECT_UPDATE_AND_DELETE) &&
      !has_triggers && !binlog_is_row &&
      !query_plan.using_io_buffer && !ignore &&
      !table->check_virtual_columns_marked_for_read() &&
      !table->check_virtual_columns_marked_for_write())
  {
    DBUG_PRINT("info", ("Trying direct update"));
    if (select && select->cond &&
        (select->cond->used_tables() == table->map))
    {
      DBUG_ASSERT(!table->file->pushed_cond);
      if (!table->file->cond_push(select->cond))
        table->file->pushed_cond= select->cond;
    }

    if (!table->file->info_push(INFO_KIND_UPDATE_FIELDS, &fields) &&
        !table->file->info_push(INFO_KIND_UPDATE_VALUES, &values) &&
        !table->file->direct_update_rows_init(&fields))
    {
      do_direct_update= TRUE;

      /* Direct update is not using_filesort and is not using_io_buffer */
      goto update_begin;
    }
  }

  if (query_plan.using_filesort || query_plan.using_io_buffer)
  {
    /*
      We can't update table directly;  We must first search after all
      matching rows before updating the table!

      note: We avoid sorting if we sort on the used index
    */
    if (query_plan.using_filesort)
    {
      /*
	Doing an ORDER BY;  Let filesort find and sort the rows we are going
	to update
        NOTE: filesort will call table->prepare_for_position()
      */
      Filesort fsort(order, limit, true, select);

      Filesort_tracker *fs_tracker= 
        thd->lex->explain->get_upd_del_plan()->filesort_tracker;

      if (!(file_sort= filesort(thd, table, &fsort, fs_tracker)))
	goto err;
      thd->inc_examined_row_count(file_sort->examined_rows);

      /*
	Filesort has already found and selected the rows we want to update,
	so we don't need the where clause
      */
      delete select;
      select= 0;
    }
    else
    {
      MY_BITMAP *save_read_set= table->read_set;
      MY_BITMAP *save_write_set= table->write_set;

      if (query_plan.index < MAX_KEY && old_covering_keys.is_set(query_plan.index))
        table->prepare_for_keyread(query_plan.index);
      else
        table->use_all_columns();

      /*
	We are doing a search on a key that is updated. In this case
	we go trough the matching rows, save a pointer to them and
	update these in a separate loop based on the pointer.
      */
      explain->buf_tracker.on_scan_init();
      IO_CACHE tempfile;
      if (open_cached_file(&tempfile, mysql_tmpdir,TEMP_PREFIX,
			   DISK_BUFFER_SIZE, MYF(MY_WME)))
	goto err;

      /* If quick select is used, initialize it before retrieving rows. */
      if (select && select->quick && select->quick->reset())
      {
        close_cached_file(&tempfile);
        goto err;
      }

      table->file->try_semi_consistent_read(1);

      /*
        When we get here, we have one of the following options:
        A. query_plan.index == MAX_KEY
           This means we should use full table scan, and start it with
           init_read_record call
        B. query_plan.index != MAX_KEY
           B.1 quick select is used, start the scan with init_read_record
           B.2 quick select is not used, this is full index scan (with LIMIT)
           Full index scan must be started with init_read_record_idx
      */

      if (query_plan.index == MAX_KEY || (select && select->quick))
        error= init_read_record(&info, thd, table, select, NULL, 0, 1, FALSE);
      else
        error= init_read_record_idx(&info, thd, table, 1, query_plan.index,
                                    reverse);

      if (unlikely(error))
      {
        close_cached_file(&tempfile);
        goto err;
      }

      THD_STAGE_INFO(thd, stage_searching_rows_for_update);
      ha_rows tmp_limit= limit;

      while (likely(!(error=info.read_record())) && likely(!thd->killed))
      {
        explain->buf_tracker.on_record_read();
        thd->inc_examined_row_count(1);
	if (!select || (error= select->skip_record(thd)) > 0)
	{
          if (table->file->ha_was_semi_consistent_read())
	    continue;  /* repeat the read of the same row if it still exists */

          explain->buf_tracker.on_record_after_where();
	  table->file->position(table->record[0]);
	  if (unlikely(my_b_write(&tempfile,table->file->ref,
                                  table->file->ref_length)))
	  {
	    error=1; /* purecov: inspected */
	    break; /* purecov: inspected */
	  }
	  if (!--limit && using_limit)
	  {
	    error= -1;
	    break;
	  }
	}
	else
        {
          /*
            Don't try unlocking the row if skip_record reported an
            error since in this case the transaction might have been
            rolled back already.
          */
          if (unlikely(error < 0))
          {
            /* Fatal error from select->skip_record() */
            error= 1;
            break;
          }
          else
            table->file->unlock_row();
        }
      }
      if (unlikely(thd->killed) && !error)
	error= 1;				// Aborted
      limit= tmp_limit;
      table->file->try_semi_consistent_read(0);
      end_read_record(&info);
     
      /* Change select to use tempfile */
      if (select)
      {
	delete select->quick;
	if (select->free_cond)
	  delete select->cond;
	select->quick=0;
	select->cond=0;
      }
      else
      {
	if (!(select= new SQL_SELECT))
          goto err;
	select->head=table;
      }

      if (unlikely(reinit_io_cache(&tempfile,READ_CACHE,0L,0,0)))
	error= 1; /* purecov: inspected */
      select->file= tempfile;			// Read row ptrs from this file
       if (unlikely(error >= 0))
	goto err;

      table->file->ha_end_keyread();
      table->column_bitmaps_set(save_read_set, save_write_set);
    }
  }

update_begin:
  if (ignore)
    table->file->extra(HA_EXTRA_IGNORE_DUP_KEY);
  
  if (select && select->quick && select->quick->reset())
    goto err;
  table->file->try_semi_consistent_read(1);
  if (init_read_record(&info, thd, table, select, file_sort, 0, 1, FALSE))
    goto err;

  updated= found= 0;
  /*
    Generate an error (in TRADITIONAL mode) or warning
    when trying to set a NOT NULL field to NULL.
  */
  thd->count_cuted_fields= CHECK_FIELD_WARN;
  thd->cuted_fields=0L;

  transactional_table= table->file->has_transactions();
  thd->abort_on_warning= !ignore && thd->is_strict_mode();

  if (do_direct_update)
  {
    /* Direct updating is supported */
    DBUG_PRINT("info", ("Using direct update"));
    table->reset_default_fields();
    if (unlikely(!(error= table->file->ha_direct_update_rows(&updated))))
      error= -1;
    found= updated;
    goto update_end;
  }

  if ((table->file->ha_table_flags() & HA_CAN_FORCE_BULK_UPDATE) &&
      !table->prepare_triggers_for_update_stmt_or_event())
    will_batch= !table->file->start_bulk_update();

  /*
    Assure that we can use position()
    if we need to create an error message.
  */
  if (table->file->ha_table_flags() & HA_PARTIAL_COLUMN_READ)
    table->prepare_for_position();

  table->reset_default_fields();

  /*
    We can use compare_record() to optimize away updates if
    the table handler is returning all columns OR if
    if all updated columns are read
  */
  can_compare_record= records_are_comparable(table);
  explain->tracker.on_scan_init();

  THD_STAGE_INFO(thd, stage_updating);
  while (!(error=info.read_record()) && !thd->killed)
  {
    if (table->versioned() && !table->vers_end_field()->is_max())
    {
      continue;
    }

    explain->tracker.on_record_read();
    thd->inc_examined_row_count(1);
    if (!select || select->skip_record(thd) > 0)
    {
      if (table->file->ha_was_semi_consistent_read())
        continue;  /* repeat the read of the same row if it still exists */

      explain->tracker.on_record_after_where();
      store_record(table,record[1]);

      if (fill_record_n_invoke_before_triggers(thd, table, fields, values, 0,
                                               TRG_EVENT_UPDATE))
        break; /* purecov: inspected */

      found++;

      if (!can_compare_record || compare_record(table))
      {
        if (table->default_field && table->update_default_fields(1, ignore))
        {
          error= 1;
          break;
        }
        if ((res= table_list->view_check_option(thd, ignore)) !=
            VIEW_CHECK_OK)
        {
          found--;
          if (res == VIEW_CHECK_SKIP)
            continue;
          else if (res == VIEW_CHECK_ERROR)
          {
            error= 1;
            break;
          }
        }
        if (will_batch)
        {
          /*
            Typically a batched handler can execute the batched jobs when:
            1) When specifically told to do so
            2) When it is not a good idea to batch anymore
            3) When it is necessary to send batch for other reasons
               (One such reason is when READ's must be performed)

            1) is covered by exec_bulk_update calls.
            2) and 3) is handled by the bulk_update_row method.
            
            bulk_update_row can execute the updates including the one
            defined in the bulk_update_row or not including the row
            in the call. This is up to the handler implementation and can
            vary from call to call.

            The dup_key_found reports the number of duplicate keys found
            in those updates actually executed. It only reports those if
            the extra call with HA_EXTRA_IGNORE_DUP_KEY have been issued.
            If this hasn't been issued it returns an error code and can
            ignore this number. Thus any handler that implements batching
            for UPDATE IGNORE must also handle this extra call properly.

            If a duplicate key is found on the record included in this
            call then it should be included in the count of dup_key_found
            and error should be set to 0 (only if these errors are ignored).
          */
          DBUG_PRINT("info", ("Batched update"));
          error= table->file->ha_bulk_update_row(table->record[1],
                                                 table->record[0],
                                                 &dup_key_found);
          limit+= dup_key_found;
          updated-= dup_key_found;
        }
        else
        {
          /* Non-batched update */
          error= table->file->ha_update_row(table->record[1],
                                            table->record[0]);
        }
        if (unlikely(error == HA_ERR_RECORD_IS_THE_SAME))
        {
          error= 0;
        }
        else if (likely(!error))
        {
          if (has_vers_fields && table->versioned())
          {
            if (table->versioned(VERS_TIMESTAMP))
            {
              store_record(table, record[2]);
              table->mark_columns_per_binlog_row_image();
              error= vers_insert_history_row(table);
              restore_record(table, record[2]);
            }
            if (likely(!error))
              updated_sys_ver++;
          }
          if (likely(!error))
            updated++;
        }

        if (unlikely(error) &&
            (!ignore || table->file->is_fatal_error(error, HA_CHECK_ALL)))
        {
          /*
            If (ignore && error is ignorable) we don't have to
            do anything; otherwise...
          */
          myf flags= 0;

          if (table->file->is_fatal_error(error, HA_CHECK_ALL))
            flags|= ME_FATALERROR; /* Other handler errors are fatal */

          prepare_record_for_error_message(error, table);
	  table->file->print_error(error,MYF(flags));
	  error= 1;
	  break;
	}
      }

      if (table->triggers &&
          unlikely(table->triggers->process_triggers(thd, TRG_EVENT_UPDATE,
                                                     TRG_ACTION_AFTER, TRUE)))
      {
        error= 1;
        break;
      }

      if (!--limit && using_limit)
      {
        /*
          We have reached end-of-file in most common situations where no
          batching has occurred and if batching was supposed to occur but
          no updates were made and finally when the batch execution was
          performed without error and without finding any duplicate keys.
          If the batched updates were performed with errors we need to
          check and if no error but duplicate key's found we need to
          continue since those are not counted for in limit.
        */
        if (will_batch &&
            ((error= table->file->exec_bulk_update(&dup_key_found)) ||
             dup_key_found))
        {
 	  if (error)
          {
            /* purecov: begin inspected */
            /*
              The handler should not report error of duplicate keys if they
              are ignored. This is a requirement on batching handlers.
            */
            prepare_record_for_error_message(error, table);
            table->file->print_error(error,MYF(0));
            error= 1;
            break;
            /* purecov: end */
          }
          /*
            Either an error was found and we are ignoring errors or there
            were duplicate keys found. In both cases we need to correct
            the counters and continue the loop.
          */
          limit= dup_key_found; //limit is 0 when we get here so need to +
          updated-= dup_key_found;
        }
        else
        {
	  error= -1;				// Simulate end of file
	  break;
        }
      }
    }
    /*
      Don't try unlocking the row if skip_record reported an error since in
      this case the transaction might have been rolled back already.
    */
    else if (likely(!thd->is_error()))
      table->file->unlock_row();
    else
    {
      error= 1;
      break;
    }
    thd->get_stmt_da()->inc_current_row_for_warning();
    if (unlikely(thd->is_error()))
    {
      error= 1;
      break;
    }
  }
  ANALYZE_STOP_TRACKING(&explain->command_tracker);
  table->auto_increment_field_not_null= FALSE;
  dup_key_found= 0;
  /*
    Caching the killed status to pass as the arg to query event constuctor;
    The cached value can not change whereas the killed status can
    (externally) since this point and change of the latter won't affect
    binlogging.
    It's assumed that if an error was set in combination with an effective 
    killed status then the error is due to killing.
  */
  killed_status= thd->killed; // get the status of the volatile 
  // simulated killing after the loop must be ineffective for binlogging
  DBUG_EXECUTE_IF("simulate_kill_bug27571",
                  {
                    thd->set_killed(KILL_QUERY);
                  };);
  error= (killed_status == NOT_KILLED)?  error : 1;
  
  if (likely(error) &&
      will_batch &&
      (loc_error= table->file->exec_bulk_update(&dup_key_found)))
    /*
      An error has occurred when a batched update was performed and returned
      an error indication. It cannot be an allowed duplicate key error since
      we require the batching handler to treat this as a normal behavior.

      Otherwise we simply remove the number of duplicate keys records found
      in the batched update.
    */
  {
    /* purecov: begin inspected */
    prepare_record_for_error_message(loc_error, table);
    table->file->print_error(loc_error,MYF(ME_FATALERROR));
    error= 1;
    /* purecov: end */
  }
  else
    updated-= dup_key_found;
  if (will_batch)
    table->file->end_bulk_update();

update_end:
  table->file->try_semi_consistent_read(0);

  if (!transactional_table && updated > 0)
    thd->transaction.stmt.modified_non_trans_table= TRUE;

  end_read_record(&info);
  delete select;
  select= NULL;
  THD_STAGE_INFO(thd, stage_end);
  (void) table->file->extra(HA_EXTRA_NO_IGNORE_DUP_KEY);

  /*
    Invalidate the table in the query cache if something changed.
    This must be before binlog writing and ha_autocommit_...
  */
  if (updated)
  {
    query_cache_invalidate3(thd, table_list, 1);
  }
  
  if (thd->transaction.stmt.modified_non_trans_table)
      thd->transaction.all.modified_non_trans_table= TRUE;
  thd->transaction.all.m_unsafe_rollback_flags|=
    (thd->transaction.stmt.m_unsafe_rollback_flags & THD_TRANS::DID_WAIT);

  /*
    error < 0 means really no error at all: we processed all rows until the
    last one without error. error > 0 means an error (e.g. unique key
    violation and no IGNORE or REPLACE). error == 0 is also an error (if
    preparing the record or invoking before triggers fails). See
    ha_autocommit_or_rollback(error>=0) and DBUG_RETURN(error>=0) below.
    Sometimes we want to binlog even if we updated no rows, in case user used
    it to be sure master and slave are in same state.
  */
  if (likely(error < 0) || thd->transaction.stmt.modified_non_trans_table)
  {
    if (WSREP_EMULATE_BINLOG(thd) || mysql_bin_log.is_open())
    {
      int errcode= 0;
      if (likely(error < 0))
        thd->clear_error();
      else
        errcode= query_error_code(thd, killed_status == NOT_KILLED);

      ScopedStatementReplication scoped_stmt_rpl(
          table->versioned(VERS_TRX_ID) ? thd : NULL);

      if (thd->binlog_query(THD::ROW_QUERY_TYPE,
                            thd->query(), thd->query_length(),
                            transactional_table, FALSE, FALSE, errcode))
      {
        error=1;				// Rollback update
      }
    }
  }
  DBUG_ASSERT(transactional_table || !updated || thd->transaction.stmt.modified_non_trans_table);
  free_underlaid_joins(thd, select_lex);
  delete file_sort;
  if (table->file->pushed_cond)
  {
    table->file->pushed_cond= 0;
    table->file->cond_pop();
  }

  /* If LAST_INSERT_ID(X) was used, report X */
  id= thd->arg_of_last_insert_id_function ?
    thd->first_successful_insert_id_in_prev_stmt : 0;

  if (likely(error < 0) && likely(!thd->lex->analyze_stmt))
  {
    char buff[MYSQL_ERRMSG_SIZE];
    if (!table->versioned(VERS_TIMESTAMP))
      my_snprintf(buff, sizeof(buff), ER_THD(thd, ER_UPDATE_INFO), (ulong) found,
                  (ulong) updated,
                  (ulong) thd->get_stmt_da()->current_statement_warn_count());
    else
      my_snprintf(buff, sizeof(buff),
                  ER_THD(thd, ER_UPDATE_INFO_WITH_SYSTEM_VERSIONING),
                  (ulong) found, (ulong) updated, (ulong) updated_sys_ver,
                  (ulong) thd->get_stmt_da()->current_statement_warn_count());
    my_ok(thd, (thd->client_capabilities & CLIENT_FOUND_ROWS) ? found : updated,
          id, buff);
    DBUG_PRINT("info",("%ld records updated", (long) updated));
  }
  thd->count_cuted_fields= CHECK_FIELD_IGNORE;		/* calc cuted fields */
  thd->abort_on_warning= 0;
  if (thd->lex->current_select->first_cond_optimization)
  {
    thd->lex->current_select->save_leaf_tables(thd);
    thd->lex->current_select->first_cond_optimization= 0;
  }
  *found_return= found;
  *updated_return= updated;
  
  if (unlikely(thd->lex->analyze_stmt))
    goto emit_explain_and_leave;

  DBUG_RETURN((error >= 0 || thd->is_error()) ? 1 : 0);

err:
  delete select;
  delete file_sort;
  free_underlaid_joins(thd, select_lex);
  table->file->ha_end_keyread();
  if (table->file->pushed_cond)
    table->file->cond_pop();
  thd->abort_on_warning= 0;
  DBUG_RETURN(1);

produce_explain_and_leave:
  /* 
    We come here for various "degenerate" query plans: impossible WHERE,
    no-partitions-used, impossible-range, etc.
  */
  if (unlikely(!query_plan.save_explain_update_data(query_plan.mem_root, thd)))
    goto err;

emit_explain_and_leave:
  int err2= thd->lex->explain->send_explain(thd);

  delete select;
  free_underlaid_joins(thd, select_lex);
  DBUG_RETURN((err2 || thd->is_error()) ? 1 : 0);
}

/*
  Prepare items in UPDATE statement

  SYNOPSIS
    mysql_prepare_update()
    thd			- thread handler
    table_list		- global/local table list
    conds		- conditions
    order_num		- number of ORDER BY list entries
    order		- ORDER BY clause list

  RETURN VALUE
    FALSE OK
    TRUE  error
*/
bool mysql_prepare_update(THD *thd, TABLE_LIST *table_list,
			 Item **conds, uint order_num, ORDER *order)
{
  Item *fake_conds= 0;
#ifndef NO_EMBEDDED_ACCESS_CHECKS
  TABLE *table= table_list->table;
#endif
  List<Item> all_fields;
  SELECT_LEX *select_lex= &thd->lex->select_lex;
  DBUG_ENTER("mysql_prepare_update");

#ifndef NO_EMBEDDED_ACCESS_CHECKS
  table_list->grant.want_privilege= table->grant.want_privilege= 
    (SELECT_ACL & ~table->grant.privilege);
  table_list->register_want_access(SELECT_ACL);
#endif

  thd->lex->allow_sum_func.clear_all();

  /*
    We do not call DT_MERGE_FOR_INSERT because it has no sense for simple
    (not multi-) update
  */
  if (mysql_handle_derived(thd->lex, DT_PREPARE))
    DBUG_RETURN(TRUE);

  if (setup_tables_and_check_access(thd, &select_lex->context, 
                                    &select_lex->top_join_list,
                                    table_list,
                                    select_lex->leaf_tables,
                                    FALSE, UPDATE_ACL, SELECT_ACL, TRUE) ||
      setup_conds(thd, table_list, select_lex->leaf_tables, conds) ||
      select_lex->setup_ref_array(thd, order_num) ||
      setup_order(thd, select_lex->ref_pointer_array,
		  table_list, all_fields, all_fields, order) ||
      setup_ftfuncs(select_lex))
    DBUG_RETURN(TRUE);

  select_lex->fix_prepare_information(thd, conds, &fake_conds);
  DBUG_RETURN(FALSE);
}

/**
  Check that we are not using table that we are updating in a sub select

  @param thd             Thread handle
  @param table_list      List of table with first to check

  @retval TRUE  Error
  @retval FALSE OK
*/
bool check_unique_table(THD *thd, TABLE_LIST *table_list)
{
  TABLE_LIST *duplicate;
  DBUG_ENTER("check_unique_table");
  if ((duplicate= unique_table(thd, table_list, table_list->next_global, 0)))
  {
    update_non_unique_table_error(table_list, "UPDATE", duplicate);
    DBUG_RETURN(TRUE);
  }
  DBUG_RETURN(FALSE);
}

/***************************************************************************
  Update multiple tables from join 
***************************************************************************/

/*
  Get table map for list of Item_field
*/

static table_map get_table_map(List<Item> *items)
{
  List_iterator_fast<Item> item_it(*items);
  Item_field *item;
  table_map map= 0;

  while ((item= (Item_field *) item_it++))
    map|= item->all_used_tables();
  DBUG_PRINT("info", ("table_map: 0x%08lx", (long) map));
  return map;
}

/**
  If one row is updated through two different aliases and the first
  update physically moves the row, the second update will error
  because the row is no longer located where expected. This function
  checks if the multiple-table update is about to do that and if so
  returns with an error.

  The following update operations physically moves rows:
    1) Update of a column in a clustered primary key
    2) Update of a column used to calculate which partition the row belongs to

  This function returns with an error if both of the following are
  true:

    a) A table in the multiple-table update statement is updated
       through multiple aliases (including views)
    b) At least one of the updates on the table from a) may physically
       moves the row. Note: Updating a column used to calculate which
       partition a row belongs to does not necessarily mean that the
       row is moved. The new value may or may not belong to the same
       partition.

  @param leaves               First leaf table
  @param tables_for_update    Map of tables that are updated

  @return
    true   if the update is unsafe, in which case an error message is also set,
    false  otherwise.
*/
static
bool unsafe_key_update(List<TABLE_LIST> leaves, table_map tables_for_update)
{
  List_iterator_fast<TABLE_LIST> it(leaves), it2(leaves);
  TABLE_LIST *tl, *tl2;

  while ((tl= it++))
  {
    if (!tl->is_jtbm() && (tl->table->map & tables_for_update))
    {
      TABLE *table1= tl->table;
      bool primkey_clustered= (table1->file->primary_key_is_clustered() &&
                               table1->s->primary_key != MAX_KEY);

      bool table_partitioned= false;
#ifdef WITH_PARTITION_STORAGE_ENGINE
      table_partitioned= (table1->part_info != NULL);
#endif

      if (!table_partitioned && !primkey_clustered)
        continue;

      it2.rewind();
      while ((tl2= it2++))
      {
        if (tl2->is_jtbm())
          continue;
        /*
          Look at "next" tables only since all previous tables have
          already been checked
        */
        TABLE *table2= tl2->table;
        if (tl2 != tl &&
            table2->map & tables_for_update && table1->s == table2->s)
        {
          // A table is updated through two aliases
          if (table_partitioned &&
              (partition_key_modified(table1, table1->write_set) ||
               partition_key_modified(table2, table2->write_set)))
          {
            // Partitioned key is updated
            my_error(ER_MULTI_UPDATE_KEY_CONFLICT, MYF(0),
                     tl->top_table()->alias.str,
                     tl2->top_table()->alias.str);
            return true;
          }

          if (primkey_clustered)
          {
            // The primary key can cover multiple columns
            KEY key_info= table1->key_info[table1->s->primary_key];
            KEY_PART_INFO *key_part= key_info.key_part;
            KEY_PART_INFO *key_part_end= key_part + key_info.user_defined_key_parts;

            for (;key_part != key_part_end; ++key_part)
            {
              if (bitmap_is_set(table1->write_set, key_part->fieldnr-1) ||
                  bitmap_is_set(table2->write_set, key_part->fieldnr-1))
              {
                // Clustered primary key is updated
                my_error(ER_MULTI_UPDATE_KEY_CONFLICT, MYF(0),
                         tl->top_table()->alias.str,
                         tl2->top_table()->alias.str);
                return true;
              }
            }
          }
        }
      }
    }
  }
  return false;
}

/**
  Check if there is enough privilege on specific table used by the
  main select list of multi-update directly or indirectly (through
  a view).

  @param[in]      thd                Thread context.
  @param[in]      table              Table list element for the table.
  @param[in]      tables_for_update  Bitmap with tables being updated.
  @param[in/out]  updated_arg        Set to true if table in question is
                                     updated, also set to true if it is
                                     a view and one of its underlying
                                     tables is updated. Should be
                                     initialized to false by the caller
                                     before a sequence of calls to this
                                     function.

  @note To determine which tables/views are updated we have to go from
        leaves to root since tables_for_update contains map of leaf
        tables being updated and doesn't include non-leaf tables
        (fields are already resolved to leaf tables).

  @retval false - Success, all necessary privileges on all tables are
                  present or might be present on column-level.
  @retval true  - Failure, some necessary privilege on some table is
                  missing.
*/

static bool multi_update_check_table_access(THD *thd, TABLE_LIST *table,
                                            table_map tables_for_update,
                                            bool *updated_arg)
{
  if (table->view)
  {
    bool updated= false;
    /*
      If it is a mergeable view then we need to check privileges on its
      underlying tables being merged (including views). We also need to
      check if any of them is updated in order to find if this view is
      updated.
      If it is a non-mergeable view then it can't be updated.
    */
    DBUG_ASSERT(table->merge_underlying_list ||
                (!table->updatable &&
                 !(table->table->map & tables_for_update)));

    for (TABLE_LIST *tbl= table->merge_underlying_list; tbl;
         tbl= tbl->next_local)
    {
      if (multi_update_check_table_access(thd, tbl, tables_for_update,
                                          &updated))
      {
        tbl->hide_view_error(thd);
        return true;
      }
    }
    if (check_table_access(thd, updated ? UPDATE_ACL: SELECT_ACL, table,
                           FALSE, 1, FALSE))
      return true;
    *updated_arg|= updated;
    /* We only need SELECT privilege for columns in the values list. */
    table->grant.want_privilege= SELECT_ACL & ~table->grant.privilege;
  }
  else
  {
    /* Must be a base or derived table. */
    const bool updated= table->table->map & tables_for_update;
    if (check_table_access(thd, updated ? UPDATE_ACL : SELECT_ACL, table,
                           FALSE, 1, FALSE))
      return true;
    *updated_arg|= updated;
    /* We only need SELECT privilege for columns in the values list. */
    if (!table->derived)
    {
      table->grant.want_privilege= SELECT_ACL & ~table->grant.privilege;
      table->table->grant.want_privilege= (SELECT_ACL &
                                           ~table->table->grant.privilege);
    }
  }
  return false;
}


class Multiupdate_prelocking_strategy : public DML_prelocking_strategy
{
  bool done;
  bool has_prelocking_list;
public:
  void reset(THD *thd);
  bool handle_end(THD *thd);
};

void Multiupdate_prelocking_strategy::reset(THD *thd)
{
  done= false;
  has_prelocking_list= thd->lex->requires_prelocking();
}

/**
  Determine what tables could be updated in the multi-update

  For these tables we'll need to open triggers and continue prelocking
  until all is open.
*/
bool Multiupdate_prelocking_strategy::handle_end(THD *thd)
{
  DBUG_ENTER("Multiupdate_prelocking_strategy::handle_end");
  if (done)
    DBUG_RETURN(0);

  LEX *lex= thd->lex;
  SELECT_LEX *select_lex= &lex->select_lex;
  TABLE_LIST *table_list= lex->query_tables, *tl;

  done= true;

  if (mysql_handle_derived(lex, DT_INIT) ||
      mysql_handle_derived(lex, DT_MERGE_FOR_INSERT) ||
      mysql_handle_derived(lex, DT_PREPARE))
    DBUG_RETURN(1);

  /*
    setup_tables() need for VIEWs. JOIN::prepare() will call setup_tables()
    second time, but this call will do nothing (there are check for second
    call in setup_tables()).
  */

<<<<<<< HEAD
  //We need to merge for insert prior to prepare.
  if (mysql_handle_derived(lex, DT_MERGE_FOR_INSERT))
    DBUG_RETURN(TRUE);

  if (mysql_handle_derived(lex, DT_PREPARE))
    DBUG_RETURN(TRUE);

  if (setup_tables_and_check_access(thd, &lex->select_lex.context,
                                    &lex->select_lex.top_join_list,
                                    table_list,
                                    lex->select_lex.leaf_tables, FALSE,
                                    UPDATE_ACL, SELECT_ACL, FALSE))
    DBUG_RETURN(TRUE);
=======
  if (setup_tables_and_check_access(thd, &select_lex->context,
        &select_lex->top_join_list, table_list, select_lex->leaf_tables,
        FALSE, UPDATE_ACL, SELECT_ACL, FALSE))
    DBUG_RETURN(1);
>>>>>>> 50653e02

  if (select_lex->handle_derived(thd->lex, DT_MERGE))
    DBUG_RETURN(1);

  List<Item> *fields= &lex->select_lex.item_list;
  if (setup_fields_with_no_wrap(thd, Ref_ptr_array(),
                                *fields, MARK_COLUMNS_WRITE, 0, 0))
    DBUG_RETURN(1);

  for (tl= table_list; tl ; tl= tl->next_local)
    if (tl->view)
    {
      if (check_fields(thd, *fields))
        DBUG_RETURN(1);
      else
        break;
    }

<<<<<<< HEAD
  if (check_fields(thd, *fields, update_view))
  {
    DBUG_RETURN(TRUE);
  }
=======
  table_map tables_for_update= thd->table_map_for_update= get_table_map(fields);
>>>>>>> 50653e02

  if (unsafe_key_update(select_lex->leaf_tables, tables_for_update))
    DBUG_RETURN(1);

  /*
    Setup timestamp handling and locking mode
  */
  List_iterator<TABLE_LIST> ti(select_lex->leaf_tables);
  const bool using_lock_tables= thd->locked_tables_mode != LTM_NONE;
  while ((tl= ti++))
  {
    TABLE *table= tl->table;

    if (tl->is_jtbm())
      continue;

    /* if table will be updated then check that it is unique */
    if (table->map & tables_for_update)
    {
      if (!tl->single_table_updatable() || check_key_in_view(thd, tl))
      {
        my_error(ER_NON_UPDATABLE_TABLE, MYF(0),
<<<<<<< HEAD
                 tl->top_table()->alias.str, "UPDATE");
        DBUG_RETURN(TRUE);
=======
                 tl->top_table()->alias, "UPDATE");
        DBUG_RETURN(1);
>>>>>>> 50653e02
      }

      DBUG_PRINT("info",("setting table `%s` for update",
                         tl->top_table()->alias.str));
      /*
        If table will be updated we should not downgrade lock for it and
        leave it as is.
      */
      tl->updating= 1;
      if (tl->belong_to_view)
        tl->belong_to_view->updating= 1;
      if (extend_table_list(thd, tl, this, has_prelocking_list))
        DBUG_RETURN(1);
    }
    else
    {
      DBUG_PRINT("info",("setting table `%s` for read-only", tl->alias.str));
      /*
        If we are using the binary log, we need TL_READ_NO_INSERT to get
        correct order of statements. Otherwise, we use a TL_READ lock to
        improve performance.
        We don't downgrade metadata lock from SW to SR in this case as
        there is no guarantee that the same ticket is not used by
        another table instance used by this statement which is going to
        be write-locked (for example, trigger to be invoked might try
        to update this table).
        Last argument routine_modifies_data for read_lock_type_for_table()
        is ignored, as prelocking placeholder will never be set here.
      */
      DBUG_ASSERT(tl->prelocking_placeholder == false);
      thr_lock_type lock_type= read_lock_type_for_table(thd, lex, tl, true);
      if (using_lock_tables)
        tl->lock_type= lock_type;
      else
        tl->set_lock_type(thd, lock_type);
    }
  }

  /*
    Check access privileges for tables being updated or read.
    Note that unlike in the above loop we need to iterate here not only
    through all leaf tables but also through all view hierarchy.
  */

  for (tl= table_list; tl; tl= tl->next_local)
  {
    bool not_used= false;
    if (tl->is_jtbm())
      continue;
    if (multi_update_check_table_access(thd, tl, tables_for_update, &not_used))
      DBUG_RETURN(TRUE);
  }

  /* check single table update for view compound from several tables */
  for (tl= table_list; tl; tl= tl->next_local)
  {
    TABLE_LIST *for_update= 0;
    if (tl->is_jtbm())
      continue;
    if (tl->is_merged_derived() &&
        tl->check_single_table(&for_update, tables_for_update, tl))
    {
      my_error(ER_VIEW_MULTIUPDATE, MYF(0), tl->view_db.str, tl->view_name.str);
      DBUG_RETURN(1);
    }
  }

  DBUG_RETURN(0);
}

/*
  make update specific preparation and checks after opening tables

  SYNOPSIS
    mysql_multi_update_prepare()
    thd         thread handler

  RETURN
    FALSE OK
    TRUE  Error
*/

int mysql_multi_update_prepare(THD *thd)
{
  LEX *lex= thd->lex;
  TABLE_LIST *table_list= lex->query_tables;
  TABLE_LIST *tl;
  Multiupdate_prelocking_strategy prelocking_strategy;
  uint table_count= lex->table_count;
  DBUG_ENTER("mysql_multi_update_prepare");

  /*
    Open tables and create derived ones, but do not lock and fill them yet.

    During prepare phase acquire only S metadata locks instead of SW locks to
    keep prepare of multi-UPDATE compatible with concurrent LOCK TABLES WRITE
    and global read lock.
  */
  if (thd->lex->sql_command == SQLCOM_UPDATE_MULTI)
  {
    if (open_tables(thd, &table_list, &table_count,
        thd->stmt_arena->is_stmt_prepare() ? MYSQL_OPEN_FORCE_SHARED_MDL : 0,
        &prelocking_strategy))
      DBUG_RETURN(TRUE);
  }
  else
  {
    /* following need for prepared statements, to run next time multi-update */
    thd->lex->sql_command= SQLCOM_UPDATE_MULTI;
    prelocking_strategy.reset(thd);
    if (prelocking_strategy.handle_end(thd))
      DBUG_RETURN(TRUE);
  }

  /* now lock and fill tables */
  if (!thd->stmt_arena->is_stmt_prepare() &&
      lock_tables(thd, table_list, table_count, 0))
  {
    DBUG_RETURN(TRUE);
  }
  (void) read_statistics_for_tables_if_needed(thd, table_list);
  /* @todo: downgrade the metadata locks here. */

  /*
    Check that we are not using table that we are updating, but we should
    skip all tables of UPDATE SELECT itself
  */
  lex->select_lex.exclude_from_table_unique_test= TRUE;
  /* We only need SELECT privilege for columns in the values list */
  List_iterator<TABLE_LIST> ti(lex->select_lex.leaf_tables);
  while ((tl= ti++))
  {
    if (tl->is_jtbm())
      continue;
    TABLE *table= tl->table;
    TABLE_LIST *tlist;
    if (!(tlist= tl->top_table())->derived)
    {
      tlist->grant.want_privilege=
        (SELECT_ACL & ~tlist->grant.privilege);
      table->grant.want_privilege= (SELECT_ACL & ~table->grant.privilege);
    }
    DBUG_PRINT("info", ("table: %s  want_privilege: %u", tl->alias.str,
                        (uint) table->grant.want_privilege));
  }
  /*
    Set exclude_from_table_unique_test value back to FALSE. It is needed for
    further check in multi_update::prepare whether to use record cache.
  */
  lex->select_lex.exclude_from_table_unique_test= FALSE;

  if (lex->save_prep_leaf_tables())
    DBUG_RETURN(TRUE);
 
  DBUG_RETURN (FALSE);
}


/*
  Setup multi-update handling and call SELECT to do the join
*/

bool mysql_multi_update(THD *thd, TABLE_LIST *table_list, List<Item> *fields,
                        List<Item> *values, COND *conds, ulonglong options,
                        enum enum_duplicates handle_duplicates,
                        bool ignore, SELECT_LEX_UNIT *unit,
                        SELECT_LEX *select_lex, multi_update **result)
{
  bool res;
  DBUG_ENTER("mysql_multi_update");

  if (!(*result= new (thd->mem_root) multi_update(thd, table_list,
                                 &thd->lex->select_lex.leaf_tables,
                                 fields, values, handle_duplicates, ignore)))
  {
    DBUG_RETURN(TRUE);
  }

  thd->abort_on_warning= !ignore && thd->is_strict_mode();
  List<Item> total_list;

  res= mysql_select(thd,
<<<<<<< HEAD
                    table_list, select_lex->with_wild, total_list, conds,
                    select_lex->order_list.elements, select_lex->order_list.first,
                    (ORDER *)NULL, (Item *) NULL, (ORDER *)NULL,
=======
                    table_list, select_lex->with_wild, total_list,
                    conds, 0, NULL, NULL, NULL, NULL,
>>>>>>> 50653e02
                    options | SELECT_NO_JOIN_CACHE | SELECT_NO_UNLOCK |
                    OPTION_SETUP_TABLES_DONE,
                    *result, unit, select_lex);

  DBUG_PRINT("info",("res: %d  report_error: %d", res, (int) thd->is_error()));
  res|= thd->is_error();
  if (unlikely(res))
    (*result)->abort_result_set();
  else
  {
    if (thd->lex->describe || thd->lex->analyze_stmt)
      res= thd->lex->explain->send_explain(thd);
  }
  thd->abort_on_warning= 0;
  DBUG_RETURN(res);
}


multi_update::multi_update(THD *thd_arg, TABLE_LIST *table_list,
                           List<TABLE_LIST> *leaves_list,
			   List<Item> *field_list, List<Item> *value_list,
			   enum enum_duplicates handle_duplicates_arg,
                           bool ignore_arg):
   select_result_interceptor(thd_arg),
   all_tables(table_list), leaves(leaves_list), update_tables(0),
   tmp_tables(0), updated(0), found(0), fields(field_list),
   values(value_list), table_count(0), copy_field(0),
   handle_duplicates(handle_duplicates_arg), do_update(1), trans_safe(1),
   transactional_tables(0), ignore(ignore_arg), error_handled(0), prepared(0),
   updated_sys_ver(0)
{
}


/*
  Connect fields with tables and create list of tables that are updated
*/

int multi_update::prepare(List<Item> &not_used_values,
			  SELECT_LEX_UNIT *lex_unit)

{
  TABLE_LIST *table_ref;
  SQL_I_List<TABLE_LIST> update;
  table_map tables_to_update;
  Item_field *item;
  List_iterator_fast<Item> field_it(*fields);
  List_iterator_fast<Item> value_it(*values);
  uint i, max_fields;
  uint leaf_table_count= 0;
  List_iterator<TABLE_LIST> ti(*leaves);
  DBUG_ENTER("multi_update::prepare");

  if (prepared)
    DBUG_RETURN(0);
  prepared= true;

  thd->count_cuted_fields= CHECK_FIELD_WARN;
  thd->cuted_fields=0L;
  THD_STAGE_INFO(thd, stage_updating_main_table);

  tables_to_update= get_table_map(fields);

  if (!tables_to_update)
  {
    my_message(ER_NO_TABLES_USED, ER_THD(thd, ER_NO_TABLES_USED), MYF(0));
    DBUG_RETURN(1);
  }

  /*
    We gather the set of columns read during evaluation of SET expression in
    TABLE::tmp_set by pointing TABLE::read_set to it and then restore it after
    setup_fields().
  */
  while ((table_ref= ti++))
  {
    if (table_ref->is_jtbm())
      continue;

    TABLE *table= table_ref->table;
    if (tables_to_update & table->map)
    {
      DBUG_ASSERT(table->read_set == &table->def_read_set);
      table->read_set= &table->tmp_set;
      bitmap_clear_all(table->read_set);
    }
  }

  /*
    We have to check values after setup_tables to get covering_keys right in
    reference tables
  */

  int error= setup_fields(thd, Ref_ptr_array(),
                          *values, MARK_COLUMNS_READ, 0, NULL, 0);

  ti.rewind();
  while ((table_ref= ti++))
  {
    if (table_ref->is_jtbm())
      continue;

    TABLE *table= table_ref->table;
    if (tables_to_update & table->map)
    {
      table->read_set= &table->def_read_set;
      bitmap_union(table->read_set, &table->tmp_set);
    }
  }
  if (unlikely(error))
    DBUG_RETURN(1);    

  /*
    Save tables beeing updated in update_tables
    update_table->shared is position for table
    Don't use key read on tables that are updated
  */

  update.empty();
  ti.rewind();
  while ((table_ref= ti++))
  {
    /* TODO: add support of view of join support */
    if (table_ref->is_jtbm())
      continue;
    TABLE *table=table_ref->table;
    leaf_table_count++;
    if (tables_to_update & table->map)
    {
      TABLE_LIST *tl= (TABLE_LIST*) thd->memdup(table_ref,
						sizeof(*tl));
      if (!tl)
	DBUG_RETURN(1);
      update.link_in_list(tl, &tl->next_local);
      tl->shared= table_count++;
      table->no_keyread=1;
      table->covering_keys.clear_all();
      table->pos_in_table_list= tl;
      table->prepare_triggers_for_update_stmt_or_event();
      table->reset_default_fields();
    }
  }

  table_count=  update.elements;
  update_tables= update.first;

  tmp_tables = (TABLE**) thd->calloc(sizeof(TABLE *) * table_count);
  tmp_table_param = (TMP_TABLE_PARAM*) thd->calloc(sizeof(TMP_TABLE_PARAM) *
						   table_count);
  fields_for_table= (List_item **) thd->alloc(sizeof(List_item *) *
					      table_count);
  values_for_table= (List_item **) thd->alloc(sizeof(List_item *) *
					      table_count);
  if (unlikely(thd->is_fatal_error))
    DBUG_RETURN(1);
  for (i=0 ; i < table_count ; i++)
  {
    fields_for_table[i]= new List_item;
    values_for_table[i]= new List_item;
  }
  if (unlikely(thd->is_fatal_error))
    DBUG_RETURN(1);

  /* Split fields into fields_for_table[] and values_by_table[] */

  while ((item= (Item_field *) field_it++))
  {
    Item *value= value_it++;
    uint offset= item->field->table->pos_in_table_list->shared;
    fields_for_table[offset]->push_back(item, thd->mem_root);
    values_for_table[offset]->push_back(value, thd->mem_root);
  }
  if (unlikely(thd->is_fatal_error))
    DBUG_RETURN(1);

  /* Allocate copy fields */
  max_fields=0;
  for (i=0 ; i < table_count ; i++)
  {
    set_if_bigger(max_fields, fields_for_table[i]->elements + leaf_table_count);
    if (fields_for_table[i]->elements)
    {
      TABLE *table= ((Item_field*)(fields_for_table[i]->head()))->field->table;
      switch_to_nullable_trigger_fields(*fields_for_table[i], table);
      switch_to_nullable_trigger_fields(*values_for_table[i], table);
    }
  }
  copy_field= new (thd->mem_root) Copy_field[max_fields];
  DBUG_RETURN(thd->is_fatal_error != 0);
}

void multi_update::update_used_tables()
{
  Item *item;
  List_iterator_fast<Item> it(*values);
  while ((item= it++))
  {
    item->update_used_tables();
  }
}

void multi_update::prepare_to_read_rows()
{
  /*
    update column maps now. it cannot be done in ::prepare() before the
    optimizer, because the optimize might reset them (in
    SELECT_LEX::update_used_tables()), it cannot be done in
    ::initialize_tables() after the optimizer, because the optimizer
    might read rows from const tables
  */

  for (TABLE_LIST *tl= update_tables; tl; tl= tl->next_local)
    tl->table->mark_columns_needed_for_update();
}


/*
  Check if table is safe to update on fly

  SYNOPSIS
    safe_update_on_fly()
    thd                 Thread handler
    join_tab            How table is used in join
    all_tables          List of tables

  NOTES
    We can update the first table in join on the fly if we know that
    a row in this table will never be read twice. This is true under
    the following conditions:

    - No column is both written to and read in SET expressions.

    - We are doing a table scan and the data is in a separate file (MyISAM) or
      if we don't update a clustered key.

    - We are doing a range scan and we don't update the scan key or
      the primary key for a clustered table handler.

    - Table is not joined to itself.

    This function gets information about fields to be updated from
    the TABLE::write_set bitmap.

  WARNING
    This code is a bit dependent of how make_join_readinfo() works.

    The field table->tmp_set is used for keeping track of which fields are
    read during evaluation of the SET expression. See multi_update::prepare.

  RETURN
    0		Not safe to update
    1		Safe to update
*/

static bool safe_update_on_fly(THD *thd, JOIN_TAB *join_tab,
                               TABLE_LIST *table_ref, TABLE_LIST *all_tables)
{
  TABLE *table= join_tab->table;
  if (unique_table(thd, table_ref, all_tables, 0))
    return 0;
  if (join_tab->join->order) // FIXME this is probably too strong
    return 0;
  switch (join_tab->type) {
  case JT_SYSTEM:
  case JT_CONST:
  case JT_EQ_REF:
    return TRUE;				// At most one matching row
  case JT_REF:
  case JT_REF_OR_NULL:
    return !is_key_used(table, join_tab->ref.key, table->write_set);
  case JT_ALL:
    if (bitmap_is_overlapping(&table->tmp_set, table->write_set))
      return FALSE;
    /* If range search on index */
    if (join_tab->quick)
      return !join_tab->quick->is_keys_used(table->write_set);
    /* If scanning in clustered key */
    if ((table->file->ha_table_flags() & HA_PRIMARY_KEY_IN_READ_INDEX) &&
	table->s->primary_key < MAX_KEY)
      return !is_key_used(table, table->s->primary_key, table->write_set);
    return TRUE;
  default:
    break;					// Avoid compiler warning
  }
  return FALSE;

}


/*
  Initialize table for multi table

  IMPLEMENTATION
    - Update first table in join on the fly, if possible
    - Create temporary tables to store changed values for all other tables
      that are updated (and main_table if the above doesn't hold).
*/

bool
multi_update::initialize_tables(JOIN *join)
{
  TABLE_LIST *table_ref;
  DBUG_ENTER("initialize_tables");

  if (unlikely((thd->variables.option_bits & OPTION_SAFE_UPDATES) &&
               error_if_full_join(join)))
    DBUG_RETURN(1);
  main_table=join->join_tab->table;
  table_to_update= 0;

  /* Any update has at least one pair (field, value) */
  DBUG_ASSERT(fields->elements);
  /*
   Only one table may be modified by UPDATE of an updatable view.
   For an updatable view first_table_for_update indicates this
   table.
   For a regular multi-update it refers to some updated table.
  */ 
  TABLE *first_table_for_update= ((Item_field *) fields->head())->field->table;

  /* Create a temporary table for keys to all tables, except main table */
  for (table_ref= update_tables; table_ref; table_ref= table_ref->next_local)
  {
    TABLE *table=table_ref->table;
    uint cnt= table_ref->shared;
    List<Item> temp_fields;
    ORDER     group;
    TMP_TABLE_PARAM *tmp_param;

    if (ignore)
      table->file->extra(HA_EXTRA_IGNORE_DUP_KEY);
    if (table == main_table)			// First table in join
    {
      if (safe_update_on_fly(thd, join->join_tab, table_ref, all_tables))
      {
	table_to_update= table;			// Update table on the fly
        has_vers_fields= check_has_vers_fields(table, *fields);
	continue;
      }
    }
    table->prepare_for_position();
    join->map2table[table->tablenr]->keep_current_rowid= true;

    /*
      enable uncacheable flag if we update a view with check option
      and check option has a subselect, otherwise, the check option
      can be evaluated after the subselect was freed as independent
      (See full_local in JOIN::join_free()).
    */
    if (table_ref->check_option && !join->select_lex->uncacheable)
    {
      SELECT_LEX_UNIT *tmp_unit;
      SELECT_LEX *sl;
      for (tmp_unit= join->select_lex->first_inner_unit();
           tmp_unit;
           tmp_unit= tmp_unit->next_unit())
      {
        for (sl= tmp_unit->first_select(); sl; sl= sl->next_select())
        {
          if (sl->master_unit()->item)
          {
            join->select_lex->uncacheable|= UNCACHEABLE_CHECKOPTION;
            goto loop_end;
          }
        }
      }
    }
loop_end:

    if (table == first_table_for_update && table_ref->check_option)
    {
      table_map unupdated_tables= table_ref->check_option->used_tables() &
                                  ~first_table_for_update->map;
      List_iterator<TABLE_LIST> ti(*leaves);
      TABLE_LIST *tbl_ref;
      while ((tbl_ref= ti++) && unupdated_tables)
      {
        if (unupdated_tables & tbl_ref->table->map)
          unupdated_tables&= ~tbl_ref->table->map;
        else
          continue;
        if (unupdated_check_opt_tables.push_back(tbl_ref->table))
          DBUG_RETURN(1);
      }
    }

    tmp_param= tmp_table_param+cnt;

    /*
      Create a temporary table to store all fields that are changed for this
      table. The first field in the temporary table is a pointer to the
      original row so that we can find and update it. For the updatable
      VIEW a few following fields are rowids of tables used in the CHECK
      OPTION condition.
    */

    List_iterator_fast<TABLE> tbl_it(unupdated_check_opt_tables);
    TABLE *tbl= table;
    do
    {
      LEX_CSTRING field_name;
      field_name.str= tbl->alias.c_ptr();
      field_name.length= strlen(field_name.str);
      /*
        Signal each table (including tables referenced by WITH CHECK OPTION
        clause) for which we will store row position in the temporary table
        that we need a position to be read first.
      */
      tbl->prepare_for_position();
      join->map2table[tbl->tablenr]->keep_current_rowid= true;

      Item_temptable_rowid *item=
        new (thd->mem_root) Item_temptable_rowid(tbl);
      if (!item)
         DBUG_RETURN(1);
      item->fix_fields(thd, 0);
      if (temp_fields.push_back(item, thd->mem_root))
        DBUG_RETURN(1);
    } while ((tbl= tbl_it++));

    temp_fields.append(fields_for_table[cnt]);

    /* Make an unique key over the first field to avoid duplicated updates */
    bzero((char*) &group, sizeof(group));
    group.direction= ORDER::ORDER_ASC;
    group.item= (Item**) temp_fields.head_ref();

    tmp_param->quick_group= 1;
    tmp_param->field_count= temp_fields.elements;
    tmp_param->func_count=  temp_fields.elements - 1;
    calc_group_buffer(tmp_param, &group);
    /* small table, ignore SQL_BIG_TABLES */
    my_bool save_big_tables= thd->variables.big_tables; 
    thd->variables.big_tables= FALSE;
    tmp_tables[cnt]=create_tmp_table(thd, tmp_param, temp_fields,
                                     (ORDER*) &group, 0, 0,
                                     TMP_TABLE_ALL_COLUMNS, HA_POS_ERROR, &empty_clex_str);
    thd->variables.big_tables= save_big_tables;
    if (!tmp_tables[cnt])
      DBUG_RETURN(1);
    tmp_tables[cnt]->file->extra(HA_EXTRA_WRITE_CACHE);
  }
  join->tmp_table_keep_current_rowid= TRUE;
  DBUG_RETURN(0);
}


static TABLE *item_rowid_table(Item *item)
{
  if (item->type() != Item::FUNC_ITEM)
    return NULL;
  Item_func *func= (Item_func *)item;
  if (func->functype() != Item_func::TEMPTABLE_ROWID)
    return NULL;
  Item_temptable_rowid *itr= (Item_temptable_rowid *)func;
  return itr->table;
}


/*
  multi_update stores a rowid and new field values for every updated row in a
  temporary table (one temporary table per updated table).  These rowids are
  obtained via Item_temptable_rowid's by calling handler::position().  But if
  the join is resolved via a temp table, rowids cannot be obtained from
  handler::position() in the multi_update::send_data().  So, they're stored in
  the join's temp table (JOIN::add_fields_for_current_rowid()) and here we
  replace Item_temptable_rowid's (that would've done handler::position()) with
  Item_field's (that will simply take the corresponding field value from the
  temp table).
*/
int multi_update::prepare2(JOIN *join)
{
  if (!join->need_tmp || !join->tmp_table_keep_current_rowid)
    return 0;

  // there cannot be many tmp tables in multi-update
  JOIN_TAB *tmptab= join->join_tab + join->exec_join_tab_cnt();

  for (Item **it= tmptab->tmp_table_param->items_to_copy; *it ; it++)
  {
    TABLE *tbl= item_rowid_table(*it);
    if (!tbl)
      continue;
    for (uint i= 0; i < table_count; i++)
    {
      for (Item **it2= tmp_table_param[i].items_to_copy; *it2; it2++)
      {
        if (item_rowid_table(*it2) != tbl)
          continue;
        Item *fld= new (thd->mem_root)
                        Item_field(thd, (*it)->get_tmp_table_field());
        if (!fld)
          return 1;
        fld->set_result_field((*it2)->get_tmp_table_field());
        *it2= fld;
      }
    }
  }
  return 0;
}


multi_update::~multi_update()
{
  TABLE_LIST *table;
  for (table= update_tables ; table; table= table->next_local)
  {
    table->table->no_keyread= 0;
    if (ignore)
      table->table->file->extra(HA_EXTRA_NO_IGNORE_DUP_KEY);
  }

  if (tmp_tables)
  {
    for (uint cnt = 0; cnt < table_count; cnt++)
    {
      if (tmp_tables[cnt])
      {
	free_tmp_table(thd, tmp_tables[cnt]);
	tmp_table_param[cnt].cleanup();
      }
    }
  }
  if (copy_field)
    delete [] copy_field;
  thd->count_cuted_fields= CHECK_FIELD_IGNORE;		// Restore this setting
  DBUG_ASSERT(trans_safe || !updated || 
              thd->transaction.all.modified_non_trans_table);
}


int multi_update::send_data(List<Item> &not_used_values)
{
  TABLE_LIST *cur_table;
  DBUG_ENTER("multi_update::send_data");

  for (cur_table= update_tables; cur_table; cur_table= cur_table->next_local)
  {
    TABLE *table= cur_table->table;
    uint offset= cur_table->shared;
    /*
      Check if we are using outer join and we didn't find the row
      or if we have already updated this row in the previous call to this
      function.

      The same row may be presented here several times in a join of type
      UPDATE t1 FROM t1,t2 SET t1.a=t2.a

      In this case we will do the update for the first found row combination.
      The join algorithm guarantees that we will not find the a row in
      t1 several times.
    */
    if (table->status & (STATUS_NULL_ROW | STATUS_UPDATED))
      continue;

    if (table->versioned() && !table->vers_end_field()->is_max())
    {
      continue;
    }

    if (table == table_to_update)
    {
      /*
        We can use compare_record() to optimize away updates if
        the table handler is returning all columns OR if
        if all updated columns are read
      */
      bool can_compare_record;
      can_compare_record= records_are_comparable(table);

      table->status|= STATUS_UPDATED;
      store_record(table,record[1]);

      if (fill_record_n_invoke_before_triggers(thd, table,
                                               *fields_for_table[offset],
                                               *values_for_table[offset], 0,
                                               TRG_EVENT_UPDATE))
	DBUG_RETURN(1);
      /*
        Reset the table->auto_increment_field_not_null as it is valid for
        only one row.
      */
      table->auto_increment_field_not_null= FALSE;
      found++;
      if (!can_compare_record || compare_record(table))
      {
	int error;

        if (table->default_field &&
            unlikely(table->update_default_fields(1, ignore)))
          DBUG_RETURN(1);

        if ((error= cur_table->view_check_option(thd, ignore)) !=
            VIEW_CHECK_OK)
        {
          found--;
          if (error == VIEW_CHECK_SKIP)
            continue;
          else if (unlikely(error == VIEW_CHECK_ERROR))
            DBUG_RETURN(1);
        }
        if (unlikely(!updated++))
        {
          /*
            Inform the main table that we are going to update the table even
            while we may be scanning it.  This will flush the read cache
            if it's used.
          */
          main_table->file->extra(HA_EXTRA_PREPARE_FOR_UPDATE);
        }
        if (unlikely((error=table->file->ha_update_row(table->record[1],
                                                       table->record[0]))) &&
            error != HA_ERR_RECORD_IS_THE_SAME)
        {
          updated--;
          if (!ignore ||
              table->file->is_fatal_error(error, HA_CHECK_ALL))
          {
            /*
              If (ignore && error == is ignorable) we don't have to
              do anything; otherwise...
            */
            myf flags= 0;

            if (table->file->is_fatal_error(error, HA_CHECK_ALL))
              flags|= ME_FATALERROR; /* Other handler errors are fatal */

            prepare_record_for_error_message(error, table);
            table->file->print_error(error,MYF(flags));
            DBUG_RETURN(1);
          }
        }
        else
        {
          if (unlikely(error == HA_ERR_RECORD_IS_THE_SAME))
          {
            error= 0;
            updated--;
          }
          else if (has_vers_fields && table->versioned())
          {
            if (table->versioned(VERS_TIMESTAMP))
            {
              store_record(table, record[2]);
              if (vers_insert_history_row(table))
              {
                restore_record(table, record[2]);
                error= 1;
                break;
              }
              restore_record(table, record[2]);
            }
            updated_sys_ver++;
          }
          /* non-transactional or transactional table got modified   */
          /* either multi_update class' flag is raised in its branch */
          if (table->file->has_transactions())
            transactional_tables= TRUE;
          else
          {
            trans_safe= FALSE;
            thd->transaction.stmt.modified_non_trans_table= TRUE;
          }
        }
      }
      if (table->triggers &&
          unlikely(table->triggers->process_triggers(thd, TRG_EVENT_UPDATE,
                                                     TRG_ACTION_AFTER, TRUE)))
        DBUG_RETURN(1);
    }
    else
    {
      int error;
      TABLE *tmp_table= tmp_tables[offset];
      if (copy_funcs(tmp_table_param[offset].items_to_copy, thd))
        DBUG_RETURN(1);
      /* Store regular updated fields in the row. */
      DBUG_ASSERT(1 + unupdated_check_opt_tables.elements ==
                  tmp_table_param[offset].func_count);
      fill_record(thd, tmp_table,
                  tmp_table->field + 1 + unupdated_check_opt_tables.elements,
                  *values_for_table[offset], TRUE, FALSE);

      /* Write row, ignoring duplicated updates to a row */
      error= tmp_table->file->ha_write_tmp_row(tmp_table->record[0]);
      found++;
      if (unlikely(error))
      {
        found--;
        if (error != HA_ERR_FOUND_DUPP_KEY &&
            error != HA_ERR_FOUND_DUPP_UNIQUE)
        {
          if (create_internal_tmp_table_from_heap(thd, tmp_table,
                                                  tmp_table_param[offset].start_recinfo,
                                                  &tmp_table_param[offset].recinfo,
                                                  error, 1, NULL))
          {
            do_update= 0;
            DBUG_RETURN(1);			// Not a table_is_full error
          }
          found++;
        }
      }
    }
  }
  DBUG_RETURN(0);
}


void multi_update::abort_result_set()
{
  /* the error was handled or nothing deleted and no side effects return */
  if (unlikely(error_handled ||
               (!thd->transaction.stmt.modified_non_trans_table && !updated)))
    return;

  /* Something already updated so we have to invalidate cache */
  if (updated)
    query_cache_invalidate3(thd, update_tables, 1);
  /*
    If all tables that has been updated are trans safe then just do rollback.
    If not attempt to do remaining updates.
  */

  if (! trans_safe)
  {
    DBUG_ASSERT(thd->transaction.stmt.modified_non_trans_table);
    if (do_update && table_count > 1)
    {
      /* Add warning here */
      (void) do_updates();
    }
  }
  if (thd->transaction.stmt.modified_non_trans_table)
  {
    /*
      The query has to binlog because there's a modified non-transactional table
      either from the query's list or via a stored routine: bug#13270,23333
    */
    if (WSREP_EMULATE_BINLOG(thd) || mysql_bin_log.is_open())
    {
      /*
        THD::killed status might not have been set ON at time of an error
        got caught and if happens later the killed error is written
        into repl event.
      */
      int errcode= query_error_code(thd, thd->killed == NOT_KILLED);
      /* the error of binary logging is ignored */
      (void)thd->binlog_query(THD::ROW_QUERY_TYPE,
                        thd->query(), thd->query_length(),
                        transactional_tables, FALSE, FALSE, errcode);
    }
    thd->transaction.all.modified_non_trans_table= TRUE;
  }
  thd->transaction.all.m_unsafe_rollback_flags|=
    (thd->transaction.stmt.m_unsafe_rollback_flags & THD_TRANS::DID_WAIT);
  DBUG_ASSERT(trans_safe || !updated || thd->transaction.stmt.modified_non_trans_table);
}


int multi_update::do_updates()
{
  TABLE_LIST *cur_table;
  int local_error= 0;
  ha_rows org_updated;
  TABLE *table, *tmp_table, *err_table;
  List_iterator_fast<TABLE> check_opt_it(unupdated_check_opt_tables);
  DBUG_ENTER("multi_update::do_updates");

  do_update= 0;					// Don't retry this function
  if (!found)
    DBUG_RETURN(0);

  /*
    Update read_set to include all fields that virtual columns may depend on.
    Usually they're already in the read_set, but if the previous access
    method was keyread, only the virtual column itself will be in read_set,
    not its dependencies
  */
  while(TABLE *tbl= check_opt_it++)
  {
    if (tbl->vcol_set)
    {
      bitmap_clear_all(tbl->vcol_set);
      for (Field **vf= tbl->vfield; *vf; vf++)
      {
        if (bitmap_is_set(tbl->read_set, (*vf)->field_index))
          tbl->mark_virtual_col(*vf);
      }
    }
  }

  for (cur_table= update_tables; cur_table; cur_table= cur_table->next_local)
  {
    bool can_compare_record;
    uint offset= cur_table->shared;

    table = cur_table->table;
    if (table == table_to_update)
      continue;					// Already updated
    org_updated= updated;
    tmp_table= tmp_tables[cur_table->shared];
    tmp_table->file->extra(HA_EXTRA_CACHE);	// Change to read cache
    if (unlikely((local_error= table->file->ha_rnd_init(0))))
    {
      err_table= table;
      goto err;
    }
    table->file->extra(HA_EXTRA_NO_CACHE);
    /*
      We have to clear the base record, if we have virtual indexed
      blob fields, as some storage engines will access the blob fields
      to calculate the keys to see if they have changed. Without
      clearing the blob pointers will contain random values which can
      cause a crash.
      This is a workaround for engines that access columns not present in
      either read or write set.
    */
    if (table->vfield)
      empty_record(table);

    has_vers_fields= check_has_vers_fields(table, *fields);

    check_opt_it.rewind();
    while(TABLE *tbl= check_opt_it++)
    {
      if (unlikely((local_error= tbl->file->ha_rnd_init(0))))
      {
        err_table= tbl;
        goto err;
      }
      tbl->file->extra(HA_EXTRA_CACHE);
    }

    /*
      Setup copy functions to copy fields from temporary table
    */
    List_iterator_fast<Item> field_it(*fields_for_table[offset]);
    Field **field;
    Copy_field *copy_field_ptr= copy_field, *copy_field_end;

    /* Skip row pointers */
    field= tmp_table->field + 1 + unupdated_check_opt_tables.elements;
    for ( ; *field ; field++)
    {
      Item_field *item= (Item_field* ) field_it++;
      (copy_field_ptr++)->set(item->field, *field, 0);
    }
    copy_field_end=copy_field_ptr;

    if (unlikely((local_error= tmp_table->file->ha_rnd_init(1))))
    {
      err_table= tmp_table;
      goto err;
    }

    can_compare_record= records_are_comparable(table);

    for (;;)
    {
      if (thd->killed && trans_safe)
      {
        thd->fatal_error();
	goto err2;
      }
      if (unlikely((local_error=
                    tmp_table->file->ha_rnd_next(tmp_table->record[0]))))
      {
	if (local_error == HA_ERR_END_OF_FILE)
	  break;
        err_table= tmp_table;
	goto err;
      }

      /* call rnd_pos() using rowids from temporary table */
      check_opt_it.rewind();
      TABLE *tbl= table;
      uint field_num= 0;
      do
      {
        if (unlikely((local_error=
                      tbl->file->ha_rnd_pos(tbl->record[0],
                                            (uchar *) tmp_table->
                                            field[field_num]->ptr))))
        {
          err_table= tbl;
          goto err;
        }
        field_num++;
      } while ((tbl= check_opt_it++));

      if (table->vfield &&
          unlikely(table->update_virtual_fields(table->file,
                                                VCOL_UPDATE_INDEXED_FOR_UPDATE)))
        goto err2;

      table->status|= STATUS_UPDATED;
      store_record(table,record[1]);

      /* Copy data from temporary table to current table */
      for (copy_field_ptr=copy_field;
	   copy_field_ptr != copy_field_end;
	   copy_field_ptr++)
      {
	(*copy_field_ptr->do_copy)(copy_field_ptr);
        copy_field_ptr->to_field->set_has_explicit_value();
      }

      if (table->triggers &&
          table->triggers->process_triggers(thd, TRG_EVENT_UPDATE,
                                            TRG_ACTION_BEFORE, TRUE))
        goto err2;

      if (!can_compare_record || compare_record(table))
      {
        int error;
        if (table->default_field &&
            (error= table->update_default_fields(1, ignore)))
          goto err2;
        if (table->vfield &&
            table->update_virtual_fields(table->file, VCOL_UPDATE_FOR_WRITE))
          goto err2;
        if ((error= cur_table->view_check_option(thd, ignore)) !=
            VIEW_CHECK_OK)
        {
          if (error == VIEW_CHECK_SKIP)
            continue;
          else if (unlikely(error == VIEW_CHECK_ERROR))
          {
            thd->fatal_error();
            goto err2;
          }
        }
        if (has_vers_fields && table->versioned())
          table->vers_update_fields();

        if (unlikely((local_error=
                      table->file->ha_update_row(table->record[1],
                                                 table->record[0]))) &&
            local_error != HA_ERR_RECORD_IS_THE_SAME)
	{
	  if (!ignore ||
              table->file->is_fatal_error(local_error, HA_CHECK_ALL))
          {
            err_table= table;
            goto err;
          }
        }
        if (local_error != HA_ERR_RECORD_IS_THE_SAME)
        {
          updated++;

          if (has_vers_fields && table->versioned())
          {
            if (table->versioned(VERS_TIMESTAMP))
            {
              store_record(table, record[2]);
              if ((local_error= vers_insert_history_row(table)))
              {
                restore_record(table, record[2]);
                err_table = table;
                goto err;
              }
              restore_record(table, record[2]);
            }
            updated_sys_ver++;
          }
        }
        else
          local_error= 0;
      }

      if (table->triggers &&
          unlikely(table->triggers->process_triggers(thd, TRG_EVENT_UPDATE,
                                                     TRG_ACTION_AFTER, TRUE)))
        goto err2;
    }

    if (updated != org_updated)
    {
      if (table->file->has_transactions())
        transactional_tables= TRUE;
      else
      {
        trans_safe= FALSE;				// Can't do safe rollback
        thd->transaction.stmt.modified_non_trans_table= TRUE;
      }
    }
    (void) table->file->ha_rnd_end();
    (void) tmp_table->file->ha_rnd_end();
    check_opt_it.rewind();
    while (TABLE *tbl= check_opt_it++)
        tbl->file->ha_rnd_end();

  }
  DBUG_RETURN(0);

err:
  {
    prepare_record_for_error_message(local_error, err_table);
    err_table->file->print_error(local_error,MYF(ME_FATALERROR));
  }

err2:
  if (table->file->inited)
    (void) table->file->ha_rnd_end();
  if (tmp_table->file->inited)
    (void) tmp_table->file->ha_rnd_end();
  check_opt_it.rewind();
  while (TABLE *tbl= check_opt_it++)
  {
    if (tbl->file->inited)
      (void) tbl->file->ha_rnd_end();
  }

  if (updated != org_updated)
  {
    if (table->file->has_transactions())
      transactional_tables= TRUE;
    else
    {
      trans_safe= FALSE;
      thd->transaction.stmt.modified_non_trans_table= TRUE;
    }
  }
  DBUG_RETURN(1);
}


/* out: 1 if error, 0 if success */

bool multi_update::send_eof()
{
  char buff[STRING_BUFFER_USUAL_SIZE];
  ulonglong id;
  killed_state killed_status= NOT_KILLED;
  DBUG_ENTER("multi_update::send_eof");
  THD_STAGE_INFO(thd, stage_updating_reference_tables);

  /* 
     Does updates for the last n - 1 tables, returns 0 if ok;
     error takes into account killed status gained in do_updates()
  */
  int local_error= thd->is_error();
  if (likely(!local_error))
    local_error = (table_count) ? do_updates() : 0;
  /*
    if local_error is not set ON until after do_updates() then
    later carried out killing should not affect binlogging.
  */
  killed_status= (local_error == 0) ? NOT_KILLED : thd->killed;
  THD_STAGE_INFO(thd, stage_end);

  /* We must invalidate the query cache before binlog writing and
  ha_autocommit_... */

  if (updated)
  {
    query_cache_invalidate3(thd, update_tables, 1);
  }
  /*
    Write the SQL statement to the binlog if we updated
    rows and we succeeded or if we updated some non
    transactional tables.
    
    The query has to binlog because there's a modified non-transactional table
    either from the query's list or via a stored routine: bug#13270,23333
  */

  if (thd->transaction.stmt.modified_non_trans_table)
    thd->transaction.all.modified_non_trans_table= TRUE;
  thd->transaction.all.m_unsafe_rollback_flags|=
    (thd->transaction.stmt.m_unsafe_rollback_flags & THD_TRANS::DID_WAIT);

  if (likely(local_error == 0 ||
             thd->transaction.stmt.modified_non_trans_table))
  {
    if (WSREP_EMULATE_BINLOG(thd) || mysql_bin_log.is_open())
    {
      int errcode= 0;
      if (likely(local_error == 0))
        thd->clear_error();
      else
        errcode= query_error_code(thd, killed_status == NOT_KILLED);

      bool force_stmt= false;
      for (TABLE *table= all_tables->table; table; table= table->next)
      {
        if (table->versioned(VERS_TRX_ID))
        {
          force_stmt= true;
          break;
        }
      }
      enum_binlog_format save_binlog_format;
      save_binlog_format= thd->get_current_stmt_binlog_format();
      if (force_stmt)
        thd->set_current_stmt_binlog_format_stmt();

      if (thd->binlog_query(THD::ROW_QUERY_TYPE, thd->query(),
                            thd->query_length(), transactional_tables, FALSE,
                            FALSE, errcode))
	local_error= 1;				// Rollback update
      thd->set_current_stmt_binlog_format(save_binlog_format);
    }
  }
  DBUG_ASSERT(trans_safe || !updated ||
              thd->transaction.stmt.modified_non_trans_table);

  if (likely(local_error != 0))
    error_handled= TRUE; // to force early leave from ::abort_result_set()

  if (unlikely(local_error > 0)) // if the above log write did not fail ...
  {
    /* Safety: If we haven't got an error before (can happen in do_updates) */
    my_message(ER_UNKNOWN_ERROR, "An error occurred in multi-table update",
	       MYF(0));
    DBUG_RETURN(TRUE);
  }

  if (!thd->lex->analyze_stmt)
  {
    id= thd->arg_of_last_insert_id_function ?
    thd->first_successful_insert_id_in_prev_stmt : 0;
    my_snprintf(buff, sizeof(buff), ER_THD(thd, ER_UPDATE_INFO),
                (ulong) found, (ulong) updated, (ulong) thd->cuted_fields);
    ::my_ok(thd, (thd->client_capabilities & CLIENT_FOUND_ROWS) ? found : updated,
            id, buff);
  }
  DBUG_RETURN(FALSE);
}<|MERGE_RESOLUTION|>--- conflicted
+++ resolved
@@ -1560,26 +1560,10 @@
     call in setup_tables()).
   */
 
-<<<<<<< HEAD
-  //We need to merge for insert prior to prepare.
-  if (mysql_handle_derived(lex, DT_MERGE_FOR_INSERT))
-    DBUG_RETURN(TRUE);
-
-  if (mysql_handle_derived(lex, DT_PREPARE))
-    DBUG_RETURN(TRUE);
-
-  if (setup_tables_and_check_access(thd, &lex->select_lex.context,
-                                    &lex->select_lex.top_join_list,
-                                    table_list,
-                                    lex->select_lex.leaf_tables, FALSE,
-                                    UPDATE_ACL, SELECT_ACL, FALSE))
-    DBUG_RETURN(TRUE);
-=======
   if (setup_tables_and_check_access(thd, &select_lex->context,
         &select_lex->top_join_list, table_list, select_lex->leaf_tables,
         FALSE, UPDATE_ACL, SELECT_ACL, FALSE))
     DBUG_RETURN(1);
->>>>>>> 50653e02
 
   if (select_lex->handle_derived(thd->lex, DT_MERGE))
     DBUG_RETURN(1);
@@ -1589,23 +1573,15 @@
                                 *fields, MARK_COLUMNS_WRITE, 0, 0))
     DBUG_RETURN(1);
 
+  // Check if we have a view in the list ...
   for (tl= table_list; tl ; tl= tl->next_local)
     if (tl->view)
-    {
-      if (check_fields(thd, *fields))
-        DBUG_RETURN(1);
-      else
-        break;
-    }
-
-<<<<<<< HEAD
-  if (check_fields(thd, *fields, update_view))
-  {
-    DBUG_RETURN(TRUE);
-  }
-=======
+      break;
+  // ... and pass this knowlage in check_fields call
+  if (check_fields(thd, *fields, tl != NULL ))
+    DBUG_RETURN(1);
+
   table_map tables_for_update= thd->table_map_for_update= get_table_map(fields);
->>>>>>> 50653e02
 
   if (unsafe_key_update(select_lex->leaf_tables, tables_for_update))
     DBUG_RETURN(1);
@@ -1628,13 +1604,8 @@
       if (!tl->single_table_updatable() || check_key_in_view(thd, tl))
       {
         my_error(ER_NON_UPDATABLE_TABLE, MYF(0),
-<<<<<<< HEAD
                  tl->top_table()->alias.str, "UPDATE");
-        DBUG_RETURN(TRUE);
-=======
-                 tl->top_table()->alias, "UPDATE");
         DBUG_RETURN(1);
->>>>>>> 50653e02
       }
 
       DBUG_PRINT("info",("setting table `%s` for update",
@@ -1817,14 +1788,9 @@
   List<Item> total_list;
 
   res= mysql_select(thd,
-<<<<<<< HEAD
                     table_list, select_lex->with_wild, total_list, conds,
-                    select_lex->order_list.elements, select_lex->order_list.first,
-                    (ORDER *)NULL, (Item *) NULL, (ORDER *)NULL,
-=======
-                    table_list, select_lex->with_wild, total_list,
-                    conds, 0, NULL, NULL, NULL, NULL,
->>>>>>> 50653e02
+                    select_lex->order_list.elements,
+                    select_lex->order_list.first, NULL, NULL, NULL,
                     options | SELECT_NO_JOIN_CACHE | SELECT_NO_UNLOCK |
                     OPTION_SETUP_TABLES_DONE,
                     *result, unit, select_lex);

--- conflicted
+++ resolved
@@ -1,8 +1,4 @@
-<<<<<<< HEAD
-/* Copyright (C) 2000-2006 MySQL AB & Sasha, 2008-2009 Sun Microsystems, Inc
-=======
 /* Copyright (C) 2000, 2011, Oracle and/or its affiliates. All rights reserved.
->>>>>>> 5a0e7394
 
    This program is free software; you can redistribute it and/or modify
    it under the terms of the GNU General Public License as published by
@@ -29,10 +25,7 @@
 #include "rpl_filter.h"
 #include <my_dir.h>
 #include "rpl_handler.h"
-<<<<<<< HEAD
-=======
 #include "debug_sync.h"
->>>>>>> 5a0e7394
 
 int max_binlog_dump_events = 0; // unlimited
 my_bool opt_sporadic_binlog_dump_fail = 0;
@@ -380,11 +373,7 @@
 */ 
 static ulonglong get_heartbeat_period(THD * thd)
 {
-<<<<<<< HEAD
   bool null_value;
-=======
-  my_bool null_value;
->>>>>>> 5a0e7394
   LEX_STRING name=  { C_STRING_WITH_LEN("master_heartbeat_period")};
   user_var_entry *entry= 
     (user_var_entry*) my_hash_search(&thd->user_vars, (uchar*) name.str,
@@ -687,11 +676,8 @@
        file */
     if (reset_transmit_packet(thd, flags, &ev_offset, &errmsg))
       goto err;
-<<<<<<< HEAD
-=======
 
     my_off_t prev_pos= pos;
->>>>>>> 5a0e7394
     while (!(error = Log_event::read_log_event(&log, packet, log_lock)))
     {
       prev_pos= my_b_tell(&log);
@@ -711,8 +697,6 @@
         coord->pos= uint4korr(packet->ptr() + ev_offset + LOG_POS_OFFSET);
 
       event_type= (Log_event_type)((*packet)[LOG_EVENT_OFFSET+ev_offset]);
-<<<<<<< HEAD
-=======
       DBUG_EXECUTE_IF("dump_thread_wait_before_send_xid",
                       {
                         if (event_type == XID_EVENT)
@@ -726,7 +710,6 @@
                                                              STRING_WITH_LEN(act)));
                         }
                       });
->>>>>>> 5a0e7394
       if (event_type == FORMAT_DESCRIPTION_EVENT)
       {
         binlog_can_be_corrupted= test((*packet)[FLAGS_OFFSET+ev_offset] &
@@ -752,8 +735,6 @@
 	goto err;
       }
 
-<<<<<<< HEAD
-=======
       DBUG_EXECUTE_IF("dump_thread_wait_before_send_xid",
                       {
                         if (event_type == XID_EVENT)
@@ -762,7 +743,6 @@
                         }
                       });
 
->>>>>>> 5a0e7394
       DBUG_PRINT("info", ("log event code %d", event_type));
       if (event_type == LOAD_EVENT)
       {
@@ -1510,11 +1490,7 @@
     get_dynamic(&lex_mi->repl_ignore_server_ids, (uchar*) &s_id, i);
     if (s_id == ::server_id && replicate_same_server_id)
     {
-<<<<<<< HEAD
-      my_error(ER_SLAVE_IGNORE_SERVER_IDS, MYF(0), s_id);
-=======
       my_error(ER_SLAVE_IGNORE_SERVER_IDS, MYF(0), static_cast<int>(s_id));
->>>>>>> 5a0e7394
       ret= TRUE;
       goto err;
     }
@@ -1711,22 +1687,6 @@
                ER(ER_FLUSH_MASTER_BINLOG_CLOSED), MYF(ME_BELL+ME_WAITTANG));
     return 1;
   }
-<<<<<<< HEAD
-
-  if (mysql_bin_log.reset_logs(thd))
-    return 1;
-  RUN_HOOK(binlog_transmit, after_reset_master, (thd, 0 /* flags */));
-  return 0;
-}
-
-int cmp_master_pos(const char* log_file_name1, ulonglong log_pos1,
-		   const char* log_file_name2, ulonglong log_pos2)
-{
-  int res;
-  size_t log_file_name1_len=  strlen(log_file_name1);
-  size_t log_file_name2_len=  strlen(log_file_name2);
-=======
->>>>>>> 5a0e7394
 
   if (mysql_bin_log.reset_logs(thd))
     return 1;

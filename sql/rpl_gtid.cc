--- conflicted
+++ resolved
@@ -1926,11 +1926,6 @@
   for (;;)
   {
     if (!(rec= (uchar *)my_malloc(sizeof(entry), MYF(MY_WME))))
-<<<<<<< HEAD
-    {
-      my_error(ER_OUTOFMEMORY, MYF(0), (int) sizeof(*gtid));
-=======
->>>>>>> 287d1053
       return 1;
     gtid= &((entry *)rec)->gtid;
     if (gtid_parser_helper(&p, end, gtid))
@@ -2548,11 +2543,6 @@
     return e;
 
   if (!(e= (hash_element *)my_malloc(sizeof(*e), MYF(MY_WME))))
-<<<<<<< HEAD
-  {
-    my_error(ER_OUTOFMEMORY, MYF(0), (int) sizeof(*e));
-=======
->>>>>>> 287d1053
     return NULL;
 
   if (init_queue(&e->queue, 8, offsetof(queue_element, wait_seq_no), 0,

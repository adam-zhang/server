--- conflicted
+++ resolved
@@ -358,13 +358,8 @@
   { args[1]->set_join_tab_idx(join_tab_idx_arg); }
   virtual void get_cache_parameters(List<Item> &parameters);
   bool is_top_level_item();
-<<<<<<< HEAD
   bool eval_not_null_tables(void *opt_arg);
-  void fix_after_pullout(st_select_lex *new_parent, Item **ref);
-=======
-  bool eval_not_null_tables(uchar *opt_arg);
   void fix_after_pullout(st_select_lex *new_parent, Item **ref, bool merge);
->>>>>>> 0fdb0bdf
   bool invisible_mode();
   void reset_cache() { cache= NULL; }
   Item *get_copy(THD *thd, MEM_ROOT *mem_root)
@@ -883,15 +878,9 @@
   enum precedence precedence() const { return BETWEEN_PRECEDENCE; }
   void fix_length_and_dec();
   virtual void print(String *str, enum_query_type query_type);
-<<<<<<< HEAD
   bool eval_not_null_tables(void *opt_arg);
-  void fix_after_pullout(st_select_lex *new_parent, Item **ref);
+  void fix_after_pullout(st_select_lex *new_parent, Item **ref, bool merge);
   bool count_sargable_conds(void *arg);
-=======
-  bool eval_not_null_tables(uchar *opt_arg);
-  void fix_after_pullout(st_select_lex *new_parent, Item **ref, bool merge);
-  bool count_sargable_conds(uchar *arg);
->>>>>>> 0fdb0bdf
   void add_key_fields(JOIN *join, KEY_FIELD **key_fields,
                       uint *and_level, table_map usable_tables,
                       SARGABLE_PARAM **sargables);
@@ -1055,15 +1044,10 @@
     return Item_func_case_abbreviation2::decimal_precision2(args + 1);
   }
   const char *func_name() const { return "if"; }
-<<<<<<< HEAD
   bool eval_not_null_tables(void *opt_arg);
-  void fix_after_pullout(st_select_lex *new_parent, Item **ref);
+  void fix_after_pullout(st_select_lex *new_parent, Item **ref, bool merge);
   Item *get_copy(THD *thd, MEM_ROOT *mem_root)
   { return get_item_copy<Item_func_if>(thd, mem_root, this); }
-=======
-  bool eval_not_null_tables(uchar *opt_arg);
-  void fix_after_pullout(st_select_lex *new_parent, Item **ref, bool merge);
->>>>>>> 0fdb0bdf
 private:
   void cache_type_info(Item *source);
 };
@@ -1704,11 +1688,10 @@
   }
   virtual void print(String *str, enum_query_type query_type);
   enum Functype functype() const { return IN_FUNC; }
-<<<<<<< HEAD
   const char *func_name() const { return "in"; }
   enum precedence precedence() const { return CMP_PRECEDENCE; }
   bool eval_not_null_tables(void *opt_arg);
-  void fix_after_pullout(st_select_lex *new_parent, Item **ref);
+  void fix_after_pullout(st_select_lex *new_parent, Item **ref, bool merge);
   bool count_sargable_conds(void *arg);
   Item *get_copy(THD *thd, MEM_ROOT *mem_root)
   { return get_item_copy<Item_func_in>(thd, mem_root, this); }
@@ -1722,12 +1705,6 @@
     }
     return clone;
   }      
-=======
-  const char *func_name() const { return " IN "; }
-  bool eval_not_null_tables(uchar *opt_arg);
-  void fix_after_pullout(st_select_lex *new_parent, Item **ref, bool merge);
-  bool count_sargable_conds(uchar *arg);
->>>>>>> 0fdb0bdf
 };
 
 class cmp_item_row :public cmp_item

--- conflicted
+++ resolved
@@ -683,17 +683,11 @@
   double val_real();
   longlong val_int()
   { /* can't be fix_fields()ed */ return (longlong) rint(val_real()); }
-<<<<<<< HEAD
-  String *val_str(String*);
-  my_decimal *val_decimal(my_decimal *);
-  bool is_null() { update_null_value(); return null_value; }
-=======
   String *val_str(String *str)
   { return val_string_from_real(str); }
   my_decimal *val_decimal(my_decimal *dec_buf)
   { return val_decimal_from_real(dec_buf); }
-  bool is_null() { (void) val_int(); return null_value; }
->>>>>>> 82bd9b6b
+  bool is_null() { update_null_value(); return null_value; }
   enum_field_types field_type() const
   {
     return hybrid_type == DECIMAL_RESULT ?

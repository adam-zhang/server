--- conflicted
+++ resolved
@@ -4064,292 +4064,6 @@
       res = ha_show_status(thd, lex->create_info.db_type, HA_ENGINE_MUTEX);
       break;
     }
-<<<<<<< HEAD
-  case SQLCOM_CREATE_SEQUENCE:
-  case SQLCOM_CREATE_TABLE:
-  {
-    DBUG_ASSERT(first_table == all_tables && first_table != 0);
-    bool link_to_local;
-    TABLE_LIST *create_table= first_table;
-    TABLE_LIST *select_tables= lex->create_last_non_select_table->next_global;
-
-    if (lex->tmp_table())
-    {
-      status_var_decrement(thd->status_var.com_stat[SQLCOM_CREATE_TABLE]);
-      status_var_increment(thd->status_var.com_create_tmp_table);
-    }
-
-    /*
-      Code below (especially in mysql_create_table() and select_create
-      methods) may modify HA_CREATE_INFO structure in LEX, so we have to
-      use a copy of this structure to make execution prepared statement-
-      safe. A shallow copy is enough as this code won't modify any memory
-      referenced from this structure.
-    */
-    Table_specification_st create_info(lex->create_info);
-    /*
-      We need to copy alter_info for the same reasons of re-execution
-      safety, only in case of Alter_info we have to do (almost) a deep
-      copy.
-    */
-    Alter_info alter_info(lex->alter_info, thd->mem_root);
-    if (unlikely(thd->is_fatal_error))
-    {
-      /* If out of memory when creating a copy of alter_info. */
-      res= 1;
-      goto end_with_restore_list;
-    }
-
-    /* Check privileges */
-    if ((res= create_table_precheck(thd, select_tables, create_table)))
-      goto end_with_restore_list;
-
-    /* Might have been updated in create_table_precheck */
-    create_info.alias= create_table->alias;
-
-    /* Fix names if symlinked or relocated tables */
-    if (append_file_to_dir(thd, &create_info.data_file_name,
-			   &create_table->table_name) ||
-	append_file_to_dir(thd, &create_info.index_file_name,
-			   &create_table->table_name))
-      goto end_with_restore_list;
-
-    /*
-      If no engine type was given, work out the default now
-      rather than at parse-time.
-    */
-    if (!(create_info.used_fields & HA_CREATE_USED_ENGINE))
-      create_info.use_default_db_type(thd);
-
-    /*
-      If we are using SET CHARSET without DEFAULT, add an implicit
-      DEFAULT to not confuse old users. (This may change).
-    */
-    if ((create_info.used_fields &
-	 (HA_CREATE_USED_DEFAULT_CHARSET | HA_CREATE_USED_CHARSET)) ==
-	HA_CREATE_USED_CHARSET)
-    {
-      create_info.used_fields&= ~HA_CREATE_USED_CHARSET;
-      create_info.used_fields|= HA_CREATE_USED_DEFAULT_CHARSET;
-      create_info.default_table_charset= create_info.table_charset;
-      create_info.table_charset= 0;
-    }
-
-    /*
-      If we are a slave, we should add OR REPLACE if we don't have
-      IF EXISTS. This will help a slave to recover from
-      CREATE TABLE OR EXISTS failures by dropping the table and
-      retrying the create.
-    */
-    if (thd->slave_thread &&
-        slave_ddl_exec_mode_options == SLAVE_EXEC_MODE_IDEMPOTENT &&
-        !lex->create_info.if_not_exists())
-    {
-      create_info.add(DDL_options_st::OPT_OR_REPLACE);
-      create_info.add(DDL_options_st::OPT_OR_REPLACE_SLAVE_GENERATED);
-    }
-
-#ifdef WITH_PARTITION_STORAGE_ENGINE
-    thd->work_part_info= 0;
-    {
-      partition_info *part_info= thd->lex->part_info;
-      if (part_info && !(part_info= part_info->get_clone(thd)))
-      {
-        res= -1;
-        goto end_with_restore_list;
-      }
-      thd->work_part_info= part_info;
-    }
-#endif
-
-    if (select_lex->item_list.elements)		// With select
-    {
-      select_result *result;
-
-      /*
-        CREATE TABLE...IGNORE/REPLACE SELECT... can be unsafe, unless
-        ORDER BY PRIMARY KEY clause is used in SELECT statement. We therefore
-        use row based logging if mixed or row based logging is available.
-        TODO: Check if the order of the output of the select statement is
-        deterministic. Waiting for BUG#42415
-      */
-      if(lex->ignore)
-        lex->set_stmt_unsafe(LEX::BINLOG_STMT_UNSAFE_CREATE_IGNORE_SELECT);
-
-      if(lex->duplicates == DUP_REPLACE)
-        lex->set_stmt_unsafe(LEX::BINLOG_STMT_UNSAFE_CREATE_REPLACE_SELECT);
-
-      /*
-        If:
-        a) we inside an SP and there was NAME_CONST substitution,
-        b) binlogging is on (STMT mode),
-        c) we log the SP as separate statements
-        raise a warning, as it may cause problems
-        (see 'NAME_CONST issues' in 'Binary Logging of Stored Programs')
-       */
-      if (thd->query_name_consts && mysql_bin_log.is_open() &&
-          thd->wsrep_binlog_format() == BINLOG_FORMAT_STMT &&
-          !mysql_bin_log.is_query_in_union(thd, thd->query_id))
-      {
-        List_iterator_fast<Item> it(select_lex->item_list);
-        Item *item;
-        uint splocal_refs= 0;
-        /* Count SP local vars in the top-level SELECT list */
-        while ((item= it++))
-        {
-          if (item->get_item_splocal())
-            splocal_refs++;
-        }
-        /*
-          If it differs from number of NAME_CONST substitution applied,
-          we may have a SOME_FUNC(NAME_CONST()) in the SELECT list,
-          that may cause a problem with binary log (see BUG#35383),
-          raise a warning. 
-        */
-        if (splocal_refs != thd->query_name_consts)
-          push_warning(thd, 
-                       Sql_condition::WARN_LEVEL_WARN,
-                       ER_UNKNOWN_ERROR,
-"Invoked routine ran a statement that may cause problems with "
-"binary log, see 'NAME_CONST issues' in 'Binary Logging of Stored Programs' "
-"section of the manual.");
-      }
-      
-      select_lex->options|= SELECT_NO_UNLOCK;
-      unit->set_limit(select_lex);
-
-      /*
-        Disable non-empty MERGE tables with CREATE...SELECT. Too
-        complicated. See Bug #26379. Empty MERGE tables are read-only
-        and don't allow CREATE...SELECT anyway.
-      */
-      if (create_info.used_fields & HA_CREATE_USED_UNION)
-      {
-        my_error(ER_WRONG_OBJECT, MYF(0), create_table->db.str,
-                 create_table->table_name.str, "BASE TABLE");
-        res= 1;
-        goto end_with_restore_list;
-      }
-
-      /* Copy temporarily the statement flags to thd for lock_table_names() */
-      uint save_thd_create_info_options= thd->lex->create_info.options;
-      thd->lex->create_info.options|= create_info.options;
-      res= open_and_lock_tables(thd, create_info, lex->query_tables, TRUE, 0);
-      thd->lex->create_info.options= save_thd_create_info_options;
-      if (unlikely(res))
-      {
-        /* Got error or warning. Set res to 1 if error */
-        if (!(res= thd->is_error()))
-          my_ok(thd);                           // CREATE ... IF NOT EXISTS
-        goto end_with_restore_list;
-      }
-
-      /* Ensure we don't try to create something from which we select from */
-      if (create_info.or_replace() && !create_info.tmp_table())
-      {
-        TABLE_LIST *duplicate;
-        if (unlikely((duplicate= unique_table(thd, lex->query_tables,
-                                              lex->query_tables->next_global,
-                                              CHECK_DUP_FOR_CREATE |
-                                              CHECK_DUP_SKIP_TEMP_TABLE))))
-        {
-          update_non_unique_table_error(lex->query_tables, "CREATE",
-                                        duplicate);
-          res= TRUE;
-          goto end_with_restore_list;
-        }
-      }
-      {
-        /*
-          Remove target table from main select and name resolution
-          context. This can't be done earlier as it will break view merging in
-          statements like "CREATE TABLE IF NOT EXISTS existing_view SELECT".
-        */
-        lex->unlink_first_table(&link_to_local);
-
-        /* Store reference to table in case of LOCK TABLES */
-        create_info.table= create_table->table;
-
-        /*
-          select_create is currently not re-execution friendly and
-          needs to be created for every execution of a PS/SP.
-          Note: In wsrep-patch, CTAS is handled like a regular transaction.
-        */
-        if (unlikely((result= new (thd->mem_root)
-                      select_create(thd, create_table,
-                                    &create_info,
-                                    &alter_info,
-                                    select_lex->item_list,
-                                    lex->duplicates,
-                                    lex->ignore,
-                                    select_tables))))
-        {
-          /*
-            CREATE from SELECT give its SELECT_LEX for SELECT,
-            and item_list belong to SELECT
-          */
-          if (!(res= handle_select(thd, lex, result, 0)))
-          {
-            if (create_info.tmp_table())
-              thd->variables.option_bits|= OPTION_KEEP_LOG;
-          }
-          delete result;
-        }
-        lex->link_first_table_back(create_table, link_to_local);
-      }
-    }
-    else
-    {
-      /* regular create */
-      if (create_info.like())
-      {
-        /* CREATE TABLE ... LIKE ... */
-        res= mysql_create_like_table(thd, create_table, select_tables,
-                                     &create_info);
-      }
-      else
-      {
-        if (create_info.vers_fix_system_fields(thd, &alter_info, *create_table) ||
-            create_info.vers_check_system_fields(thd, &alter_info, *create_table))
-          goto end_with_restore_list;
-
-        /*
-          In STATEMENT format, we probably have to replicate also temporary
-          tables, like mysql replication does. Also check if the requested
-          engine is allowed/supported.
-        */
-        if (WSREP(thd) &&
-            !check_engine(thd, create_table->db.str, create_table->table_name.str,
-                          &create_info) &&
-            (!thd->is_current_stmt_binlog_format_row() ||
-             !create_info.tmp_table()))
-        {
-	  WSREP_TO_ISOLATION_BEGIN(create_table->db.str, create_table->table_name.str, NULL);
-        }
-        /* Regular CREATE TABLE */
-        res= mysql_create_table(thd, create_table, &create_info, &alter_info);
-      }
-
-      if (!res)
-      {
-        /* So that CREATE TEMPORARY TABLE gets to binlog at commit/rollback */
-        if (create_info.tmp_table())
-          thd->variables.option_bits|= OPTION_KEEP_LOG;
-        /* in case of create temp tables if @@session_track_state_change is
-           ON then send session state notification in OK packet */
-        if(create_info.options & HA_LEX_CREATE_TMP_TABLE)
-        {
-          SESSION_TRACKER_CHANGED(thd, SESSION_STATE_CHANGE_TRACKER, NULL);
-        }
-        my_ok(thd);
-      }
-    }
-
-end_with_restore_list:
-    break;
-  }
-=======
->>>>>>> 50653e02
   case SQLCOM_CREATE_INDEX:
   case SQLCOM_DROP_INDEX:
   /*
@@ -6291,6 +6005,7 @@
   case SQLCOM_REPAIR:
   case SQLCOM_TRUNCATE:
   case SQLCOM_CREATE_TABLE:
+  case SQLCOM_CREATE_SEQUENCE:
   case SQLCOM_ALTER_TABLE:
       DBUG_ASSERT(first_table == all_tables && first_table != 0);
     /* fall through */

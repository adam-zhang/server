/* Copyright (C) 2000-2003 MySQL AB

   This program is free software; you can redistribute it and/or modify
   it under the terms of the GNU General Public License as published by
   the Free Software Foundation; version 2 of the License.

   This program is distributed in the hope that it will be useful,
   but WITHOUT ANY WARRANTY; without even the implied warranty of
   MERCHANTABILITY or FITNESS FOR A PARTICULAR PURPOSE.  See the
   GNU General Public License for more details.

   You should have received a copy of the GNU General Public License
   along with this program; if not, write to the Free Software
   Foundation, Inc., 59 Temple Place, Suite 330, Boston, MA  02111-1307  USA */

#define MYSQL_LEX 1
#include "mysql_priv.h"
#include "sql_repl.h"
#include "repl_failsafe.h"
#include <m_ctype.h>
#include <myisam.h>
#include <my_dir.h>

#ifdef HAVE_INNOBASE_DB
#include "ha_innodb.h"
#endif

#ifdef HAVE_NDBCLUSTER_DB
#include "ha_ndbcluster.h"
#endif

#include "sp_head.h"
#include "sp.h"
#include "sp_cache.h"
#include "sql_trigger.h"

#ifdef HAVE_OPENSSL
/*
  Without SSL the handshake consists of one packet. This packet
  has both client capabilites and scrambled password.
  With SSL the handshake might consist of two packets. If the first
  packet (client capabilities) has CLIENT_SSL flag set, we have to
  switch to SSL and read the second packet. The scrambled password
  is in the second packet and client_capabilites field will be ignored.
  Maybe it is better to accept flags other than CLIENT_SSL from the
  second packet?
*/
#define SSL_HANDSHAKE_SIZE      2
#define NORMAL_HANDSHAKE_SIZE   6
#define MIN_HANDSHAKE_SIZE      2
#else
#define MIN_HANDSHAKE_SIZE      6
#endif /* HAVE_OPENSSL */

/* Used in error handling only */
#define SP_TYPE_STRING(LP) \
  ((LP)->sphead->m_type == TYPE_ENUM_FUNCTION ? "FUNCTION" : "PROCEDURE")
#define SP_COM_STRING(LP) \
  ((LP)->sql_command == SQLCOM_CREATE_SPFUNCTION || \
   (LP)->sql_command == SQLCOM_ALTER_FUNCTION || \
   (LP)->sql_command == SQLCOM_SHOW_CREATE_FUNC || \
   (LP)->sql_command == SQLCOM_DROP_FUNCTION ? \
   "FUNCTION" : "PROCEDURE")

#ifdef SOLARIS
extern "C" int gethostname(char *name, int namelen);
#endif

#ifndef NO_EMBEDDED_ACCESS_CHECKS
static void time_out_user_resource_limits(THD *thd, USER_CONN *uc);
static int check_for_max_user_connections(THD *thd, USER_CONN *uc);
static void decrease_user_connections(USER_CONN *uc);
#endif /* NO_EMBEDDED_ACCESS_CHECKS */
static bool check_db_used(THD *thd,TABLE_LIST *tables);
static void remove_escape(char *name);
static bool append_file_to_dir(THD *thd, const char **filename_ptr,
			       const char *table_name);
static bool check_show_create_table_access(THD *thd, TABLE_LIST *table);

const char *any_db="*any*";	// Special symbol for check_access

const char *command_name[]={
  "Sleep", "Quit", "Init DB", "Query", "Field List", "Create DB",
  "Drop DB", "Refresh", "Shutdown", "Statistics", "Processlist",
  "Connect","Kill","Debug","Ping","Time","Delayed insert","Change user",
  "Binlog Dump","Table Dump",  "Connect Out", "Register Slave",
  "Prepare", "Execute", "Long Data", "Close stmt",
  "Reset stmt", "Set option", "Fetch",
  "Error"					// Last command number
};

const char *xa_state_names[]={
  "NON-EXISTING", "ACTIVE", "IDLE", "PREPARED"
};

#ifdef __WIN__
static void  test_signal(int sig_ptr)
{
#if !defined( DBUG_OFF)
  MessageBox(NULL,"Test signal","DBUG",MB_OK);
#endif
#if defined(OS2)
  fprintf(stderr, "Test signal %d\n", sig_ptr);
  fflush(stderr);
#endif
}
static void init_signals(void)
{
  int signals[7] = {SIGINT,SIGILL,SIGFPE,SIGSEGV,SIGTERM,SIGBREAK,SIGABRT } ;
  for (int i=0 ; i < 7 ; i++)
    signal( signals[i], test_signal) ;
}
#endif

static void unlock_locked_tables(THD *thd)
{
  if (thd->locked_tables)
  {
    thd->lock=thd->locked_tables;
    thd->locked_tables=0;			// Will be automatically closed
    close_thread_tables(thd);			// Free tables
  }
}


static bool end_active_trans(THD *thd)
{
  int error=0;
  DBUG_ENTER("end_active_trans");
  if (unlikely(thd->in_sub_stmt))
  {
    my_error(ER_COMMIT_NOT_ALLOWED_IN_SF_OR_TRG, MYF(0));
    DBUG_RETURN(1);
  }
  if (thd->transaction.xid_state.xa_state != XA_NOTR)
  {
    my_error(ER_XAER_RMFAIL, MYF(0),
             xa_state_names[thd->transaction.xid_state.xa_state]);
    DBUG_RETURN(1);
  }
  if (thd->options & (OPTION_NOT_AUTOCOMMIT | OPTION_BEGIN |
		      OPTION_TABLE_LOCK))
  {
    DBUG_PRINT("info",("options: 0x%lx", (ulong) thd->options));
    /* Safety if one did "drop table" on locked tables */
    if (!thd->locked_tables)
      thd->options&= ~OPTION_TABLE_LOCK;
    thd->server_status&= ~SERVER_STATUS_IN_TRANS;
    if (ha_commit(thd))
      error=1;
    thd->options&= ~(ulong) OPTION_BEGIN;
    thd->no_trans_update.all= FALSE;
  }
  DBUG_RETURN(error);
}

static bool begin_trans(THD *thd)
{
  int error=0;
  if (unlikely(thd->in_sub_stmt))
  {
    my_error(ER_COMMIT_NOT_ALLOWED_IN_SF_OR_TRG, MYF(0));
    return 1;
  }
  if (thd->locked_tables)
  {
    thd->lock=thd->locked_tables;
    thd->locked_tables=0;			// Will be automatically closed
    close_thread_tables(thd);			// Free tables
  }
  if (end_active_trans(thd))
    error= -1;
  else
  {
    LEX *lex= thd->lex;
    thd->no_trans_update.all= FALSE;
    thd->options|= (ulong) OPTION_BEGIN;
    thd->server_status|= SERVER_STATUS_IN_TRANS;
    if (lex->start_transaction_opt & MYSQL_START_TRANS_OPT_WITH_CONS_SNAPSHOT)
      error= ha_start_consistent_snapshot(thd);
  }
  return error;
}

#ifdef HAVE_REPLICATION
/*
  Returns true if all tables should be ignored
*/
inline bool all_tables_not_ok(THD *thd, TABLE_LIST *tables)
{
  return table_rules_on && tables && !tables_ok(thd,tables);
}
#endif


static bool some_non_temp_table_to_be_updated(THD *thd, TABLE_LIST *tables)
{
  for (TABLE_LIST *table= tables; table; table= table->next_global)
  {
    DBUG_ASSERT(table->db && table->table_name);
    if (table->updating &&
        !find_temporary_table(thd, table->db, table->table_name))
      return 1;
  }
  return 0;
}

#ifndef NO_EMBEDDED_ACCESS_CHECKS
static HASH hash_user_connections;

static int get_or_create_user_conn(THD *thd, const char *user,
				   const char *host,
				   USER_RESOURCES *mqh)
{
  int return_val= 0;
  uint temp_len, user_len;
  char temp_user[USER_HOST_BUFF_SIZE];
  struct  user_conn *uc;

  DBUG_ASSERT(user != 0);
  DBUG_ASSERT(host != 0);

  user_len= strlen(user);
  temp_len= (strmov(strmov(temp_user, user)+1, host) - temp_user)+1;
  (void) pthread_mutex_lock(&LOCK_user_conn);
  if (!(uc = (struct  user_conn *) hash_search(&hash_user_connections,
					       (byte*) temp_user, temp_len)))
  {
    /* First connection for user; Create a user connection object */
    if (!(uc= ((struct user_conn*)
	       my_malloc(sizeof(struct user_conn) + temp_len+1,
			 MYF(MY_WME)))))
    {
      net_send_error(thd, 0, NullS);		// Out of memory
      return_val= 1;
      goto end;
    }
    uc->user=(char*) (uc+1);
    memcpy(uc->user,temp_user,temp_len+1);
    uc->host= uc->user + user_len +  1;
    uc->len= temp_len;
    uc->connections= uc->questions= uc->updates= uc->conn_per_hour= 0;
    uc->user_resources= *mqh;
    uc->intime= thd->thr_create_time;
    if (my_hash_insert(&hash_user_connections, (byte*) uc))
    {
      my_free((char*) uc,0);
      net_send_error(thd, 0, NullS);		// Out of memory
      return_val= 1;
      goto end;
    }
  }
  thd->user_connect=uc;
  uc->connections++;
end:
  (void) pthread_mutex_unlock(&LOCK_user_conn);
  return return_val;

}
#endif /* !NO_EMBEDDED_ACCESS_CHECKS */


/*
  Check if user exist and password supplied is correct. 

  SYNOPSIS
    check_user()
    thd          thread handle, thd->security_ctx->{host,user,ip} are used
    command      originator of the check: now check_user is called
                 during connect and change user procedures; used for 
                 logging.
    passwd       scrambled password received from client
    passwd_len   length of scrambled password
    db           database name to connect to, may be NULL
    check_count  dont know exactly

    Note, that host, user and passwd may point to communication buffer.
    Current implementation does not depend on that, but future changes
    should be done with this in mind; 'thd' is INOUT, all other params
    are 'IN'.

  RETURN VALUE
    0  OK; thd->security_ctx->user/master_access/priv_user/db_access and
       thd->db are updated; OK is sent to client;
   -1  access denied or handshake error; error is sent to client;
   >0  error, not sent to client
*/

int check_user(THD *thd, enum enum_server_command command, 
	       const char *passwd, uint passwd_len, const char *db,
	       bool check_count)
{
  DBUG_ENTER("check_user");
  LEX_STRING db_str= { (char *) db, db ? strlen(db) : 0 };

#ifdef NO_EMBEDDED_ACCESS_CHECKS
  thd->main_security_ctx.master_access= GLOBAL_ACLS;       // Full rights
  /* Change database if necessary */
  if (db && db[0])
  {
    /*
      thd->db is saved in caller and needs to be freed by caller if this
      function returns 0
    */
    thd->reset_db(NULL, 0);
    if (mysql_change_db(thd, &db_str, FALSE))
    {
      /* Send the error to the client */
      net_send_error(thd);
      DBUG_RETURN(-1);
    }
  }
  send_ok(thd);
  DBUG_RETURN(0);
#else

  my_bool opt_secure_auth_local;
  pthread_mutex_lock(&LOCK_global_system_variables);
  opt_secure_auth_local= opt_secure_auth;
  pthread_mutex_unlock(&LOCK_global_system_variables);
  
  /*
    If the server is running in secure auth mode, short scrambles are 
    forbidden.
  */
  if (opt_secure_auth_local && passwd_len == SCRAMBLE_LENGTH_323)
  {
    net_printf_error(thd, ER_NOT_SUPPORTED_AUTH_MODE);
    mysql_log.write(thd, COM_CONNECT, ER(ER_NOT_SUPPORTED_AUTH_MODE));
    DBUG_RETURN(-1);
  }
  if (passwd_len != 0 &&
      passwd_len != SCRAMBLE_LENGTH &&
      passwd_len != SCRAMBLE_LENGTH_323)
    DBUG_RETURN(ER_HANDSHAKE_ERROR);

  /*
    Clear thd->db as it points to something, that will be freed when 
    connection is closed. We don't want to accidentally free a wrong pointer
    if connect failed. Also in case of 'CHANGE USER' failure, current
    database will be switched to 'no database selected'.
  */
  thd->reset_db(NULL, 0);

  USER_RESOURCES ur;
  int res= acl_getroot(thd, &ur, passwd, passwd_len);
#ifndef EMBEDDED_LIBRARY
  if (res == -1)
  {
    /*
      This happens when client (new) sends password scrambled with
      scramble(), but database holds old value (scrambled with
      scramble_323()). Here we please client to send scrambled_password
      in old format.
    */
    NET *net= &thd->net;
    if (opt_secure_auth_local)
    {
      net_printf_error(thd, ER_SERVER_IS_IN_SECURE_AUTH_MODE,
                       thd->main_security_ctx.user,
                       thd->main_security_ctx.host_or_ip);
      mysql_log.write(thd, COM_CONNECT, ER(ER_SERVER_IS_IN_SECURE_AUTH_MODE),
                      thd->main_security_ctx.user,
                      thd->main_security_ctx.host_or_ip);
      DBUG_RETURN(-1);
    }
    /* We have to read very specific packet size */
    if (send_old_password_request(thd) ||
        my_net_read(net) != SCRAMBLE_LENGTH_323 + 1)
    {
      inc_host_errors(&thd->remote.sin_addr);
      DBUG_RETURN(ER_HANDSHAKE_ERROR);
    }
    /* Final attempt to check the user based on reply */
    /* So as passwd is short, errcode is always >= 0 */
    res= acl_getroot(thd, &ur, (char *) net->read_pos, SCRAMBLE_LENGTH_323);
  }
#endif /*EMBEDDED_LIBRARY*/
  /* here res is always >= 0 */
  if (res == 0)
  {
    if (!(thd->main_security_ctx.master_access &
          NO_ACCESS)) // authentication is OK
    {
      DBUG_PRINT("info",
                 ("Capabilities: %lu  packet_length: %ld  Host: '%s'  "
                  "Login user: '%s' Priv_user: '%s'  Using password: %s "
                  "Access: %lu  db: '%s'",
                  thd->client_capabilities,
                  thd->max_client_packet_length,
                  thd->main_security_ctx.host_or_ip,
                  thd->main_security_ctx.user,
                  thd->main_security_ctx.priv_user,
                  passwd_len ? "yes": "no",
                  thd->main_security_ctx.master_access,
                  (thd->db ? thd->db : "*none*")));

      if (check_count)
      {
        VOID(pthread_mutex_lock(&LOCK_thread_count));
        bool count_ok= thread_count <= max_connections + delayed_insert_threads
                       || (thd->main_security_ctx.master_access & SUPER_ACL);
        VOID(pthread_mutex_unlock(&LOCK_thread_count));
        if (!count_ok)
        {                                         // too many connections
          net_send_error(thd, ER_CON_COUNT_ERROR);
          DBUG_RETURN(-1);
        }
      }

      /* Why logging is performed before all checks've passed? */
      mysql_log.write(thd, command,
                      (thd->main_security_ctx.priv_user ==
                       thd->main_security_ctx.user ?
                       (char*) "%s@%s on %s" :
                       (char*) "%s@%s as anonymous on %s"),
                      thd->main_security_ctx.user,
                      thd->main_security_ctx.host_or_ip,
                      db ? db : (char*) "");

      /*
        This is the default access rights for the current database.  It's
        set to 0 here because we don't have an active database yet (and we
        may not have an active database to set.
      */
      thd->main_security_ctx.db_access=0;

      /* Don't allow user to connect if he has done too many queries */
      if ((ur.questions || ur.updates || ur.conn_per_hour || ur.user_conn ||
	   max_user_connections) &&
	  get_or_create_user_conn(thd,
            (opt_old_style_user_limits ? thd->main_security_ctx.user :
             thd->main_security_ctx.priv_user),
            (opt_old_style_user_limits ? thd->main_security_ctx.host_or_ip :
             thd->main_security_ctx.priv_host),
            &ur))
	DBUG_RETURN(-1);
      if (thd->user_connect &&
	  (thd->user_connect->user_resources.conn_per_hour ||
	   thd->user_connect->user_resources.user_conn ||
	   max_user_connections) &&
	  check_for_max_user_connections(thd, thd->user_connect))
	DBUG_RETURN(-1);

      /* Change database if necessary */
      if (db && db[0])
      {
        if (mysql_change_db(thd, &db_str, FALSE))
        {
          /* Send error to the client */
          net_send_error(thd);
          if (thd->user_connect)
            decrease_user_connections(thd->user_connect);
          DBUG_RETURN(-1);
        }
      }
      send_ok(thd);
      thd->password= test(passwd_len);          // remember for error messages 
      /* Ready to handle queries */
      DBUG_RETURN(0);
    }
  }
  else if (res == 2) // client gave short hash, server has long hash
  {
    net_printf_error(thd, ER_NOT_SUPPORTED_AUTH_MODE);
    mysql_log.write(thd,COM_CONNECT,ER(ER_NOT_SUPPORTED_AUTH_MODE));
    DBUG_RETURN(-1);
  }
  net_printf_error(thd, ER_ACCESS_DENIED_ERROR,
                   thd->main_security_ctx.user,
                   thd->main_security_ctx.host_or_ip,
                   passwd_len ? ER(ER_YES) : ER(ER_NO));
  mysql_log.write(thd, COM_CONNECT, ER(ER_ACCESS_DENIED_ERROR),
                  thd->main_security_ctx.user,
                  thd->main_security_ctx.host_or_ip,
                  passwd_len ? ER(ER_YES) : ER(ER_NO));
  DBUG_RETURN(-1);
#endif /* NO_EMBEDDED_ACCESS_CHECKS */
}

/*
  Check for maximum allowable user connections, if the mysqld server is
  started with corresponding variable that is greater then 0.
*/

extern "C" byte *get_key_conn(user_conn *buff, uint *length,
			      my_bool not_used __attribute__((unused)))
{
  *length=buff->len;
  return (byte*) buff->user;
}

extern "C" void free_user(struct user_conn *uc)
{
  my_free((char*) uc,MYF(0));
}

void init_max_user_conn(void)
{
#ifndef NO_EMBEDDED_ACCESS_CHECKS
  (void) hash_init(&hash_user_connections,system_charset_info,max_connections,
		   0,0,
		   (hash_get_key) get_key_conn, (hash_free_key) free_user,
		   0);
#endif
}


/*
  check if user has already too many connections
  
  SYNOPSIS
  check_for_max_user_connections()
  thd			Thread handle
  uc			User connect object

  NOTES
    If check fails, we decrease user connection count, which means one
    shouldn't call decrease_user_connections() after this function.

  RETURN
    0	ok
    1	error
*/

#ifndef NO_EMBEDDED_ACCESS_CHECKS

static int check_for_max_user_connections(THD *thd, USER_CONN *uc)
{
  int error=0;
  DBUG_ENTER("check_for_max_user_connections");

  (void) pthread_mutex_lock(&LOCK_user_conn);
  if (max_user_connections && !uc->user_resources.user_conn &&
      max_user_connections < (uint) uc->connections)
  {
    net_printf_error(thd, ER_TOO_MANY_USER_CONNECTIONS, uc->user);
    error=1;
    goto end;
  }
  time_out_user_resource_limits(thd, uc);
  if (uc->user_resources.user_conn &&
      uc->user_resources.user_conn < uc->connections)
  {
    net_printf_error(thd, ER_USER_LIMIT_REACHED, uc->user,
                     "max_user_connections",
                     (long) uc->user_resources.user_conn);
    error= 1;
    goto end;
  }
  if (uc->user_resources.conn_per_hour &&
      uc->user_resources.conn_per_hour <= uc->conn_per_hour)
  {
    net_printf_error(thd, ER_USER_LIMIT_REACHED, uc->user,
                     "max_connections_per_hour",
                     (long) uc->user_resources.conn_per_hour);
    error=1;
    goto end;
  }
  uc->conn_per_hour++;

  end:
  if (error)
    uc->connections--; // no need for decrease_user_connections() here
  (void) pthread_mutex_unlock(&LOCK_user_conn);
  DBUG_RETURN(error);
}

/*
  Decrease user connection count

  SYNOPSIS
    decrease_user_connections()
    uc			User connection object

  NOTES
    If there is a n user connection object for a connection
    (which only happens if 'max_user_connections' is defined or
    if someone has created a resource grant for a user), then
    the connection count is always incremented on connect.

    The user connect object is not freed if some users has
    'max connections per hour' defined as we need to be able to hold
    count over the lifetime of the connection.
*/

static void decrease_user_connections(USER_CONN *uc)
{
  DBUG_ENTER("decrease_user_connections");
  (void) pthread_mutex_lock(&LOCK_user_conn);
  DBUG_ASSERT(uc->connections);
  if (!--uc->connections && !mqh_used)
  {
    /* Last connection for user; Delete it */
    (void) hash_delete(&hash_user_connections,(byte*) uc);
  }
  (void) pthread_mutex_unlock(&LOCK_user_conn);
  DBUG_VOID_RETURN;
}

#endif /* NO_EMBEDDED_ACCESS_CHECKS */


void free_max_user_conn(void)
{
#ifndef NO_EMBEDDED_ACCESS_CHECKS
  hash_free(&hash_user_connections);
#endif /* NO_EMBEDDED_ACCESS_CHECKS */
}



/*
  Mark all commands that somehow changes a table
  This is used to check number of updates / hour

  sql_command is actually set to SQLCOM_END sometimes
  so we need the +1 to include it in the array.

  numbers are:
     0  - read-only query
  != 0  - query that may change a table
     2  - query that returns meaningful ROW_COUNT() -
          a number of modified rows
*/

char  uc_update_queries[SQLCOM_END+1];

void init_update_queries(void)
{
  bzero((gptr) &uc_update_queries, sizeof(uc_update_queries));

  uc_update_queries[SQLCOM_CREATE_TABLE]=1;
  uc_update_queries[SQLCOM_CREATE_INDEX]=1;
  uc_update_queries[SQLCOM_ALTER_TABLE]=1;
  uc_update_queries[SQLCOM_UPDATE]=2;
  uc_update_queries[SQLCOM_UPDATE_MULTI]=2;
  uc_update_queries[SQLCOM_INSERT]=2;
  uc_update_queries[SQLCOM_INSERT_SELECT]=2;
  uc_update_queries[SQLCOM_DELETE]=2;
  uc_update_queries[SQLCOM_DELETE_MULTI]=2;
  uc_update_queries[SQLCOM_TRUNCATE]=1;
  uc_update_queries[SQLCOM_DROP_TABLE]=1;
  uc_update_queries[SQLCOM_LOAD]=1;
  uc_update_queries[SQLCOM_CREATE_DB]=1;
  uc_update_queries[SQLCOM_DROP_DB]=1;
  uc_update_queries[SQLCOM_REPLACE]=2;
  uc_update_queries[SQLCOM_REPLACE_SELECT]=2;
  uc_update_queries[SQLCOM_RENAME_TABLE]=1;
  uc_update_queries[SQLCOM_BACKUP_TABLE]=1;
  uc_update_queries[SQLCOM_RESTORE_TABLE]=1;
  uc_update_queries[SQLCOM_DROP_INDEX]=1;
  uc_update_queries[SQLCOM_CREATE_VIEW]=1;
  uc_update_queries[SQLCOM_DROP_VIEW]=1;
}

bool is_update_query(enum enum_sql_command command)
{
  DBUG_ASSERT(command >= 0 && command <= SQLCOM_END);
  return uc_update_queries[command] != 0;
}

/*
  Reset per-hour user resource limits when it has been more than
  an hour since they were last checked

  SYNOPSIS:
    time_out_user_resource_limits()
    thd			Thread handler
    uc			User connection details

  NOTE:
    This assumes that the LOCK_user_conn mutex has been acquired, so it is
    safe to test and modify members of the USER_CONN structure.
*/

#ifndef NO_EMBEDDED_ACCESS_CHECKS

static void time_out_user_resource_limits(THD *thd, USER_CONN *uc)
{
  time_t check_time = thd->start_time ?  thd->start_time : time(NULL);
  DBUG_ENTER("time_out_user_resource_limits");

  /* If more than a hour since last check, reset resource checking */
  if (check_time  - uc->intime >= 3600)
  {
    uc->questions=1;
    uc->updates=0;
    uc->conn_per_hour=0;
    uc->intime=check_time;
  }

  DBUG_VOID_RETURN;
}

/*
  Check if maximum queries per hour limit has been reached
  returns 0 if OK.
*/

static bool check_mqh(THD *thd, uint check_command)
{
  bool error= 0;
  USER_CONN *uc=thd->user_connect;
  DBUG_ENTER("check_mqh");
  DBUG_ASSERT(uc != 0);

  (void) pthread_mutex_lock(&LOCK_user_conn);

  time_out_user_resource_limits(thd, uc);

  /* Check that we have not done too many questions / hour */
  if (uc->user_resources.questions &&
      uc->questions++ >= uc->user_resources.questions)
  {
    net_printf_error(thd, ER_USER_LIMIT_REACHED, uc->user, "max_questions",
                     (long) uc->user_resources.questions);
    error=1;
    goto end;
  }
  if (check_command < (uint) SQLCOM_END)
  {
    /* Check that we have not done too many updates / hour */
    if (uc->user_resources.updates && uc_update_queries[check_command] &&
	uc->updates++ >= uc->user_resources.updates)
    {
      net_printf_error(thd, ER_USER_LIMIT_REACHED, uc->user, "max_updates",
                       (long) uc->user_resources.updates);
      error=1;
      goto end;
    }
  }
end:
  (void) pthread_mutex_unlock(&LOCK_user_conn);
  DBUG_RETURN(error);
}

#endif /* NO_EMBEDDED_ACCESS_CHECKS */


static void reset_mqh(LEX_USER *lu, bool get_them= 0)
{
#ifndef NO_EMBEDDED_ACCESS_CHECKS
  (void) pthread_mutex_lock(&LOCK_user_conn);
  if (lu)  // for GRANT
  {
    USER_CONN *uc;
    uint temp_len=lu->user.length+lu->host.length+2;
    char temp_user[USER_HOST_BUFF_SIZE];

    memcpy(temp_user,lu->user.str,lu->user.length);
    memcpy(temp_user+lu->user.length+1,lu->host.str,lu->host.length);
    temp_user[lu->user.length]='\0'; temp_user[temp_len-1]=0;
    if ((uc = (struct  user_conn *) hash_search(&hash_user_connections,
						(byte*) temp_user, temp_len)))
    {
      uc->questions=0;
      get_mqh(temp_user,&temp_user[lu->user.length+1],uc);
      uc->updates=0;
      uc->conn_per_hour=0;
    }
  }
  else
  {
    /* for FLUSH PRIVILEGES and FLUSH USER_RESOURCES */
    for (uint idx=0;idx < hash_user_connections.records; idx++)
    {
      USER_CONN *uc=(struct user_conn *) hash_element(&hash_user_connections,
						      idx);
      if (get_them)
	get_mqh(uc->user,uc->host,uc);
      uc->questions=0;
      uc->updates=0;
      uc->conn_per_hour=0;
    }
  }
  (void) pthread_mutex_unlock(&LOCK_user_conn);
#endif /* NO_EMBEDDED_ACCESS_CHECKS */
}

void thd_init_client_charset(THD *thd, uint cs_number)
{
  /*
   Use server character set and collation if
   - opt_character_set_client_handshake is not set
   - client has not specified a character set
   - client character set is the same as the servers
   - client character set doesn't exists in server
  */
  if (!opt_character_set_client_handshake ||
      !(thd->variables.character_set_client= get_charset(cs_number, MYF(0))) ||
      !my_strcasecmp(&my_charset_latin1,
                     global_system_variables.character_set_client->name,
                     thd->variables.character_set_client->name))
  {
    thd->variables.character_set_client=
      global_system_variables.character_set_client;
    thd->variables.collation_connection=
      global_system_variables.collation_connection;
    thd->variables.character_set_results=
      global_system_variables.character_set_results;
  }
  else
  {
    thd->variables.character_set_results=
      thd->variables.collation_connection= 
      thd->variables.character_set_client;
  }
}


/*
    Perform handshake, authorize client and update thd ACL variables.
  SYNOPSIS
    check_connection()
    thd  thread handle

  RETURN
     0  success, OK is sent to user, thd is updated.
    -1  error, which is sent to user
   > 0  error code (not sent to user)
*/

#ifndef EMBEDDED_LIBRARY
static int check_connection(THD *thd)
{
  uint connect_errors= 0;
  NET *net= &thd->net;
  ulong pkt_len= 0;
  char *end;

  DBUG_PRINT("info",
             ("New connection received on %s", vio_description(net->vio)));
#ifdef SIGNAL_WITH_VIO_CLOSE
  thd->set_active_vio(net->vio);
#endif

  if (!thd->main_security_ctx.host)         // If TCP/IP connection
  {
    char ip[30];

    if (vio_peer_addr(net->vio, ip, &thd->peer_port))
      return (ER_BAD_HOST_ERROR);
    if (!(thd->main_security_ctx.ip= my_strdup(ip,MYF(0))))
      return (ER_OUT_OF_RESOURCES);
    thd->main_security_ctx.host_or_ip= thd->main_security_ctx.ip;
    vio_in_addr(net->vio,&thd->remote.sin_addr);
    if (!(specialflag & SPECIAL_NO_RESOLVE))
    {
      vio_in_addr(net->vio,&thd->remote.sin_addr);
      thd->main_security_ctx.host=
        ip_to_hostname(&thd->remote.sin_addr, &connect_errors);
      /* Cut very long hostnames to avoid possible overflows */
      if (thd->main_security_ctx.host)
      {
        if (thd->main_security_ctx.host != my_localhost)
          thd->main_security_ctx.host[min(strlen(thd->main_security_ctx.host),
                                          HOSTNAME_LENGTH)]= 0;
        thd->main_security_ctx.host_or_ip= thd->main_security_ctx.host;
      }
      if (connect_errors > max_connect_errors)
        return(ER_HOST_IS_BLOCKED);
    }
    DBUG_PRINT("info",("Host: %s  ip: %s",
		       (thd->main_security_ctx.host ?
                        thd->main_security_ctx.host : "unknown host"),
		       (thd->main_security_ctx.ip ?
                        thd->main_security_ctx.ip : "unknown ip")));
    if (acl_check_host(thd->main_security_ctx.host, thd->main_security_ctx.ip))
      return(ER_HOST_NOT_PRIVILEGED);
  }
  else /* Hostname given means that the connection was on a socket */
  {
    DBUG_PRINT("info",("Host: %s", thd->main_security_ctx.host));
    thd->main_security_ctx.host_or_ip= thd->main_security_ctx.host;
    thd->main_security_ctx.ip= 0;
    /* Reset sin_addr */
    bzero((char*) &thd->remote, sizeof(thd->remote));
  }
  vio_keepalive(net->vio, TRUE);
  {
    /* buff[] needs to big enough to hold the server_version variable */
    char buff[SERVER_VERSION_LENGTH + SCRAMBLE_LENGTH + 64];
    ulong client_flags = (CLIENT_LONG_FLAG | CLIENT_CONNECT_WITH_DB |
			  CLIENT_PROTOCOL_41 | CLIENT_SECURE_CONNECTION);

    if (opt_using_transactions)
      client_flags|=CLIENT_TRANSACTIONS;
#ifdef HAVE_COMPRESS
    client_flags |= CLIENT_COMPRESS;
#endif /* HAVE_COMPRESS */
#ifdef HAVE_OPENSSL
    if (ssl_acceptor_fd)
      client_flags |= CLIENT_SSL;       /* Wow, SSL is available! */
#endif /* HAVE_OPENSSL */

    end= strnmov(buff, server_version, SERVER_VERSION_LENGTH) + 1;
    int4store((uchar*) end, thd->thread_id);
    end+= 4;
    /*
      So as check_connection is the only entry point to authorization
      procedure, scramble is set here. This gives us new scramble for
      each handshake.
    */
    create_random_string(thd->scramble, SCRAMBLE_LENGTH, &thd->rand);
    /*
      Old clients does not understand long scrambles, but can ignore packet
      tail: that's why first part of the scramble is placed here, and second
      part at the end of packet.
    */
    end= strmake(end, thd->scramble, SCRAMBLE_LENGTH_323) + 1;
   
    int2store(end, client_flags);
    /* write server characteristics: up to 16 bytes allowed */
    end[2]=(char) default_charset_info->number;
    int2store(end+3, thd->server_status);
    bzero(end+5, 13);
    end+= 18;
    /* write scramble tail */
    end= strmake(end, thd->scramble + SCRAMBLE_LENGTH_323, 
                 SCRAMBLE_LENGTH - SCRAMBLE_LENGTH_323) + 1;

    /* At this point we write connection message and read reply */
    if (net_write_command(net, (uchar) protocol_version, "", 0, buff,
			  (uint) (end-buff)) ||
	(pkt_len= my_net_read(net)) == packet_error ||
	pkt_len < MIN_HANDSHAKE_SIZE)
    {
      inc_host_errors(&thd->remote.sin_addr);
      return(ER_HANDSHAKE_ERROR);
    }
  }
#ifdef _CUSTOMCONFIG_
#include "_cust_sql_parse.h"
#endif
  if (connect_errors)
    reset_host_errors(&thd->remote.sin_addr);
  if (thd->packet.alloc(thd->variables.net_buffer_length))
    return(ER_OUT_OF_RESOURCES);

  thd->client_capabilities=uint2korr(net->read_pos);
  if (thd->client_capabilities & CLIENT_PROTOCOL_41)
  {
    thd->client_capabilities|= ((ulong) uint2korr(net->read_pos+2)) << 16;
    thd->max_client_packet_length= uint4korr(net->read_pos+4);
    DBUG_PRINT("info", ("client_character_set: %d", (uint) net->read_pos[8]));
    thd_init_client_charset(thd, (uint) net->read_pos[8]);
    thd->update_charset();
    end= (char*) net->read_pos+32;
  }
  else
  {
    thd->max_client_packet_length= uint3korr(net->read_pos+2);
    end= (char*) net->read_pos+5;
  }

  if (thd->client_capabilities & CLIENT_IGNORE_SPACE)
    thd->variables.sql_mode|= MODE_IGNORE_SPACE;
#ifdef HAVE_OPENSSL
  DBUG_PRINT("info", ("client capabilities: %lu", thd->client_capabilities));
  if (thd->client_capabilities & CLIENT_SSL)
  {
    /* Do the SSL layering. */
    if (!ssl_acceptor_fd)
    {
      inc_host_errors(&thd->remote.sin_addr);
      return(ER_HANDSHAKE_ERROR);
    }
    DBUG_PRINT("info", ("IO layer change in progress..."));
    if (sslaccept(ssl_acceptor_fd, net->vio, net->read_timeout))
    {
      DBUG_PRINT("error", ("Failed to accept new SSL connection"));
      inc_host_errors(&thd->remote.sin_addr);
      return(ER_HANDSHAKE_ERROR);
    }
    DBUG_PRINT("info", ("Reading user information over SSL layer"));
    if ((pkt_len= my_net_read(net)) == packet_error ||
	pkt_len < NORMAL_HANDSHAKE_SIZE)
    {
      DBUG_PRINT("error", ("Failed to read user information (pkt_len= %lu)",
			   pkt_len));
      inc_host_errors(&thd->remote.sin_addr);
      return(ER_HANDSHAKE_ERROR);
    }
  }
#endif

  if (end >= (char*) net->read_pos+ pkt_len +2)
  {
    inc_host_errors(&thd->remote.sin_addr);
    return(ER_HANDSHAKE_ERROR);
  }

  if (thd->client_capabilities & CLIENT_INTERACTIVE)
    thd->variables.net_wait_timeout= thd->variables.net_interactive_timeout;
  if ((thd->client_capabilities & CLIENT_TRANSACTIONS) &&
      opt_using_transactions)
    net->return_status= &thd->server_status;

  char *user= end;
  char *passwd= strend(user)+1;
  uint user_len= passwd - user - 1;
  char *db= passwd;
  char db_buff[NAME_LEN + 1];           // buffer to store db in utf8
  char user_buff[USERNAME_LENGTH + 1];	// buffer to store user in utf8
  uint dummy_errors;

  /*
    Old clients send null-terminated string as password; new clients send
    the size (1 byte) + string (not null-terminated). Hence in case of empty
    password both send '\0'.

    Cast *passwd to an unsigned char, so that it doesn't extend the sign for
    *passwd > 127 and become 2**32-127 after casting to uint.
  */
  uint passwd_len= thd->client_capabilities & CLIENT_SECURE_CONNECTION ?
    (uchar)(*passwd++) : strlen(passwd);
  db= thd->client_capabilities & CLIENT_CONNECT_WITH_DB ?
    db + passwd_len + 1 : 0;
  uint db_len= db ? strlen(db) : 0;

  if (passwd + passwd_len + db_len > (char *)net->read_pos + pkt_len)
  {
    inc_host_errors(&thd->remote.sin_addr);
    return ER_HANDSHAKE_ERROR;
  }

  /* Since 4.1 all database names are stored in utf8 */
  if (db)
  {
    db_buff[copy_and_convert(db_buff, sizeof(db_buff)-1,
                             system_charset_info,
                             db, db_len,
                             thd->charset(), &dummy_errors)]= 0;
    db= db_buff;
  }

  user_buff[user_len= copy_and_convert(user_buff, sizeof(user_buff)-1,
                                       system_charset_info, user, user_len,
                                       thd->charset(), &dummy_errors)]= '\0';
  user= user_buff;

  /* If username starts and ends in "'", chop them off */
  if (user_len > 1 && user[0] == '\'' && user[user_len - 1] == '\'')
  {
    user[user_len-1]= 0;
    user++;
    user_len-= 2;
  }

  if (thd->main_security_ctx.user)
    x_free(thd->main_security_ctx.user);
  if (!(thd->main_security_ctx.user= my_strdup(user, MYF(0))))
    return (ER_OUT_OF_RESOURCES);
  return check_user(thd, COM_CONNECT, passwd, passwd_len, db, TRUE);
}


void execute_init_command(THD *thd, sys_var_str *init_command_var,
			  rw_lock_t *var_mutex)
{
  Vio* save_vio;
  ulong save_client_capabilities;

  thd->proc_info= "Execution of init_command";
  /*
    We need to lock init_command_var because
    during execution of init_command_var query
    values of init_command_var can't be changed
  */
  rw_rdlock(var_mutex);
  thd->query= init_command_var->value;
  thd->query_length= init_command_var->value_length;
  save_client_capabilities= thd->client_capabilities;
  thd->client_capabilities|= CLIENT_MULTI_QUERIES;
  /*
    We don't need return result of execution to client side.
    To forbid this we should set thd->net.vio to 0.
  */
  save_vio= thd->net.vio;
  thd->net.vio= 0;
  thd->net.no_send_error= 0;
  dispatch_command(COM_QUERY, thd, thd->query, thd->query_length+1);
  rw_unlock(var_mutex);
  thd->client_capabilities= save_client_capabilities;
  thd->net.vio= save_vio;
}


pthread_handler_t handle_one_connection(void *arg)
{
  THD *thd=(THD*) arg;
  uint launch_time  =
    (uint) ((thd->thr_create_time = time(NULL)) - thd->connect_time);
  if (launch_time >= slow_launch_time)
    statistic_increment(slow_launch_threads,&LOCK_status );

  pthread_detach_this_thread();

#if !defined( __WIN__) && !defined(OS2)	// Win32 calls this in pthread_create
  /* The following calls needs to be done before we call DBUG_ macros */
  if (!(test_flags & TEST_NO_THREADS) & my_thread_init())
  {
    close_connection(thd, ER_OUT_OF_RESOURCES, 1);
    statistic_increment(aborted_connects,&LOCK_status);
    end_thread(thd,0);
    return 0;
  }
#endif

  /*
    handle_one_connection() is the only way a thread would start
    and would always be on top of the stack, therefore, the thread
    stack always starts at the address of the first local variable
    of handle_one_connection, which is thd. We need to know the
    start of the stack so that we could check for stack overruns.
  */
  DBUG_PRINT("info", ("handle_one_connection called by thread %lu\n",
		      thd->thread_id));
  /* now that we've called my_thread_init(), it is safe to call DBUG_* */

#if defined(__WIN__)
  init_signals();
#elif !defined(OS2) && !defined(__NETWARE__)
  sigset_t set;
  VOID(sigemptyset(&set));			// Get mask in use
  VOID(pthread_sigmask(SIG_UNBLOCK,&set,&thd->block_signals));
#endif
  thd->thread_stack= (char*) &thd;
  if (thd->store_globals())
  {
    close_connection(thd, ER_OUT_OF_RESOURCES, 1);
    statistic_increment(aborted_connects,&LOCK_status);
    end_thread(thd,0);
    return 0;
  }

  do
  {
    int error;
    NET *net= &thd->net;
    Security_context *sctx= thd->security_ctx;
    net->no_send_error= 0;

    /* Use "connect_timeout" value during connection phase */
    my_net_set_read_timeout(net, connect_timeout);
    my_net_set_write_timeout(net, connect_timeout);

    if ((error=check_connection(thd)))
    {						// Wrong permissions
      if (error > 0)
	net_printf_error(thd, error, sctx->host_or_ip);
#ifdef __NT__
      if (vio_type(net->vio) == VIO_TYPE_NAMEDPIPE)
	my_sleep(1000);				/* must wait after eof() */
#endif
      statistic_increment(aborted_connects,&LOCK_status);
      goto end_thread;
    }
#ifdef __NETWARE__
    netware_reg_user(sctx->ip, sctx->user, "MySQL");
#endif
    if (thd->variables.max_join_size == HA_POS_ERROR)
      thd->options |= OPTION_BIG_SELECTS;
    if (thd->client_capabilities & CLIENT_COMPRESS)
      net->compress=1;				// Use compression

    thd->version= refresh_version;
    thd->proc_info= 0;
    thd->command= COM_SLEEP;
    thd->init_for_queries();

    if (sys_init_connect.value_length && !(sctx->master_access & SUPER_ACL))
    {
      execute_init_command(thd, &sys_init_connect, &LOCK_sys_init_connect);
      if (thd->query_error)
      {
	thd->killed= THD::KILL_CONNECTION;
        sql_print_warning(ER(ER_NEW_ABORTING_CONNECTION),
                          thd->thread_id,(thd->db ? thd->db : "unconnected"),
                          sctx->user ? sctx->user : "unauthenticated",
                          sctx->host_or_ip, "init_connect command failed");
        sql_print_warning("%s", net->last_error);
      }
      thd->proc_info=0;
      thd->init_for_queries();
    }

    /* Connect completed, set read/write timeouts back to tdefault */
    my_net_set_read_timeout(net, thd->variables.net_read_timeout);
    my_net_set_write_timeout(net, thd->variables.net_write_timeout);

    while (!net->error && net->vio != 0 &&
           !(thd->killed == THD::KILL_CONNECTION))
    {
      net->no_send_error= 0;
      if (do_command(thd))
	break;
    }
    if (thd->user_connect)
      decrease_user_connections(thd->user_connect);
    if (net->error && net->vio != 0 && net->report_error)
    {
      if (!thd->killed && thd->variables.log_warnings > 1)
	sql_print_warning(ER(ER_NEW_ABORTING_CONNECTION),
                          thd->thread_id,(thd->db ? thd->db : "unconnected"),
                          sctx->user ? sctx->user : "unauthenticated",
                          sctx->host_or_ip,
                          (net->last_errno ? ER(net->last_errno) :
                           ER(ER_UNKNOWN_ERROR)));
      net_send_error(thd, net->last_errno, NullS);
      statistic_increment(aborted_threads,&LOCK_status);
    }
    else if (thd->killed)
    {
      statistic_increment(aborted_threads,&LOCK_status);
    }
    
end_thread:
    close_connection(thd, 0, 1);
    end_thread(thd,1);
    /*
      If end_thread returns, we are either running with --one-thread
      or this thread has been schedule to handle the next query
    */
    thd= current_thd;
    thd->thread_stack= (char*) &thd;
  } while (!(test_flags & TEST_NO_THREADS));
  /* The following is only executed if we are not using --one-thread */
  return(0);					/* purecov: deadcode */
}

#endif /* EMBEDDED_LIBRARY */

/*
  Execute commands from bootstrap_file.
  Used when creating the initial grant tables
*/

pthread_handler_t handle_bootstrap(void *arg)
{
  THD *thd=(THD*) arg;
  FILE *file=bootstrap_file;
  char *buff;
  const char* found_semicolon= NULL;

  /* The following must be called before DBUG_ENTER */
  thd->thread_stack= (char*) &thd;
  if (my_thread_init() || thd->store_globals())
  {
#ifndef EMBEDDED_LIBRARY
    close_connection(thd, ER_OUT_OF_RESOURCES, 1);
#endif
    thd->fatal_error();
    goto end;
  }
  DBUG_ENTER("handle_bootstrap");

#ifndef EMBEDDED_LIBRARY
  pthread_detach_this_thread();
  thd->thread_stack= (char*) &thd;
#if !defined(__WIN__) && !defined(OS2) && !defined(__NETWARE__)
  sigset_t set;
  VOID(sigemptyset(&set));			// Get mask in use
  VOID(pthread_sigmask(SIG_UNBLOCK,&set,&thd->block_signals));
#endif
#endif /* EMBEDDED_LIBRARY */

  if (thd->variables.max_join_size == HA_POS_ERROR)
    thd->options |= OPTION_BIG_SELECTS;

  thd->proc_info=0;
  thd->version=refresh_version;
  thd->security_ctx->priv_user=
    thd->security_ctx->user= (char*) my_strdup("boot", MYF(MY_WME));
  /*
    Make the "client" handle multiple results. This is necessary
    to enable stored procedures with SELECTs and Dynamic SQL
    in init-file.
  */
  thd->client_capabilities|= CLIENT_MULTI_RESULTS;

  buff= (char*) thd->net.buff;
  thd->init_for_queries();
  while (fgets(buff, thd->net.max_packet, file))
  {
   ulong length= (ulong) strlen(buff);
   while (buff[length-1] != '\n' && !feof(file))
   {
     /*
       We got only a part of the current string. Will try to increase
       net buffer then read the rest of the current string.
     */
     if (net_realloc(&(thd->net), 2 * thd->net.max_packet))
     {
       net_send_error(thd, ER_NET_PACKET_TOO_LARGE, NullS);
       thd->fatal_error();
       break;
     }
     buff= (char*) thd->net.buff;
     fgets(buff + length, thd->net.max_packet - length, file);
     length+= (ulong) strlen(buff + length);
   }
   if (thd->is_fatal_error)
     break;

    while (length && (my_isspace(thd->charset(), buff[length-1]) ||
           buff[length-1] == ';'))
      length--;
    buff[length]=0;
    thd->query_length=length;
    thd->query= thd->memdup_w_gap(buff, length+1, 
				  thd->db_length+1+QUERY_CACHE_FLAGS_SIZE);
    thd->query[length] = '\0';
    DBUG_PRINT("query",("%-.4096s",thd->query));
    /*
      We don't need to obtain LOCK_thread_count here because in bootstrap
      mode we have only one thread.
    */
    thd->query_id=next_query_id();
    thd->set_time();
    mysql_parse(thd, thd->query, length, & found_semicolon);
    close_thread_tables(thd);			// Free tables

    if (thd->is_fatal_error)
      break;

    if (thd->net.report_error)
    {
      /* The query failed, send error to log and abort bootstrap */
      net_send_error(thd);
      thd->fatal_error();
      break;
    }

    free_root(thd->mem_root,MYF(MY_KEEP_PREALLOC));
#ifdef USING_TRANSACTIONS
    free_root(&thd->transaction.mem_root,MYF(MY_KEEP_PREALLOC));
#endif
  }

end:
  /* Remember the exit code of bootstrap */
  bootstrap_error= thd->is_fatal_error;

  net_end(&thd->net);
  thd->cleanup();
  delete thd;

#ifndef EMBEDDED_LIBRARY
  (void) pthread_mutex_lock(&LOCK_thread_count);
  thread_count--;
  (void) pthread_mutex_unlock(&LOCK_thread_count);
  (void) pthread_cond_broadcast(&COND_thread_count);
  my_thread_end();
  pthread_exit(0);
#endif
  DBUG_RETURN(0);
}


    /* This works because items are allocated with sql_alloc() */

void cleanup_items(Item *item)
{
  DBUG_ENTER("cleanup_items");  
  for (; item ; item=item->next)
    item->cleanup();
  DBUG_VOID_RETURN;
}

/*
  Handle COM_TABLE_DUMP command

  SYNOPSIS
    mysql_table_dump
      thd           thread handle
      db            database name or an empty string. If empty,
                    the current database of the connection is used
      tbl_name      name of the table to dump

  NOTES
    This function is written to handle one specific command only.

  RETURN VALUE
    0               success
    1               error, the error message is set in THD
*/

static
int mysql_table_dump(THD* thd, char* db, char* tbl_name)
{
  TABLE* table;
  TABLE_LIST* table_list;
  int error = 0;
  DBUG_ENTER("mysql_table_dump");
  db = (db && db[0]) ? db : thd->db;
  if (!(table_list = (TABLE_LIST*) thd->calloc(sizeof(TABLE_LIST))))
    DBUG_RETURN(1); // out of memory
  table_list->db= db;
  table_list->table_name= table_list->alias= tbl_name;
  table_list->lock_type= TL_READ_NO_INSERT;
  table_list->prev_global= &table_list;	// can be removed after merge with 4.1

  if (!db || check_db_name(db))
  {
    my_error(ER_WRONG_DB_NAME ,MYF(0), db ? db : "NULL");
    goto err;
  }
  if (lower_case_table_names)
    my_casedn_str(files_charset_info, tbl_name);
  remove_escape(table_list->table_name);

  if (!(table=open_ltable(thd, table_list, TL_READ_NO_INSERT)))
    DBUG_RETURN(1);

  if (check_one_table_access(thd, SELECT_ACL, table_list))
    goto err;
  thd->free_list = 0;
  thd->query_length=(uint) strlen(tbl_name);
  thd->query = tbl_name;
  if ((error = mysqld_dump_create_info(thd, table_list, -1)))
  {
    my_error(ER_GET_ERRNO, MYF(0), my_errno);
    goto err;
  }
  net_flush(&thd->net);
  if ((error= table->file->dump(thd,-1)))
    my_error(ER_GET_ERRNO, MYF(0), error);

err:
  DBUG_RETURN(error);
}

/*
  Ends the current transaction and (maybe) begin the next

  SYNOPSIS
    end_trans()
      thd            Current thread
      completion     Completion type

  RETURN
    0 - OK
*/

int end_trans(THD *thd, enum enum_mysql_completiontype completion)
{
  bool do_release= 0;
  int res= 0;
  DBUG_ENTER("end_trans");

  if (unlikely(thd->in_sub_stmt))
  {
    my_error(ER_COMMIT_NOT_ALLOWED_IN_SF_OR_TRG, MYF(0));
    DBUG_RETURN(1);
  }
  if (thd->transaction.xid_state.xa_state != XA_NOTR)
  {
    my_error(ER_XAER_RMFAIL, MYF(0),
             xa_state_names[thd->transaction.xid_state.xa_state]);
    DBUG_RETURN(1);
  }
  switch (completion) {
  case COMMIT:
    /*
     We don't use end_active_trans() here to ensure that this works
     even if there is a problem with the OPTION_AUTO_COMMIT flag
     (Which of course should never happen...)
    */
    thd->server_status&= ~SERVER_STATUS_IN_TRANS;
    res= ha_commit(thd);
    thd->options&= ~(ulong) OPTION_BEGIN;
    thd->no_trans_update.all= FALSE;
    break;
  case COMMIT_RELEASE:
    do_release= 1; /* fall through */
  case COMMIT_AND_CHAIN:
    res= end_active_trans(thd);
    if (!res && completion == COMMIT_AND_CHAIN)
      res= begin_trans(thd);
    break;
  case ROLLBACK_RELEASE:
    do_release= 1; /* fall through */
  case ROLLBACK:
  case ROLLBACK_AND_CHAIN:
  {
    thd->server_status&= ~SERVER_STATUS_IN_TRANS;
    if (ha_rollback(thd))
      res= -1;
    thd->options&= ~(ulong) OPTION_BEGIN;
    thd->no_trans_update.all= FALSE;
    if (!res && (completion == ROLLBACK_AND_CHAIN))
      res= begin_trans(thd);
    break;
  }
  default:
    res= -1;
    my_error(ER_UNKNOWN_COM_ERROR, MYF(0));
    DBUG_RETURN(-1);
  }

  if (res < 0)
    my_error(thd->killed_errno(), MYF(0));
  else if ((res == 0) && do_release)
    thd->killed= THD::KILL_CONNECTION;

  DBUG_RETURN(res);
}

#ifndef EMBEDDED_LIBRARY

/*
  Read one command from connection and execute it (query or simple command).
  This function is called in loop from thread function.
  SYNOPSIS
    do_command()
  RETURN VALUE
    0  success
    1  request of thread shutdown (see dispatch_command() description)
*/

bool do_command(THD *thd)
{
  char *packet= 0;
  ulong packet_length;
  NET *net= &thd->net;
  enum enum_server_command command;
  DBUG_ENTER("do_command");

  /*
    indicator of uninitialized lex => normal flow of errors handling
    (see my_message_sql)
  */
  thd->lex->current_select= 0;

  /*
    This thread will do a blocking read from the client which
    will be interrupted when the next command is received from
    the client, the connection is closed or "net_wait_timeout"
    number of seconds has passed
  */
  my_net_set_read_timeout(net, thd->variables.net_wait_timeout);

  thd->clear_error();				// Clear error message

  net_new_transaction(net);
  if ((packet_length=my_net_read(net)) == packet_error)
  {
    DBUG_PRINT("info",("Got error %d reading command from socket %s",
		       net->error,
		       vio_description(net->vio)));
    /* Check if we can continue without closing the connection */
    if (net->error != 3)
    {
      statistic_increment(aborted_threads,&LOCK_status);
      DBUG_RETURN(TRUE);			// We have to close it.
    }
    net_send_error(thd, net->last_errno, NullS);
    net->error= 0;
    DBUG_RETURN(FALSE);
  }
  else
  {
    packet=(char*) net->read_pos;
    command = (enum enum_server_command) (uchar) packet[0];
    if (command >= COM_END)
      command= COM_END;				// Wrong command
    DBUG_PRINT("info",("Command on %s = %d (%s)",
		       vio_description(net->vio), command,
		       command_name[command]));
  }

  /* Restore read timeout value */
  my_net_set_read_timeout(net, thd->variables.net_read_timeout);

  /*
    packet_length contains length of data, as it was stored in packet
    header. In case of malformed header, packet_length can be zero.
    If packet_length is not zero, my_net_read ensures that this number
    of bytes was actually read from network. Additionally my_net_read
    sets packet[packet_length]= 0 (thus if packet_length == 0,
    command == packet[0] == COM_SLEEP).
    In dispatch_command packet[packet_length] points beyond the end of packet.
  */
  DBUG_RETURN(dispatch_command(command,thd, packet+1, (uint) packet_length));
}
#endif  /* EMBEDDED_LIBRARY */


/*
   Perform one connection-level (COM_XXXX) command.

  SYNOPSIS
    dispatch_command()
    thd             connection handle
    command         type of command to perform 
    packet          data for the command, packet is always null-terminated
    packet_length   length of packet + 1 (to show that data is
                    null-terminated) except for COM_SLEEP, where it
                    can be zero.
  RETURN VALUE
    0   ok
    1   request of thread shutdown, i. e. if command is
        COM_QUIT/COM_SHUTDOWN
*/

bool dispatch_command(enum enum_server_command command, THD *thd,
		      char* packet, uint packet_length)
{
  NET *net= &thd->net;
  bool error= 0;
  DBUG_ENTER("dispatch_command");

  if (thd->killed == THD::KILL_QUERY || thd->killed == THD::KILL_BAD_DATA)
  {
    thd->killed= THD::NOT_KILLED;
    thd->mysys_var->abort= 0;
  }

  thd->command=command;
  /*
    Commands which always take a long time are logged into
    the slow log only if opt_log_slow_admin_statements is set.
  */
  thd->enable_slow_log= TRUE;
  thd->lex->sql_command= SQLCOM_END; /* to avoid confusing VIEW detectors */
  thd->set_time();
  VOID(pthread_mutex_lock(&LOCK_thread_count));
  thd->query_id= global_query_id;
  if (command != COM_STATISTICS && command != COM_PING)
    next_query_id();
  thread_running++;
  /* TODO: set thd->lex->sql_command to SQLCOM_END here */
  VOID(pthread_mutex_unlock(&LOCK_thread_count));

  thd->server_status&=
           ~(SERVER_QUERY_NO_INDEX_USED | SERVER_QUERY_NO_GOOD_INDEX_USED);
  switch (command) {
  case COM_INIT_DB:
  {
    LEX_STRING tmp;
    statistic_increment(thd->status_var.com_stat[SQLCOM_CHANGE_DB],
			&LOCK_status);
    thd->convert_string(&tmp, system_charset_info,
			packet, strlen(packet), thd->charset());
    if (!mysql_change_db(thd, &tmp, FALSE))
    {
      mysql_log.write(thd,command,"%s",thd->db);
      send_ok(thd);
    }
    break;
  }
#ifdef HAVE_REPLICATION
  case COM_REGISTER_SLAVE:
  {
    if (!register_slave(thd, (uchar*)packet, packet_length))
      send_ok(thd);
    break;
  }
#endif
  case COM_TABLE_DUMP:
  {
    char *db, *tbl_name;
    uint db_len= *(uchar*) packet;
    if (db_len >= packet_length || db_len > NAME_LEN)
    {
      my_message(ER_UNKNOWN_COM_ERROR, ER(ER_UNKNOWN_COM_ERROR), MYF(0));
      break;
    }
    uint tbl_len= *(uchar*) (packet + db_len + 1);
    if (db_len+tbl_len+2 > packet_length || tbl_len > NAME_LEN)
    {
      my_message(ER_UNKNOWN_COM_ERROR, ER(ER_UNKNOWN_COM_ERROR), MYF(0));
      break;
    }

    statistic_increment(thd->status_var.com_other, &LOCK_status);
    thd->enable_slow_log= opt_log_slow_admin_statements;
    db= thd->alloc(db_len + tbl_len + 2);
    if (!db)
    {
      my_message(ER_OUT_OF_RESOURCES, ER(ER_OUT_OF_RESOURCES), MYF(0));
      break;
    }
    tbl_name= strmake(db, packet + 1, db_len)+1;
    strmake(tbl_name, packet + db_len + 2, tbl_len);
    mysql_table_dump(thd, db, tbl_name);
    break;
  }
  case COM_CHANGE_USER:
  {
    thd->change_user();
    thd->clear_error();                         // if errors from rollback

    statistic_increment(thd->status_var.com_other, &LOCK_status);
    char *user= (char*) packet;
    char *passwd= strend(user)+1;
    /*
      Old clients send null-terminated string ('\0' for empty string) for
      password.  New clients send the size (1 byte) + string (not null
      terminated, so also '\0' for empty string).

      Cast *passwd to an unsigned char, so that it doesn't extend the sign
      for *passwd > 127 and become 2**32-127 after casting to uint.
    */
    char db_buff[NAME_LEN+1];               // buffer to store db in utf8
    char *db= passwd;
<<<<<<< HEAD
    uint passwd_len= thd->client_capabilities & CLIENT_SECURE_CONNECTION ?
      *passwd++ : strlen(passwd);
=======
    uint passwd_len= thd->client_capabilities & CLIENT_SECURE_CONNECTION ? 
      (uchar)(*passwd++) : strlen(passwd);
>>>>>>> 4c9af559
    db+= passwd_len + 1;
#ifndef EMBEDDED_LIBRARY
    /* Small check for incoming packet */
    if ((uint) ((uchar*) db - net->read_pos) > packet_length)
    {
      my_message(ER_UNKNOWN_COM_ERROR, ER(ER_UNKNOWN_COM_ERROR), MYF(0));
      break;
    }
#endif
    /* Convert database name to utf8 */
    uint dummy_errors;
    db_buff[copy_and_convert(db_buff, sizeof(db_buff)-1,
                             system_charset_info, db, strlen(db),
                             thd->charset(), &dummy_errors)]= 0;
    db= db_buff;

    /* Save user and privileges */
    uint save_db_length= thd->db_length;
    char *save_db= thd->db;
    Security_context save_security_ctx= *thd->security_ctx;
    USER_CONN *save_user_connect= thd->user_connect;

    if (!(thd->security_ctx->user= my_strdup(user, MYF(0))))
    {
      thd->security_ctx->user= save_security_ctx.user;
      my_message(ER_OUT_OF_RESOURCES, ER(ER_OUT_OF_RESOURCES), MYF(0));
      break;
    }

    /* Clear variables that are allocated */
    thd->user_connect= 0;
    int res= check_user(thd, COM_CHANGE_USER, passwd, passwd_len, db, FALSE);

    if (res)
    {
      /* authentication failure, we shall restore old user */
      if (res > 0)
        my_message(ER_UNKNOWN_COM_ERROR, ER(ER_UNKNOWN_COM_ERROR), MYF(0));
      x_free(thd->security_ctx->user);
      *thd->security_ctx= save_security_ctx;
      thd->user_connect= save_user_connect;
      thd->db= save_db;
      thd->db_length= save_db_length;
    }
    else
    {
#ifndef NO_EMBEDDED_ACCESS_CHECKS
      /* we've authenticated new user */
      if (save_user_connect)
	decrease_user_connections(save_user_connect);
#endif /* NO_EMBEDDED_ACCESS_CHECKS */
      x_free((gptr) save_db);
      x_free((gptr)  save_security_ctx.user);
    }
    break;
  }
  case COM_STMT_EXECUTE:
  {
    mysql_stmt_execute(thd, packet, packet_length);
    break;
  }
  case COM_STMT_FETCH:
  {
    mysql_stmt_fetch(thd, packet, packet_length);
    break;
  }
  case COM_STMT_SEND_LONG_DATA:
  {
    mysql_stmt_get_longdata(thd, packet, packet_length);
    break;
  }
  case COM_STMT_PREPARE:
  {
    mysql_stmt_prepare(thd, packet, packet_length);
    break;
  }
  case COM_STMT_CLOSE:
  {
    mysql_stmt_close(thd, packet);
    break;
  }
  case COM_STMT_RESET:
  {
    mysql_stmt_reset(thd, packet);
    break;
  }
  case COM_QUERY:
  {
    if (alloc_query(thd, packet, packet_length))
      break;					// fatal error is set
    char *packet_end= thd->query + thd->query_length;
    /* 'b' stands for 'buffer' parameter', special for 'my_snprintf' */
    const char *format= "%.*b";
    const char* found_semicolon= NULL;

    mysql_log.write(thd,command, format, thd->query_length, thd->query);
    DBUG_PRINT("query",("%-.4096s",thd->query));

    if (!(specialflag & SPECIAL_NO_PRIOR))
      my_pthread_setprio(pthread_self(),QUERY_PRIOR);

    mysql_parse(thd, thd->query, thd->query_length, & found_semicolon);

    while (!thd->killed && found_semicolon && !thd->net.report_error)
    {
      char *next_packet= (char*) found_semicolon;
      net->no_send_error= 0;
      /*
        Multiple queries exits, execute them individually
      */
      if (thd->lock || thd->open_tables || thd->derived_tables ||
          thd->prelocked_mode)
        close_thread_tables(thd);
      ulong length= (ulong)(packet_end - next_packet);

      log_slow_statement(thd);

      /* Remove garbage at start of query */
      while (my_isspace(thd->charset(), *next_packet) && length > 0)
      {
        next_packet++;
        length--;
      }
      VOID(pthread_mutex_lock(&LOCK_thread_count));
      thd->query_length= length;
      thd->query= next_packet;
      thd->query_id= next_query_id();
      thd->set_time(); /* Reset the query start time. */
      /* TODO: set thd->lex->sql_command to SQLCOM_END here */
      VOID(pthread_mutex_unlock(&LOCK_thread_count));
      mysql_parse(thd, next_packet, length, & found_semicolon);
    }

    if (!(specialflag & SPECIAL_NO_PRIOR))
      my_pthread_setprio(pthread_self(),WAIT_PRIOR);
    DBUG_PRINT("info",("query ready"));
    break;
  }
  case COM_FIELD_LIST:				// This isn't actually needed
#ifdef DONT_ALLOW_SHOW_COMMANDS
    my_message(ER_NOT_ALLOWED_COMMAND, ER(ER_NOT_ALLOWED_COMMAND),
               MYF(0));	/* purecov: inspected */
    break;
#else
  {
    char *fields, *pend;
    /* Locked closure of all tables */
    TABLE_LIST table_list;
    LEX_STRING conv_name;

    /* used as fields initializator */
    lex_start(thd);

    statistic_increment(thd->status_var.com_stat[SQLCOM_SHOW_FIELDS],
			&LOCK_status);
    bzero((char*) &table_list,sizeof(table_list));
    if (thd->copy_db_to(&table_list.db, 0))
      break;
    pend= strend(packet);
    thd->convert_string(&conv_name, system_charset_info,
			packet, (uint) (pend-packet), thd->charset());
    table_list.alias= table_list.table_name= conv_name.str;
    packet= pend+1;

    if (!my_strcasecmp(system_charset_info, table_list.db,
                       INFORMATION_SCHEMA_NAME.str))
    {
      ST_SCHEMA_TABLE *schema_table= find_schema_table(thd, table_list.alias);
      if (schema_table)
        table_list.schema_table= schema_table;
    }

    thd->query_length= strlen(packet);       // for simplicity: don't optimize
    if (!(thd->query=fields=thd->memdup(packet,thd->query_length+1)))
      break;
    mysql_log.write(thd,command,"%s %s",table_list.table_name, fields);
    if (lower_case_table_names)
      my_casedn_str(files_charset_info, table_list.table_name);
    remove_escape(table_list.table_name);	// This can't have wildcards

    if (check_access(thd,SELECT_ACL,table_list.db,&table_list.grant.privilege,
		     0, 0, test(table_list.schema_table)))
      break;
    if (grant_option &&
	check_grant(thd, SELECT_ACL, &table_list, 2, UINT_MAX, 0))
      break;
    /* init structures for VIEW processing */
    table_list.select_lex= &(thd->lex->select_lex);

    lex_start(thd);
    mysql_reset_thd_for_next_command(thd);

    thd->lex->
      select_lex.table_list.link_in_list((byte*) &table_list,
                                         (byte**) &table_list.next_local);
    thd->lex->add_to_query_tables(&table_list);

    /* switch on VIEW optimisation: do not fill temporary tables */
    thd->lex->sql_command= SQLCOM_SHOW_FIELDS;
    mysqld_list_fields(thd,&table_list,fields);
    thd->lex->unit.cleanup();
    thd->cleanup_after_query();
    break;
  }
#endif
  case COM_QUIT:
    /* We don't calculate statistics for this command */
    mysql_log.write(thd,command,NullS);
    net->error=0;				// Don't give 'abort' message
    error=TRUE;					// End server
    break;

  case COM_CREATE_DB:				// QQ: To be removed
    {
      char *db=thd->strdup(packet), *alias;
      HA_CREATE_INFO create_info;

      statistic_increment(thd->status_var.com_stat[SQLCOM_CREATE_DB],
			  &LOCK_status);
      // null test to handle EOM
      if (!db || !(alias= thd->strdup(db)) || check_db_name(db))
      {
	my_error(ER_WRONG_DB_NAME, MYF(0), db ? db : "NULL");
	break;
      }
      if (check_access(thd,CREATE_ACL,db,0,1,0,is_schema_db(db)))
	break;
      mysql_log.write(thd,command,packet);
      bzero(&create_info, sizeof(create_info));
      mysql_create_db(thd, (lower_case_table_names == 2 ? alias : db),
                      &create_info, 0);
      break;
    }
  case COM_DROP_DB:				// QQ: To be removed
    {
      statistic_increment(thd->status_var.com_stat[SQLCOM_DROP_DB],
			  &LOCK_status);
      char *db=thd->strdup(packet);
      /*  null test to handle EOM */
      if (!db || check_db_name(db))
      {
	my_error(ER_WRONG_DB_NAME, MYF(0), db ? db : "NULL");
	break;
      }
      if (check_access(thd,DROP_ACL,db,0,1,0,is_schema_db(db)))
	break;
      if (thd->locked_tables || thd->active_transaction())
      {
	my_message(ER_LOCK_OR_ACTIVE_TRANSACTION,
                   ER(ER_LOCK_OR_ACTIVE_TRANSACTION), MYF(0));
	break;
      }
      mysql_log.write(thd,command,db);
      mysql_rm_db(thd, db, 0, 0);
      break;
    }
#ifndef EMBEDDED_LIBRARY
  case COM_BINLOG_DUMP:
    {
      ulong pos;
      ushort flags;
      uint32 slave_server_id;

      statistic_increment(thd->status_var.com_other,&LOCK_status);
      thd->enable_slow_log= opt_log_slow_admin_statements;
      if (check_global_access(thd, REPL_SLAVE_ACL))
	break;

      /* TODO: The following has to be changed to an 8 byte integer */
      pos = uint4korr(packet);
      flags = uint2korr(packet + 4);
      thd->server_id=0; /* avoid suicide */
      if ((slave_server_id= uint4korr(packet+6))) // mysqlbinlog.server_id==0
	kill_zombie_dump_threads(slave_server_id);
      thd->server_id = slave_server_id;

      mysql_log.write(thd, command, "Log: '%s'  Pos: %ld", packet+10,
                      (long) pos);
      mysql_binlog_send(thd, thd->strdup(packet + 10), (my_off_t) pos, flags);
      unregister_slave(thd,1,1);
      /*  fake COM_QUIT -- if we get here, the thread needs to terminate */
      error = TRUE;
      net->error = 0;
      break;
    }
#endif
  case COM_REFRESH:
  {
    bool not_used;
    statistic_increment(thd->status_var.com_stat[SQLCOM_FLUSH],
                        &LOCK_status);
    ulong options= (ulong) (uchar) packet[0];
    if (check_global_access(thd,RELOAD_ACL))
      break;
    mysql_log.write(thd,command,NullS);
    if (!reload_acl_and_cache(thd, options, (TABLE_LIST*) 0, &not_used))
      send_ok(thd);
    break;
  }
#ifndef EMBEDDED_LIBRARY
  case COM_SHUTDOWN:
  {
    statistic_increment(thd->status_var.com_other, &LOCK_status);
    if (check_global_access(thd,SHUTDOWN_ACL))
      break; /* purecov: inspected */
    /*
      If the client is < 4.1.3, it is going to send us no argument; then
      packet_length is 1, packet[0] is the end 0 of the packet. Note that
      SHUTDOWN_DEFAULT is 0. If client is >= 4.1.3, the shutdown level is in
      packet[0].
    */
    enum mysql_enum_shutdown_level level=
      (enum mysql_enum_shutdown_level) (uchar) packet[0];
    DBUG_PRINT("quit",("Got shutdown command for level %u", level));
    if (level == SHUTDOWN_DEFAULT)
      level= SHUTDOWN_WAIT_ALL_BUFFERS; // soon default will be configurable
    else if (level != SHUTDOWN_WAIT_ALL_BUFFERS)
    {
      my_error(ER_NOT_SUPPORTED_YET, MYF(0), "this shutdown level");
      break;
    }
    DBUG_PRINT("quit",("Got shutdown command for level %u", level));
    mysql_log.write(thd,command,NullS);
    send_eof(thd);
#ifdef __WIN__
    sleep(1);					// must wait after eof()
#endif
#ifndef OS2
    send_eof(thd);				// This is for 'quit request'
#endif
    close_connection(thd, 0, 1);
    close_thread_tables(thd);			// Free before kill
    kill_mysql();
    error=TRUE;
    break;
  }
#endif
  case COM_STATISTICS:
  {
    mysql_log.write(thd,command,NullS);
    statistic_increment(thd->status_var.com_stat[SQLCOM_SHOW_STATUS],
			&LOCK_status);
#ifndef EMBEDDED_LIBRARY
    char buff[200];
#else
    char *buff= thd->net.last_error;
#endif

    STATUS_VAR current_global_status_var;
    calc_sum_of_all_status(&current_global_status_var);

    ulong uptime = (ulong) (thd->start_time - server_start_time);
    sprintf((char*) buff,
	    "Uptime: %lu  Threads: %d  Questions: %lu  Slow queries: %lu  Opens: %lu  Flush tables: %lu  Open tables: %u  Queries per second avg: %.3f",
	    uptime,
	    (int) thread_count, (ulong) thd->query_id,
	    current_global_status_var.long_query_count,
	    current_global_status_var.opened_tables, refresh_version, cached_tables(),
	    (uptime ? (ulonglong2double(thd->query_id) / (double) uptime) :
	     (double) 0));
#ifdef SAFEMALLOC
    if (sf_malloc_cur_memory)				// Using SAFEMALLOC
      sprintf(strend(buff), "  Memory in use: %ldK  Max memory used: %ldK",
	      (sf_malloc_cur_memory+1023L)/1024L,
	      (sf_malloc_max_memory+1023L)/1024L);
#endif
#ifndef EMBEDDED_LIBRARY
    VOID(my_net_write(net, buff,(uint) strlen(buff)));
    VOID(net_flush(net));
#endif
    break;
  }
  case COM_PING:
    statistic_increment(thd->status_var.com_other, &LOCK_status);
    send_ok(thd);				// Tell client we are alive
    break;
  case COM_PROCESS_INFO:
    statistic_increment(thd->status_var.com_stat[SQLCOM_SHOW_PROCESSLIST],
			&LOCK_status);
    if (!thd->security_ctx->priv_user[0] &&
        check_global_access(thd, PROCESS_ACL))
      break;
    mysql_log.write(thd,command,NullS);
    mysqld_list_processes(thd,
			  thd->security_ctx->master_access & PROCESS_ACL ? 
			  NullS : thd->security_ctx->priv_user, 0);
    break;
  case COM_PROCESS_KILL:
  {
    statistic_increment(thd->status_var.com_stat[SQLCOM_KILL], &LOCK_status);
    ulong id=(ulong) uint4korr(packet);
    kill_one_thread(thd,id,false);
    break;
  }
  case COM_SET_OPTION:
  {
    statistic_increment(thd->status_var.com_stat[SQLCOM_SET_OPTION],
			&LOCK_status);
    uint opt_command= uint2korr(packet);

    switch (opt_command) {
    case (int) MYSQL_OPTION_MULTI_STATEMENTS_ON:
      thd->client_capabilities|= CLIENT_MULTI_STATEMENTS;
      send_eof(thd);
      break;
    case (int) MYSQL_OPTION_MULTI_STATEMENTS_OFF:
      thd->client_capabilities&= ~CLIENT_MULTI_STATEMENTS;
      send_eof(thd);
      break;
    default:
      my_message(ER_UNKNOWN_COM_ERROR, ER(ER_UNKNOWN_COM_ERROR), MYF(0));
      break;
    }
    break;
  }
  case COM_DEBUG:
    statistic_increment(thd->status_var.com_other, &LOCK_status);
    if (check_global_access(thd, SUPER_ACL))
      break;					/* purecov: inspected */
    mysql_print_status();
    mysql_log.write(thd,command,NullS);
    send_eof(thd);
    break;
  case COM_SLEEP:
  case COM_CONNECT:				// Impossible here
  case COM_TIME:				// Impossible from client
  case COM_DELAYED_INSERT:
  case COM_END:
  default:
    my_message(ER_UNKNOWN_COM_ERROR, ER(ER_UNKNOWN_COM_ERROR), MYF(0));
    break;
  }
  if (thd->lock || thd->open_tables || thd->derived_tables ||
      thd->prelocked_mode)
  {
    thd->proc_info="closing tables";
    close_thread_tables(thd);			/* Free tables */
  }
  /*
    assume handlers auto-commit (if some doesn't - transaction handling
    in MySQL should be redesigned to support it; it's a big change,
    and it's not worth it - better to commit explicitly only writing
    transactions, read-only ones should better take care of themselves.
    saves some work in 2pc too)
    see also sql_base.cc - close_thread_tables()
  */
  bzero(&thd->transaction.stmt, sizeof(thd->transaction.stmt));
  if (!thd->active_transaction())
    thd->transaction.xid_state.xid.null();

  /* report error issued during command execution */
  if (thd->killed_errno() && !thd->net.report_error)
    thd->send_kill_message();
  if (thd->net.report_error)
    net_send_error(thd);

  log_slow_statement(thd);

  thd->proc_info="cleaning up";
  VOID(pthread_mutex_lock(&LOCK_thread_count)); // For process list
  thd->proc_info=0;
  thd->command=COM_SLEEP;
  thd->query=0;
  thd->query_length=0;
  thread_running--;
  VOID(pthread_mutex_unlock(&LOCK_thread_count));
  thd->packet.shrink(thd->variables.net_buffer_length);	// Reclaim some memory
  free_root(thd->mem_root,MYF(MY_KEEP_PREALLOC));
  DBUG_RETURN(error);
}


void log_slow_statement(THD *thd)
{
  time_t start_of_query;

  /*
    The following should never be true with our current code base,
    but better to keep this here so we don't accidently try to log a
    statement in a trigger or stored function
  */
  if (unlikely(thd->in_sub_stmt))
    return;                                     // Don't set time for sub stmt

  start_of_query= thd->start_time;
  thd->end_time();				// Set start time

  /*
    Do not log administrative statements unless the appropriate option is
    set; do not log into slow log if reading from backup.
  */
  if (thd->enable_slow_log && !thd->user_time)
  {
    thd->proc_info="logging slow query";

    if ((ulong) (thd->start_time - thd->time_after_lock) >
	thd->variables.long_query_time ||
        (thd->server_status &
	  (SERVER_QUERY_NO_INDEX_USED | SERVER_QUERY_NO_GOOD_INDEX_USED)) &&
        (specialflag & SPECIAL_LOG_QUERIES_NOT_USING_INDEXES) &&
        /* == SQLCOM_END unless this is a SHOW command */
        thd->lex->orig_sql_command == SQLCOM_END)
    {
      thd->status_var.long_query_count++;
      mysql_slow_log.write(thd, thd->query, thd->query_length, start_of_query);
    }
  }
}


/*
  Create a TABLE_LIST object for an INFORMATION_SCHEMA table.

  SYNOPSIS
    prepare_schema_table()
      thd              thread handle
      lex              current lex
      table_ident      table alias if it's used
      schema_table_idx the type of the INFORMATION_SCHEMA table to be
                       created

  DESCRIPTION
    This function is used in the parser to convert a SHOW or DESCRIBE
    table_name command to a SELECT from INFORMATION_SCHEMA.
    It prepares a SELECT_LEX and a TABLE_LIST object to represent the
    given command as a SELECT parse tree.

  NOTES
    Due to the way this function works with memory and LEX it cannot
    be used outside the parser (parse tree transformations outside
    the parser break PS and SP).

  RETURN VALUE
    0                 success
    1                 out of memory or SHOW commands are not allowed
                      in this version of the server.
*/

int prepare_schema_table(THD *thd, LEX *lex, Table_ident *table_ident,
                         enum enum_schema_tables schema_table_idx)
{
  DBUG_ENTER("prepare_schema_table");
  SELECT_LEX *schema_select_lex= NULL;

  switch (schema_table_idx) {
  case SCH_SCHEMATA:
#if defined(DONT_ALLOW_SHOW_COMMANDS)
    my_message(ER_NOT_ALLOWED_COMMAND,
               ER(ER_NOT_ALLOWED_COMMAND), MYF(0));   /* purecov: inspected */
    DBUG_RETURN(1);
#else
    break;
#endif

  case SCH_TABLE_NAMES:
  case SCH_TABLES:
  case SCH_VIEWS:
  case SCH_TRIGGERS:
#ifdef DONT_ALLOW_SHOW_COMMANDS
    my_message(ER_NOT_ALLOWED_COMMAND,
               ER(ER_NOT_ALLOWED_COMMAND), MYF(0)); /* purecov: inspected */
    DBUG_RETURN(1);
#else
    if (lex->select_lex.db == NULL &&
        thd->copy_db_to(&lex->select_lex.db, NULL))
    {
      DBUG_RETURN(1);
    }

    schema_select_lex= new SELECT_LEX();
    schema_select_lex->db= lex->select_lex.db;
    schema_select_lex->table_list.first= NULL;
    remove_escape(schema_select_lex->db); // Fix escaped '_'

    if (check_db_name(schema_select_lex->db))
    {
      my_error(ER_WRONG_DB_NAME, MYF(0), schema_select_lex->db);
      DBUG_RETURN(1);
    }


    break;
#endif
  case SCH_COLUMNS:
  case SCH_STATISTICS:
#ifdef DONT_ALLOW_SHOW_COMMANDS
    my_message(ER_NOT_ALLOWED_COMMAND,
               ER(ER_NOT_ALLOWED_COMMAND), MYF(0)); /* purecov: inspected */
    DBUG_RETURN(1);
#else
    {
      DBUG_ASSERT(table_ident);

      TABLE_LIST **query_tables_last= lex->query_tables_last;
      schema_select_lex= new SELECT_LEX();
      /* 'parent_lex' is used in init_query() so it must be before it. */
      schema_select_lex->parent_lex= lex;
      schema_select_lex->init_query();
      if (!schema_select_lex->add_table_to_list(thd, table_ident, 0, 0, TL_READ,
                                  (List<String> *) 0, (List<String> *) 0))
        DBUG_RETURN(1);
      lex->query_tables_last= query_tables_last;

      TABLE_LIST *dst_table= (TABLE_LIST*) schema_select_lex->table_list.first;
      remove_escape(dst_table->db);			// Fix escaped '_'
      remove_escape(dst_table->table_name);

      break;
    }
#endif
  case SCH_OPEN_TABLES:
  case SCH_VARIABLES:
  case SCH_STATUS:
  case SCH_PROCEDURES:
  case SCH_CHARSETS:
  case SCH_COLLATIONS:
  case SCH_COLLATION_CHARACTER_SET_APPLICABILITY:
  case SCH_USER_PRIVILEGES:
  case SCH_SCHEMA_PRIVILEGES:
  case SCH_TABLE_PRIVILEGES:
  case SCH_COLUMN_PRIVILEGES:
  case SCH_TABLE_CONSTRAINTS:
  case SCH_KEY_COLUMN_USAGE:
  default:
    break;
  }
  
  SELECT_LEX *select_lex= lex->current_select;
  if (make_schema_select(thd, select_lex, schema_table_idx))
  {
    DBUG_RETURN(1);
  }
  TABLE_LIST *table_list= (TABLE_LIST*) select_lex->table_list.first;
  table_list->schema_select_lex= schema_select_lex;
  table_list->schema_table_reformed= 1;
  statistic_increment(thd->status_var.com_stat[lex->orig_sql_command],
                      &LOCK_status);
  DBUG_RETURN(0);
}


/*
  Read query from packet and store in thd->query
  Used in COM_QUERY and COM_STMT_PREPARE

  DESCRIPTION
    Sets the following THD variables:
      query
      query_length

  RETURN VALUES
    FALSE ok
    TRUE  error;  In this case thd->fatal_error is set
*/

bool alloc_query(THD *thd, const char *packet, uint packet_length)
{
  packet_length--;				// Remove end null
  /* Remove garbage at start and end of query */
  while (my_isspace(thd->charset(),packet[0]) && packet_length > 0)
  {
    packet++;
    packet_length--;
  }
  const char *pos= packet + packet_length;     // Point at end null
  while (packet_length > 0 &&
	 (pos[-1] == ';' || my_isspace(thd->charset() ,pos[-1])))
  {
    pos--;
    packet_length--;
  }
  /* We must allocate some extra memory for query cache */
  thd->query_length= 0;                        // Extra safety: Avoid races
  if (!(thd->query= (char*) thd->memdup_w_gap((gptr) (packet),
					      packet_length,
					      thd->db_length+ 1 +
					      QUERY_CACHE_FLAGS_SIZE)))
    return TRUE;
  thd->query[packet_length]=0;
  thd->query_length= packet_length;

  /* Reclaim some memory */
  thd->packet.shrink(thd->variables.net_buffer_length);
  thd->convert_buffer.shrink(thd->variables.net_buffer_length);

  return FALSE;
}

static void reset_one_shot_variables(THD *thd) 
{
  thd->variables.character_set_client=
    global_system_variables.character_set_client;
  thd->variables.collation_connection=
    global_system_variables.collation_connection;
  thd->variables.collation_database=
    global_system_variables.collation_database;
  thd->variables.collation_server=
    global_system_variables.collation_server;
  thd->update_charset();
  thd->variables.time_zone=
    global_system_variables.time_zone;
  thd->variables.lc_time_names= &my_locale_en_US;
  thd->one_shot_set= 0;
}


/*
  Execute command saved in thd and lex->sql_command

  SYNOPSIS
    mysql_execute_command()
      thd                       Thread handle

  IMPLEMENTATION

    Before every operation that can request a write lock for a table
    wait if a global read lock exists. However do not wait if this
    thread has locked tables already. No new locks can be requested
    until the other locks are released. The thread that requests the
    global read lock waits for write locked tables to become unlocked.

    Note that wait_if_global_read_lock() sets a protection against a new
    global read lock when it succeeds. This needs to be released by
    start_waiting_global_read_lock() after the operation.

  RETURN
    FALSE       OK
    TRUE        Error
*/

bool
mysql_execute_command(THD *thd)
{
  bool res= FALSE;
  bool need_start_waiting= FALSE; // have protection against global read lock
  int  up_result= 0;
  LEX  *lex= thd->lex;
  /* first SELECT_LEX (have special meaning for many of non-SELECTcommands) */
  SELECT_LEX *select_lex= &lex->select_lex;
  /* first table of first SELECT_LEX */
  TABLE_LIST *first_table= (TABLE_LIST*) select_lex->table_list.first;
  /* list of all tables in query */
  TABLE_LIST *all_tables;
  /* most outer SELECT_LEX_UNIT of query */
  SELECT_LEX_UNIT *unit= &lex->unit;
  /* Saved variable value */
  DBUG_ENTER("mysql_execute_command");
  thd->net.no_send_error= 0;

  /*
    Remember first generated insert id value of the previous
    statement.  We remember it here at the beginning of the statement,
    and also in Item_func_last_insert_id::fix_fields() and
    sys_var_last_insert_id::value_ptr().  Last two places are required
    because LAST_INSERT_ID() and @@LAST_INSERT_ID may also be used in
    expression that is not executed with mysql_execute_command().

    And we remember it here because some statements read
    @@LAST_INSERT_ID indirectly, like "SELECT * FROM t1 WHERE id IS
    NULL", that may replace "id IS NULL" with "id = <LAST_INSERT_ID>".
  */
  thd->current_insert_id= thd->last_insert_id;

  /*
    In many cases first table of main SELECT_LEX have special meaning =>
    check that it is first table in global list and relink it first in 
    queries_tables list if it is necessary (we need such relinking only
    for queries with subqueries in select list, in this case tables of
    subqueries will go to global list first)

    all_tables will differ from first_table only if most upper SELECT_LEX
    do not contain tables.

    Because of above in place where should be at least one table in most
    outer SELECT_LEX we have following check:
    DBUG_ASSERT(first_table == all_tables);
    DBUG_ASSERT(first_table == all_tables && first_table != 0);
  */
  lex->first_lists_tables_same();
  /* should be assigned after making first tables same */
  all_tables= lex->query_tables;
  /* set context for commands which do not use setup_tables */
  select_lex->
    context.resolve_in_table_list_only((TABLE_LIST*)select_lex->
                                       table_list.first);

  /*
    Reset warning count for each query that uses tables
    A better approach would be to reset this for any commands
    that is not a SHOW command or a select that only access local
    variables, but for now this is probably good enough.
    Don't reset warnings when executing a stored routine.
  */
  if ((all_tables || &lex->select_lex != lex->all_selects_list ||
       lex->sroutines.records) && !thd->spcont ||
      lex->time_zone_tables_used)
    mysql_reset_errors(thd, 0);

#ifdef HAVE_REPLICATION
  if (unlikely(thd->slave_thread))
  {
    if (lex->sql_command == SQLCOM_DROP_TRIGGER)
    {
      /*
        When dropping a trigger, we need to load its table name
        before checking slave filter rules.
      */
      add_table_for_trigger(thd, thd->lex->spname, 1, &all_tables);
      
      if (!all_tables)
      {
        /*
          If table name cannot be loaded,
          it means the trigger does not exists possibly because
          CREATE TRIGGER was previously skipped for this trigger
          according to slave filtering rules.
          Returning success without producing any errors in this case.
        */
        DBUG_RETURN(0);
      }
      
      // force searching in slave.cc:tables_ok() 
      all_tables->updating= 1;
    }
    
    /*
      Check if statment should be skipped because of slave filtering
      rules

      Exceptions are:
      - UPDATE MULTI: For this statement, we want to check the filtering
        rules later in the code
      - SET: we always execute it (Not that many SET commands exists in
        the binary log anyway -- only 4.1 masters write SET statements,
	in 5.0 there are no SET statements in the binary log)
      - DROP TEMPORARY TABLE IF EXISTS: we always execute it (otherwise we
        have stale files on slave caused by exclusion of one tmp table).
    */
    if (!(lex->sql_command == SQLCOM_UPDATE_MULTI) &&
	!(lex->sql_command == SQLCOM_SET_OPTION) &&
	!(lex->sql_command == SQLCOM_DROP_TABLE &&
          lex->drop_temporary && lex->drop_if_exists) &&
        all_tables_not_ok(thd, all_tables))
    {
      /* we warn the slave SQL thread */
      my_message(ER_SLAVE_IGNORED_TABLE, ER(ER_SLAVE_IGNORED_TABLE), MYF(0));
      if (thd->one_shot_set)
      {
        /*
          It's ok to check thd->one_shot_set here:

          The charsets in a MySQL 5.0 slave can change by both a binlogged
          SET ONE_SHOT statement and the event-internal charset setting, 
          and these two ways to change charsets do not seems to work
          together.

          At least there seems to be problems in the rli cache for
          charsets if we are using ONE_SHOT.  Note that this is normally no
          problem because either the >= 5.0 slave reads a 4.1 binlog (with
          ONE_SHOT) *or* or 5.0 binlog (without ONE_SHOT) but never both."
        */
        reset_one_shot_variables(thd);
      }
      DBUG_RETURN(0);
    }
  }
  else
  {
#endif /* HAVE_REPLICATION */
    /*
      When option readonly is set deny operations which change non-temporary
      tables. Except for the replication thread and the 'super' users.
    */
    if (opt_readonly &&
        !(thd->security_ctx->master_access & SUPER_ACL) &&
        uc_update_queries[lex->sql_command] &&
        !((lex->sql_command == SQLCOM_CREATE_TABLE) &&
          (lex->create_info.options & HA_LEX_CREATE_TMP_TABLE)) &&
        !((lex->sql_command == SQLCOM_DROP_TABLE) && lex->drop_temporary) &&
        ((lex->sql_command != SQLCOM_UPDATE_MULTI) &&
          some_non_temp_table_to_be_updated(thd, all_tables)))
    {
      my_error(ER_OPTION_PREVENTS_STATEMENT, MYF(0), "--read-only");
      DBUG_RETURN(-1);
    }
#ifdef HAVE_REPLICATION
  } /* endif unlikely slave */
#endif
  if(lex->orig_sql_command == SQLCOM_END)
    statistic_increment(thd->status_var.com_stat[lex->sql_command],
                        &LOCK_status);

  switch (lex->sql_command) {
  case SQLCOM_SELECT:
  {
    /* assign global limit variable if limit is not given */
    {
      SELECT_LEX *param= lex->unit.global_parameters;
      if (!param->explicit_limit)
	param->select_limit=
          new Item_int((ulonglong)thd->variables.select_limit);
    }

    select_result *sel_result=lex->result;
    if (all_tables)
    {
      if (lex->orig_sql_command != SQLCOM_SHOW_STATUS_PROC &&
          lex->orig_sql_command != SQLCOM_SHOW_STATUS_FUNC)
        res= check_table_access(thd,
                                lex->exchange ? SELECT_ACL | FILE_ACL :
                                SELECT_ACL,
                                all_tables, 0);
    }
    else
      res= check_access(thd,
			lex->exchange ? SELECT_ACL | FILE_ACL : SELECT_ACL,
			any_db, 0, 0, 0, 0);
    if (res)
      goto error;

    if (!(res= open_and_lock_tables(thd, all_tables)))
    {
      if (lex->describe)
      {
        /*
          We always use select_send for EXPLAIN, even if it's an EXPLAIN
          for SELECT ... INTO OUTFILE: a user application should be able
          to prepend EXPLAIN to any query and receive output for it,
          even if the query itself redirects the output.
        */
	if (!(sel_result= new select_send()))
	  goto error;
	else
	  thd->send_explain_fields(sel_result);
	res= mysql_explain_union(thd, &thd->lex->unit, sel_result);
	if (lex->describe & DESCRIBE_EXTENDED)
	{
	  char buff[1024];
	  String str(buff,(uint32) sizeof(buff), system_charset_info);
	  str.length(0);
	  thd->lex->unit.print(&str);
	  str.append('\0');
	  push_warning(thd, MYSQL_ERROR::WARN_LEVEL_NOTE,
		       ER_YES, str.ptr());
	}
	sel_result->send_eof();
        delete sel_result;
      }
      else
      {
	if (!sel_result && !(sel_result= new select_send()))
          goto error;
	query_cache_store_query(thd, all_tables);
	res= handle_select(thd, lex, sel_result, 0);
        if (sel_result != lex->result)
          delete sel_result;
      }
    }
    break;
  }
  case SQLCOM_PREPARE:
  {
    mysql_sql_stmt_prepare(thd);
    break;
  }
  case SQLCOM_EXECUTE:
  {
    mysql_sql_stmt_execute(thd);
    break;
  }
  case SQLCOM_DEALLOCATE_PREPARE:
  {
    mysql_sql_stmt_close(thd);
    break;
  }
  case SQLCOM_DO:
    if (check_table_access(thd, SELECT_ACL, all_tables, 0) ||
        open_and_lock_tables(thd, all_tables))
      goto error;

    res= mysql_do(thd, *lex->insert_list);
    break;

  case SQLCOM_EMPTY_QUERY:
    send_ok(thd);
    break;

  case SQLCOM_HELP:
    res= mysqld_help(thd,lex->help_arg);
    break;

#ifndef EMBEDDED_LIBRARY
  case SQLCOM_PURGE:
  {
    if (check_global_access(thd, SUPER_ACL))
      goto error;
    /* PURGE MASTER LOGS TO 'file' */
    res = purge_master_logs(thd, lex->to_log);
    break;
  }
  case SQLCOM_PURGE_BEFORE:
  {
    Item *it;

    if (check_global_access(thd, SUPER_ACL))
      goto error;
    /* PURGE MASTER LOGS BEFORE 'data' */
    it= (Item *)lex->value_list.head();
    if ((!it->fixed && it->fix_fields(lex->thd, &it)) ||
        it->check_cols(1))
    {
      my_error(ER_WRONG_ARGUMENTS, MYF(0), "PURGE LOGS BEFORE");
      goto error;
    }
    it= new Item_func_unix_timestamp(it);
    /*
      it is OK only emulate fix_fieds, because we need only
      value of constant
    */
    it->quick_fix_field();
    res = purge_master_logs_before_date(thd, (ulong)it->val_int());
    break;
  }
#endif
  case SQLCOM_SHOW_WARNS:
  {
    res= mysqld_show_warnings(thd, (ulong)
			      ((1L << (uint) MYSQL_ERROR::WARN_LEVEL_NOTE) |
			       (1L << (uint) MYSQL_ERROR::WARN_LEVEL_WARN) |
			       (1L << (uint) MYSQL_ERROR::WARN_LEVEL_ERROR)
			       ));
    break;
  }
  case SQLCOM_SHOW_ERRORS:
  {
    res= mysqld_show_warnings(thd, (ulong)
			      (1L << (uint) MYSQL_ERROR::WARN_LEVEL_ERROR));
    break;
  }
  case SQLCOM_SHOW_NEW_MASTER:
  {
    if (check_global_access(thd, REPL_SLAVE_ACL))
      goto error;
    /* This query don't work now. See comment in repl_failsafe.cc */
#ifndef WORKING_NEW_MASTER
    my_error(ER_NOT_SUPPORTED_YET, MYF(0), "SHOW NEW MASTER");
    goto error;
#else
    res = show_new_master(thd);
    break;
#endif
  }

#ifdef HAVE_REPLICATION
  case SQLCOM_SHOW_SLAVE_HOSTS:
  {
    if (check_global_access(thd, REPL_SLAVE_ACL))
      goto error;
    res = show_slave_hosts(thd);
    break;
  }
  case SQLCOM_SHOW_BINLOG_EVENTS:
  {
    if (check_global_access(thd, REPL_SLAVE_ACL))
      goto error;
    res = mysql_show_binlog_events(thd);
    break;
  }
#endif

  case SQLCOM_BACKUP_TABLE:
  {
    DBUG_ASSERT(first_table == all_tables && first_table != 0);
    if (check_db_used(thd, all_tables) ||
	check_table_access(thd, SELECT_ACL, all_tables, 0) ||
	check_global_access(thd, FILE_ACL))
      goto error; /* purecov: inspected */
    thd->enable_slow_log= opt_log_slow_admin_statements;
    res = mysql_backup_table(thd, first_table);
    select_lex->table_list.first= (byte*) first_table;
    lex->query_tables=all_tables;
    break;
  }
  case SQLCOM_RESTORE_TABLE:
  {
    DBUG_ASSERT(first_table == all_tables && first_table != 0);
    if (check_db_used(thd, all_tables) ||
	check_table_access(thd, INSERT_ACL, all_tables, 0) ||
	check_global_access(thd, FILE_ACL))
      goto error; /* purecov: inspected */
    thd->enable_slow_log= opt_log_slow_admin_statements;
    res = mysql_restore_table(thd, first_table);
    select_lex->table_list.first= (byte*) first_table;
    lex->query_tables=all_tables;
    break;
  }
  case SQLCOM_ASSIGN_TO_KEYCACHE:
  {
    DBUG_ASSERT(first_table == all_tables && first_table != 0);
    if (check_db_used(thd, all_tables) ||
        check_access(thd, INDEX_ACL, first_table->db,
                     &first_table->grant.privilege, 0, 0,
                     test(first_table->schema_table)))
      goto error;
    res= mysql_assign_to_keycache(thd, first_table, &lex->ident);
    break;
  }
  case SQLCOM_PRELOAD_KEYS:
  {
    DBUG_ASSERT(first_table == all_tables && first_table != 0);
    if (check_db_used(thd, all_tables) ||
	check_access(thd, INDEX_ACL, first_table->db,
                     &first_table->grant.privilege, 0, 0,
                     test(first_table->schema_table)))
      goto error;
    res = mysql_preload_keys(thd, first_table);
    break;
  }
#ifdef HAVE_REPLICATION
  case SQLCOM_CHANGE_MASTER:
  {
    if (check_global_access(thd, SUPER_ACL))
      goto error;
    pthread_mutex_lock(&LOCK_active_mi);
    res = change_master(thd,active_mi);
    pthread_mutex_unlock(&LOCK_active_mi);
    break;
  }
  case SQLCOM_SHOW_SLAVE_STAT:
  {
    /* Accept one of two privileges */
    if (check_global_access(thd, SUPER_ACL | REPL_CLIENT_ACL))
      goto error;
    pthread_mutex_lock(&LOCK_active_mi);
    res = show_master_info(thd,active_mi);
    pthread_mutex_unlock(&LOCK_active_mi);
    break;
  }
  case SQLCOM_SHOW_MASTER_STAT:
  {
    /* Accept one of two privileges */
    if (check_global_access(thd, SUPER_ACL | REPL_CLIENT_ACL))
      goto error;
    res = show_binlog_info(thd);
    break;
  }

  case SQLCOM_LOAD_MASTER_DATA: // sync with master
    if (check_global_access(thd, SUPER_ACL))
      goto error;
    if (end_active_trans(thd))
      goto error;
    else
      res = load_master_data(thd);
    break;
#endif /* HAVE_REPLICATION */
#ifdef HAVE_NDBCLUSTER_DB
  case SQLCOM_SHOW_NDBCLUSTER_STATUS:
    {
      res = ndbcluster_show_status(thd);
      break;
    }
#endif
#ifdef HAVE_INNOBASE_DB
  case SQLCOM_SHOW_INNODB_STATUS:
    {
      if (check_global_access(thd, SUPER_ACL))
	goto error;
      res = innodb_show_status(thd);
      break;
    }
  case SQLCOM_SHOW_MUTEX_STATUS:
    {
      if (check_global_access(thd, SUPER_ACL))
        goto error;
      res = innodb_mutex_show_status(thd);
      break;
    }
#endif
#ifdef HAVE_REPLICATION
  case SQLCOM_LOAD_MASTER_TABLE:
  {
    DBUG_ASSERT(first_table == all_tables && first_table != 0);
    DBUG_ASSERT(first_table->db); /* Must be set in the parser */

    if (check_access(thd, CREATE_ACL, first_table->db,
		     &first_table->grant.privilege, 0, 0,
                     test(first_table->schema_table)))
      goto error;				/* purecov: inspected */
    if (grant_option)
    {
      /* Check that the first table has CREATE privilege */
      if (check_grant(thd, CREATE_ACL, all_tables, 0, 1, 0))
	goto error;
    }
    if (strlen(first_table->table_name) > NAME_LEN)
    {
      my_error(ER_WRONG_TABLE_NAME, MYF(0), first_table->table_name);
      break;
    }
    pthread_mutex_lock(&LOCK_active_mi);
    /*
      fetch_master_table will send the error to the client on failure.
      Give error if the table already exists.
    */
    if (!fetch_master_table(thd, first_table->db, first_table->table_name,
			    active_mi, 0, 0))
    {
      send_ok(thd);
    }
    pthread_mutex_unlock(&LOCK_active_mi);
    break;
  }
#endif /* HAVE_REPLICATION */

  case SQLCOM_CREATE_TABLE:
  {
    /* If CREATE TABLE of non-temporary table, do implicit commit */
    if (!(lex->create_info.options & HA_LEX_CREATE_TMP_TABLE))
    {
      if (end_active_trans(thd))
      {
	res= -1;
	break;
      }
    }
    else 
    {
      /* So that CREATE TEMPORARY TABLE gets to binlog at commit/rollback */
      thd->no_trans_update.all= TRUE;
    }
    DBUG_ASSERT(first_table == all_tables && first_table != 0);
    bool link_to_local;
    // Skip first table, which is the table we are creating
    TABLE_LIST *create_table= lex->unlink_first_table(&link_to_local);
    TABLE_LIST *select_tables= lex->query_tables;
    /*
      Code below (especially in mysql_create_table() and select_create
      methods) may modify HA_CREATE_INFO structure in LEX, so we have to
      use a copy of this structure to make execution prepared statement-
      safe. A shallow copy is enough as this code won't modify any memory
      referenced from this structure.
    */
    HA_CREATE_INFO create_info(lex->create_info);
    Alter_info alter_info(lex->alter_info, thd->mem_root);

    if (thd->is_fatal_error)
    {
      /* out of memory when creating a copy of alter_info */
      res= 1;
      goto end_with_restore_list;
    }

    if ((res= create_table_precheck(thd, select_tables, create_table)))
      goto end_with_restore_list;

    create_info.alias= create_table->alias;

#ifndef HAVE_READLINK
    if (create_info.data_file_name)
      push_warning(thd, MYSQL_ERROR::WARN_LEVEL_WARN, 0,
                   "DATA DIRECTORY option ignored");
    if (create_info.index_file_name)
      push_warning(thd, MYSQL_ERROR::WARN_LEVEL_WARN, 0,
                   "INDEX DIRECTORY option ignored");
    create_info.data_file_name= create_info.index_file_name= NULL;
#else
    /* Fix names if symlinked tables */
    if (append_file_to_dir(thd, &create_info.data_file_name,
			   create_table->table_name) ||
	append_file_to_dir(thd, &create_info.index_file_name,
			   create_table->table_name))
      goto end_with_restore_list;
#endif
    /*
      If we are using SET CHARSET without DEFAULT, add an implicit
      DEFAULT to not confuse old users. (This may change).
    */
    if ((create_info.used_fields &
	 (HA_CREATE_USED_DEFAULT_CHARSET | HA_CREATE_USED_CHARSET)) ==
	HA_CREATE_USED_CHARSET)
    {
      create_info.used_fields&= ~HA_CREATE_USED_CHARSET;
      create_info.used_fields|= HA_CREATE_USED_DEFAULT_CHARSET;
      create_info.default_table_charset= create_info.table_charset;
      create_info.table_charset= 0;
    }
    /*
      The create-select command will open and read-lock the select table
      and then create, open and write-lock the new table. If a global
      read lock steps in, we get a deadlock. The write lock waits for
      the global read lock, while the global read lock waits for the
      select table to be closed. So we wait until the global readlock is
      gone before starting both steps. Note that
      wait_if_global_read_lock() sets a protection against a new global
      read lock when it succeeds. This needs to be released by
      start_waiting_global_read_lock(). We protect the normal CREATE
      TABLE in the same way. That way we avoid that a new table is
      created during a gobal read lock.
    */
    if (!thd->locked_tables &&
        !(need_start_waiting= !wait_if_global_read_lock(thd, 0, 1)))
    {
      res= 1;
      goto end_with_restore_list;
    }
    if (select_lex->item_list.elements)		// With select
    {
      select_result *sel_result;

      select_lex->options|= SELECT_NO_UNLOCK;
      unit->set_limit(select_lex);

      if (!(lex->create_info.options & HA_LEX_CREATE_TMP_TABLE))
      {
        lex->link_first_table_back(create_table, link_to_local);
        create_table->create= TRUE;
      }

      if (!(res= open_and_lock_tables(thd, lex->query_tables)))
      {
        /*
          Is table which we are changing used somewhere in other parts
          of query
        */
        if (!(create_info.options & HA_LEX_CREATE_TMP_TABLE))
        {
          TABLE_LIST *duplicate;
          create_table= lex->unlink_first_table(&link_to_local);
          if ((duplicate= unique_table(thd, create_table, select_tables, 0)))
          {
            update_non_unique_table_error(create_table, "CREATE", duplicate);
            res= 1;
            goto end_with_restore_list;
          }
        }
        /* If we create merge table, we have to test tables in merge, too */
        if (create_info.used_fields & HA_CREATE_USED_UNION)
        {
          TABLE_LIST *tab;
          for (tab= (TABLE_LIST*) create_info.merge_list.first;
               tab;
               tab= tab->next_local)
          {
            TABLE_LIST *duplicate;
            if ((duplicate= unique_table(thd, tab, select_tables, 0)))
            {
              update_non_unique_table_error(tab, "CREATE", duplicate);
              res= 1;
              goto end_with_restore_list;
            }
          }
        }
        /*
          select_create is currently not re-execution friendly and
          needs to be created for every execution of a PS/SP.
        */
        if ((sel_result= new select_create(create_table,
                                           &create_info,
                                           &alter_info,
                                           select_lex->item_list,
                                           lex->duplicates,
                                           lex->ignore)))
        {
          /*
            CREATE from SELECT give its SELECT_LEX for SELECT,
            and item_list belong to SELECT
          */
          res= handle_select(thd, lex, sel_result, 0);
          delete sel_result;
        }
      }
      else if (!(lex->create_info.options & HA_LEX_CREATE_TMP_TABLE))
        create_table= lex->unlink_first_table(&link_to_local);

    }
    else
    {
      /* regular create */
      if (lex->create_info.options & HA_LEX_CREATE_TABLE_LIKE)
        res= mysql_create_like_table(thd, create_table, select_tables,
                                     &create_info);
      else
      {
        res= mysql_create_table(thd, create_table->db,
                                create_table->table_name, &create_info,
                                &alter_info, 0, 0);
      }
      if (!res)
	send_ok(thd);
    }

    /* put tables back for PS rexecuting */
end_with_restore_list:
    lex->link_first_table_back(create_table, link_to_local);
    break;
  }
  case SQLCOM_CREATE_INDEX:
    /* Fall through */
  case SQLCOM_DROP_INDEX:
  /*
    CREATE INDEX and DROP INDEX are implemented by calling ALTER
    TABLE with proper arguments. This isn't very fast but it
    should work for most cases.

    In the future ALTER TABLE will notice that only added
    indexes and create these one by one for the existing table
    without having to do a full rebuild.

    One should normally create all indexes with CREATE TABLE or
    ALTER TABLE.
  */
  {
    Alter_info alter_info(lex->alter_info, thd->mem_root);
    HA_CREATE_INFO create_info;

    if (thd->is_fatal_error) /* out of memory creating a copy of alter_info*/
      goto error;

    DBUG_ASSERT(first_table == all_tables && first_table != 0);
    if (check_one_table_access(thd, INDEX_ACL, first_table))
      goto error; /* purecov: inspected */
    if (end_active_trans(thd))
      goto error;
    /*
      Currently CREATE INDEX or DROP INDEX cause a full table rebuild
      and thus classify as slow administrative statements just like
      ALTER TABLE.
    */
    thd->enable_slow_log= opt_log_slow_admin_statements;

    bzero((char*) &create_info, sizeof(create_info));
    create_info.db_type= DB_TYPE_DEFAULT;
    create_info.row_type= ROW_TYPE_NOT_USED;
    create_info.default_table_charset= thd->variables.collation_database;

    res= mysql_alter_table(thd, first_table->db, first_table->table_name,
                           &create_info, first_table, &alter_info,
                           0, (ORDER*) 0, 0);
    break;
  }
#ifdef HAVE_REPLICATION
  case SQLCOM_SLAVE_START:
  {
    pthread_mutex_lock(&LOCK_active_mi);
    start_slave(thd,active_mi,1 /* net report*/);
    pthread_mutex_unlock(&LOCK_active_mi);
    break;
  }
  case SQLCOM_SLAVE_STOP:
  /*
    If the client thread has locked tables, a deadlock is possible.
    Assume that
    - the client thread does LOCK TABLE t READ.
    - then the master updates t.
    - then the SQL slave thread wants to update t,
      so it waits for the client thread because t is locked by it.
    - then the client thread does SLAVE STOP.
      SLAVE STOP waits for the SQL slave thread to terminate its
      update t, which waits for the client thread because t is locked by it.
    To prevent that, refuse SLAVE STOP if the
    client thread has locked tables
  */
  if (thd->locked_tables || thd->active_transaction() || thd->global_read_lock)
  {
    my_message(ER_LOCK_OR_ACTIVE_TRANSACTION,
               ER(ER_LOCK_OR_ACTIVE_TRANSACTION), MYF(0));
    goto error;
  }
  {
    pthread_mutex_lock(&LOCK_active_mi);
    stop_slave(thd,active_mi,1/* net report*/);
    pthread_mutex_unlock(&LOCK_active_mi);
    break;
  }
#endif /* HAVE_REPLICATION */

  case SQLCOM_ALTER_TABLE:
    DBUG_ASSERT(first_table == all_tables && first_table != 0);
    {
      ulong priv=0;
      /*
        Code in mysql_alter_table() may modify its HA_CREATE_INFO argument,
        so we have to use a copy of this structure to make execution
        prepared statement- safe. A shallow copy is enough as no memory
        referenced from this structure will be modified.
      */
      HA_CREATE_INFO create_info(lex->create_info);
      Alter_info alter_info(lex->alter_info, thd->mem_root);

      if (thd->is_fatal_error) /* out of memory creating a copy of alter_info */
        goto error;
      if (lex->name && (!lex->name[0] || strlen(lex->name) > NAME_LEN))
      {
	my_error(ER_WRONG_TABLE_NAME, MYF(0), lex->name);
        goto error;
      }
      /* Must be set in the parser */
      DBUG_ASSERT(select_lex->db);
      if (check_access(thd, ALTER_ACL, first_table->db,
		       &first_table->grant.privilege, 0, 0,
                       test(first_table->schema_table)) ||
	  check_access(thd,INSERT_ACL | CREATE_ACL,select_lex->db,&priv,0,0,
                       is_schema_db(select_lex->db))||
	  check_merge_table_access(thd, first_table->db,
				   (TABLE_LIST *)
				   create_info.merge_list.first))
	goto error;				/* purecov: inspected */
      if (grant_option)
      {
	if (check_grant(thd, ALTER_ACL, all_tables, 0, UINT_MAX, 0))
	  goto error;
	if (lex->name && !test_all_bits(priv,INSERT_ACL | CREATE_ACL))
	{					// Rename of table
	  TABLE_LIST tmp_table;
	  bzero((char*) &tmp_table,sizeof(tmp_table));
	  tmp_table.table_name=lex->name;
	  tmp_table.db=select_lex->db;
	  tmp_table.grant.privilege=priv;
	  if (check_grant(thd, INSERT_ACL | CREATE_ACL, &tmp_table, 0,
			  UINT_MAX, 0))
	    goto error;
	}
      }
      /* Don't yet allow changing of symlinks with ALTER TABLE */
      if (create_info.data_file_name)
        push_warning(thd, MYSQL_ERROR::WARN_LEVEL_WARN, 0,
                     "DATA DIRECTORY option ignored");
      if (create_info.index_file_name)
        push_warning(thd, MYSQL_ERROR::WARN_LEVEL_WARN, 0,
                     "INDEX DIRECTORY option ignored");
      create_info.data_file_name= create_info.index_file_name= NULL;
      /* ALTER TABLE ends previous transaction */
      if (end_active_trans(thd))
	goto error;
      else
      {
        if (!thd->locked_tables &&
            !(need_start_waiting= !wait_if_global_read_lock(thd, 0, 1)))
        {
          res= 1;
          break;
        }

        thd->enable_slow_log= opt_log_slow_admin_statements;
        res= mysql_alter_table(thd, select_lex->db, lex->name,
                               &create_info,
                               first_table,
                               &alter_info,
                               select_lex->order_list.elements,
                               (ORDER *) select_lex->order_list.first,
                               lex->ignore);
      }
      break;
    }
  case SQLCOM_RENAME_TABLE:
  {
    DBUG_ASSERT(first_table == all_tables && first_table != 0);
    TABLE_LIST *table;
    if (check_db_used(thd, all_tables))
      goto error;
    for (table= first_table; table; table= table->next_local->next_local)
    {
      if (check_access(thd, ALTER_ACL | DROP_ACL, table->db,
		       &table->grant.privilege,0,0, test(table->schema_table)) ||
	  check_access(thd, INSERT_ACL | CREATE_ACL, table->next_local->db,
		       &table->next_local->grant.privilege, 0, 0,
                       test(table->next_local->schema_table)))
	goto error;
      if (grant_option)
      {
	TABLE_LIST old_list, new_list;
	/*
	  we do not need initialize old_list and new_list because we will
	  come table[0] and table->next[0] there
	*/
	old_list= table[0];
	new_list= table->next_local[0];
	if (check_grant(thd, ALTER_ACL | DROP_ACL, &old_list, 0, 1, 0) ||
	    (!test_all_bits(table->next_local->grant.privilege,
			    INSERT_ACL | CREATE_ACL) &&
	     check_grant(thd, INSERT_ACL | CREATE_ACL, &new_list, 0, 1, 0)))
	  goto error;
      }
    }
    query_cache_invalidate3(thd, first_table, 0);
    if (end_active_trans(thd) || mysql_rename_tables(thd, first_table))
      goto error;
    break;
  }
#ifndef EMBEDDED_LIBRARY
  case SQLCOM_SHOW_BINLOGS:
#ifdef DONT_ALLOW_SHOW_COMMANDS
    my_message(ER_NOT_ALLOWED_COMMAND, ER(ER_NOT_ALLOWED_COMMAND),
               MYF(0)); /* purecov: inspected */
    goto error;
#else
    {
      if (check_global_access(thd, SUPER_ACL))
	goto error;
      res = show_binlogs(thd);
      break;
    }
#endif
#endif /* EMBEDDED_LIBRARY */
  case SQLCOM_SHOW_CREATE:
    DBUG_ASSERT(first_table == all_tables && first_table != 0);
#ifdef DONT_ALLOW_SHOW_COMMANDS
    my_message(ER_NOT_ALLOWED_COMMAND, ER(ER_NOT_ALLOWED_COMMAND),
               MYF(0)); /* purecov: inspected */
    goto error;
#else
    {
      /* Ignore temporary tables if this is "SHOW CREATE VIEW" */
      if (lex->only_view)
        first_table->skip_temporary= 1;

      if (check_db_used(thd, all_tables) ||
          check_show_create_table_access(thd, first_table))
	goto error;
      res= mysqld_show_create(thd, first_table);
      break;
    }
#endif
  case SQLCOM_CHECKSUM:
  {
    DBUG_ASSERT(first_table == all_tables && first_table != 0);
    if (check_db_used(thd, all_tables) ||
	check_table_access(thd, SELECT_ACL | EXTRA_ACL, all_tables, 0))
      goto error; /* purecov: inspected */
    res = mysql_checksum_table(thd, first_table, &lex->check_opt);
    break;
  }
  case SQLCOM_REPAIR:
  {
    DBUG_ASSERT(first_table == all_tables && first_table != 0);
    if (check_db_used(thd, all_tables) ||
	check_table_access(thd, SELECT_ACL | INSERT_ACL, all_tables, 0))
      goto error; /* purecov: inspected */
    thd->enable_slow_log= opt_log_slow_admin_statements;
    res= mysql_repair_table(thd, first_table, &lex->check_opt);
    /* ! we write after unlocking the table */
    if (!res && !lex->no_write_to_binlog)
    {
      /* Presumably, REPAIR and binlog writing doesn't require synchronization */
      if (mysql_bin_log.is_open())
      {
	thd->clear_error(); // No binlog error generated
        Query_log_event qinfo(thd, thd->query, thd->query_length, 0, FALSE);
        mysql_bin_log.write(&qinfo);
      }
    }
    select_lex->table_list.first= (byte*) first_table;
    lex->query_tables=all_tables;
    break;
  }
  case SQLCOM_CHECK:
  {
    DBUG_ASSERT(first_table == all_tables && first_table != 0);
    if (check_db_used(thd, all_tables) ||
	check_table_access(thd, SELECT_ACL | EXTRA_ACL , all_tables, 0))
      goto error; /* purecov: inspected */
    thd->enable_slow_log= opt_log_slow_admin_statements;
    res = mysql_check_table(thd, first_table, &lex->check_opt);
    select_lex->table_list.first= (byte*) first_table;
    lex->query_tables=all_tables;
    break;
  }
  case SQLCOM_ANALYZE:
  {
    DBUG_ASSERT(first_table == all_tables && first_table != 0);
    if (check_db_used(thd, all_tables) ||
	check_table_access(thd, SELECT_ACL | INSERT_ACL, all_tables, 0))
      goto error; /* purecov: inspected */
    thd->enable_slow_log= opt_log_slow_admin_statements;
    res = mysql_analyze_table(thd, first_table, &lex->check_opt);
    /* ! we write after unlocking the table */
    if (!res && !lex->no_write_to_binlog)
    {
      /* Presumably, ANALYZE and binlog writing doesn't require synchronization */
      if (mysql_bin_log.is_open())
      {
	thd->clear_error(); // No binlog error generated
        Query_log_event qinfo(thd, thd->query, thd->query_length, 0, FALSE);
        mysql_bin_log.write(&qinfo);
      }
    }
    select_lex->table_list.first= (byte*) first_table;
    lex->query_tables=all_tables;
    break;
  }

  case SQLCOM_OPTIMIZE:
  {
    DBUG_ASSERT(first_table == all_tables && first_table != 0);
    if (check_db_used(thd, all_tables) ||
	check_table_access(thd, SELECT_ACL | INSERT_ACL, all_tables, 0))
      goto error; /* purecov: inspected */
    thd->enable_slow_log= opt_log_slow_admin_statements;
    res= (specialflag & (SPECIAL_SAFE_MODE | SPECIAL_NO_NEW_FUNC)) ?
      mysql_recreate_table(thd, first_table) :
      mysql_optimize_table(thd, first_table, &lex->check_opt);
    /* ! we write after unlocking the table */
    if (!res && !lex->no_write_to_binlog)
    {
      /* Presumably, OPTIMIZE and binlog writing doesn't require synchronization */
      if (mysql_bin_log.is_open())
      {
	thd->clear_error(); // No binlog error generated
        Query_log_event qinfo(thd, thd->query, thd->query_length, 0, FALSE);
        mysql_bin_log.write(&qinfo);
      }
    }
    select_lex->table_list.first= (byte*) first_table;
    lex->query_tables=all_tables;
    break;
  }
  case SQLCOM_UPDATE:
    DBUG_ASSERT(first_table == all_tables && first_table != 0);
    if (update_precheck(thd, all_tables))
      break;
    DBUG_ASSERT(select_lex->offset_limit == 0);
    unit->set_limit(select_lex);
    res= (up_result= mysql_update(thd, all_tables,
                                  select_lex->item_list,
                                  lex->value_list,
                                  select_lex->where,
                                  select_lex->order_list.elements,
                                  (ORDER *) select_lex->order_list.first,
                                  unit->select_limit_cnt,
                                  lex->duplicates, lex->ignore));
    /* mysql_update return 2 if we need to switch to multi-update */
    if (up_result != 2)
      break;
    /* Fall through */
  case SQLCOM_UPDATE_MULTI:
  {
    DBUG_ASSERT(first_table == all_tables && first_table != 0);
    /* if we switched from normal update, rights are checked */
    if (up_result != 2)
    {
      if ((res= multi_update_precheck(thd, all_tables)))
        break;
    }
    else
      res= 0;

    res= mysql_multi_update_prepare(thd);

#ifdef HAVE_REPLICATION
    /* Check slave filtering rules */
    if (unlikely(thd->slave_thread))
    {
      if (all_tables_not_ok(thd, all_tables))
      {
        if (res!= 0)
        {
          res= 0;             /* don't care of prev failure  */
          thd->clear_error(); /* filters are of highest prior */
        }
        /* we warn the slave SQL thread */
        my_error(ER_SLAVE_IGNORED_TABLE, MYF(0));
        break;
      }
      if (res)
        break;
    }
    else
    {
#endif /* HAVE_REPLICATION */
      if (res)
        break;
      if (opt_readonly &&
	  !(thd->security_ctx->master_access & SUPER_ACL) &&
	  some_non_temp_table_to_be_updated(thd, all_tables))
      {
	my_error(ER_OPTION_PREVENTS_STATEMENT, MYF(0), "--read-only");
	break;
      }
#ifdef HAVE_REPLICATION
    }  /* unlikely */
#endif

    res= mysql_multi_update(thd, all_tables,
                            &select_lex->item_list,
                            &lex->value_list,
                            select_lex->where,
                            select_lex->options,
                            lex->duplicates, lex->ignore, unit, select_lex);
    break;
  }
  case SQLCOM_REPLACE:
  case SQLCOM_INSERT:
  {
    DBUG_ASSERT(first_table == all_tables && first_table != 0);
    if ((res= insert_precheck(thd, all_tables)))
      break;

    if (!thd->locked_tables &&
        !(need_start_waiting= !wait_if_global_read_lock(thd, 0, 1)))
    {
      res= 1;
      break;
    }

    res= mysql_insert(thd, all_tables, lex->field_list, lex->many_values,
		      lex->update_list, lex->value_list,
                      lex->duplicates, lex->ignore);

    /*
      If we have inserted into a VIEW, and the base table has
      AUTO_INCREMENT column, but this column is not accessible through
      a view, then we should restore LAST_INSERT_ID to the value it
      had before the statement.
    */
    if (first_table->view && !first_table->contain_auto_increment)
      thd->last_insert_id= thd->current_insert_id;

    break;
  }
  case SQLCOM_REPLACE_SELECT:
  case SQLCOM_INSERT_SELECT:
  {
    select_result *sel_result;
    DBUG_ASSERT(first_table == all_tables && first_table != 0);
    if ((res= insert_precheck(thd, all_tables)))
      break;

    /* Fix lock for first table */
    if (first_table->lock_type == TL_WRITE_DELAYED)
      first_table->lock_type= TL_WRITE;

    /* Don't unlock tables until command is written to binary log */
    select_lex->options|= SELECT_NO_UNLOCK;

    unit->set_limit(select_lex);

    if (! thd->locked_tables &&
        ! (need_start_waiting= ! wait_if_global_read_lock(thd, 0, 1)))
    {
      res= 1;
      break;
    }

    if (!(res= open_and_lock_tables(thd, all_tables)))
    {
      /* Skip first table, which is the table we are inserting in */
      TABLE_LIST *second_table= first_table->next_local;
      select_lex->table_list.first= (byte*) second_table;
      select_lex->context.table_list= 
        select_lex->context.first_name_resolution_table= second_table;
      res= mysql_insert_select_prepare(thd);
      if (!res && (sel_result= new select_insert(first_table,
                                                 first_table->table,
                                                 &lex->field_list,
                                                 &lex->update_list,
                                                 &lex->value_list,
                                                 lex->duplicates,
                                                 lex->ignore)))
      {
	res= handle_select(thd, lex, sel_result, OPTION_SETUP_TABLES_DONE);
        /*
          Invalidate the table in the query cache if something changed
          after unlocking when changes become visible.
          TODO: this is workaround. right way will be move invalidating in
          the unlock procedure.
        */
        if (first_table->lock_type ==  TL_WRITE_CONCURRENT_INSERT &&
            thd->lock)
        {
          /* INSERT ... SELECT should invalidate only the very first table */
          TABLE_LIST *save_table= first_table->next_local;
          first_table->next_local= 0;
          mysql_unlock_tables(thd, thd->lock);
          query_cache_invalidate3(thd, first_table, 1);
          first_table->next_local= save_table;
          thd->lock=0;
        }
        delete sel_result;
      }
      /* revert changes for SP */
      select_lex->table_list.first= (byte*) first_table;
    }

    /*
      If we have inserted into a VIEW, and the base table has
      AUTO_INCREMENT column, but this column is not accessible through
      a view, then we should restore LAST_INSERT_ID to the value it
      had before the statement.
    */
    if (first_table->view && !first_table->contain_auto_increment)
      thd->last_insert_id= thd->current_insert_id;

    break;
  }
  case SQLCOM_TRUNCATE:
    if (end_active_trans(thd))
    {
      res= -1;
      break;
    }
    DBUG_ASSERT(first_table == all_tables && first_table != 0);
    if (check_one_table_access(thd, DELETE_ACL, all_tables))
      goto error;
    /*
      Don't allow this within a transaction because we want to use
      re-generate table
    */
    if (thd->locked_tables || thd->active_transaction())
    {
      my_message(ER_LOCK_OR_ACTIVE_TRANSACTION,
                 ER(ER_LOCK_OR_ACTIVE_TRANSACTION), MYF(0));
      goto error;
    }

    res= mysql_truncate(thd, first_table, 0);
    break;
  case SQLCOM_DELETE:
  {
    DBUG_ASSERT(first_table == all_tables && first_table != 0);
    if ((res= delete_precheck(thd, all_tables)))
      break;
    DBUG_ASSERT(select_lex->offset_limit == 0);
    unit->set_limit(select_lex);

    if (!thd->locked_tables &&
        !(need_start_waiting= !wait_if_global_read_lock(thd, 0, 1)))
    {
      res= 1;
      break;
    }

    res = mysql_delete(thd, all_tables, select_lex->where,
                       &select_lex->order_list,
                       unit->select_limit_cnt, select_lex->options,
                       FALSE);
    break;
  }
  case SQLCOM_DELETE_MULTI:
  {
    DBUG_ASSERT(first_table == all_tables && first_table != 0);
    TABLE_LIST *aux_tables=
      (TABLE_LIST *)thd->lex->auxiliary_table_list.first;
    multi_delete *del_result;

    if (!thd->locked_tables &&
        !(need_start_waiting= !wait_if_global_read_lock(thd, 0, 1)))
    {
      res= 1;
      break;
    }

    if ((res= multi_delete_precheck(thd, all_tables)))
      break;

    /* condition will be TRUE on SP re-excuting */
    if (select_lex->item_list.elements != 0)
      select_lex->item_list.empty();
    if (add_item_to_list(thd, new Item_null()))
      goto error;

    thd->proc_info="init";
    if ((res= open_and_lock_tables(thd, all_tables)))
      break;

    if ((res= mysql_multi_delete_prepare(thd)))
      goto error;

    if (!thd->is_fatal_error &&
        (del_result= new multi_delete(aux_tables, lex->table_count)))
    {
      res= mysql_select(thd, &select_lex->ref_pointer_array,
			select_lex->get_table_list(),
			select_lex->with_wild,
			select_lex->item_list,
			select_lex->where,
			0, (ORDER *)NULL, (ORDER *)NULL, (Item *)NULL,
			(ORDER *)NULL,
			select_lex->options | thd->options |
			SELECT_NO_JOIN_CACHE | SELECT_NO_UNLOCK |
                        OPTION_SETUP_TABLES_DONE,
			del_result, unit, select_lex);
      delete del_result;
    }
    else
      res= TRUE;                                // Error
    break;
  }
  case SQLCOM_DROP_TABLE:
  {
    DBUG_ASSERT(first_table == all_tables && first_table != 0);
    if (!lex->drop_temporary)
    {
      if (check_table_access(thd, DROP_ACL, all_tables, 0))
	goto error;				/* purecov: inspected */
      if (end_active_trans(thd))
        goto error;
    }
    else
    {
      /*
	If this is a slave thread, we may sometimes execute some 
	DROP / * 40005 TEMPORARY * / TABLE
	that come from parts of binlogs (likely if we use RESET SLAVE or CHANGE
	MASTER TO), while the temporary table has already been dropped.
	To not generate such irrelevant "table does not exist errors",
	we silently add IF EXISTS if TEMPORARY was used.
      */
      if (thd->slave_thread)
        lex->drop_if_exists= 1;

      /* So that DROP TEMPORARY TABLE gets to binlog at commit/rollback */
      thd->no_trans_update.all= TRUE;
    }
    /* DDL and binlog write order protected by LOCK_open */
    res= mysql_rm_table(thd, first_table, lex->drop_if_exists,
			lex->drop_temporary);
  }
  break;
  case SQLCOM_SHOW_PROCESSLIST:
    if (!thd->security_ctx->priv_user[0] &&
        check_global_access(thd,PROCESS_ACL))
      break;
    mysqld_list_processes(thd,
			  (thd->security_ctx->master_access & PROCESS_ACL ?
                           NullS :
                           thd->security_ctx->priv_user),
                          lex->verbose);
    break;
  case SQLCOM_SHOW_STORAGE_ENGINES:
    res= mysqld_show_storage_engines(thd);
    break;
  case SQLCOM_SHOW_PRIVILEGES:
    res= mysqld_show_privileges(thd);
    break;
  case SQLCOM_SHOW_COLUMN_TYPES:
    res= mysqld_show_column_types(thd);
    break;
  case SQLCOM_SHOW_LOGS:
#ifdef DONT_ALLOW_SHOW_COMMANDS
    my_message(ER_NOT_ALLOWED_COMMAND, ER(ER_NOT_ALLOWED_COMMAND),
               MYF(0));	/* purecov: inspected */
    goto error;
#else
    {
      if (grant_option && check_access(thd, FILE_ACL, any_db,0,0,0,0))
	goto error;
      res= mysqld_show_logs(thd);
      break;
    }
#endif
  case SQLCOM_CHANGE_DB:
  {
    LEX_STRING db_str= { (char *) select_lex->db, strlen(select_lex->db) };

    if (!mysql_change_db(thd, &db_str, FALSE))
      send_ok(thd);

    break;
  }

  case SQLCOM_LOAD:
  {
    DBUG_ASSERT(first_table == all_tables && first_table != 0);
    uint privilege= (lex->duplicates == DUP_REPLACE ?
		     INSERT_ACL | DELETE_ACL : INSERT_ACL) |
                    (lex->local_file ? 0 : FILE_ACL);

    if (lex->local_file)
    {
      if (!(thd->client_capabilities & CLIENT_LOCAL_FILES) ||
          !opt_local_infile)
      {
	my_message(ER_NOT_ALLOWED_COMMAND, ER(ER_NOT_ALLOWED_COMMAND), MYF(0));
	goto error;
      }
    }

    if (check_one_table_access(thd, privilege, all_tables))
      goto error;

    res= mysql_load(thd, lex->exchange, first_table, lex->field_list,
                    lex->update_list, lex->value_list, lex->duplicates,
                    lex->ignore, (bool) lex->local_file);
    break;
  }

  case SQLCOM_SET_OPTION:
  {
    List<set_var_base> *lex_var_list= &lex->var_list;
    if ((check_table_access(thd, SELECT_ACL, all_tables, 0) ||
	 open_and_lock_tables(thd, all_tables)))
      goto error;
    if (lex->one_shot_set && not_all_support_one_shot(lex_var_list))
    {
      my_error(ER_RESERVED_SYNTAX, MYF(0), "SET ONE_SHOT");
      goto error;
    }
    if (!(res= sql_set_variables(thd, lex_var_list)))
    {
      /*
        If the previous command was a SET ONE_SHOT, we don't want to forget
        about the ONE_SHOT property of that SET. So we use a |= instead of = .
      */
      thd->one_shot_set|= lex->one_shot_set;
      send_ok(thd);
    }
    break;
  }

  case SQLCOM_UNLOCK_TABLES:
    /*
      It is critical for mysqldump --single-transaction --master-data that
      UNLOCK TABLES does not implicitely commit a connection which has only
      done FLUSH TABLES WITH READ LOCK + BEGIN. If this assumption becomes
      false, mysqldump will not work.
    */
    unlock_locked_tables(thd);
    if (thd->options & OPTION_TABLE_LOCK)
    {
      end_active_trans(thd);
      thd->options&= ~(ulong) (OPTION_TABLE_LOCK);
    }
    if (thd->global_read_lock)
      unlock_global_read_lock(thd);
    send_ok(thd);
    break;
  case SQLCOM_LOCK_TABLES:
    unlock_locked_tables(thd);
    if (check_db_used(thd, all_tables) || end_active_trans(thd))
      goto error;
    if (check_table_access(thd, LOCK_TABLES_ACL | SELECT_ACL, all_tables, 0))
      goto error;
    thd->in_lock_tables=1;
    thd->options|= OPTION_TABLE_LOCK;

    if (!(res= simple_open_n_lock_tables(thd, all_tables)))
    {
#ifdef HAVE_QUERY_CACHE
      if (thd->variables.query_cache_wlock_invalidate)
	query_cache.invalidate_locked_for_write(first_table);
#endif /*HAVE_QUERY_CACHE*/
      thd->locked_tables=thd->lock;
      thd->lock=0;
      send_ok(thd);
    }
    else
      thd->options&= ~(ulong) (OPTION_TABLE_LOCK);
    thd->in_lock_tables=0;
    break;
  case SQLCOM_CREATE_DB:
  {
    /*
      As mysql_create_db() may modify HA_CREATE_INFO structure passed to
      it, we need to use a copy of LEX::create_info to make execution
      prepared statement- safe.
    */
    HA_CREATE_INFO create_info(lex->create_info);
    if (end_active_trans(thd))
    {
      res= -1;
      break;
    }
    char *alias;
    if (!(alias=thd->strdup(lex->name)) || check_db_name(lex->name))
    {
      my_error(ER_WRONG_DB_NAME, MYF(0), lex->name);
      break;
    }
    /*
      If in a slave thread :
      CREATE DATABASE DB was certainly not preceded by USE DB.
      For that reason, db_ok() in sql/slave.cc did not check the
      do_db/ignore_db. And as this query involves no tables, tables_ok()
      above was not called. So we have to check rules again here.
    */
#ifdef HAVE_REPLICATION
    if (thd->slave_thread &&
	(!db_ok(lex->name, replicate_do_db, replicate_ignore_db) ||
	 !db_ok_with_wild_table(lex->name)))
    {
      my_message(ER_SLAVE_IGNORED_TABLE, ER(ER_SLAVE_IGNORED_TABLE), MYF(0));
      break;
    }
#endif

    if (check_access(thd,CREATE_ACL,lex->name,0,1,0,is_schema_db(lex->name)))
      break;
    res= mysql_create_db(thd,(lower_case_table_names == 2 ? alias : lex->name),
			 &create_info, 0);
    break;
  }
  case SQLCOM_DROP_DB:
  {
    if (end_active_trans(thd))
    {
      res= -1;
      break;
    }
    if (check_db_name(lex->name))
    {
      my_error(ER_WRONG_DB_NAME, MYF(0), lex->name);
      break;
    }
    /*
      If in a slave thread :
      DROP DATABASE DB may not be preceded by USE DB.
      For that reason, maybe db_ok() in sql/slave.cc did not check the 
      do_db/ignore_db. And as this query involves no tables, tables_ok()
      above was not called. So we have to check rules again here.
    */
#ifdef HAVE_REPLICATION
    if (thd->slave_thread && 
	(!db_ok(lex->name, replicate_do_db, replicate_ignore_db) ||
	 !db_ok_with_wild_table(lex->name)))
    {
      my_message(ER_SLAVE_IGNORED_TABLE, ER(ER_SLAVE_IGNORED_TABLE), MYF(0));
      break;
    }
#endif
    if (check_access(thd,DROP_ACL,lex->name,0,1,0,is_schema_db(lex->name)))
      break;
    if (thd->locked_tables || thd->active_transaction())
    {
      my_message(ER_LOCK_OR_ACTIVE_TRANSACTION,
                 ER(ER_LOCK_OR_ACTIVE_TRANSACTION), MYF(0));
      goto error;
    }
    res= mysql_rm_db(thd, lex->name, lex->drop_if_exists, 0);
    break;
  }
  case SQLCOM_ALTER_DB:
  {
    char *db= lex->name;
    DBUG_ASSERT(db); /* Must be set in the parser */
    if (!strip_sp(db) || check_db_name(db))
    {
      my_error(ER_WRONG_DB_NAME, MYF(0), lex->name);
      break;
    }
    /*
      If in a slave thread :
      ALTER DATABASE DB may not be preceded by USE DB.
      For that reason, maybe db_ok() in sql/slave.cc did not check the
      do_db/ignore_db. And as this query involves no tables, tables_ok()
      above was not called. So we have to check rules again here.
    */
#ifdef HAVE_REPLICATION
    if (thd->slave_thread &&
	(!db_ok(db, replicate_do_db, replicate_ignore_db) ||
	 !db_ok_with_wild_table(db)))
    {
      my_message(ER_SLAVE_IGNORED_TABLE, ER(ER_SLAVE_IGNORED_TABLE), MYF(0));
      break;
    }
#endif
    if (check_access(thd, ALTER_ACL, db, 0, 1, 0, is_schema_db(db)))
      break;
    if (thd->locked_tables || thd->active_transaction())
    {
      my_message(ER_LOCK_OR_ACTIVE_TRANSACTION,
                 ER(ER_LOCK_OR_ACTIVE_TRANSACTION), MYF(0));
      goto error;
    }
    res= mysql_alter_db(thd, db, &lex->create_info);
    break;
  }
  case SQLCOM_SHOW_CREATE_DB:
  {
    if (!strip_sp(lex->name) || check_db_name(lex->name))
    {
      my_error(ER_WRONG_DB_NAME, MYF(0), lex->name);
      break;
    }
    if (check_access(thd,SELECT_ACL,lex->name,0,1,0,is_schema_db(lex->name)))
      break;
    res=mysqld_show_create_db(thd,lex->name,&lex->create_info);
    break;
  }
  case SQLCOM_CREATE_FUNCTION:                  // UDF function
  {
    if (check_access(thd,INSERT_ACL,"mysql",0,1,0,0))
      break;
#ifdef HAVE_DLOPEN
    if (sp_find_routine(thd, TYPE_ENUM_FUNCTION, lex->spname,
                        &thd->sp_func_cache, FALSE))
    {
      my_error(ER_UDF_EXISTS, MYF(0), lex->spname->m_name.str);
      goto error;
    }
    if (!(res = mysql_create_function(thd, &lex->udf)))
      send_ok(thd);
#else
    my_error(ER_CANT_OPEN_LIBRARY, MYF(0), lex->udf.dl, 0, "feature disabled");
    res= TRUE;
#endif
    break;
  }
#ifndef NO_EMBEDDED_ACCESS_CHECKS
  case SQLCOM_CREATE_USER:
  {
    if (check_access(thd, INSERT_ACL, "mysql", 0, 1, 1, 0) &&
        check_global_access(thd,CREATE_USER_ACL))
      break;
    if (end_active_trans(thd))
      goto error;
    /* Conditionally writes to binlog */
    if (!(res= mysql_create_user(thd, lex->users_list)))
      send_ok(thd);
    break;
  }
  case SQLCOM_DROP_USER:
  {
    if (check_access(thd, DELETE_ACL, "mysql", 0, 1, 1, 0) &&
        check_global_access(thd,CREATE_USER_ACL))
      break;
    if (end_active_trans(thd))
      goto error;
    /* Conditionally writes to binlog */
    if (!(res= mysql_drop_user(thd, lex->users_list)))
      send_ok(thd);
    break;
  }
  case SQLCOM_RENAME_USER:
  {
    if (check_access(thd, UPDATE_ACL, "mysql", 0, 1, 1, 0) &&
        check_global_access(thd,CREATE_USER_ACL))
      break;
    if (end_active_trans(thd))
      goto error;
    /* Conditionally writes to binlog */
    if (!(res= mysql_rename_user(thd, lex->users_list)))
      send_ok(thd);
    break;
  }
  case SQLCOM_REVOKE_ALL:
  {
    if (check_access(thd, UPDATE_ACL, "mysql", 0, 1, 1, 0) &&
        check_global_access(thd,CREATE_USER_ACL))
      break;
    /* Conditionally writes to binlog */
    if (!(res = mysql_revoke_all(thd, lex->users_list)))
      send_ok(thd);
    break;
  }
  case SQLCOM_REVOKE:
  case SQLCOM_GRANT:
  {
    if (check_access(thd, lex->grant | lex->grant_tot_col | GRANT_ACL,
		     first_table ?  first_table->db : select_lex->db,
		     first_table ? &first_table->grant.privilege : 0,
		     first_table ? 0 : 1, 0,
                     first_table ? (bool) first_table->schema_table :
                     select_lex->db ? is_schema_db(select_lex->db) : 0))
      goto error;

    if (thd->security_ctx->user)              // If not replication
    {
      LEX_USER *user, *tmp_user;

      List_iterator <LEX_USER> user_list(lex->users_list);
      while ((tmp_user= user_list++))
      {
        if (!(user= get_current_user(thd, tmp_user)))
          goto error;
        if (specialflag & SPECIAL_NO_RESOLVE &&
            hostname_requires_resolving(user->host.str))
          push_warning_printf(thd, MYSQL_ERROR::WARN_LEVEL_WARN,
                              ER_WARN_HOSTNAME_WONT_WORK,
                              ER(ER_WARN_HOSTNAME_WONT_WORK),
                              user->host.str);
        // Are we trying to change a password of another user
        DBUG_ASSERT(user->host.str != 0);
        if (strcmp(thd->security_ctx->user, user->user.str) ||
            my_strcasecmp(system_charset_info,
                          user->host.str, thd->security_ctx->host_or_ip))
        {
          // TODO: use check_change_password()
          if (is_acl_user(user->host.str, user->user.str) &&
              user->password.str &&
              check_access(thd, UPDATE_ACL,"mysql",0,1,1,0))
          {
            my_message(ER_PASSWORD_NOT_ALLOWED,
                       ER(ER_PASSWORD_NOT_ALLOWED), MYF(0));
            goto error;
          }
        }
      }
    }
    if (first_table)
    {
      if (lex->type == TYPE_ENUM_PROCEDURE ||
          lex->type == TYPE_ENUM_FUNCTION)
      {
        uint grants= lex->all_privileges 
		   ? (PROC_ACLS & ~GRANT_ACL) | (lex->grant & GRANT_ACL)
		   : lex->grant;
        if (grant_option && 
	    check_grant_routine(thd, grants | GRANT_ACL, all_tables,
                                lex->type == TYPE_ENUM_PROCEDURE, 0))
	  goto error;
        /* Conditionally writes to binlog */
        res= mysql_routine_grant(thd, all_tables,
                                 lex->type == TYPE_ENUM_PROCEDURE, 
                                 lex->users_list, grants,
                                 lex->sql_command == SQLCOM_REVOKE, 0);
      }
      else
      {
	if (grant_option && check_grant(thd,
					(lex->grant | lex->grant_tot_col |
					 GRANT_ACL),
					all_tables, 0, UINT_MAX, 0))
	  goto error;
        /* Conditionally writes to binlog */
        res= mysql_table_grant(thd, all_tables, lex->users_list,
			       lex->columns, lex->grant,
			       lex->sql_command == SQLCOM_REVOKE);
      }
    }
    else
    {
      if (lex->columns.elements || lex->type)
      {
	my_message(ER_ILLEGAL_GRANT_FOR_TABLE, ER(ER_ILLEGAL_GRANT_FOR_TABLE),
                   MYF(0));
        goto error;
      }
      else
	/* Conditionally writes to binlog */
	res = mysql_grant(thd, select_lex->db, lex->users_list, lex->grant,
			  lex->sql_command == SQLCOM_REVOKE);
      if (!res)
      {
	if (lex->sql_command == SQLCOM_GRANT)
	{
	  List_iterator <LEX_USER> str_list(lex->users_list);
	  LEX_USER *user, *tmp_user;
	  while ((tmp_user=str_list++))
          {
            if (!(user= get_current_user(thd, tmp_user)))
              goto error;
	    reset_mqh(user);
          }
	}
      }
    }
    break;
  }
#endif /*!NO_EMBEDDED_ACCESS_CHECKS*/
  case SQLCOM_RESET:
    /*
      RESET commands are never written to the binary log, so we have to
      initialize this variable because RESET shares the same code as FLUSH
    */
    lex->no_write_to_binlog= 1;
  case SQLCOM_FLUSH:
  {
    bool write_to_binlog;
    if (check_global_access(thd,RELOAD_ACL))
      goto error;

    /*
      reload_acl_and_cache() will tell us if we are allowed to write to the
      binlog or not.
    */
    if (!reload_acl_and_cache(thd, lex->type, first_table, &write_to_binlog))
    {
      /*
        We WANT to write and we CAN write.
        ! we write after unlocking the table.
      */
      /* Presumably, RESET and binlog writing doesn't require synchronization */
      if (!lex->no_write_to_binlog && write_to_binlog)
      {
        if (mysql_bin_log.is_open())
        {
          Query_log_event qinfo(thd, thd->query, thd->query_length, 0, FALSE);
          mysql_bin_log.write(&qinfo);
        }
      }
      send_ok(thd);
    } 
    
    break;
  }
  case SQLCOM_KILL:
  {
    Item *it= (Item *)lex->value_list.head();

    if ((!it->fixed && it->fix_fields(lex->thd, &it)) || it->check_cols(1))
    {
      my_message(ER_SET_CONSTANTS_ONLY, ER(ER_SET_CONSTANTS_ONLY),
		 MYF(0));
      goto error;
    }
    kill_one_thread(thd, (ulong)it->val_int(), lex->type & ONLY_KILL_QUERY);
    break;
  }
#ifndef NO_EMBEDDED_ACCESS_CHECKS
  case SQLCOM_SHOW_GRANTS:
  {
    LEX_USER *grant_user= get_current_user(thd, lex->grant_user);
    if (!grant_user)
      goto error;
    if ((thd->security_ctx->priv_user &&
	 !strcmp(thd->security_ctx->priv_user, grant_user->user.str)) ||
	!check_access(thd, SELECT_ACL, "mysql",0,1,0,0))
    {
      res = mysql_show_grants(thd, grant_user);
    }
    break;
  }
#endif
  case SQLCOM_HA_OPEN:
    DBUG_ASSERT(first_table == all_tables && first_table != 0);
    if (check_db_used(thd, all_tables) ||
	check_table_access(thd, SELECT_ACL, all_tables, 0))
      goto error;
    res= mysql_ha_open(thd, first_table, 0);
    break;
  case SQLCOM_HA_CLOSE:
    DBUG_ASSERT(first_table == all_tables && first_table != 0);
    if (check_db_used(thd, all_tables))
      goto error;
    res= mysql_ha_close(thd, first_table);
    break;
  case SQLCOM_HA_READ:
    DBUG_ASSERT(first_table == all_tables && first_table != 0);
    /*
      There is no need to check for table permissions here, because
      if a user has no permissions to read a table, he won't be
      able to open it (with SQLCOM_HA_OPEN) in the first place.
    */
    if (check_db_used(thd, all_tables))
      goto error;
    unit->set_limit(select_lex);
    res= mysql_ha_read(thd, first_table, lex->ha_read_mode, lex->ident.str,
                       lex->insert_list, lex->ha_rkey_mode, select_lex->where,
                       unit->select_limit_cnt, unit->offset_limit_cnt);
    break;

  case SQLCOM_BEGIN:
    if (thd->transaction.xid_state.xa_state != XA_NOTR)
    {
      my_error(ER_XAER_RMFAIL, MYF(0),
               xa_state_names[thd->transaction.xid_state.xa_state]);
      break;
    }
    if (begin_trans(thd))
      goto error;
    send_ok(thd);
    break;
  case SQLCOM_COMMIT:
    if (end_trans(thd, lex->tx_release ? COMMIT_RELEASE :
                              lex->tx_chain ? COMMIT_AND_CHAIN : COMMIT))
      goto error;
    send_ok(thd);
    break;
  case SQLCOM_ROLLBACK:
    if (end_trans(thd, lex->tx_release ? ROLLBACK_RELEASE :
                              lex->tx_chain ? ROLLBACK_AND_CHAIN : ROLLBACK))
      goto error;
    send_ok(thd);
    break;
  case SQLCOM_RELEASE_SAVEPOINT:
  {
    SAVEPOINT *sv;
    for (sv=thd->transaction.savepoints; sv; sv=sv->prev)
    {
      if (my_strnncoll(system_charset_info,
                       (uchar *)lex->ident.str, lex->ident.length,
                       (uchar *)sv->name, sv->length) == 0)
        break;
    }
    if (sv)
    {
      if (ha_release_savepoint(thd, sv))
        res= TRUE; // cannot happen
      else
        send_ok(thd);
      thd->transaction.savepoints=sv->prev;
    }
    else
      my_error(ER_SP_DOES_NOT_EXIST, MYF(0), "SAVEPOINT", lex->ident.str);
    break;
  }
  case SQLCOM_ROLLBACK_TO_SAVEPOINT:
  {
    SAVEPOINT *sv;
    for (sv=thd->transaction.savepoints; sv; sv=sv->prev)
    {
      if (my_strnncoll(system_charset_info,
                       (uchar *)lex->ident.str, lex->ident.length,
                       (uchar *)sv->name, sv->length) == 0)
        break;
    }
    if (sv)
    {
      if (ha_rollback_to_savepoint(thd, sv))
        res= TRUE; // cannot happen
      else
      {
        if (thd->no_trans_update.all &&
            !thd->slave_thread)
          push_warning(thd, MYSQL_ERROR::WARN_LEVEL_WARN,
                       ER_WARNING_NOT_COMPLETE_ROLLBACK,
                       ER(ER_WARNING_NOT_COMPLETE_ROLLBACK));
        send_ok(thd);
      }
      thd->transaction.savepoints=sv;
    }
    else
      my_error(ER_SP_DOES_NOT_EXIST, MYF(0), "SAVEPOINT", lex->ident.str);
    break;
  }
  case SQLCOM_SAVEPOINT:
    if (!(thd->options & (OPTION_NOT_AUTOCOMMIT | OPTION_BEGIN) ||
          thd->in_sub_stmt) || !opt_using_transactions)
      send_ok(thd);
    else
    {
      SAVEPOINT **sv, *newsv;
      for (sv=&thd->transaction.savepoints; *sv; sv=&(*sv)->prev)
      {
        if (my_strnncoll(system_charset_info,
                         (uchar *)lex->ident.str, lex->ident.length,
                         (uchar *)(*sv)->name, (*sv)->length) == 0)
          break;
      }
      if (*sv) /* old savepoint of the same name exists */
      {
        newsv=*sv;
        ha_release_savepoint(thd, *sv); // it cannot fail
        *sv=(*sv)->prev;
      }
      else if ((newsv=(SAVEPOINT *) alloc_root(&thd->transaction.mem_root,
                                               savepoint_alloc_size)) == 0)
      {
        my_error(ER_OUT_OF_RESOURCES, MYF(0));
        break;
      }
      newsv->name=strmake_root(&thd->transaction.mem_root,
                               lex->ident.str, lex->ident.length);
      newsv->length=lex->ident.length;
      /*
        if we'll get an error here, don't add new savepoint to the list.
        we'll lose a little bit of memory in transaction mem_root, but it'll
        be free'd when transaction ends anyway
      */
      if (ha_savepoint(thd, newsv))
        res= TRUE;
      else
      {
        newsv->prev=thd->transaction.savepoints;
        thd->transaction.savepoints=newsv;
        send_ok(thd);
      }
    }
    break;
  case SQLCOM_CREATE_PROCEDURE:
  case SQLCOM_CREATE_SPFUNCTION:
  {
    uint namelen;
    char *name;
    int sp_result= SP_INTERNAL_ERROR;

    DBUG_ASSERT(lex->sphead != 0);
    DBUG_ASSERT(lex->sphead->m_db.str); /* Must be initialized in the parser */
    /*
      Verify that the database name is allowed, optionally
      lowercase it.
    */
    if (check_db_name(lex->sphead->m_db.str))
    {
      my_error(ER_WRONG_DB_NAME, MYF(0), lex->sphead->m_db.str);
      goto create_sp_error;
    }

    /*
      Check that a database directory with this name
      exists. Design note: This won't work on virtual databases
      like information_schema.
    */
    if (check_db_dir_existence(lex->sphead->m_db.str))
    {
      my_error(ER_BAD_DB_ERROR, MYF(0), lex->sphead->m_db.str);
      goto create_sp_error;
    }

    if (check_access(thd, CREATE_PROC_ACL, lex->sphead->m_db.str, 0, 0, 0,
                     is_schema_db(lex->sphead->m_db.str)))
      goto create_sp_error;

    if (end_active_trans(thd))
      goto create_sp_error;

    name= lex->sphead->name(&namelen);
#ifdef HAVE_DLOPEN
    if (lex->sphead->m_type == TYPE_ENUM_FUNCTION)
    {
      udf_func *udf = find_udf(name, namelen);

      if (udf)
      {
        my_error(ER_UDF_EXISTS, MYF(0), name);
        goto create_sp_error;
      }
    }
#endif

    /*
      If the definer is not specified, this means that CREATE-statement missed
      DEFINER-clause. DEFINER-clause can be missed in two cases:

        - The user submitted a statement w/o the clause. This is a normal
          case, we should assign CURRENT_USER as definer.

        - Our slave received an updated from the master, that does not
          replicate definer for stored rountines. We should also assign
          CURRENT_USER as definer here, but also we should mark this routine
          as NON-SUID. This is essential for the sake of backward
          compatibility.

          The problem is the slave thread is running under "special" user (@),
          that actually does not exist. In the older versions we do not fail
          execution of a stored routine if its definer does not exist and
          continue the execution under the authorization of the invoker
          (BUG#13198). And now if we try to switch to slave-current-user (@),
          we will fail.

          Actually, this leads to the inconsistent state of master and
          slave (different definers, different SUID behaviour), but it seems,
          this is the best we can do.
    */

    if (!lex->definer)
    {
      bool local_res= FALSE;
      Query_arena original_arena;
      Query_arena *ps_arena = thd->activate_stmt_arena_if_needed(&original_arena);

      if (!(lex->definer= create_default_definer(thd)))
        local_res= TRUE;

      if (ps_arena)
        thd->restore_active_arena(ps_arena, &original_arena);

      /* Error has been already reported. */
      if (local_res)
        goto create_sp_error;

      if (thd->slave_thread)
        lex->sphead->m_chistics->suid= SP_IS_NOT_SUID;
    }

    /*
      If the specified definer differs from the current user, we should check
      that the current user has SUPER privilege (in order to create a stored
      routine under another user one must have SUPER privilege).
    */

    else if (strcmp(lex->definer->user.str, thd->security_ctx->priv_user) ||
        my_strcasecmp(system_charset_info,
                      lex->definer->host.str,
                      thd->security_ctx->priv_host))
    {
      if (check_global_access(thd, SUPER_ACL))
      {
        my_error(ER_SPECIFIC_ACCESS_DENIED_ERROR, MYF(0), "SUPER");
        goto create_sp_error;
      }
    }

    /* Check that the specified definer exists. Emit a warning if not. */

#ifndef NO_EMBEDDED_ACCESS_CHECKS
    if (!is_acl_user(lex->definer->host.str,
                     lex->definer->user.str))
    {
      push_warning_printf(thd,
                          MYSQL_ERROR::WARN_LEVEL_NOTE,
                          ER_NO_SUCH_USER,
                          ER(ER_NO_SUCH_USER),
                          lex->definer->user.str,
                          lex->definer->host.str);
    }
#endif /* NO_EMBEDDED_ACCESS_CHECKS */

    res= (sp_result= lex->sphead->create(thd));
    switch (sp_result) {
    case SP_OK:
#ifndef NO_EMBEDDED_ACCESS_CHECKS
      /* only add privileges if really neccessary */
      if (sp_automatic_privileges && !opt_noacl &&
          check_routine_access(thd, DEFAULT_CREATE_PROC_ACLS,
                               lex->sphead->m_db.str, name,
                               lex->sql_command == SQLCOM_CREATE_PROCEDURE, 1))
      {
        if (sp_grant_privileges(thd, lex->sphead->m_db.str, name,
                                lex->sql_command == SQLCOM_CREATE_PROCEDURE))
          push_warning(thd, MYSQL_ERROR::WARN_LEVEL_WARN,
                       ER_PROC_AUTO_GRANT_FAIL,
                       ER(ER_PROC_AUTO_GRANT_FAIL));
        close_thread_tables(thd);
      }
#endif
    break;
    case SP_WRITE_ROW_FAILED:
      my_error(ER_SP_ALREADY_EXISTS, MYF(0), SP_TYPE_STRING(lex), name);
    break;
    case SP_BAD_IDENTIFIER:
      my_error(ER_TOO_LONG_IDENT, MYF(0), name);
    break;
    case SP_BODY_TOO_LONG:
      my_error(ER_TOO_LONG_BODY, MYF(0), name);
    break;
    default:
      my_error(ER_SP_STORE_FAILED, MYF(0), SP_TYPE_STRING(lex), name);
    break;
    } /* end switch */

    /*
      Capture all errors within this CASE and
      clean up the environment.
    */
create_sp_error:
    if (sp_result != SP_OK )
      goto error;
    send_ok(thd);
    break; /* break super switch */
  } /* end case group bracket */
  case SQLCOM_CALL:
    {
      sp_head *sp;

      /*
        This will cache all SP and SF and open and lock all tables
        required for execution.
      */
      if (check_table_access(thd, SELECT_ACL, all_tables, 0) ||
	  open_and_lock_tables(thd, all_tables))
       goto error;

      /*
        By this moment all needed SPs should be in cache so no need to look 
        into DB. 
      */
      if (!(sp= sp_find_routine(thd, TYPE_ENUM_PROCEDURE, lex->spname,
                                &thd->sp_proc_cache, TRUE)))
      {
	my_error(ER_SP_DOES_NOT_EXIST, MYF(0), "PROCEDURE",
                 lex->spname->m_qname.str);
	goto error;
      }
      else
      {
	ha_rows select_limit;
        /* bits that should be cleared in thd->server_status */
	uint bits_to_be_cleared= 0;
        /*
          Check that the stored procedure doesn't contain Dynamic SQL
          and doesn't return result sets: such stored procedures can't
          be called from a function or trigger.
        */
        if (thd->in_sub_stmt)
        {
          const char *where= (thd->in_sub_stmt & SUB_STMT_TRIGGER ?
                              "trigger" : "function");
          if (sp->is_not_allowed_in_function(where))
            goto error;
        }

	my_bool save_no_send_ok= thd->net.no_send_ok;
	thd->net.no_send_ok= TRUE;
	if (sp->m_flags & sp_head::MULTI_RESULTS)
	{
	  if (! (thd->client_capabilities & CLIENT_MULTI_RESULTS))
	  {
            /*
              The client does not support multiple result sets being sent
              back
            */
	    my_error(ER_SP_BADSELECT, MYF(0), sp->m_qname.str);
	    thd->net.no_send_ok= save_no_send_ok;
	    goto error;
	  }
          /*
            If SERVER_MORE_RESULTS_EXISTS is not set,
            then remember that it should be cleared
          */
	  bits_to_be_cleared= (~thd->server_status &
                               SERVER_MORE_RESULTS_EXISTS);
	  thd->server_status|= SERVER_MORE_RESULTS_EXISTS;
	}

#ifndef NO_EMBEDDED_ACCESS_CHECKS
	if (check_routine_access(thd, EXECUTE_ACL,
				 sp->m_db.str, sp->m_name.str, TRUE, FALSE))
	{
	  thd->net.no_send_ok= save_no_send_ok;
	  goto error;
	}
#endif
	select_limit= thd->variables.select_limit;
	thd->variables.select_limit= HA_POS_ERROR;

        /* 
          We never write CALL statements into binlog:
           - If the mode is non-prelocked, each statement will be logged
             separately.
           - If the mode is prelocked, the invoking statement will care
             about writing into binlog.
          So just execute the statement.
        */
	res= sp->execute_procedure(thd, &lex->value_list);
	/*
          If warnings have been cleared, we have to clear total_warn_count
          too, otherwise the clients get confused.
	 */
	if (thd->warn_list.is_empty())
	  thd->total_warn_count= 0;

	thd->variables.select_limit= select_limit;

	thd->net.no_send_ok= save_no_send_ok;
        thd->server_status&= ~bits_to_be_cleared;

	if (!res)
	  send_ok(thd, (ulong) (thd->row_count_func < 0 ? 0 :
                                thd->row_count_func));
	else
	  goto error;		// Substatement should already have sent error
      }
      break;
    }
  case SQLCOM_ALTER_PROCEDURE:
  case SQLCOM_ALTER_FUNCTION:
    {
      int sp_result;
      sp_head *sp;
      st_sp_chistics chistics;

      memcpy(&chistics, &lex->sp_chistics, sizeof(chistics));
      if (lex->sql_command == SQLCOM_ALTER_PROCEDURE)
        sp= sp_find_routine(thd, TYPE_ENUM_PROCEDURE, lex->spname,
                            &thd->sp_proc_cache, FALSE);
      else
        sp= sp_find_routine(thd, TYPE_ENUM_FUNCTION, lex->spname,
                            &thd->sp_func_cache, FALSE);
      mysql_reset_errors(thd, 0);
      if (! sp)
      {
	if (lex->spname->m_db.str)
	  sp_result= SP_KEY_NOT_FOUND;
	else
	{
	  my_message(ER_NO_DB_ERROR, ER(ER_NO_DB_ERROR), MYF(0));
	  goto error;
	}
      }
      else
      {
        if (check_routine_access(thd, ALTER_PROC_ACL, sp->m_db.str, 
				 sp->m_name.str,
                                 lex->sql_command == SQLCOM_ALTER_PROCEDURE, 0))
	  goto error;

        if (end_active_trans(thd)) 
          goto error;
	memcpy(&lex->sp_chistics, &chistics, sizeof(lex->sp_chistics));
        if ((sp->m_type == TYPE_ENUM_FUNCTION) &&
            !trust_function_creators &&  mysql_bin_log.is_open() &&
            !sp->m_chistics->detistic &&
            (chistics.daccess == SP_CONTAINS_SQL ||
             chistics.daccess == SP_MODIFIES_SQL_DATA))
        {
          my_message(ER_BINLOG_UNSAFE_ROUTINE,
		     ER(ER_BINLOG_UNSAFE_ROUTINE), MYF(0));
          sp_result= SP_INTERNAL_ERROR;
        }
        else
        {
          /*
            Note that if you implement the capability of ALTER FUNCTION to
            alter the body of the function, this command should be made to
            follow the restrictions that log-bin-trust-function-creators=0
            already puts on CREATE FUNCTION.
          */
          /* Conditionally writes to binlog */
          if (lex->sql_command == SQLCOM_ALTER_PROCEDURE)
            sp_result= sp_update_procedure(thd, lex->spname,
                                           &lex->sp_chistics);
          else
            sp_result= sp_update_function(thd, lex->spname, &lex->sp_chistics);
        }
      }
      switch (sp_result)
      {
      case SP_OK:
	send_ok(thd);
	break;
      case SP_KEY_NOT_FOUND:
	my_error(ER_SP_DOES_NOT_EXIST, MYF(0),
                 SP_COM_STRING(lex), lex->spname->m_qname.str);
	goto error;
      default:
	my_error(ER_SP_CANT_ALTER, MYF(0),
                 SP_COM_STRING(lex), lex->spname->m_qname.str);
	goto error;
      }
      break;
    }
  case SQLCOM_DROP_PROCEDURE:
  case SQLCOM_DROP_FUNCTION:
    {
      int sp_result;
      int type= (lex->sql_command == SQLCOM_DROP_PROCEDURE ?
                 TYPE_ENUM_PROCEDURE : TYPE_ENUM_FUNCTION);

      sp_result= sp_routine_exists_in_table(thd, type, lex->spname);
      mysql_reset_errors(thd, 0);
      if (sp_result == SP_OK)
      {
        char *db= lex->spname->m_db.str;
	char *name= lex->spname->m_name.str;

	if (check_routine_access(thd, ALTER_PROC_ACL, db, name,
                                 lex->sql_command == SQLCOM_DROP_PROCEDURE, 0))
          goto error;

        if (end_active_trans(thd)) 
          goto error;
#ifndef NO_EMBEDDED_ACCESS_CHECKS
	if (sp_automatic_privileges && !opt_noacl &&
	    sp_revoke_privileges(thd, db, name, 
                                 lex->sql_command == SQLCOM_DROP_PROCEDURE))
	{
	  push_warning(thd, MYSQL_ERROR::WARN_LEVEL_WARN, 
		       ER_PROC_AUTO_REVOKE_FAIL,
		       ER(ER_PROC_AUTO_REVOKE_FAIL));
	}
#endif
          /* Conditionally writes to binlog */
	if (lex->sql_command == SQLCOM_DROP_PROCEDURE)
	  sp_result= sp_drop_procedure(thd, lex->spname);
	else
	  sp_result= sp_drop_function(thd, lex->spname);
      }
      else
      {
#ifdef HAVE_DLOPEN
	if (lex->sql_command == SQLCOM_DROP_FUNCTION)
	{
          udf_func *udf = find_udf(lex->spname->m_name.str,
                                   lex->spname->m_name.length);
          if (udf)
          {
	    if (check_access(thd, DELETE_ACL, "mysql", 0, 1, 0, 0))
	      goto error;

	    /* Does NOT write to binlog */
	    if (!(res = mysql_drop_function(thd, &lex->spname->m_name)))
	    {
	      send_ok(thd);
	      break;
	    }
	  }
	}
#endif
	if (lex->spname->m_db.str)
	  sp_result= SP_KEY_NOT_FOUND;
	else
	{
	  my_message(ER_NO_DB_ERROR, ER(ER_NO_DB_ERROR), MYF(0));
	  goto error;
	}
      }
      res= sp_result;
      switch (sp_result) {
      case SP_OK:
	send_ok(thd);
	break;
      case SP_KEY_NOT_FOUND:
	if (lex->drop_if_exists)
	{
	  push_warning_printf(thd, MYSQL_ERROR::WARN_LEVEL_NOTE,
			      ER_SP_DOES_NOT_EXIST, ER(ER_SP_DOES_NOT_EXIST),
			      SP_COM_STRING(lex), lex->spname->m_name.str);
	  res= FALSE;
	  send_ok(thd);
	  break;
	}
	my_error(ER_SP_DOES_NOT_EXIST, MYF(0),
                 SP_COM_STRING(lex), lex->spname->m_qname.str);
	goto error;
      default:
	my_error(ER_SP_DROP_FAILED, MYF(0),
                 SP_COM_STRING(lex), lex->spname->m_qname.str);
	goto error;
      }
      break;
    }
  case SQLCOM_SHOW_CREATE_PROC:
    {
      if (lex->spname->m_name.length > NAME_LEN)
      {
	my_error(ER_TOO_LONG_IDENT, MYF(0), lex->spname->m_name.str);
	goto error;
      }
      if (sp_show_create_procedure(thd, lex->spname) != SP_OK)
      {			/* We don't distinguish between errors for now */
	my_error(ER_SP_DOES_NOT_EXIST, MYF(0),
                 SP_COM_STRING(lex), lex->spname->m_name.str);
	goto error;
      }
      break;
    }
  case SQLCOM_SHOW_CREATE_FUNC:
    {
      if (lex->spname->m_name.length > NAME_LEN)
      {
	my_error(ER_TOO_LONG_IDENT, MYF(0), lex->spname->m_name.str);
	goto error;
      }
      if (sp_show_create_function(thd, lex->spname) != SP_OK)
      {			/* We don't distinguish between errors for now */
	my_error(ER_SP_DOES_NOT_EXIST, MYF(0),
                 SP_COM_STRING(lex), lex->spname->m_name.str);
	goto error;
      }
      break;
    }
  case SQLCOM_SHOW_STATUS_PROC:
    {
      res= sp_show_status_procedure(thd, (lex->wild ?
					  lex->wild->ptr() : NullS));
      break;
    }
  case SQLCOM_SHOW_STATUS_FUNC:
    {
      res= sp_show_status_function(thd, (lex->wild ? 
					 lex->wild->ptr() : NullS));
      break;
    }
#ifndef DBUG_OFF
  case SQLCOM_SHOW_PROC_CODE:
  case SQLCOM_SHOW_FUNC_CODE:
    {
      sp_head *sp;

      if (lex->spname->m_name.length > NAME_LEN)
      {
	my_error(ER_TOO_LONG_IDENT, MYF(0), lex->spname->m_name.str);
	goto error;
      }
      if (lex->sql_command == SQLCOM_SHOW_PROC_CODE)
        sp= sp_find_routine(thd, TYPE_ENUM_PROCEDURE, lex->spname,
                            &thd->sp_proc_cache, FALSE);
      else
        sp= sp_find_routine(thd, TYPE_ENUM_FUNCTION, lex->spname,
                            &thd->sp_func_cache, FALSE);
      if (!sp || sp->show_routine_code(thd))
      {
        /* We don't distinguish between errors for now */
        my_error(ER_SP_DOES_NOT_EXIST, MYF(0),
                 SP_COM_STRING(lex), lex->spname->m_name.str);
        goto error;
      }
      break;
    }
#endif // ifndef DBUG_OFF
  case SQLCOM_CREATE_VIEW:
    {
      if (end_active_trans(thd))
        goto error;

      res= mysql_create_view(thd, first_table, thd->lex->create_view_mode);
      break;
    }
  case SQLCOM_DROP_VIEW:
    {
      if (check_table_access(thd, DROP_ACL, all_tables, 0) ||
          end_active_trans(thd))
        goto error;
      /* Conditionally writes to binlog. */
      res= mysql_drop_view(thd, first_table, thd->lex->drop_mode);
      break;
    }
  case SQLCOM_CREATE_TRIGGER:
  {
    if (end_active_trans(thd))
      goto error;

    /* Conditionally writes to binlog. */
    res= mysql_create_or_drop_trigger(thd, all_tables, 1);

    break;
  }
  case SQLCOM_DROP_TRIGGER:
  {
    if (end_active_trans(thd))
      goto error;

    /* Conditionally writes to binlog. */
    res= mysql_create_or_drop_trigger(thd, all_tables, 0);
    break;
  }
  case SQLCOM_XA_START:
    if (thd->transaction.xid_state.xa_state == XA_IDLE &&
        thd->lex->xa_opt == XA_RESUME)
    {
      if (! thd->transaction.xid_state.xid.eq(thd->lex->xid))
      {
        my_error(ER_XAER_NOTA, MYF(0));
        break;
      }
      thd->transaction.xid_state.xa_state=XA_ACTIVE;
      send_ok(thd);
      break;
    }
    if (thd->lex->xa_opt != XA_NONE)
    { // JOIN is not supported yet. TODO
      my_error(ER_XAER_INVAL, MYF(0));
      break;
    }
    if (thd->transaction.xid_state.xa_state != XA_NOTR)
    {
      my_error(ER_XAER_RMFAIL, MYF(0),
               xa_state_names[thd->transaction.xid_state.xa_state]);
      break;
    }
    if (thd->active_transaction() || thd->locked_tables)
    {
      my_error(ER_XAER_OUTSIDE, MYF(0));
      break;
    }
    if (xid_cache_search(thd->lex->xid))
    {
      my_error(ER_XAER_DUPID, MYF(0));
      break;
    }
    DBUG_ASSERT(thd->transaction.xid_state.xid.is_null());
    thd->transaction.xid_state.xa_state=XA_ACTIVE;
    thd->transaction.xid_state.xid.set(thd->lex->xid);
    xid_cache_insert(&thd->transaction.xid_state);
    thd->no_trans_update.all= FALSE;
    thd->options|= (ulong) OPTION_BEGIN;
    thd->server_status|= SERVER_STATUS_IN_TRANS;
    send_ok(thd);
    break;
  case SQLCOM_XA_END:
    /* fake it */
    if (thd->lex->xa_opt != XA_NONE)
    { // SUSPEND and FOR MIGRATE are not supported yet. TODO
      my_error(ER_XAER_INVAL, MYF(0));
      break;
    }
    if (thd->transaction.xid_state.xa_state != XA_ACTIVE)
    {
      my_error(ER_XAER_RMFAIL, MYF(0),
               xa_state_names[thd->transaction.xid_state.xa_state]);
      break;
    }
    if (!thd->transaction.xid_state.xid.eq(thd->lex->xid))
    {
      my_error(ER_XAER_NOTA, MYF(0));
      break;
    }
    thd->transaction.xid_state.xa_state=XA_IDLE;
    send_ok(thd);
    break;
  case SQLCOM_XA_PREPARE:
    if (thd->transaction.xid_state.xa_state != XA_IDLE)
    {
      my_error(ER_XAER_RMFAIL, MYF(0),
               xa_state_names[thd->transaction.xid_state.xa_state]);
      break;
    }
    if (!thd->transaction.xid_state.xid.eq(thd->lex->xid))
    {
      my_error(ER_XAER_NOTA, MYF(0));
      break;
    }
    if (ha_prepare(thd))
    {
      my_error(ER_XA_RBROLLBACK, MYF(0));
      xid_cache_delete(&thd->transaction.xid_state);
      thd->transaction.xid_state.xa_state=XA_NOTR;
      break;
    }
    thd->transaction.xid_state.xa_state=XA_PREPARED;
    send_ok(thd);
    break;
  case SQLCOM_XA_COMMIT:
    if (!thd->transaction.xid_state.xid.eq(thd->lex->xid))
    {
      XID_STATE *xs=xid_cache_search(thd->lex->xid);
      if (!xs || xs->in_thd)
        my_error(ER_XAER_NOTA, MYF(0));
      else
      {
        ha_commit_or_rollback_by_xid(thd->lex->xid, 1);
        xid_cache_delete(xs);
        send_ok(thd);
      }
      break;
    }
    if (thd->transaction.xid_state.xa_state == XA_IDLE &&
        thd->lex->xa_opt == XA_ONE_PHASE)
    {
      int r;
      if ((r= ha_commit(thd)))
        my_error(r == 1 ? ER_XA_RBROLLBACK : ER_XAER_RMERR, MYF(0));
      else
        send_ok(thd);
    }
    else if (thd->transaction.xid_state.xa_state == XA_PREPARED &&
             thd->lex->xa_opt == XA_NONE)
    {
      if (wait_if_global_read_lock(thd, 0, 0))
      {
        ha_rollback(thd);
        my_error(ER_XAER_RMERR, MYF(0));
      }
      else
      {
        if (ha_commit_one_phase(thd, 1))
          my_error(ER_XAER_RMERR, MYF(0));
        else
          send_ok(thd);
        start_waiting_global_read_lock(thd);
      }
    }
    else
    {
      my_error(ER_XAER_RMFAIL, MYF(0),
               xa_state_names[thd->transaction.xid_state.xa_state]);
      break;
    }
    thd->options&= ~(ulong) OPTION_BEGIN;
    thd->no_trans_update.all= FALSE;
    thd->server_status&= ~SERVER_STATUS_IN_TRANS;
    xid_cache_delete(&thd->transaction.xid_state);
    thd->transaction.xid_state.xa_state=XA_NOTR;
    break;
  case SQLCOM_XA_ROLLBACK:
    if (!thd->transaction.xid_state.xid.eq(thd->lex->xid))
    {
      XID_STATE *xs=xid_cache_search(thd->lex->xid);
      if (!xs || xs->in_thd)
        my_error(ER_XAER_NOTA, MYF(0));
      else
      {
        ha_commit_or_rollback_by_xid(thd->lex->xid, 0);
        xid_cache_delete(xs);
        send_ok(thd);
      }
      break;
    }
    if (thd->transaction.xid_state.xa_state != XA_IDLE &&
        thd->transaction.xid_state.xa_state != XA_PREPARED)
    {
      my_error(ER_XAER_RMFAIL, MYF(0),
               xa_state_names[thd->transaction.xid_state.xa_state]);
      break;
    }
    if (ha_rollback(thd))
      my_error(ER_XAER_RMERR, MYF(0));
    else
      send_ok(thd);
    thd->options&= ~(ulong) OPTION_BEGIN;
    thd->no_trans_update.all= FALSE;
    thd->server_status&= ~SERVER_STATUS_IN_TRANS;
    xid_cache_delete(&thd->transaction.xid_state);
    thd->transaction.xid_state.xa_state=XA_NOTR;
    break;
  case SQLCOM_XA_RECOVER:
    res= mysql_xa_recover(thd);
    break;
  default:
#ifndef EMBEDDED_LIBRARY
    DBUG_ASSERT(0);                             /* Impossible */
#endif
    send_ok(thd);
    break;
  }
  thd->proc_info="query end";
  /* Two binlog-related cleanups: */

  /*
    Reset system variables temporarily modified by SET ONE SHOT.

    Exception: If this is a SET, do nothing. This is to allow
    mysqlbinlog to print many SET commands (in this case we want the
    charset temp setting to live until the real query). This is also
    needed so that SET CHARACTER_SET_CLIENT... does not cancel itself
    immediately.
  */
  if (thd->one_shot_set && lex->sql_command != SQLCOM_SET_OPTION)
    reset_one_shot_variables(thd);

  /*
    The return value for ROW_COUNT() is "implementation dependent" if the
    statement is not DELETE, INSERT or UPDATE, but -1 is what JDBC and ODBC
    wants.

    We do not change the value for a CALL or EXECUTE statement, so the value
    generated by the last called (or executed) statement is preserved.
   */
  if (lex->sql_command != SQLCOM_CALL && lex->sql_command != SQLCOM_EXECUTE &&
      uc_update_queries[lex->sql_command]<2)
    thd->row_count_func= -1;

  goto end;

error:
  res= TRUE;

end:
  if (need_start_waiting)
  {
    /*
      Release the protection against the global read lock and wake
      everyone, who might want to set a global read lock.
    */
    start_waiting_global_read_lock(thd);
  }
  DBUG_RETURN(res || thd->net.report_error);
}


/*
  Check grants for commands which work only with one table.

  SYNOPSIS
    check_single_table_access()
    thd			Thread handler
    privilege		requested privilege
    all_tables		global table list of query

  RETURN
    0 - OK
    1 - access denied, error is sent to client
*/

bool check_single_table_access(THD *thd, ulong privilege, 
                               TABLE_LIST *all_tables)
{
  Security_context * backup_ctx= thd->security_ctx;

  /* we need to switch to the saved context (if any) */
  if (all_tables->security_ctx)
    thd->security_ctx= all_tables->security_ctx;

  const char *db_name;
  if ((all_tables->view || all_tables->field_translation) &&
      !all_tables->schema_table)
    db_name= all_tables->view_db.str;
  else
    db_name= all_tables->db;

  if (check_access(thd, privilege, db_name,
		   &all_tables->grant.privilege, 0, 0,
                   test(all_tables->schema_table)))
    goto deny;

  /* Show only 1 table for check_grant */
  if (grant_option &&
      !(all_tables->belong_to_view &&
        (thd->lex->sql_command == SQLCOM_SHOW_FIELDS)) &&
      check_grant(thd, privilege, all_tables, 0, 1, 0))
    goto deny;

  thd->security_ctx= backup_ctx;
  return 0;

deny:
  thd->security_ctx= backup_ctx;
  return 1;
}

/*
  Check grants for commands which work only with one table and all other
  tables belonging to subselects or implicitly opened tables.

  SYNOPSIS
    check_one_table_access()
    thd			Thread handler
    privilege		requested privilege
    all_tables		global table list of query

  RETURN
    0 - OK
    1 - access denied, error is sent to client
*/

bool check_one_table_access(THD *thd, ulong privilege, TABLE_LIST *all_tables)
{
  if (check_single_table_access (thd,privilege,all_tables))
    return 1;

  /* Check rights on tables of subselects and implictly opened tables */
  TABLE_LIST *subselects_tables, *view= all_tables->view ? all_tables : 0;
  if ((subselects_tables= all_tables->next_global))
  {
    /*
      Access rights asked for the first table of a view should be the same
      as for the view
    */
    if (view && subselects_tables->belong_to_view == view)
    {
      if (check_single_table_access (thd, privilege, subselects_tables))
        return 1;
      subselects_tables= subselects_tables->next_global;
    }
    if (subselects_tables &&
        (check_table_access(thd, SELECT_ACL, subselects_tables, 0)))
      return 1;
  }
  return 0;
}


/****************************************************************************
  Get the user (global) and database privileges for all used tables

  NOTES
    The idea of EXTRA_ACL is that one will be granted access to the table if
    one has the asked privilege on any column combination of the table; For
    example to be able to check a table one needs to have SELECT privilege on
    any column of the table.

  RETURN
    0  ok
    1  If we can't get the privileges and we don't use table/column grants.

    save_priv	In this we store global and db level grants for the table
		Note that we don't store db level grants if the global grants
                is enough to satisfy the request and the global grants contains
                a SELECT grant.
****************************************************************************/

bool
check_access(THD *thd, ulong want_access, const char *db, ulong *save_priv,
	     bool dont_check_global_grants, bool no_errors, bool schema_db)
{
  Security_context *sctx= thd->security_ctx;
#ifndef NO_EMBEDDED_ACCESS_CHECKS
  ulong db_access;
  bool  db_is_pattern= test(want_access & GRANT_ACL);
#endif
  ulong dummy;
  DBUG_ENTER("check_access");
  DBUG_PRINT("enter",("db: %s  want_access: %lu  master_access: %lu",
                      db ? db : "", want_access, sctx->master_access));
  if (save_priv)
    *save_priv=0;
  else
    save_priv= &dummy;

  if ((!db || !db[0]) && !thd->db && !dont_check_global_grants)
  {
    DBUG_PRINT("error",("No database"));
    if (!no_errors)
      my_message(ER_NO_DB_ERROR, ER(ER_NO_DB_ERROR),
                 MYF(0));                       /* purecov: tested */
    DBUG_RETURN(TRUE);				/* purecov: tested */
  }

  if (schema_db)
  {
    if (!(sctx->master_access & FILE_ACL) && (want_access & FILE_ACL) ||
        (want_access & ~(SELECT_ACL | EXTRA_ACL | FILE_ACL)))
    {
      if (!no_errors)
      {
        const char *db_name= db ? db : thd->db;
        my_error(ER_DBACCESS_DENIED_ERROR, MYF(0),
                 sctx->priv_user, sctx->priv_host, db_name);
      }
      DBUG_RETURN(TRUE);
    }
    else
    {
      *save_priv= SELECT_ACL;
      DBUG_RETURN(FALSE);
    }
  }

#ifdef NO_EMBEDDED_ACCESS_CHECKS
  DBUG_RETURN(0);
#else
  if ((sctx->master_access & want_access) == want_access)
  {
    /*
      If we don't have a global SELECT privilege, we have to get the database
      specific access rights to be able to handle queries of type
      UPDATE t1 SET a=1 WHERE b > 0
    */
    db_access= sctx->db_access;
    if (!(sctx->master_access & SELECT_ACL) &&
	(db && (!thd->db || db_is_pattern || strcmp(db,thd->db))))
      db_access=acl_get(sctx->host, sctx->ip, sctx->priv_user, db,
                        db_is_pattern);
    *save_priv=sctx->master_access | db_access;
    DBUG_RETURN(FALSE);
  }
  if (((want_access & ~sctx->master_access) & ~(DB_ACLS | EXTRA_ACL)) ||
      ! db && dont_check_global_grants)
  {						// We can never grant this
    DBUG_PRINT("error",("No possible access"));
    if (!no_errors)
      my_error(ER_ACCESS_DENIED_ERROR, MYF(0),
               sctx->priv_user,
               sctx->priv_host,
               (thd->password ?
                ER(ER_YES) :
                ER(ER_NO)));                    /* purecov: tested */
    DBUG_RETURN(TRUE);				/* purecov: tested */
  }

  if (db == any_db)
    DBUG_RETURN(FALSE);				// Allow select on anything

  if (db && (!thd->db || db_is_pattern || strcmp(db,thd->db)))
    db_access= acl_get(sctx->host, sctx->ip, sctx->priv_user, db,
                       db_is_pattern);
  else
    db_access= sctx->db_access;
  DBUG_PRINT("info",("db_access: %lu", db_access));
  /* Remove SHOW attribute and access rights we already have */
  want_access &= ~(sctx->master_access | EXTRA_ACL);
  DBUG_PRINT("info",("db_access: %lu  want_access: %lu",
                     db_access, want_access));
  db_access= ((*save_priv=(db_access | sctx->master_access)) & want_access);

  /* grant_option is set if there exists a single table or column grant */
  if (db_access == want_access ||
      (grant_option && !dont_check_global_grants &&
       !(want_access & ~(db_access | TABLE_ACLS | PROC_ACLS))))
    DBUG_RETURN(FALSE);				/* Ok */

  DBUG_PRINT("error",("Access denied"));
  if (!no_errors)
    my_error(ER_DBACCESS_DENIED_ERROR, MYF(0),
             sctx->priv_user, sctx->priv_host,
             (db ? db : (thd->db ?
                         thd->db :
                         "unknown")));          /* purecov: tested */
  DBUG_RETURN(TRUE);				/* purecov: tested */
#endif /* NO_EMBEDDED_ACCESS_CHECKS */
}


/*
  check for global access and give descriptive error message if it fails

  SYNOPSIS
    check_global_access()
    thd			Thread handler
    want_access		Use should have any of these global rights

  WARNING
    One gets access right if one has ANY of the rights in want_access
    This is useful as one in most cases only need one global right,
    but in some case we want to check if the user has SUPER or
    REPL_CLIENT_ACL rights.

  RETURN
    0	ok
    1	Access denied.  In this case an error is sent to the client
*/

bool check_global_access(THD *thd, ulong want_access)
{
#ifdef NO_EMBEDDED_ACCESS_CHECKS
  return 0;
#else
  char command[128];
  if ((thd->security_ctx->master_access & want_access))
    return 0;
  get_privilege_desc(command, sizeof(command), want_access);
  my_error(ER_SPECIFIC_ACCESS_DENIED_ERROR, MYF(0), command);
  return 1;
#endif /* NO_EMBEDDED_ACCESS_CHECKS */
}


static bool check_show_access(THD *thd, TABLE_LIST *table)
{
  switch (get_schema_table_idx(table->schema_table))
  {
  case SCH_SCHEMATA:
    return (specialflag & SPECIAL_SKIP_SHOW_DB) &&
           check_global_access(thd, SHOW_DB_ACL);

  case SCH_TABLE_NAMES:
  case SCH_TABLES:
  case SCH_VIEWS:
  case SCH_TRIGGERS:
    {
      const char *dst_db_name= table->schema_select_lex->db;

      DBUG_ASSERT(dst_db_name);

      if (check_access(thd, SELECT_ACL, dst_db_name,
                       &thd->col_access, FALSE, FALSE,
                       is_schema_db(dst_db_name)))
      {
        return TRUE;
      }

      if (!thd->col_access && check_grant_db(thd, dst_db_name))
      {
        my_error(ER_DBACCESS_DENIED_ERROR, MYF(0),
                 thd->security_ctx->priv_user,
                 thd->security_ctx->priv_host,
                 dst_db_name);
        return TRUE;
      }

      return FALSE;
    }

  case SCH_COLUMNS:
  case SCH_STATISTICS:
    {
      TABLE_LIST *dst_table=
        (TABLE_LIST *) table->schema_select_lex->table_list.first;

      DBUG_ASSERT(dst_table);

      if (check_access(thd, SELECT_ACL | EXTRA_ACL,
                       dst_table->db,
                       &dst_table->grant.privilege,
                       FALSE, FALSE,
                       test(dst_table->schema_table)))
      {
        return FALSE;
      }

      return grant_option &&
             check_grant(thd, SELECT_ACL, dst_table, 2, UINT_MAX, FALSE);
    }

  case SCH_OPEN_TABLES:
  case SCH_VARIABLES:
  case SCH_STATUS:
  case SCH_PROCEDURES:
  case SCH_CHARSETS:
  case SCH_COLLATIONS:
  case SCH_COLLATION_CHARACTER_SET_APPLICABILITY:
  case SCH_USER_PRIVILEGES:
  case SCH_SCHEMA_PRIVILEGES:
  case SCH_TABLE_PRIVILEGES:
  case SCH_COLUMN_PRIVILEGES:
  case SCH_TABLE_CONSTRAINTS:
  case SCH_KEY_COLUMN_USAGE:
    break;
  }

  return FALSE;
}


/*
  Check the privilege for all used tables.

  SYNOPSYS
    check_table_access()
      thd          Thread context
      want_access  Privileges requested
      tables       List of tables to be checked
      no_errors    FALSE/TRUE - report/don't report error to
                   the client (using my_error() call).

  NOTES
    Table privileges are cached in the table list for GRANT checking.
    This functions assumes that table list used and
    thd->lex->query_tables_own_last value correspond to each other
    (the latter should be either 0 or point to next_global member
    of one of elements of this table list).

  RETURN VALUE
    FALSE - OK
    TRUE  - Access denied
*/

bool
check_table_access(THD *thd, ulong want_access,TABLE_LIST *tables,
		   bool no_errors)
{
  uint found=0;
  ulong found_access=0;
#ifndef NO_EMBEDDED_ACCESS_CHECKS
  TABLE_LIST *org_tables= tables;
#endif
  TABLE_LIST *first_not_own_table= thd->lex->first_not_own_table();
  Security_context *sctx= thd->security_ctx, *backup_ctx= thd->security_ctx;
  /*
    The check that first_not_own_table is not reached is for the case when
    the given table list refers to the list for prelocking (contains tables
    of other queries). For simple queries first_not_own_table is 0.
  */
  for (; tables != first_not_own_table; tables= tables->next_global)
  {
    if (tables->security_ctx)
      sctx= tables->security_ctx;
    else
      sctx= backup_ctx;

    if (tables->schema_table && 
        (want_access & ~(SELECT_ACL | EXTRA_ACL | FILE_ACL)))
    {
      if (!no_errors)
        my_error(ER_DBACCESS_DENIED_ERROR, MYF(0),
                 sctx->priv_user, sctx->priv_host,
                 INFORMATION_SCHEMA_NAME.str);
      return TRUE;
    }
    /*
       Register access for view underlying table.
       Remove SHOW_VIEW_ACL, because it will be checked during making view
     */
    tables->grant.orig_want_privilege= (want_access & ~SHOW_VIEW_ACL);

    if (tables->schema_table_reformed)
    {
      if (check_show_access(thd, tables))
        goto deny;

      continue;
    }

    if (tables->derived ||
        (tables->table && (int)tables->table->s->tmp_table) ||
        my_tz_check_n_skip_implicit_tables(&tables,
                                           thd->lex->time_zone_tables_used))
      continue;
    thd->security_ctx= sctx;
    if ((sctx->master_access & want_access) ==
        (want_access & ~EXTRA_ACL) &&
	thd->db)
      tables->grant.privilege= want_access;
    else if (tables->db && thd->db && strcmp(tables->db, thd->db) == 0)
    {
      if (found && !grant_option)		// db already checked
	tables->grant.privilege=found_access;
      else
      {
	if (check_access(thd,want_access,tables->db,&tables->grant.privilege,
			 0, no_errors, test(tables->schema_table)))
	  goto deny;                            // Access denied
	found_access=tables->grant.privilege;
	found=1;
      }
    }
    else if (check_access(thd,want_access,tables->db,&tables->grant.privilege,
			  0, no_errors, test(tables->schema_table)))
      goto deny;
  }
  thd->security_ctx= backup_ctx;
  if (grant_option)
    return check_grant(thd,want_access & ~EXTRA_ACL,org_tables,
		       test(want_access & EXTRA_ACL), UINT_MAX, no_errors);
  return FALSE;
deny:
  thd->security_ctx= backup_ctx;
  return TRUE;
}


bool
check_routine_access(THD *thd, ulong want_access,char *db, char *name,
		     bool is_proc, bool no_errors)
{
  TABLE_LIST tables[1];
  
  bzero((char *)tables, sizeof(TABLE_LIST));
  tables->db= db;
  tables->table_name= tables->alias= name;
  
  /*
    The following test is just a shortcut for check_access() (to avoid
    calculating db_access) under the assumption that it's common to
    give persons global right to execute all stored SP (but not
    necessary to create them).
  */
  if ((thd->security_ctx->master_access & want_access) == want_access)
    tables->grant.privilege= want_access;
  else if (check_access(thd,want_access,db,&tables->grant.privilege,
			0, no_errors, 0))
    return TRUE;
  
#ifndef NO_EMBEDDED_ACCESS_CHECKS
  if (grant_option)
    return check_grant_routine(thd, want_access, tables, is_proc, no_errors);
#endif

  return FALSE;
}


/*
  Check if the routine has any of the routine privileges

  SYNOPSIS
    check_some_routine_access()
    thd		 Thread handler
    db           Database name
    name         Routine name

  RETURN
    0            ok
    1            error
*/

bool check_some_routine_access(THD *thd, const char *db, const char *name,
                               bool is_proc)
{
  ulong save_priv;
  if (thd->security_ctx->master_access & SHOW_PROC_ACLS)
    return FALSE;
  /*
    There are no routines in information_schema db. So we can safely
    pass zero to last paramter of check_access function
  */
  if (!check_access(thd, SHOW_PROC_ACLS, db, &save_priv, 0, 1, 0) ||
      (save_priv & SHOW_PROC_ACLS))
    return FALSE;
  return check_routine_level_acl(thd, db, name, is_proc);
}


/*
  Check if the given table has any of the asked privileges

  SYNOPSIS
    check_some_access()
    thd		 Thread handler
    want_access	 Bitmap of possible privileges to check for

  RETURN
    0  ok
    1  error
*/


bool check_some_access(THD *thd, ulong want_access, TABLE_LIST *table)
{
  ulong access;
  DBUG_ENTER("check_some_access");

  /* This loop will work as long as we have less than 32 privileges */
  for (access= 1; access < want_access ; access<<= 1)
  {
    if (access & want_access)
    {
      if (!check_access(thd, access, table->db,
                        &table->grant.privilege, 0, 1,
                        test(table->schema_table)) &&
          !grant_option || !check_grant(thd, access, table, 0, 1, 1))
        DBUG_RETURN(0);
    }
  }
  DBUG_PRINT("exit",("no matching access rights"));
  DBUG_RETURN(1);
}


bool check_merge_table_access(THD *thd, char *db,
			      TABLE_LIST *table_list)
{
  int error=0;
  if (table_list)
  {
    /* Check that all tables use the current database */
    TABLE_LIST *tmp;
    for (tmp= table_list; tmp; tmp= tmp->next_local)
    {
      if (!tmp->db || !tmp->db[0])
	tmp->db=db;
    }
    error=check_table_access(thd, SELECT_ACL | UPDATE_ACL | DELETE_ACL,
			     table_list,0);
  }
  return error;
}


static bool check_db_used(THD *thd,TABLE_LIST *tables)
{
  char *current_db= NULL;
  for (; tables; tables= tables->next_global)
  {
    if (tables->db == NULL)
    {
      /*
        This code never works and should be removed in 5.1.  All tables
        that are added to the list of tables should already have its
        database field initialized properly (see st_lex::add_table_to_list).
      */
      DBUG_ASSERT(0);
      if (thd->copy_db_to(&current_db, 0))
        return TRUE;
      tables->db= current_db;
    }
  }
  return FALSE;
}

/****************************************************************************
	Check stack size; Send error if there isn't enough stack to continue
****************************************************************************/

#if STACK_DIRECTION < 0
#define used_stack(A,B) (long) (A - B)
#else
#define used_stack(A,B) (long) (B - A)
#endif

#ifndef DBUG_OFF
long max_stack_used;
#endif

#ifndef EMBEDDED_LIBRARY
/*
  Note: The 'buf' parameter is necessary, even if it is unused here.
  - fix_fields functions has a "dummy" buffer large enough for the
    corresponding exec. (Thus we only have to check in fix_fields.)
  - Passing to check_stack_overrun() prevents the compiler from removing it.
 */
bool check_stack_overrun(THD *thd, long margin,
			 char *buf __attribute__((unused)))
{
  long stack_used;
  DBUG_ASSERT(thd == current_thd);
  if ((stack_used=used_stack(thd->thread_stack,(char*) &stack_used)) >=
      (long) (thread_stack - margin))
  {
    sprintf(errbuff[0],ER(ER_STACK_OVERRUN_NEED_MORE),
            stack_used,thread_stack,margin);
    my_message(ER_STACK_OVERRUN_NEED_MORE,errbuff[0],MYF(0));
    thd->fatal_error();
    return 1;
  }
#ifndef DBUG_OFF
  max_stack_used= max(max_stack_used, stack_used);
#endif
  return 0;
}
#endif /* EMBEDDED_LIBRARY */

#define MY_YACC_INIT 1000			// Start with big alloc
#define MY_YACC_MAX  32000			// Because of 'short'

bool my_yyoverflow(short **yyss, YYSTYPE **yyvs, ulong *yystacksize)
{
  LEX	*lex= current_thd->lex;
  ulong old_info=0;
  if ((uint) *yystacksize >= MY_YACC_MAX)
    return 1;
  if (!lex->yacc_yyvs)
    old_info= *yystacksize;
  *yystacksize= set_zone((*yystacksize)*2,MY_YACC_INIT,MY_YACC_MAX);
  if (!(lex->yacc_yyvs= (char*)
	my_realloc((gptr) lex->yacc_yyvs,
		   *yystacksize*sizeof(**yyvs),
		   MYF(MY_ALLOW_ZERO_PTR | MY_FREE_ON_ERROR))) ||
      !(lex->yacc_yyss= (char*)
	my_realloc((gptr) lex->yacc_yyss,
		   *yystacksize*sizeof(**yyss),
		   MYF(MY_ALLOW_ZERO_PTR | MY_FREE_ON_ERROR))))
    return 1;
  if (old_info)
  {						// Copy old info from stack
    memcpy(lex->yacc_yyss, (gptr) *yyss, old_info*sizeof(**yyss));
    memcpy(lex->yacc_yyvs, (gptr) *yyvs, old_info*sizeof(**yyvs));
  }
  *yyss=(short*) lex->yacc_yyss;
  *yyvs=(YYSTYPE*) lex->yacc_yyvs;
  return 0;
}


/*
 Reset THD part responsible for command processing state.

 DESCRIPTION
   This needs to be called before execution of every statement
   (prepared or conventional).

 TODO
   Make it a method of THD and align its name with the rest of
   reset/end/start/init methods.
   Call it after we use THD for queries, not before.
*/

void mysql_reset_thd_for_next_command(THD *thd)
{
  DBUG_ENTER("mysql_reset_thd_for_next_command");
  thd->free_list= 0;
  thd->select_number= 1;
  thd->query_start_used= thd->insert_id_used=0;
  thd->last_insert_id_used_bin_log= FALSE;
  thd->is_fatal_error= thd->time_zone_used= 0;
  thd->server_status&= ~ (SERVER_MORE_RESULTS_EXISTS | 
                          SERVER_QUERY_NO_INDEX_USED |
                          SERVER_QUERY_NO_GOOD_INDEX_USED);
  DBUG_ASSERT(thd->security_ctx== &thd->main_security_ctx);
  thd->tmp_table_used= 0;
  if (!thd->in_sub_stmt)
  {
    if (opt_bin_log)
    {
      reset_dynamic(&thd->user_var_events);
      thd->user_var_events_alloc= thd->mem_root;
    }
    thd->clear_error();
    thd->total_warn_count=0;			// Warnings for this query
    thd->rand_used= 0;
    thd->sent_row_count= thd->examined_row_count= 0;
  }
  DBUG_VOID_RETURN;
}


void
mysql_init_select(LEX *lex)
{
  SELECT_LEX *select_lex= lex->current_select;
  select_lex->init_select();
  lex->wild= 0;
  if (select_lex == &lex->select_lex)
  {
    DBUG_ASSERT(lex->result == 0);
    lex->exchange= 0;
  }
}


bool
mysql_new_select(LEX *lex, bool move_down)
{
  SELECT_LEX *select_lex;
  THD *thd= lex->thd;
  DBUG_ENTER("mysql_new_select");

  if (!(select_lex= new (thd->mem_root) SELECT_LEX()))
    DBUG_RETURN(1);
  select_lex->select_number= ++thd->select_number;
  select_lex->parent_lex= lex; /* Used in init_query. */
  select_lex->init_query();
  select_lex->init_select();
  lex->nest_level++;
  select_lex->nest_level= lex->nest_level;
  /*
    Don't evaluate this subquery during statement prepare even if
    it's a constant one. The flag is switched off in the end of
    mysql_stmt_prepare.
  */
  if (thd->stmt_arena->is_stmt_prepare())
    select_lex->uncacheable|= UNCACHEABLE_PREPARE;
  if (move_down)
  {
    SELECT_LEX_UNIT *unit;
    lex->subqueries= TRUE;
    /* first select_lex of subselect or derived table */
    if (!(unit= new (thd->mem_root) SELECT_LEX_UNIT()))
      DBUG_RETURN(1);

    unit->init_query();
    unit->init_select();
    unit->thd= thd;
    unit->include_down(lex->current_select);
    unit->link_next= 0;
    unit->link_prev= 0;
    unit->return_to= lex->current_select;
    select_lex->include_down(unit);
    /*
      By default we assume that it is usual subselect and we have outer name
      resolution context, if no we will assign it to 0 later
    */
    select_lex->context.outer_context= &select_lex->outer_select()->context;
  }
  else
  {
    if (lex->current_select->order_list.first && !lex->current_select->braces)
    {
      my_error(ER_WRONG_USAGE, MYF(0), "UNION", "ORDER BY");
      DBUG_RETURN(1);
    }
    select_lex->include_neighbour(lex->current_select);
    SELECT_LEX_UNIT *unit= select_lex->master_unit();                              
    if (!unit->fake_select_lex && unit->add_fake_select_lex(lex->thd))
      DBUG_RETURN(1);
    select_lex->context.outer_context= 
                unit->first_select()->context.outer_context;
  }

  select_lex->master_unit()->global_parameters= select_lex;
  select_lex->include_global((st_select_lex_node**)&lex->all_selects_list);
  lex->current_select= select_lex;
  /*
    in subquery is SELECT query and we allow resolution of names in SELECT
    list
  */
  select_lex->context.resolve_in_select_list= TRUE;
  DBUG_RETURN(0);
}

/*
  Create a select to return the same output as 'SELECT @@var_name'.

  SYNOPSIS
    create_select_for_variable()
    var_name		Variable name

  DESCRIPTION
    Used for SHOW COUNT(*) [ WARNINGS | ERROR]

    This will crash with a core dump if the variable doesn't exists
*/

void create_select_for_variable(const char *var_name)
{
  THD *thd;
  LEX *lex;
  LEX_STRING tmp, null_lex_string;
  Item *var;
  char buff[MAX_SYS_VAR_LENGTH*2+4+8], *end;
  DBUG_ENTER("create_select_for_variable");

  thd= current_thd;
  lex= thd->lex;
  mysql_init_select(lex);
  lex->sql_command= SQLCOM_SELECT;
  tmp.str= (char*) var_name;
  tmp.length=strlen(var_name);
  bzero((char*) &null_lex_string.str, sizeof(null_lex_string));
  /*
    We set the name of Item to @@session.var_name because that then is used
    as the column name in the output.
  */
  if ((var= get_system_var(thd, OPT_SESSION, tmp, null_lex_string)))
  {
    end= strxmov(buff, "@@session.", var_name, NullS);
    var->set_name(buff, end-buff, system_charset_info);
    add_item_to_list(thd, var);
  }
  DBUG_VOID_RETURN;
}


void mysql_init_multi_delete(LEX *lex)
{
  lex->sql_command=  SQLCOM_DELETE_MULTI;
  mysql_init_select(lex);
  lex->select_lex.select_limit= 0;
  lex->unit.select_limit_cnt= HA_POS_ERROR;
  lex->select_lex.table_list.save_and_clear(&lex->auxiliary_table_list);
  lex->lock_option= using_update_log ? TL_READ_NO_INSERT : TL_READ;
  lex->query_tables= 0;
  lex->query_tables_last= &lex->query_tables;
}

/*
  When you modify mysql_parse(), you may need to mofify
  mysql_test_parse_for_slave() in this same file.
*/

/**
  Parse a query.
  @param thd Current thread
  @param inBuf Begining of the query text
  @param length Length of the query text
  @param [out] semicolon For multi queries, position of the character of
  the next query in the query text.
*/

void mysql_parse(THD *thd, const char *inBuf, uint length,
                 const char ** found_semicolon)
{
  DBUG_ENTER("mysql_parse");

  DBUG_EXECUTE_IF("parser_debug", turn_parser_debug_on(););

  /*
    Warning.
    The purpose of query_cache_send_result_to_client() is to lookup the
    query in the query cache first, to avoid parsing and executing it.
    So, the natural implementation would be to:
    - first, call query_cache_send_result_to_client,
    - second, if caching failed, initialise the lexical and syntactic parser.
    The problem is that the query cache depends on a clean initialization
    of (among others) lex->safe_to_cache_query and thd->server_status,
    which are reset respectively in
    - lex_start()
    - mysql_reset_thd_for_next_command()
    So, initializing the lexical analyser *before* using the query cache
    is required for the cache to work properly.
    FIXME: cleanup the dependencies in the code to simplify this.
  */
  lex_start(thd);
  mysql_reset_thd_for_next_command(thd);

  if (query_cache_send_result_to_client(thd, (char*) inBuf, length) <= 0)
  {
    LEX *lex= thd->lex;

    sp_cache_flush_obsolete(&thd->sp_proc_cache);
    sp_cache_flush_obsolete(&thd->sp_func_cache);

    Lex_input_stream lip(thd, inBuf, length);
    thd->m_lip= &lip;

    int err= MYSQLparse(thd);
    *found_semicolon= lip.found_semicolon;

    if (!err && ! thd->is_fatal_error)
    {
#ifndef NO_EMBEDDED_ACCESS_CHECKS
      if (mqh_used && thd->user_connect &&
	  check_mqh(thd, lex->sql_command))
      {
	thd->net.error = 0;
      }
      else
#endif
      {
	if (! thd->net.report_error)
	{
          /*
            Binlog logs a string starting from thd->query and having length
            thd->query_length; so we set thd->query_length correctly (to not
            log several statements in one event, when we executed only first).
            We set it to not see the ';' (otherwise it would get into binlog
            and Query_log_event::print() would give ';;' output).
            This also helps display only the current query in SHOW
            PROCESSLIST.
            Note that we don't need LOCK_thread_count to modify query_length.
          */
          if (lip.found_semicolon &&
              (thd->query_length= (ulong)(lip.found_semicolon - thd->query)))
            thd->query_length--;
          /* Actually execute the query */
	  mysql_execute_command(thd);
	  query_cache_end_of_result(thd);
	}
      }
    }
    else
    {
      DBUG_ASSERT(thd->net.report_error);
      DBUG_PRINT("info",("Command aborted. Fatal_error: %d",
			 thd->is_fatal_error));

      query_cache_abort(&thd->net);
    }
    if (thd->lex->sphead)
    {
      delete thd->lex->sphead;
      thd->lex->sphead= 0;
    }
    lex->unit.cleanup();
    thd->proc_info="freeing items";
    thd->end_statement();
    thd->cleanup_after_query();
    DBUG_ASSERT(thd->change_list.is_empty());
  }
  else
  {
    /* There are no multi queries in the cache. */
    *found_semicolon= NULL;
  }

  DBUG_VOID_RETURN;
}


#ifdef HAVE_REPLICATION
/*
  Usable by the replication SQL thread only: just parse a query to know if it
  can be ignored because of replicate-*-table rules.

  RETURN VALUES
    0	cannot be ignored
    1	can be ignored
*/

bool mysql_test_parse_for_slave(THD *thd, char *inBuf, uint length)
{
  LEX *lex= thd->lex;
  bool error= 0;
  DBUG_ENTER("mysql_test_parse_for_slave");

  Lex_input_stream lip(thd, inBuf, length);
  thd->m_lip= &lip;
  lex_start(thd);
  mysql_reset_thd_for_next_command(thd);
  int err= MYSQLparse((void*) thd);

  if (!err && ! thd->is_fatal_error &&
      all_tables_not_ok(thd,(TABLE_LIST*) lex->select_lex.table_list.first))
    error= 1;                  /* Ignore question */
  thd->end_statement();
  thd->cleanup_after_query();
  DBUG_RETURN(error);
}
#endif



/*****************************************************************************
** Store field definition for create
** Return 0 if ok
******************************************************************************/

bool add_field_to_list(THD *thd, char *field_name, enum_field_types type,
		       char *length, char *decimals,
		       uint type_modifier,
		       Item *default_value, Item *on_update_value,
                       LEX_STRING *comment,
		       char *change,
                       List<String> *interval_list, CHARSET_INFO *cs,
		       uint uint_geom_type)
{
  register create_field *new_field;
  LEX  *lex= thd->lex;
  DBUG_ENTER("add_field_to_list");

  if (strlen(field_name) > NAME_LEN)
  {
    my_error(ER_TOO_LONG_IDENT, MYF(0), field_name); /* purecov: inspected */
    DBUG_RETURN(1);				/* purecov: inspected */
  }
  if (type_modifier & PRI_KEY_FLAG)
  {
    lex->col_list.push_back(new key_part_spec(field_name,0));
    lex->alter_info.key_list.push_back(new Key(Key::PRIMARY, NullS,
                                               HA_KEY_ALG_UNDEF, 0,
                                               lex->col_list));
    lex->col_list.empty();
  }
  if (type_modifier & (UNIQUE_FLAG | UNIQUE_KEY_FLAG))
  {
    lex->col_list.push_back(new key_part_spec(field_name,0));
    lex->alter_info.key_list.push_back(new Key(Key::UNIQUE, NullS,
                                               HA_KEY_ALG_UNDEF, 0,
                                               lex->col_list));
    lex->col_list.empty();
  }

  if (default_value)
  {
    /* 
      Default value should be literal => basic constants =>
      no need fix_fields()
      
      We allow only one function as part of default value - 
      NOW() as default for TIMESTAMP type.
    */
    if (default_value->type() == Item::FUNC_ITEM && 
        !(((Item_func*)default_value)->functype() == Item_func::NOW_FUNC &&
         type == FIELD_TYPE_TIMESTAMP))
    {
      my_error(ER_INVALID_DEFAULT, MYF(0), field_name);
      DBUG_RETURN(1);
    }
    else if (default_value->type() == Item::NULL_ITEM)
    {
      default_value= 0;
      if ((type_modifier & (NOT_NULL_FLAG | AUTO_INCREMENT_FLAG)) ==
	  NOT_NULL_FLAG)
      {
	my_error(ER_INVALID_DEFAULT, MYF(0), field_name);
	DBUG_RETURN(1);
      }
    }
    else if (type_modifier & AUTO_INCREMENT_FLAG)
    {
      my_error(ER_INVALID_DEFAULT, MYF(0), field_name);
      DBUG_RETURN(1);
    }
  }

  if (on_update_value && type != FIELD_TYPE_TIMESTAMP)
  {
    my_error(ER_INVALID_ON_UPDATE, MYF(0), field_name);
    DBUG_RETURN(1);
  }

  if (type == FIELD_TYPE_TIMESTAMP && length)
  {
    /* Display widths are no longer supported for TIMSTAMP as of MySQL 4.1.
       In other words, for declarations such as TIMESTAMP(2), TIMESTAMP(4),
       and so on, the display width is ignored.
    */
    char buf[32];
    my_snprintf(buf, sizeof(buf), "TIMESTAMP(%s)", length);
    push_warning_printf(thd,MYSQL_ERROR::WARN_LEVEL_WARN,
                        ER_WARN_DEPRECATED_SYNTAX,
                        ER(ER_WARN_DEPRECATED_SYNTAX),
                        buf, "TIMESTAMP");
  }

  if (!(new_field= new create_field()) ||
      new_field->init(thd, field_name, type, length, decimals, type_modifier,
                      default_value, on_update_value, comment, change,
                      interval_list, cs, uint_geom_type))
    DBUG_RETURN(1);

  lex->alter_info.create_list.push_back(new_field);
  lex->last_field=new_field;
  DBUG_RETURN(0);
}


/* Store position for column in ALTER TABLE .. ADD column */

void store_position_for_column(const char *name)
{
  current_thd->lex->last_field->after=my_const_cast(char*) (name);
}

bool
add_proc_to_list(THD* thd, Item *item)
{
  ORDER *order;
  Item	**item_ptr;

  if (!(order = (ORDER *) thd->alloc(sizeof(ORDER)+sizeof(Item*))))
    return 1;
  item_ptr = (Item**) (order+1);
  *item_ptr= item;
  order->item=item_ptr;
  order->free_me=0;
  thd->lex->proc_list.link_in_list((byte*) order,(byte**) &order->next);
  return 0;
}


/* Fix escaping of _, % and \ in database and table names (for ODBC) */

static void remove_escape(char *name)
{
  if (!*name)					// For empty DB names
    return;
  char *to;
#ifdef USE_MB
  char *strend=name+(uint) strlen(name);
#endif
  for (to=name; *name ; name++)
  {
#ifdef USE_MB
    int l;
    if (use_mb(system_charset_info) &&
        (l = my_ismbchar(system_charset_info, name, strend)))
    {
	while (l--)
	    *to++ = *name++;
	name--;
	continue;
    }
#endif
    if (*name == '\\' && name[1])
      name++;					// Skip '\\'
    *to++= *name;
  }
  *to=0;
}

/****************************************************************************
** save order by and tables in own lists
****************************************************************************/


bool add_to_list(THD *thd, SQL_LIST &list,Item *item,bool asc)
{
  ORDER *order;
  DBUG_ENTER("add_to_list");
  if (!(order = (ORDER *) thd->alloc(sizeof(ORDER))))
    DBUG_RETURN(1);
  order->item_ptr= item;
  order->item= &order->item_ptr;
  order->asc = asc;
  order->free_me=0;
  order->used=0;
  order->counter_used= 0;
  list.link_in_list((byte*) order,(byte**) &order->next);
  DBUG_RETURN(0);
}


/*
  Add a table to list of used tables

  SYNOPSIS
    add_table_to_list()
    table		Table to add
    alias		alias for table (or null if no alias)
    table_options	A set of the following bits:
			TL_OPTION_UPDATING	Table will be updated
			TL_OPTION_FORCE_INDEX	Force usage of index
			TL_OPTION_ALIAS	        an alias in multi table DELETE
    lock_type		How table should be locked
    use_index		List of indexed used in USE INDEX
    ignore_index	List of indexed used in IGNORE INDEX

    RETURN
      0		Error
      #		Pointer to TABLE_LIST element added to the total table list
*/

TABLE_LIST *st_select_lex::add_table_to_list(THD *thd,
					     Table_ident *table,
					     LEX_STRING *alias,
					     ulong table_options,
					     thr_lock_type lock_type,
					     List<String> *use_index_arg,
					     List<String> *ignore_index_arg,
                                             LEX_STRING *option)
{
  register TABLE_LIST *ptr;
  TABLE_LIST *previous_table_ref; /* The table preceding the current one. */
  char *alias_str;
  LEX *lex= thd->lex;
  DBUG_ENTER("add_table_to_list");
  LINT_INIT(previous_table_ref);

  if (!table)
    DBUG_RETURN(0);				// End of memory
  alias_str= alias ? alias->str : table->table.str;
  if (!test(table_options & TL_OPTION_ALIAS) && 
      check_table_name(table->table.str, table->table.length))
  {
    my_error(ER_WRONG_TABLE_NAME, MYF(0), table->table.str);
    DBUG_RETURN(0);
  }

  if (!alias)					/* Alias is case sensitive */
  {
    if (table->sel)
    {
      my_message(ER_DERIVED_MUST_HAVE_ALIAS,
                 ER(ER_DERIVED_MUST_HAVE_ALIAS), MYF(0));
      DBUG_RETURN(0);
    }
    if (!(alias_str=thd->memdup(alias_str,table->table.length+1)))
      DBUG_RETURN(0);
  }
  if (!(ptr = (TABLE_LIST *) thd->calloc(sizeof(TABLE_LIST))))
    DBUG_RETURN(0);				/* purecov: inspected */
  if (table->db.str)
  {
    if (table->is_derived_table() == FALSE && check_db_name(table->db.str))
    {
      my_error(ER_WRONG_DB_NAME, MYF(0), table->db.str);
      DBUG_RETURN(0);
    }
    ptr->db= table->db.str;
    ptr->db_length= table->db.length;
  }
  else if (thd->copy_db_to(&ptr->db, &ptr->db_length))
    DBUG_RETURN(0);

  ptr->alias= alias_str;
  if (lower_case_table_names && table->table.length)
    table->table.length= my_casedn_str(files_charset_info, table->table.str);
  ptr->table_name=table->table.str;
  ptr->table_name_length=table->table.length;
  ptr->lock_type=   lock_type;
  ptr->updating=    test(table_options & TL_OPTION_UPDATING);
  ptr->force_index= test(table_options & TL_OPTION_FORCE_INDEX);
  ptr->ignore_leaves= test(table_options & TL_OPTION_IGNORE_LEAVES);
  ptr->derived=	    table->sel;
  if (!ptr->derived && !my_strcasecmp(system_charset_info, ptr->db,
                                      INFORMATION_SCHEMA_NAME.str))
  {
    ST_SCHEMA_TABLE *schema_table= find_schema_table(thd, ptr->table_name);
    if (!schema_table ||
        (schema_table->hidden && 
         lex->orig_sql_command == SQLCOM_END))  // not a 'show' command
    {
      my_error(ER_UNKNOWN_TABLE, MYF(0),
               ptr->table_name, INFORMATION_SCHEMA_NAME.str);
      DBUG_RETURN(0);
    }
    ptr->schema_table_name= ptr->table_name;
    ptr->schema_table= schema_table;
  }
  ptr->select_lex=  lex->current_select;
  ptr->cacheable_table= 1;
  if (use_index_arg)
    ptr->use_index=(List<String> *) thd->memdup((gptr) use_index_arg,
						sizeof(*use_index_arg));
  if (ignore_index_arg)
    ptr->ignore_index=(List<String> *) thd->memdup((gptr) ignore_index_arg,
						   sizeof(*ignore_index_arg));
  ptr->option= option ? option->str : 0;
  /* check that used name is unique */
  if (lock_type != TL_IGNORE)
  {
    TABLE_LIST *first_table= (TABLE_LIST*) table_list.first;
    if (lex->sql_command == SQLCOM_CREATE_VIEW)
      first_table= first_table ? first_table->next_local : NULL;
    for (TABLE_LIST *tables= first_table ;
	 tables ;
	 tables=tables->next_local)
    {
      if (!my_strcasecmp(table_alias_charset, alias_str, tables->alias) &&
	  !strcmp(ptr->db, tables->db))
      {
	my_error(ER_NONUNIQ_TABLE, MYF(0), alias_str); /* purecov: tested */
	DBUG_RETURN(0);				/* purecov: tested */
      }
    }
  }
  /* Store the table reference preceding the current one. */
  if (table_list.elements > 0)
  {
    /*
      table_list.next points to the last inserted TABLE_LIST->next_local'
      element
      We don't use the offsetof() macro here to avoid warnings from gcc
    */
    previous_table_ref= (TABLE_LIST*) ((char*) table_list.next -
                                       ((char*) &(ptr->next_local) -
                                        (char*) ptr));
    /*
      Set next_name_resolution_table of the previous table reference to point
      to the current table reference. In effect the list
      TABLE_LIST::next_name_resolution_table coincides with
      TABLE_LIST::next_local. Later this may be changed in
      store_top_level_join_columns() for NATURAL/USING joins.
    */
    previous_table_ref->next_name_resolution_table= ptr;
  }

  /*
    Link the current table reference in a local list (list for current select).
    Notice that as a side effect here we set the next_local field of the
    previous table reference to 'ptr'. Here we also add one element to the
    list 'table_list'.
  */
  table_list.link_in_list((byte*) ptr, (byte**) &ptr->next_local);
  ptr->next_name_resolution_table= NULL;
  /* Link table in global list (all used tables) */
  lex->add_to_query_tables(ptr);
  DBUG_RETURN(ptr);
}


/*
  Initialize a new table list for a nested join

  SYNOPSIS
    init_nested_join()
    thd         current thread

  DESCRIPTION
    The function initializes a structure of the TABLE_LIST type
    for a nested join. It sets up its nested join list as empty.
    The created structure is added to the front of the current
    join list in the st_select_lex object. Then the function
    changes the current nest level for joins to refer to the newly
    created empty list after having saved the info on the old level
    in the initialized structure.

  RETURN VALUE
    0,  if success
    1,  otherwise
*/

bool st_select_lex::init_nested_join(THD *thd)
{
  TABLE_LIST *ptr;
  NESTED_JOIN *nested_join;
  DBUG_ENTER("init_nested_join");

  if (!(ptr= (TABLE_LIST*) thd->calloc(ALIGN_SIZE(sizeof(TABLE_LIST))+
                                       sizeof(NESTED_JOIN))))
    DBUG_RETURN(1);
  nested_join= ptr->nested_join=
    ((NESTED_JOIN*) ((byte*) ptr + ALIGN_SIZE(sizeof(TABLE_LIST))));

  join_list->push_front(ptr);
  ptr->embedding= embedding;
  ptr->join_list= join_list;
  embedding= ptr;
  join_list= &nested_join->join_list;
  join_list->empty();
  DBUG_RETURN(0);
}


/*
  End a nested join table list

  SYNOPSIS
    end_nested_join()
    thd         current thread

  DESCRIPTION
    The function returns to the previous join nest level.
    If the current level contains only one member, the function
    moves it one level up, eliminating the nest.

  RETURN VALUE
    Pointer to TABLE_LIST element added to the total table list, if success
    0, otherwise
*/

TABLE_LIST *st_select_lex::end_nested_join(THD *thd)
{
  TABLE_LIST *ptr;
  NESTED_JOIN *nested_join;
  DBUG_ENTER("end_nested_join");

  DBUG_ASSERT(embedding);
  ptr= embedding;
  join_list= ptr->join_list;
  embedding= ptr->embedding;
  nested_join= ptr->nested_join;
  if (nested_join->join_list.elements == 1)
  {
    TABLE_LIST *embedded= nested_join->join_list.head();
    join_list->pop();
    embedded->join_list= join_list;
    embedded->embedding= embedding;
    join_list->push_front(embedded);
    ptr= embedded;
  }
  else if (nested_join->join_list.elements == 0)
  {
    join_list->pop();
    ptr= 0;                                     // return value
  }
  DBUG_RETURN(ptr);
}


/*
  Nest last join operation

  SYNOPSIS
    nest_last_join()
    thd         current thread

  DESCRIPTION
    The function nest last join operation as if it was enclosed in braces.

  RETURN VALUE
    0  Error
    #  Pointer to TABLE_LIST element created for the new nested join

*/

TABLE_LIST *st_select_lex::nest_last_join(THD *thd)
{
  TABLE_LIST *ptr;
  NESTED_JOIN *nested_join;
  List<TABLE_LIST> *embedded_list;
  DBUG_ENTER("nest_last_join");

  if (!(ptr= (TABLE_LIST*) thd->calloc(ALIGN_SIZE(sizeof(TABLE_LIST))+
                                       sizeof(NESTED_JOIN))))
    DBUG_RETURN(0);
  nested_join= ptr->nested_join=
    ((NESTED_JOIN*) ((byte*) ptr + ALIGN_SIZE(sizeof(TABLE_LIST))));

  ptr->embedding= embedding;
  ptr->join_list= join_list;
  embedded_list= &nested_join->join_list;
  embedded_list->empty();

  for (uint i=0; i < 2; i++)
  {
    TABLE_LIST *table= join_list->pop();
    table->join_list= embedded_list;
    table->embedding= ptr;
    embedded_list->push_back(table);
    if (table->natural_join)
    {
      ptr->is_natural_join= TRUE;
      /*
        If this is a JOIN ... USING, move the list of joined fields to the
        table reference that describes the join.
      */
      if (prev_join_using)
        ptr->join_using_fields= prev_join_using;
    }
  }
  join_list->push_front(ptr);
  nested_join->used_tables= nested_join->not_null_tables= (table_map) 0;
  DBUG_RETURN(ptr);
}


/*
  Add a table to the current join list

  SYNOPSIS
    add_joined_table()
    table       the table to add

  DESCRIPTION
    The function puts a table in front of the current join list
    of st_select_lex object.
    Thus, joined tables are put into this list in the reverse order
    (the most outer join operation follows first).

  RETURN VALUE
    None
*/

void st_select_lex::add_joined_table(TABLE_LIST *table)
{
  DBUG_ENTER("add_joined_table");
  join_list->push_front(table);
  table->join_list= join_list;
  table->embedding= embedding;
  DBUG_VOID_RETURN;
}


/*
  Convert a right join into equivalent left join

  SYNOPSIS
    convert_right_join()
    thd         current thread

  DESCRIPTION
    The function takes the current join list t[0],t[1] ... and
    effectively converts it into the list t[1],t[0] ...
    Although the outer_join flag for the new nested table contains
    JOIN_TYPE_RIGHT, it will be handled as the inner table of a left join
    operation.

  EXAMPLES
    SELECT * FROM t1 RIGHT JOIN t2 ON on_expr =>
      SELECT * FROM t2 LEFT JOIN t1 ON on_expr

    SELECT * FROM t1,t2 RIGHT JOIN t3 ON on_expr =>
      SELECT * FROM t1,t3 LEFT JOIN t2 ON on_expr

    SELECT * FROM t1,t2 RIGHT JOIN (t3,t4) ON on_expr =>
      SELECT * FROM t1,(t3,t4) LEFT JOIN t2 ON on_expr

    SELECT * FROM t1 LEFT JOIN t2 ON on_expr1 RIGHT JOIN t3  ON on_expr2 =>
      SELECT * FROM t3 LEFT JOIN (t1 LEFT JOIN t2 ON on_expr2) ON on_expr1

  RETURN
    Pointer to the table representing the inner table, if success
    0, otherwise
*/

TABLE_LIST *st_select_lex::convert_right_join()
{
  TABLE_LIST *tab2= join_list->pop();
  TABLE_LIST *tab1= join_list->pop();
  DBUG_ENTER("convert_right_join");

  join_list->push_front(tab2);
  join_list->push_front(tab1);
  tab1->outer_join|= JOIN_TYPE_RIGHT;

  DBUG_RETURN(tab1);
}

/*
  Set lock for all tables in current select level

  SYNOPSIS:
    set_lock_for_tables()
    lock_type			Lock to set for tables

  NOTE:
    If lock is a write lock, then tables->updating is set 1
    This is to get tables_ok to know that the table is updated by the
    query
*/

void st_select_lex::set_lock_for_tables(thr_lock_type lock_type)
{
  bool for_update= lock_type >= TL_READ_NO_INSERT;
  DBUG_ENTER("set_lock_for_tables");
  DBUG_PRINT("enter", ("lock_type: %d  for_update: %d", lock_type,
		       for_update));

  for (TABLE_LIST *tables= (TABLE_LIST*) table_list.first;
       tables;
       tables= tables->next_local)
  {
    tables->lock_type= lock_type;
    tables->updating=  for_update;
  }
  DBUG_VOID_RETURN;
}


/*
  Create a fake SELECT_LEX for a unit

  SYNOPSIS:
    add_fake_select_lex()
    thd			   thread handle

  DESCRIPTION
    The method create a fake SELECT_LEX object for a unit.
    This object is created for any union construct containing a union
    operation and also for any single select union construct of the form
    (SELECT ... ORDER BY order_list [LIMIT n]) ORDER BY ... 
    or of the form
    (SELECT ... ORDER BY LIMIT n) ORDER BY ...
  
  NOTES
    The object is used to retrieve rows from the temporary table
    where the result on the union is obtained.

  RETURN VALUES
    1     on failure to create the object
    0     on success
*/

bool st_select_lex_unit::add_fake_select_lex(THD *thd_arg)
{
  SELECT_LEX *first_sl= first_select();
  DBUG_ENTER("add_fake_select_lex");
  DBUG_ASSERT(!fake_select_lex);

  if (!(fake_select_lex= new (thd_arg->mem_root) SELECT_LEX()))
      DBUG_RETURN(1);
  fake_select_lex->include_standalone(this, 
                                      (SELECT_LEX_NODE**)&fake_select_lex);
  fake_select_lex->select_number= INT_MAX;
  fake_select_lex->parent_lex= thd_arg->lex; /* Used in init_query. */
  fake_select_lex->make_empty_select();
  fake_select_lex->linkage= GLOBAL_OPTIONS_TYPE;
  fake_select_lex->select_limit= 0;

  fake_select_lex->context.outer_context=first_sl->context.outer_context;
  /* allow item list resolving in fake select for ORDER BY */
  fake_select_lex->context.resolve_in_select_list= TRUE;
  fake_select_lex->context.select_lex= fake_select_lex;

  if (!first_sl->next_select())
  {
    /* 
      This works only for 
      (SELECT ... ORDER BY list [LIMIT n]) ORDER BY order_list [LIMIT m],
      (SELECT ... LIMIT n) ORDER BY order_list [LIMIT m]
      just before the parser starts processing order_list
    */ 
    global_parameters= fake_select_lex;
    fake_select_lex->no_table_names_allowed= 1;
    thd_arg->lex->current_select= fake_select_lex;
  }
  thd_arg->lex->pop_context();
  DBUG_RETURN(0);
}


/*
  Push a new name resolution context for a JOIN ... ON clause to the
  context stack of a query block.

  SYNOPSIS
    push_new_name_resolution_context()
    thd       pointer to current thread
    left_op   left  operand of the JOIN
    right_op  rigth operand of the JOIN

  DESCRIPTION
    Create a new name resolution context for a JOIN ... ON clause,
    set the first and last leaves of the list of table references
    to be used for name resolution, and push the newly created
    context to the stack of contexts of the query.

  RETURN
    FALSE  if all is OK
    TRUE   if a memory allocation error occured
*/

bool
push_new_name_resolution_context(THD *thd,
                                 TABLE_LIST *left_op, TABLE_LIST *right_op)
{
  Name_resolution_context *on_context;
  if (!(on_context= new (thd->mem_root) Name_resolution_context))
    return TRUE;
  on_context->init();
  on_context->first_name_resolution_table=
    left_op->first_leaf_for_name_resolution();
  on_context->last_name_resolution_table=
    right_op->last_leaf_for_name_resolution();
  return thd->lex->push_context(on_context);
}


/*
  Add an ON condition to the second operand of a JOIN ... ON.

  SYNOPSIS
    add_join_on
    b     the second operand of a JOIN ... ON
    expr  the condition to be added to the ON clause

  DESCRIPTION
    Add an ON condition to the right operand of a JOIN ... ON clause.

  RETURN
    FALSE  if there was some error
    TRUE   if all is OK
*/

void add_join_on(TABLE_LIST *b, Item *expr)
{
  if (expr)
  {
    if (!b->on_expr)
      b->on_expr= expr;
    else
    {
      /*
        If called from the parser, this happens if you have both a
        right and left join. If called later, it happens if we add more
        than one condition to the ON clause.
      */
      b->on_expr= new Item_cond_and(b->on_expr,expr);
    }
    b->on_expr->top_level_item();
  }
}


/*
  Mark that there is a NATURAL JOIN or JOIN ... USING between two
  tables.

  SYNOPSIS
    add_join_natural()
    a			Left join argument
    b			Right join argument
    using_fields        Field names from USING clause
    lex                 The current st_select_lex
  
  IMPLEMENTATION
    This function marks that table b should be joined with a either via
    a NATURAL JOIN or via JOIN ... USING. Both join types are special
    cases of each other, so we treat them together. The function
    setup_conds() creates a list of equal condition between all fields
    of the same name for NATURAL JOIN or the fields in 'using_fields'
    for JOIN ... USING. The list of equality conditions is stored
    either in b->on_expr, or in JOIN::conds, depending on whether there
    was an outer join.

  EXAMPLE
    SELECT * FROM t1 NATURAL LEFT JOIN t2
     <=>
    SELECT * FROM t1 LEFT JOIN t2 ON (t1.i=t2.i and t1.j=t2.j ... )

    SELECT * FROM t1 NATURAL JOIN t2 WHERE <some_cond>
     <=>
    SELECT * FROM t1, t2 WHERE (t1.i=t2.i and t1.j=t2.j and <some_cond>)

    SELECT * FROM t1 JOIN t2 USING(j) WHERE <some_cond>
     <=>
    SELECT * FROM t1, t2 WHERE (t1.j=t2.j and <some_cond>)

  RETURN
    None
*/

void add_join_natural(TABLE_LIST *a, TABLE_LIST *b, List<String> *using_fields,
                      SELECT_LEX *lex)
{
  b->natural_join= a;
  lex->prev_join_using= using_fields;
}


/*
  Reload/resets privileges and the different caches.

  SYNOPSIS
    reload_acl_and_cache()
    thd			Thread handler (can be NULL!)
    options             What should be reset/reloaded (tables, privileges,
    slave...)
    tables              Tables to flush (if any)
    write_to_binlog     Depending on 'options', it may be very bad to write the
                        query to the binlog (e.g. FLUSH SLAVE); this is a
                        pointer where reload_acl_and_cache() will put 0 if
                        it thinks we really should not write to the binlog.
                        Otherwise it will put 1.

  RETURN
    0	 ok
    !=0  error.  thd->killed or thd->net.report_error is set
*/

bool reload_acl_and_cache(THD *thd, ulong options, TABLE_LIST *tables,
                          bool *write_to_binlog)
{
  bool result=0;
  select_errors=0;				/* Write if more errors */
  bool tmp_write_to_binlog= 1;

  DBUG_ASSERT(!thd || !thd->in_sub_stmt);

#ifndef NO_EMBEDDED_ACCESS_CHECKS
  if (options & REFRESH_GRANT)
  {
    THD *tmp_thd= 0;
    /*
      If reload_acl_and_cache() is called from SIGHUP handler we have to
      allocate temporary THD for execution of acl_reload()/grant_reload().
    */
    if (!thd && (thd= (tmp_thd= new THD)))
    {
      thd->thread_stack= (char*) &tmp_thd;
      thd->store_globals();
    }
    if (thd)
    {
      (void)acl_reload(thd);
      (void)grant_reload(thd);
    }
    if (tmp_thd)
    {
      delete tmp_thd;
      /* Remember that we don't have a THD */
      my_pthread_setspecific_ptr(THR_THD,  0);
      thd= 0;
    }
    reset_mqh((LEX_USER *)NULL, TRUE);
  }
#endif
  if (options & REFRESH_LOG)
  {
    /*
      Flush the normal query log, the update log, the binary log,
      the slow query log, and the relay log (if it exists).
    */

    /*
      Writing this command to the binlog may result in infinite loops
      when doing mysqlbinlog|mysql, and anyway it does not really make
      sense to log it automatically (would cause more trouble to users
      than it would help them)
    */
    tmp_write_to_binlog= 0;
    mysql_log.new_file(1);
    mysql_slow_log.new_file(1);
    if( mysql_bin_log.is_open() )
    {
      mysql_bin_log.rotate_and_purge(RP_FORCE_ROTATE);
    }
#ifdef HAVE_REPLICATION
    pthread_mutex_lock(&LOCK_active_mi);
    rotate_relay_log(active_mi);
    pthread_mutex_unlock(&LOCK_active_mi);
#endif
    if (ha_flush_logs())
      result=1;
    if (flush_error_log())
      result=1;
  }
#ifdef HAVE_QUERY_CACHE
  if (options & REFRESH_QUERY_CACHE_FREE)
  {
    query_cache.pack();				// FLUSH QUERY CACHE
    options &= ~REFRESH_QUERY_CACHE;    // Don't flush cache, just free memory
  }
  if (options & (REFRESH_TABLES | REFRESH_QUERY_CACHE))
  {
    query_cache.flush();			// RESET QUERY CACHE
  }
#endif /*HAVE_QUERY_CACHE*/
  /*
    Note that if REFRESH_READ_LOCK bit is set then REFRESH_TABLES is set too
    (see sql_yacc.yy)
  */
  if (options & (REFRESH_TABLES | REFRESH_READ_LOCK)) 
  {
    if ((options & REFRESH_READ_LOCK) && thd)
    {
      /*
        We must not try to aspire a global read lock if we have a write
        locked table. This would lead to a deadlock when trying to
        reopen (and re-lock) the table after the flush.
      */
      if (thd->locked_tables)
      {
        THR_LOCK_DATA **lock_p= thd->locked_tables->locks;
        THR_LOCK_DATA **end_p= lock_p + thd->locked_tables->lock_count;

        for (; lock_p < end_p; lock_p++)
        {
          if ((*lock_p)->type == TL_WRITE)
          {
            my_error(ER_LOCK_OR_ACTIVE_TRANSACTION, MYF(0));
            return 1;
          }
        }
      }
      /*
	Writing to the binlog could cause deadlocks, as we don't log
	UNLOCK TABLES
      */
      tmp_write_to_binlog= 0;
      if (lock_global_read_lock(thd))
	return 1;                               // Killed
      result=close_cached_tables(thd,(options & REFRESH_FAST) ? 0 : 1,
                                 tables);
      if (make_global_read_lock_block_commit(thd)) // Killed
      {
        /* Don't leave things in a half-locked state */
        unlock_global_read_lock(thd);
        return 1;
      }
    }
    else
      result=close_cached_tables(thd,(options & REFRESH_FAST) ? 0 : 1, tables);
    my_dbopt_cleanup();
  }
  if (options & REFRESH_HOSTS)
    hostname_cache_refresh();
  if (thd && (options & REFRESH_STATUS))
    refresh_status(thd);
  if (options & REFRESH_THREADS)
    flush_thread_cache();
#ifdef HAVE_REPLICATION
  if (options & REFRESH_MASTER)
  {
    DBUG_ASSERT(thd);
    tmp_write_to_binlog= 0;
    if (reset_master(thd))
    {
      result=1;
      thd->fatal_error();                       // Ensure client get error
    }
  }
#endif
#ifdef OPENSSL
   if (options & REFRESH_DES_KEY_FILE)
   {
     if (des_key_file)
       result=load_des_key_file(des_key_file);
   }
#endif
#ifdef HAVE_REPLICATION
 if (options & REFRESH_SLAVE)
 {
   tmp_write_to_binlog= 0;
   pthread_mutex_lock(&LOCK_active_mi);
   if (reset_slave(thd, active_mi))
     result=1;
   pthread_mutex_unlock(&LOCK_active_mi);
 }
#endif
 if (options & REFRESH_USER_RESOURCES)
   reset_mqh((LEX_USER *) NULL);
 *write_to_binlog= tmp_write_to_binlog;
 return result;
}

/*
  kill on thread

  SYNOPSIS
    kill_one_thread()
    thd			Thread class
    id			Thread id

  NOTES
    This is written such that we have a short lock on LOCK_thread_count
*/

void kill_one_thread(THD *thd, ulong id, bool only_kill_query)
{
  THD *tmp;
  uint error=ER_NO_SUCH_THREAD;
  VOID(pthread_mutex_lock(&LOCK_thread_count)); // For unlink from list
  I_List_iterator<THD> it(threads);
  while ((tmp=it++))
  {
    if (tmp->thread_id == id)
    {
      pthread_mutex_lock(&tmp->LOCK_delete);	// Lock from delete
      break;
    }
  }
  VOID(pthread_mutex_unlock(&LOCK_thread_count));
  if (tmp)
  {
    if ((thd->security_ctx->master_access & SUPER_ACL) ||
	!strcmp(thd->security_ctx->user, tmp->security_ctx->user))
    {
      tmp->awake(only_kill_query ? THD::KILL_QUERY : THD::KILL_CONNECTION);
      error=0;
    }
    else
      error=ER_KILL_DENIED_ERROR;
    pthread_mutex_unlock(&tmp->LOCK_delete);
  }

  if (!error)
    send_ok(thd);
  else
    my_error(error, MYF(0), id);
}


	/* If pointer is not a null pointer, append filename to it */

static bool append_file_to_dir(THD *thd, const char **filename_ptr,
			       const char *table_name)
{
  char buff[FN_REFLEN],*ptr, *end;
  if (!*filename_ptr)
    return 0;					// nothing to do

  /* Check that the filename is not too long and it's a hard path */
  if (strlen(*filename_ptr)+strlen(table_name) >= FN_REFLEN-1 ||
      !test_if_hard_path(*filename_ptr))
  {
    my_error(ER_WRONG_TABLE_NAME, MYF(0), *filename_ptr);
    return 1;
  }
  /* Fix is using unix filename format on dos */
  strmov(buff,*filename_ptr);
  end=convert_dirname(buff, *filename_ptr, NullS);
  if (!(ptr=thd->alloc((uint) (end-buff)+(uint) strlen(table_name)+1)))
    return 1;					// End of memory
  *filename_ptr=ptr;
  strxmov(ptr,buff,table_name,NullS);
  return 0;
}


/*
  Check if the select is a simple select (not an union)

  SYNOPSIS
    check_simple_select()

  RETURN VALUES
    0	ok
    1	error	; In this case the error messege is sent to the client
*/

bool check_simple_select()
{
  THD *thd= current_thd;
  LEX *lex= thd->lex;
  if (lex->current_select != &lex->select_lex)
  {
    char command[80];
    Lex_input_stream *lip= thd->m_lip;
    strmake(command, lip->yylval->symbol.str,
	    min(lip->yylval->symbol.length, sizeof(command)-1));
    my_error(ER_CANT_USE_OPTION_HERE, MYF(0), command);
    return 1;
  }
  return 0;
}


Comp_creator *comp_eq_creator(bool invert)
{
  return invert?(Comp_creator *)&ne_creator:(Comp_creator *)&eq_creator;
}


Comp_creator *comp_ge_creator(bool invert)
{
  return invert?(Comp_creator *)&lt_creator:(Comp_creator *)&ge_creator;
}


Comp_creator *comp_gt_creator(bool invert)
{
  return invert?(Comp_creator *)&le_creator:(Comp_creator *)&gt_creator;
}


Comp_creator *comp_le_creator(bool invert)
{
  return invert?(Comp_creator *)&gt_creator:(Comp_creator *)&le_creator;
}


Comp_creator *comp_lt_creator(bool invert)
{
  return invert?(Comp_creator *)&ge_creator:(Comp_creator *)&lt_creator;
}


Comp_creator *comp_ne_creator(bool invert)
{
  return invert?(Comp_creator *)&eq_creator:(Comp_creator *)&ne_creator;
}


/*
  Construct ALL/ANY/SOME subquery Item

  SYNOPSIS
    all_any_subquery_creator()
    left_expr - pointer to left expression
    cmp - compare function creator
    all - true if we create ALL subquery
    select_lex - pointer on parsed subquery structure

  RETURN VALUE
    constructed Item (or 0 if out of memory)
*/
Item * all_any_subquery_creator(Item *left_expr,
				chooser_compare_func_creator cmp,
				bool all,
				SELECT_LEX *select_lex)
{
  if ((cmp == &comp_eq_creator) && !all)       //  = ANY <=> IN
    return new Item_in_subselect(left_expr, select_lex);

  if ((cmp == &comp_ne_creator) && all)        // <> ALL <=> NOT IN
    return new Item_func_not(new Item_in_subselect(left_expr, select_lex));

  Item_allany_subselect *it=
    new Item_allany_subselect(left_expr, cmp, select_lex, all);
  if (all)
    return it->upper_item= new Item_func_not_all(it);	/* ALL */

  return it->upper_item= new Item_func_nop_all(it);      /* ANY/SOME */
}


/*
  Multi update query pre-check

  SYNOPSIS
    multi_update_precheck()
    thd		Thread handler
    tables	Global/local table list (have to be the same)

  RETURN VALUE
    FALSE OK
    TRUE  Error
*/

bool multi_update_precheck(THD *thd, TABLE_LIST *tables)
{
  const char *msg= 0;
  TABLE_LIST *table;
  LEX *lex= thd->lex;
  SELECT_LEX *select_lex= &lex->select_lex;
  DBUG_ENTER("multi_update_precheck");

  if (select_lex->item_list.elements != lex->value_list.elements)
  {
    my_message(ER_WRONG_VALUE_COUNT, ER(ER_WRONG_VALUE_COUNT), MYF(0));
    DBUG_RETURN(TRUE);
  }
  /*
    Ensure that we have UPDATE or SELECT privilege for each table
    The exact privilege is checked in mysql_multi_update()
  */
  for (table= tables; table; table= table->next_local)
  {
    if (table->derived)
      table->grant.privilege= SELECT_ACL;
    else if ((check_access(thd, UPDATE_ACL, table->db,
                           &table->grant.privilege, 0, 1,
                           test(table->schema_table)) ||
              grant_option &&
              check_grant(thd, UPDATE_ACL, table, 0, 1, 1)) &&
             (check_access(thd, SELECT_ACL, table->db,
                           &table->grant.privilege, 0, 0,
                           test(table->schema_table)) ||
              grant_option && check_grant(thd, SELECT_ACL, table, 0, 1, 0)))
      DBUG_RETURN(TRUE);

    table->table_in_first_from_clause= 1;
  }
  /*
    Is there tables of subqueries?
  */
  if (&lex->select_lex != lex->all_selects_list || lex->time_zone_tables_used)
  {
    DBUG_PRINT("info",("Checking sub query list"));
    for (table= tables; table; table= table->next_global)
    {
      if (!my_tz_check_n_skip_implicit_tables(&table,
                                              lex->time_zone_tables_used) &&
          !table->table_in_first_from_clause)
      {
	if (check_access(thd, SELECT_ACL, table->db,
			 &table->grant.privilege, 0, 0,
                         test(table->schema_table)) ||
	    grant_option && check_grant(thd, SELECT_ACL, table, 0, 1, 0))
	  DBUG_RETURN(TRUE);
      }
    }
  }

  if (select_lex->order_list.elements)
    msg= "ORDER BY";
  else if (select_lex->select_limit)
    msg= "LIMIT";
  if (msg)
  {
    my_error(ER_WRONG_USAGE, MYF(0), "UPDATE", msg);
    DBUG_RETURN(TRUE);
  }
  DBUG_RETURN(FALSE);
}

/*
  Multi delete query pre-check

  SYNOPSIS
    multi_delete_precheck()
    thd			Thread handler
    tables		Global/local table list

  RETURN VALUE
    FALSE OK
    TRUE  error
*/

bool multi_delete_precheck(THD *thd, TABLE_LIST *tables)
{
  SELECT_LEX *select_lex= &thd->lex->select_lex;
  TABLE_LIST *aux_tables=
    (TABLE_LIST *)thd->lex->auxiliary_table_list.first;
  TABLE_LIST **save_query_tables_own_last= thd->lex->query_tables_own_last;
  DBUG_ENTER("multi_delete_precheck");

  /* sql_yacc guarantees that tables and aux_tables are not zero */
  DBUG_ASSERT(aux_tables != 0);
  if (check_db_used(thd, tables) || check_db_used(thd,aux_tables) ||
      check_table_access(thd, SELECT_ACL, tables, 0))
    DBUG_RETURN(TRUE);

  /*
    Since aux_tables list is not part of LEX::query_tables list we
    have to juggle with LEX::query_tables_own_last value to be able
    call check_table_access() safely.
  */
  thd->lex->query_tables_own_last= 0;
  if (check_table_access(thd, DELETE_ACL, aux_tables, 0))
  {
    thd->lex->query_tables_own_last= save_query_tables_own_last;
    DBUG_RETURN(TRUE);
  }
  thd->lex->query_tables_own_last= save_query_tables_own_last;

  if ((thd->options & OPTION_SAFE_UPDATES) && !select_lex->where)
  {
    my_message(ER_UPDATE_WITHOUT_KEY_IN_SAFE_MODE,
               ER(ER_UPDATE_WITHOUT_KEY_IN_SAFE_MODE), MYF(0));
    DBUG_RETURN(TRUE);
  }
  DBUG_RETURN(FALSE);
}


/*
  Link tables in auxilary table list of multi-delete with corresponding
  elements in main table list, and set proper locks for them.

  SYNOPSIS
    multi_delete_set_locks_and_link_aux_tables()
      lex - pointer to LEX representing multi-delete

  RETURN VALUE
    FALSE - success
    TRUE  - error
*/

bool multi_delete_set_locks_and_link_aux_tables(LEX *lex)
{
  TABLE_LIST *tables= (TABLE_LIST*)lex->select_lex.table_list.first;
  TABLE_LIST *target_tbl;
  DBUG_ENTER("multi_delete_set_locks_and_link_aux_tables");

  lex->table_count= 0;

  for (target_tbl= (TABLE_LIST *)lex->auxiliary_table_list.first;
       target_tbl; target_tbl= target_tbl->next_local)
  {
    lex->table_count++;
    /* All tables in aux_tables must be found in FROM PART */
    TABLE_LIST *walk;
    for (walk= tables; walk; walk= walk->next_local)
    {
      if (!my_strcasecmp(table_alias_charset,
			 target_tbl->alias, walk->alias) &&
	  !strcmp(walk->db, target_tbl->db))
	break;
    }
    if (!walk)
    {
      my_error(ER_UNKNOWN_TABLE, MYF(0),
               target_tbl->table_name, "MULTI DELETE");
      DBUG_RETURN(TRUE);
    }
    if (!walk->derived)
    {
      target_tbl->table_name= walk->table_name;
      target_tbl->table_name_length= walk->table_name_length;
    }
    walk->updating= target_tbl->updating;
    walk->lock_type= target_tbl->lock_type;
    target_tbl->correspondent_table= walk;	// Remember corresponding table
  }
  DBUG_RETURN(FALSE);
}


/*
  simple UPDATE query pre-check

  SYNOPSIS
    update_precheck()
    thd		Thread handler
    tables	Global table list

  RETURN VALUE
    FALSE OK
    TRUE  Error
*/

bool update_precheck(THD *thd, TABLE_LIST *tables)
{
  DBUG_ENTER("update_precheck");
  if (thd->lex->select_lex.item_list.elements != thd->lex->value_list.elements)
  {
    my_message(ER_WRONG_VALUE_COUNT, ER(ER_WRONG_VALUE_COUNT), MYF(0));
    DBUG_RETURN(TRUE);
  }
  DBUG_RETURN(check_db_used(thd, tables) ||
	       check_one_table_access(thd, UPDATE_ACL, tables));
}


/*
  simple DELETE query pre-check

  SYNOPSIS
    delete_precheck()
    thd		Thread handler
    tables	Global table list

  RETURN VALUE
    FALSE  OK
    TRUE   error
*/

bool delete_precheck(THD *thd, TABLE_LIST *tables)
{
  DBUG_ENTER("delete_precheck");
  if (check_one_table_access(thd, DELETE_ACL, tables))
    DBUG_RETURN(TRUE);
  /* Set privilege for the WHERE clause */
  tables->grant.want_privilege=(SELECT_ACL & ~tables->grant.privilege);
  DBUG_RETURN(FALSE);
}


/*
  simple INSERT query pre-check

  SYNOPSIS
    insert_precheck()
    thd		Thread handler
    tables	Global table list

  RETURN VALUE
    FALSE  OK
    TRUE   error
*/

bool insert_precheck(THD *thd, TABLE_LIST *tables)
{
  LEX *lex= thd->lex;
  DBUG_ENTER("insert_precheck");

  /*
    Check that we have modify privileges for the first table and
    select privileges for the rest
  */
  ulong privilege= (INSERT_ACL |
                    (lex->duplicates == DUP_REPLACE ? DELETE_ACL : 0) |
                    (lex->value_list.elements ? UPDATE_ACL : 0));

  if (check_one_table_access(thd, privilege, tables))
    DBUG_RETURN(TRUE);

  if (lex->update_list.elements != lex->value_list.elements)
  {
    my_message(ER_WRONG_VALUE_COUNT, ER(ER_WRONG_VALUE_COUNT), MYF(0));
    DBUG_RETURN(TRUE);
  }
  if (check_db_used(thd, tables))
    DBUG_RETURN(TRUE);
  DBUG_RETURN(FALSE);
}


/**
   @brief  Check privileges for SHOW CREATE TABLE statement.

   @param  thd    Thread context
   @param  table  Target table

   @retval TRUE  Failure
   @retval FALSE Success
*/

static bool check_show_create_table_access(THD *thd, TABLE_LIST *table)
{
  return check_access(thd, SELECT_ACL | EXTRA_ACL, table->db,
                      &table->grant.privilege, 0, 0,
                      test(table->schema_table)) ||
         grant_option && check_grant(thd, SELECT_ACL, table, 2, UINT_MAX, 0);
}


/*
  CREATE TABLE query pre-check

  SYNOPSIS
    create_table_precheck()
    thd			Thread handler
    tables		Global table list
    create_table	Table which will be created

  RETURN VALUE
    FALSE   OK
    TRUE   Error
*/

bool create_table_precheck(THD *thd, TABLE_LIST *tables,
                           TABLE_LIST *create_table)
{
  LEX *lex= thd->lex;
  SELECT_LEX *select_lex= &lex->select_lex;
  ulong want_priv;
  bool error= TRUE;                                 // Error message is given
  DBUG_ENTER("create_table_precheck");

  want_priv= ((lex->create_info.options & HA_LEX_CREATE_TMP_TABLE) ?
              CREATE_TMP_ACL : CREATE_ACL);
  if (check_access(thd, want_priv, create_table->db,
		   &create_table->grant.privilege, 0, 0,
                   test(create_table->schema_table)) ||
      check_merge_table_access(thd, create_table->db,
			       (TABLE_LIST *)
			       lex->create_info.merge_list.first))
    goto err;
  if (grant_option && want_priv != CREATE_TMP_ACL &&
      check_grant(thd, want_priv, create_table, 0, 1, 0))
    goto err;

  if (select_lex->item_list.elements)
  {
    /* Check permissions for used tables in CREATE TABLE ... SELECT */

#ifdef NOT_NECESSARY_TO_CHECK_CREATE_TABLE_EXIST_WHEN_PREPARING_STATEMENT
    /* This code throws an ill error for CREATE TABLE t1 SELECT * FROM t1 */
    /*
      Only do the check for PS, becasue we on execute we have to check that
      against the opened tables to ensure we don't use a table that is part
      of the view (which can only be done after the table has been opened).
    */
    if (thd->stmt_arena->is_stmt_prepare_or_first_sp_execute())
    {
      /*
        For temporary tables we don't have to check if the created table exists
      */
      if (!(lex->create_info.options & HA_LEX_CREATE_TMP_TABLE) &&
          find_table_in_global_list(tables, create_table->db,
                                    create_table->table_name))
      {
	error= FALSE;
        goto err;
      }
    }
#endif
    if (tables && check_table_access(thd, SELECT_ACL, tables,0))
      goto err;
  }
  else if (lex->create_info.options & HA_LEX_CREATE_TABLE_LIKE)
  {
    if (check_show_create_table_access(thd, tables))
      goto err;
  }
  error= FALSE;

err:
  DBUG_RETURN(error);
}


/*
  negate given expression

  SYNOPSIS
    negate_expression()
    thd  thread handler
    expr expression for negation

  RETURN
    negated expression
*/

Item *negate_expression(THD *thd, Item *expr)
{
  Item *negated;
  if (expr->type() == Item::FUNC_ITEM &&
      ((Item_func *) expr)->functype() == Item_func::NOT_FUNC)
  {
    /* it is NOT(NOT( ... )) */
    Item *arg= ((Item_func *) expr)->arguments()[0];
    enum_parsing_place place= thd->lex->current_select->parsing_place;
    if (arg->is_bool_func() || place == IN_WHERE || place == IN_HAVING)
      return arg;
    /*
      if it is not boolean function then we have to emulate value of
      not(not(a)), it will be a != 0
    */
    return new Item_func_ne(arg, new Item_int((char*) "0", 0, 1));
  }

  if ((negated= expr->neg_transformer(thd)) != 0)
    return negated;
  return new Item_func_not(expr);
}

/*
  Set the specified definer to the default value, which is the current user in
  the thread.
 
  SYNOPSIS
    get_default_definer()
    thd       [in] thread handler
    definer   [out] definer
*/
 
void get_default_definer(THD *thd, LEX_USER *definer)
{
  const Security_context *sctx= thd->security_ctx;

  definer->user.str= (char *) sctx->priv_user;
  definer->user.length= strlen(definer->user.str);

  definer->host.str= (char *) sctx->priv_host;
  definer->host.length= strlen(definer->host.str);
}


/*
  Create default definer for the specified THD.

  SYNOPSIS
    create_default_definer()
    thd         [in] thread handler

  RETURN
    On success, return a valid pointer to the created and initialized
    LEX_USER, which contains definer information.
    On error, return 0.
*/

LEX_USER *create_default_definer(THD *thd)
{
  LEX_USER *definer;

  if (! (definer= (LEX_USER*) thd->alloc(sizeof(LEX_USER))))
    return 0;

  get_default_definer(thd, definer);

  return definer;
}


/*
  Create definer with the given user and host names.

  SYNOPSIS
    create_definer()
    thd         [in] thread handler
    user_name   [in] user name
    host_name   [in] host name

  RETURN
    On success, return a valid pointer to the created and initialized
    LEX_USER, which contains definer information.
    On error, return 0.
*/

LEX_USER *create_definer(THD *thd, LEX_STRING *user_name, LEX_STRING *host_name)
{
  LEX_USER *definer;

  /* Create and initialize. */

  if (! (definer= (LEX_USER*) thd->alloc(sizeof(LEX_USER))))
    return 0;

  definer->user= *user_name;
  definer->host= *host_name;

  return definer;
}


/*
  Retuns information about user or current user.

  SYNOPSIS
    get_current_user()
    thd         [in] thread handler
    user        [in] user

  RETURN
    On success, return a valid pointer to initialized
    LEX_USER, which contains user information.
    On error, return 0.
*/

LEX_USER *get_current_user(THD *thd, LEX_USER *user)
{
  if (!user->user.str)  // current_user
    return create_default_definer(thd);

  return user;
}


/*
  Check that length of a string does not exceed some limit.

  SYNOPSIS
    check_string_length()
      str         string to be checked
      err_msg     error message to be displayed if the string is too long
      max_length  max length

  RETURN
    FALSE   the passed string is not longer than max_length
    TRUE    the passed string is longer than max_length
*/

bool check_string_length(LEX_STRING *str, const char *err_msg,
                         uint max_length)
{
  if (str->length <= max_length)
    return FALSE;

  my_error(ER_WRONG_STRING_LENGTH, MYF(0), str->str, err_msg, max_length);

  return TRUE;
}<|MERGE_RESOLUTION|>--- conflicted
+++ resolved
@@ -1706,13 +1706,8 @@
     */
     char db_buff[NAME_LEN+1];               // buffer to store db in utf8
     char *db= passwd;
-<<<<<<< HEAD
     uint passwd_len= thd->client_capabilities & CLIENT_SECURE_CONNECTION ?
-      *passwd++ : strlen(passwd);
-=======
-    uint passwd_len= thd->client_capabilities & CLIENT_SECURE_CONNECTION ? 
       (uchar)(*passwd++) : strlen(passwd);
->>>>>>> 4c9af559
     db+= passwd_len + 1;
 #ifndef EMBEDDED_LIBRARY
     /* Small check for incoming packet */

--- conflicted
+++ resolved
@@ -145,7 +145,6 @@
   DBUG_RETURN(0);
 }
 
-<<<<<<< HEAD
 void Item_func::set_outer_resolving()
 {
   if (arg_count)
@@ -156,10 +155,7 @@
   }
 }
 
-void Item_func::split_sum_func(List<Item> &fields)
-=======
 void Item_func::split_sum_func(Item **ref_pointer_array, List<Item> &fields)
->>>>>>> d94eecbb
 {
   Item **arg,**arg_end;
   for (arg=args, arg_end=args+arg_count; arg != arg_end ; arg++)

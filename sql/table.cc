/* Copyright (c) 2000, 2017, Oracle and/or its affiliates.
   Copyright (c) 2008, 2019, MariaDB

   This program is free software; you can redistribute it and/or modify
   it under the terms of the GNU General Public License as published by
   the Free Software Foundation; version 2 of the License.

   This program is distributed in the hope that it will be useful,
   but WITHOUT ANY WARRANTY; without even the implied warranty of
   MERCHANTABILITY or FITNESS FOR A PARTICULAR PURPOSE.  See the
   GNU General Public License for more details.

   You should have received a copy of the GNU General Public License
   along with this program; if not, write to the Free Software
   Foundation, Inc., 51 Franklin Street, Fifth Floor, Boston, MA  02110-1335  USA */


/* Some general useful functions */

#include "mariadb.h"                 /* NO_EMBEDDED_ACCESS_CHECKS */
#include "sql_priv.h"
#include "table.h"
#include "key.h"                                // find_ref_key
#include "sql_table.h"                          // build_table_filename,
                                                // primary_key_name
#include "sql_parse.h"                          // free_items
#include "strfunc.h"                            // unhex_type2
#include "sql_partition.h"       // mysql_unpack_partition,
                                 // fix_partition_func, partition_info
#include "sql_acl.h"             // *_ACL, acl_getroot_no_password
#include "sql_base.h"
#include "create_options.h"
#include "sql_trigger.h"
#include <m_ctype.h>
#include "my_md5.h"
#include "my_bit.h"
#include "sql_select.h"
#include "sql_derived.h"
#include "sql_statistics.h"
#include "discover.h"
#include "mdl.h"                 // MDL_wait_for_graph_visitor
#include "sql_view.h"
#include "rpl_filter.h"
#include "sql_cte.h"
#include "ha_sequence.h"
#include "sql_show.h"
#include "opt_trace.h"

/* For MySQL 5.7 virtual fields */
#define MYSQL57_GENERATED_FIELD 128
#define MYSQL57_GCOL_HEADER_SIZE 4

struct extra2_fields
{
  LEX_CUSTRING version;
  LEX_CUSTRING options;
  Lex_ident engine;
  LEX_CUSTRING gis;
  LEX_CUSTRING field_flags;
  LEX_CUSTRING system_period;
  LEX_CUSTRING application_period;
  void reset()
  { bzero((void*)this, sizeof(*this)); }
};

static Virtual_column_info * unpack_vcol_info_from_frm(THD *, MEM_ROOT *,
              TABLE *, String *, Virtual_column_info **, bool *);
static bool check_vcol_forward_refs(Field *, Virtual_column_info *,
                                    bool check_constraint);

/* INFORMATION_SCHEMA name */
LEX_CSTRING INFORMATION_SCHEMA_NAME= {STRING_WITH_LEN("information_schema")};

/* PERFORMANCE_SCHEMA name */
LEX_CSTRING PERFORMANCE_SCHEMA_DB_NAME= {STRING_WITH_LEN("performance_schema")};

/* MYSQL_SCHEMA name */
LEX_CSTRING MYSQL_SCHEMA_NAME= {STRING_WITH_LEN("mysql")};

/* GENERAL_LOG name */
LEX_CSTRING GENERAL_LOG_NAME= {STRING_WITH_LEN("general_log")};

/* SLOW_LOG name */
LEX_CSTRING SLOW_LOG_NAME= {STRING_WITH_LEN("slow_log")};

LEX_CSTRING TRANSACTION_REG_NAME= {STRING_WITH_LEN("transaction_registry")};
LEX_CSTRING MYSQL_PROC_NAME= {STRING_WITH_LEN("proc")};

/* 
  Keyword added as a prefix when parsing the defining expression for a
  virtual column read from the column definition saved in the frm file
*/
static LEX_CSTRING parse_vcol_keyword= { STRING_WITH_LEN("PARSE_VCOL_EXPR ") };

static std::atomic<ulong> last_table_id;

	/* Functions defined in this file */

static void fix_type_pointers(const char ***array, TYPELIB *point_to_type,
			      uint types, char **names);
static uint find_field(Field **fields, uchar *record, uint start, uint length);

inline bool is_system_table_name(const char *name, size_t length);

/**************************************************************************
  Object_creation_ctx implementation.
**************************************************************************/

Object_creation_ctx *Object_creation_ctx::set_n_backup(THD *thd)
{
  Object_creation_ctx *backup_ctx;
  DBUG_ENTER("Object_creation_ctx::set_n_backup");

  backup_ctx= create_backup_ctx(thd);
  change_env(thd);

  DBUG_RETURN(backup_ctx);
}

void Object_creation_ctx::restore_env(THD *thd, Object_creation_ctx *backup_ctx)
{
  if (!backup_ctx)
    return;

  backup_ctx->change_env(thd);

  delete backup_ctx;
}

/**************************************************************************
  Default_object_creation_ctx implementation.
**************************************************************************/

Default_object_creation_ctx::Default_object_creation_ctx(THD *thd)
  : m_client_cs(thd->variables.character_set_client),
    m_connection_cl(thd->variables.collation_connection)
{ }

Default_object_creation_ctx::Default_object_creation_ctx(
  CHARSET_INFO *client_cs, CHARSET_INFO *connection_cl)
  : m_client_cs(client_cs),
    m_connection_cl(connection_cl)
{ }

Object_creation_ctx *
Default_object_creation_ctx::create_backup_ctx(THD *thd) const
{
  return new Default_object_creation_ctx(thd);
}

void Default_object_creation_ctx::change_env(THD *thd) const
{
  thd->update_charset(m_client_cs, m_connection_cl);
}

/**************************************************************************
  View_creation_ctx implementation.
**************************************************************************/

View_creation_ctx *View_creation_ctx::create(THD *thd)
{
  View_creation_ctx *ctx= new (thd->mem_root) View_creation_ctx(thd);

  return ctx;
}

/*************************************************************************/

View_creation_ctx * View_creation_ctx::create(THD *thd,
                                              TABLE_LIST *view)
{
  View_creation_ctx *ctx= new (thd->mem_root) View_creation_ctx(thd);

  /* Throw a warning if there is NULL cs name. */

  if (!view->view_client_cs_name.str ||
      !view->view_connection_cl_name.str)
  {
    push_warning_printf(thd, Sql_condition::WARN_LEVEL_NOTE,
                        ER_VIEW_NO_CREATION_CTX,
                        ER_THD(thd, ER_VIEW_NO_CREATION_CTX),
                        view->db.str,
                        view->table_name.str);

    ctx->m_client_cs= system_charset_info;
    ctx->m_connection_cl= system_charset_info;

    return ctx;
  }

  /* Resolve cs names. Throw a warning if there is unknown cs name. */

  bool invalid_creation_ctx;

  invalid_creation_ctx= resolve_charset(view->view_client_cs_name.str,
                                        system_charset_info,
                                        &ctx->m_client_cs);

  invalid_creation_ctx= resolve_collation(view->view_connection_cl_name.str,
                                          system_charset_info,
                                          &ctx->m_connection_cl) ||
                        invalid_creation_ctx;

  if (invalid_creation_ctx)
  {
    sql_print_warning("View '%s'.'%s': there is unknown charset/collation "
                      "names (client: '%s'; connection: '%s').",
                      view->db.str,
                      view->table_name.str,
                      (const char *) view->view_client_cs_name.str,
                      (const char *) view->view_connection_cl_name.str);

    push_warning_printf(thd, Sql_condition::WARN_LEVEL_NOTE,
                        ER_VIEW_INVALID_CREATION_CTX,
                        ER_THD(thd, ER_VIEW_INVALID_CREATION_CTX),
                        view->db.str,
                        view->table_name.str);
  }

  return ctx;
}

/*************************************************************************/

/* Get column name from column hash */

static uchar *get_field_name(Field **buff, size_t *length,
                             my_bool not_used __attribute__((unused)))
{
  *length= (uint) (*buff)->field_name.length;
  return (uchar*) (*buff)->field_name.str;
}


/*
  Returns pointer to '.frm' extension of the file name.

  SYNOPSIS
    fn_frm_ext()
    name       file name

  DESCRIPTION
    Checks file name part starting with the rightmost '.' character,
    and returns it if it is equal to '.frm'. 

  RETURN VALUES
    Pointer to the '.frm' extension or NULL if not a .frm file
*/

const char *fn_frm_ext(const char *name)
{
  const char *res= strrchr(name, '.');
  if (res && !strcmp(res, reg_ext))
    return res;
  return 0;
}


TABLE_CATEGORY get_table_category(const LEX_CSTRING *db,
                                  const LEX_CSTRING *name)
{
  DBUG_ASSERT(db != NULL);
  DBUG_ASSERT(name != NULL);

#ifdef WITH_WSREP
  if (my_strcasecmp(system_charset_info, db->str, "mysql") == 0 &&
      my_strcasecmp(system_charset_info, name->str, "wsrep_streaming_log") == 0)
  {
    return TABLE_CATEGORY_INFORMATION;
  }
#endif /* WITH_WSREP */
  if (is_infoschema_db(db))
    return TABLE_CATEGORY_INFORMATION;

  if (lex_string_eq(&PERFORMANCE_SCHEMA_DB_NAME, db))
    return TABLE_CATEGORY_PERFORMANCE;

  if (lex_string_eq(&MYSQL_SCHEMA_NAME, db))
  {
    if (is_system_table_name(name->str, name->length))
      return TABLE_CATEGORY_SYSTEM;

    if (lex_string_eq(&GENERAL_LOG_NAME, name))
      return TABLE_CATEGORY_LOG;

    if (lex_string_eq(&SLOW_LOG_NAME, name))
      return TABLE_CATEGORY_LOG;

    if (lex_string_eq(&TRANSACTION_REG_NAME, name))
      return TABLE_CATEGORY_LOG;
  }

  return TABLE_CATEGORY_USER;
}


/*
  Allocate and setup a TABLE_SHARE structure

  SYNOPSIS
    alloc_table_share()
    db                  Database name
    table_name          Table name
    key			Table cache key (db \0 table_name \0...)
    key_length		Length of key

  RETURN
    0  Error (out of memory)
    #  Share
*/

TABLE_SHARE *alloc_table_share(const char *db, const char *table_name,
                               const char *key, uint key_length)
{
  MEM_ROOT mem_root;
  TABLE_SHARE *share;
  char *key_buff, *path_buff;
  char path[FN_REFLEN];
  uint path_length;
  DBUG_ENTER("alloc_table_share");
  DBUG_PRINT("enter", ("table: '%s'.'%s'", db, table_name));

  path_length= build_table_filename(path, sizeof(path) - 1,
                                    db, table_name, "", 0);
  init_sql_alloc(&mem_root, "table_share", TABLE_ALLOC_BLOCK_SIZE, 0, MYF(0));
  if (multi_alloc_root(&mem_root,
                       &share, sizeof(*share),
                       &key_buff, key_length,
                       &path_buff, path_length + 1,
                       NULL))
  {
    bzero((char*) share, sizeof(*share));

    share->set_table_cache_key(key_buff, key, key_length);

    share->path.str= path_buff;
    share->path.length= path_length;
    strmov(path_buff, path);
    share->normalized_path.str=    share->path.str;
    share->normalized_path.length= path_length;
    share->table_category= get_table_category(& share->db, & share->table_name);
    share->open_errno= ENOENT;
    /* The following will be updated in open_table_from_share */
    share->can_do_row_logging= 1;
    if (share->table_category == TABLE_CATEGORY_LOG)
      share->no_replicate= 1;
    if (key_length > 6 &&
        my_strnncoll(table_alias_charset, (const uchar*) key, 6,
                     (const uchar*) "mysql", 6) == 0)
      share->not_usable_by_query_cache= 1;

    init_sql_alloc(&share->stats_cb.mem_root, "share_stats",
                   TABLE_ALLOC_BLOCK_SIZE, 0, MYF(0));

    memcpy((char*) &share->mem_root, (char*) &mem_root, sizeof(mem_root));
    mysql_mutex_init(key_TABLE_SHARE_LOCK_share,
                     &share->LOCK_share, MY_MUTEX_INIT_SLOW);
    mysql_mutex_init(key_TABLE_SHARE_LOCK_ha_data,
                     &share->LOCK_ha_data, MY_MUTEX_INIT_FAST);

    DBUG_EXECUTE_IF("simulate_big_table_id",
                    if (last_table_id < UINT_MAX32)
                      last_table_id= UINT_MAX32 - 1;);
    /*
      There is one reserved number that cannot be used. Remember to
      change this when 6-byte global table id's are introduced.
    */
    do
    {
      share->table_map_id=
        last_table_id.fetch_add(1, std::memory_order_relaxed);
    } while (unlikely(share->table_map_id == ~0UL ||
                      share->table_map_id == 0));
  }
  DBUG_RETURN(share);
}


/*
  Initialize share for temporary tables

  SYNOPSIS
    init_tmp_table_share()
    thd         thread handle
    share	Share to fill
    key		Table_cache_key, as generated from tdc_create_key.
		must start with db name.
    key_length	Length of key
    table_name	Table name
    path	Path to file (possible in lower case) without .frm

  NOTES
    This is different from alloc_table_share() because temporary tables
    don't have to be shared between threads or put into the table def
    cache, so we can do some things notable simpler and faster

    If table is not put in thd->temporary_tables (happens only when
    one uses OPEN TEMPORARY) then one can specify 'db' as key and
    use key_length= 0 as neither table_cache_key or key_length will be used).
*/

void init_tmp_table_share(THD *thd, TABLE_SHARE *share, const char *key,
                          uint key_length, const char *table_name,
                          const char *path)
{
  DBUG_ENTER("init_tmp_table_share");
  DBUG_PRINT("enter", ("table: '%s'.'%s'", key, table_name));

  bzero((char*) share, sizeof(*share));
  /*
    This can't be MY_THREAD_SPECIFIC for slaves as they are freed
    during cleanup() from Relay_log_info::close_temporary_tables()
  */
  init_sql_alloc(&share->mem_root, "tmp_table_share", TABLE_ALLOC_BLOCK_SIZE,
                 0, MYF(thd->slave_thread ? 0 : MY_THREAD_SPECIFIC));
  share->table_category=         TABLE_CATEGORY_TEMPORARY;
  share->tmp_table=              INTERNAL_TMP_TABLE;
  share->db.str=                 (char*) key;
  share->db.length=		 strlen(key);
  share->table_cache_key.str=    (char*) key;
  share->table_cache_key.length= key_length;
  share->table_name.str=         (char*) table_name;
  share->table_name.length=      strlen(table_name);
  share->path.str=               (char*) path;
  share->normalized_path.str=    (char*) path;
  share->path.length= share->normalized_path.length= strlen(path);
  share->frm_version= 		 FRM_VER_CURRENT;
  share->not_usable_by_query_cache= 1;
  share->can_do_row_logging= 0;           // No row logging

  /*
    table_map_id is also used for MERGE tables to suppress repeated
    compatibility checks.
  */
  share->table_map_id= (ulong) thd->query_id;
  DBUG_VOID_RETURN;
}


/**
  Release resources (plugins) used by the share and free its memory.
  TABLE_SHARE is self-contained -- it's stored in its own MEM_ROOT.
  Free this MEM_ROOT.
*/

void TABLE_SHARE::destroy()
{
  uint idx;
  KEY *info_it;
  DBUG_ENTER("TABLE_SHARE::destroy");
  DBUG_PRINT("info", ("db: %s table: %s", db.str, table_name.str));

  if (ha_share)
  {
    delete ha_share;
    ha_share= NULL;                             // Safety
  }

  delete_stat_values_for_table_share(this);
  delete sequence;
  free_root(&stats_cb.mem_root, MYF(0));
  stats_cb.stats_can_be_read= FALSE;
  stats_cb.stats_is_read= FALSE;
  stats_cb.histograms_can_be_read= FALSE;
  stats_cb.histograms_are_read= FALSE;

  /* The mutexes are initialized only for shares that are part of the TDC */
  if (tmp_table == NO_TMP_TABLE)
  {
    mysql_mutex_destroy(&LOCK_share);
    mysql_mutex_destroy(&LOCK_ha_data);
  }
  my_hash_free(&name_hash);

  plugin_unlock(NULL, db_plugin);
  db_plugin= NULL;

  /* Release fulltext parsers */
  info_it= key_info;
  for (idx= keys; idx; idx--, info_it++)
  {
    if (info_it->flags & HA_USES_PARSER)
    {
      plugin_unlock(NULL, info_it->parser);
      info_it->flags= 0;
    }
  }

#ifdef WITH_PARTITION_STORAGE_ENGINE
  plugin_unlock(NULL, default_part_plugin);
#endif /* WITH_PARTITION_STORAGE_ENGINE */

  PSI_CALL_release_table_share(m_psi);

  /*
    Make a copy since the share is allocated in its own root,
    and free_root() updates its argument after freeing the memory.
  */
  MEM_ROOT own_root= mem_root;
  free_root(&own_root, MYF(0));
  DBUG_VOID_RETURN;
}

/*
  Free table share and memory used by it

  SYNOPSIS
    free_table_share()
    share		Table share
*/

void free_table_share(TABLE_SHARE *share)
{
  DBUG_ENTER("free_table_share");
  DBUG_PRINT("enter", ("table: %s.%s", share->db.str, share->table_name.str));
  share->destroy();
  DBUG_VOID_RETURN;
}


/**
  Return TRUE if a table name matches one of the system table names.
  Currently these are:

  help_category, help_keyword, help_relation, help_topic,
  proc, event
  time_zone, time_zone_leap_second, time_zone_name, time_zone_transition,
  time_zone_transition_type

  This function trades accuracy for speed, so may return false
  positives. Presumably mysql.* database is for internal purposes only
  and should not contain user tables.
*/

inline bool is_system_table_name(const char *name, size_t length)
{
  CHARSET_INFO *ci= system_charset_info;

  return (
          /* mysql.proc table */
          (length == 4 &&
           my_tolower(ci, name[0]) == 'p' && 
           my_tolower(ci, name[1]) == 'r' &&
           my_tolower(ci, name[2]) == 'o' &&
           my_tolower(ci, name[3]) == 'c') ||

          (length > 4 &&
           (
            /* one of mysql.help* tables */
            (my_tolower(ci, name[0]) == 'h' &&
             my_tolower(ci, name[1]) == 'e' &&
             my_tolower(ci, name[2]) == 'l' &&
             my_tolower(ci, name[3]) == 'p') ||

            /* one of mysql.time_zone* tables */
            (my_tolower(ci, name[0]) == 't' &&
             my_tolower(ci, name[1]) == 'i' &&
             my_tolower(ci, name[2]) == 'm' &&
             my_tolower(ci, name[3]) == 'e') ||

            /* one of mysql.*_stat tables, but not mysql.innodb* tables*/
            ((my_tolower(ci, name[length-5]) == 's' &&
              my_tolower(ci, name[length-4]) == 't' &&
              my_tolower(ci, name[length-3]) == 'a' &&
              my_tolower(ci, name[length-2]) == 't' &&
              my_tolower(ci, name[length-1]) == 's') &&
             !(my_tolower(ci, name[0]) == 'i' &&
               my_tolower(ci, name[1]) == 'n' &&
               my_tolower(ci, name[2]) == 'n' &&
               my_tolower(ci, name[3]) == 'o')) ||

            /* mysql.event table */
            (my_tolower(ci, name[0]) == 'e' &&
             my_tolower(ci, name[1]) == 'v' &&
             my_tolower(ci, name[2]) == 'e' &&
             my_tolower(ci, name[3]) == 'n' &&
             my_tolower(ci, name[4]) == 't')
            )
           )
         );
}


/*
  Read table definition from a binary / text based .frm file
  
  SYNOPSIS
  open_table_def()
  thd		  Thread handler
  share		Fill this with table definition
  flags	  Bit mask of the following flags: OPEN_VIEW

  NOTES
    This function is called when the table definition is not cached in
    table definition cache
    The data is returned in 'share', which is allocated by
    alloc_table_share().. The code assumes that share is initialized.
*/

enum open_frm_error open_table_def(THD *thd, TABLE_SHARE *share, uint flags)
{
  bool error_given= false;
  File file;
  uchar *buf;
  uchar head[FRM_HEADER_SIZE];
  char	path[FN_REFLEN];
  size_t frmlen, read_length;
  uint length;
  DBUG_ENTER("open_table_def");
  DBUG_PRINT("enter", ("table: '%s'.'%s'  path: '%s'", share->db.str,
                       share->table_name.str, share->normalized_path.str));

  share->error= OPEN_FRM_OPEN_ERROR;

  length=(uint) (strxmov(path, share->normalized_path.str, reg_ext, NullS) -
                 path);
  if (flags & GTS_FORCE_DISCOVERY)
  {
    DBUG_ASSERT(flags & GTS_TABLE);
    DBUG_ASSERT(flags & GTS_USE_DISCOVERY);
    mysql_file_delete_with_symlink(key_file_frm, path, "", MYF(0));
    file= -1;
  }
  else
    file= mysql_file_open(key_file_frm, path, O_RDONLY | O_SHARE, MYF(0));

  if (file < 0)
  {
    if ((flags & GTS_TABLE) && (flags & GTS_USE_DISCOVERY))
    {
      ha_discover_table(thd, share);
      error_given= true;
    }
    goto err_not_open;
  }

  if (mysql_file_read(file, head, sizeof(head), MYF(MY_NABP)))
  {
    share->error = my_errno == HA_ERR_FILE_TOO_SHORT
                      ? OPEN_FRM_CORRUPTED : OPEN_FRM_READ_ERROR;
    goto err;
  }

  if (memcmp(head, STRING_WITH_LEN("TYPE=VIEW\n")) == 0)
  {
    share->is_view= 1;
    if (flags & GTS_VIEW)
    {
      LEX_CSTRING pathstr= { path, length };
      /*
        Create view file parser and hold it in TABLE_SHARE member
        view_def.
      */
      share->view_def= sql_parse_prepare(&pathstr, &share->mem_root, true);
      if (!share->view_def)
        share->error= OPEN_FRM_ERROR_ALREADY_ISSUED;
      else
        share->error= OPEN_FRM_OK;
    }
    else
      share->error= OPEN_FRM_NOT_A_TABLE;
    goto err;
  }
  if (!is_binary_frm_header(head))
  {
    /* No handling of text based files yet */
    share->error = OPEN_FRM_CORRUPTED;
    goto err;
  }
  if (!(flags & GTS_TABLE))
  {
    share->error = OPEN_FRM_NOT_A_VIEW;
    goto err;
  }

  frmlen= uint4korr(head+10);
  set_if_smaller(frmlen, FRM_MAX_SIZE); // safety

  if (!(buf= (uchar*)my_malloc(frmlen, MYF(MY_THREAD_SPECIFIC|MY_WME))))
    goto err;

  memcpy(buf, head, sizeof(head));

  read_length= mysql_file_read(file, buf + sizeof(head),
                               frmlen - sizeof(head), MYF(MY_WME));
  if (read_length == 0 || read_length == (size_t)-1)
  {
    share->error = OPEN_FRM_READ_ERROR;
    my_free(buf);
    goto err;
  }
  mysql_file_close(file, MYF(MY_WME));

  frmlen= read_length + sizeof(head);

  share->init_from_binary_frm_image(thd, false, buf, frmlen);
  error_given= true; // init_from_binary_frm_image has already called my_error()
  my_free(buf);

  goto err_not_open;

err:
  mysql_file_close(file, MYF(MY_WME));

err_not_open:
  if (unlikely(share->error && !error_given))
  {
    share->open_errno= my_errno;
    open_table_error(share, share->error, share->open_errno);
  }

  DBUG_RETURN(share->error);
}

static bool create_key_infos(const uchar *strpos, const uchar *frm_image_end,
                             uint keys, KEY *keyinfo,
                             uint new_frm_ver, uint *ext_key_parts,
                             TABLE_SHARE *share, uint len,
                             KEY *first_keyinfo, char** keynames)
{
  uint i, j, n_length;
  KEY_PART_INFO *key_part= NULL;
  ulong *rec_per_key= NULL;
  KEY_PART_INFO *first_key_part= NULL;
  uint first_key_parts= 0;

  if (!keys)
  {  
    if (!(keyinfo = (KEY*) alloc_root(&share->mem_root, len)))
      return 1;
    bzero((char*) keyinfo, len);
    key_part= reinterpret_cast<KEY_PART_INFO*> (keyinfo);
  }

  /*
    If share->use_ext_keys is set to TRUE we assume that any key
    can be extended by the components of the primary key whose
    definition is read first from the frm file.
    For each key only those fields of the assumed primary key are
    added that are not included in the proper key definition. 
    If after all it turns out that there is no primary key the
    added components are removed from each key.

    When in the future we support others schemes of extending of
    secondary keys with components of the primary key we'll have
    to change the type of this flag for an enumeration type.
  */

  for (i=0 ; i < keys ; i++, keyinfo++)
  {
    if (new_frm_ver >= 3)
    {
      if (strpos + 8 >= frm_image_end)
        return 1;
      keyinfo->flags=	   (uint) uint2korr(strpos) ^ HA_NOSAME;
      keyinfo->key_length= (uint) uint2korr(strpos+2);
      keyinfo->user_defined_key_parts=  (uint) strpos[4];
      keyinfo->algorithm=  (enum ha_key_alg) strpos[5];
      keyinfo->block_size= uint2korr(strpos+6);
      strpos+=8;
    }
    else
    {
      if (strpos + 4 >= frm_image_end)
        return 1;
      keyinfo->flags=	 ((uint) strpos[0]) ^ HA_NOSAME;
      keyinfo->key_length= (uint) uint2korr(strpos+1);
      keyinfo->user_defined_key_parts=  (uint) strpos[3];
      keyinfo->algorithm= HA_KEY_ALG_UNDEF;
      strpos+=4;
    }

    if (i == 0)
    {
      (*ext_key_parts)+= (share->use_ext_keys ? first_keyinfo->user_defined_key_parts*(keys-1) : 0); 
      n_length=keys * sizeof(KEY) + *ext_key_parts * sizeof(KEY_PART_INFO);
      if (!(keyinfo= (KEY*) alloc_root(&share->mem_root,
				       n_length + len)))
        return 1;
      bzero((char*) keyinfo,n_length);
      share->key_info= keyinfo;
      key_part= reinterpret_cast<KEY_PART_INFO*> (keyinfo + keys);

      if (!(rec_per_key= (ulong*) alloc_root(&share->mem_root,
                                             sizeof(ulong) * *ext_key_parts)))
        return 1;
      first_key_part= key_part;
      first_key_parts= first_keyinfo->user_defined_key_parts;
      keyinfo->flags= first_keyinfo->flags;
      keyinfo->key_length= first_keyinfo->key_length;
      keyinfo->user_defined_key_parts= first_keyinfo->user_defined_key_parts;
      keyinfo->algorithm= first_keyinfo->algorithm;
      if (new_frm_ver >= 3)
        keyinfo->block_size= first_keyinfo->block_size;
    }

    keyinfo->key_part=	 key_part;
    keyinfo->rec_per_key= rec_per_key;
    for (j=keyinfo->user_defined_key_parts ; j-- ; key_part++)
    {
      if (strpos + (new_frm_ver >= 1 ? 9 : 7) >= frm_image_end)
        return 1;
      if (!(keyinfo->algorithm == HA_KEY_ALG_LONG_HASH))
        *rec_per_key++=0;
      key_part->fieldnr=	(uint16) (uint2korr(strpos) & FIELD_NR_MASK);
      key_part->offset= (uint) uint2korr(strpos+2)-1;
      key_part->key_type=	(uint) uint2korr(strpos+5);
      // key_part->field=	(Field*) 0;	// Will be fixed later
      if (new_frm_ver >= 1)
      {
	key_part->key_part_flag= *(strpos+4);
	key_part->length=	(uint) uint2korr(strpos+7);
	strpos+=9;
      }
      else
      {
	key_part->length=	*(strpos+4);
	key_part->key_part_flag=0;
	if (key_part->length > 128)
	{
	  key_part->length&=127;		/* purecov: inspected */
	  key_part->key_part_flag=HA_REVERSE_SORT; /* purecov: inspected */
	}
	strpos+=7;
      }
      key_part->store_length=key_part->length;
    }
    if (keyinfo->algorithm == HA_KEY_ALG_LONG_HASH)
    {
      keyinfo->key_length= HA_HASH_KEY_LENGTH_WITHOUT_NULL;
      key_part++; // reserved for the hash value
      *rec_per_key++=0;
    }

    /*
      Add primary key to end of extended keys for non unique keys for
      storage engines that supports it.
    */
    keyinfo->ext_key_parts= keyinfo->user_defined_key_parts;
    keyinfo->ext_key_flags= keyinfo->flags;
    keyinfo->ext_key_part_map= 0;
    if (share->use_ext_keys && i && !(keyinfo->flags & HA_NOSAME))
    {
      for (j= 0; 
           j < first_key_parts && keyinfo->ext_key_parts < MAX_REF_PARTS;
           j++)
      {
        uint key_parts= keyinfo->user_defined_key_parts;
        KEY_PART_INFO* curr_key_part= keyinfo->key_part;
        KEY_PART_INFO* curr_key_part_end= curr_key_part+key_parts;
        for ( ; curr_key_part < curr_key_part_end; curr_key_part++)
        {
          if (curr_key_part->fieldnr == first_key_part[j].fieldnr)
            break;
        }
        if (curr_key_part == curr_key_part_end)
        {
          *key_part++= first_key_part[j];
          *rec_per_key++= 0;
          keyinfo->ext_key_parts++;
          keyinfo->ext_key_part_map|= 1 << j;
        }
      }
      if (j == first_key_parts)
        keyinfo->ext_key_flags= keyinfo->flags | HA_EXT_NOSAME;
    }
    if (keyinfo->algorithm == HA_KEY_ALG_LONG_HASH)
      share->ext_key_parts++;
    share->ext_key_parts+= keyinfo->ext_key_parts;
  }
  *keynames=(char*) key_part;
  strpos+= strnmov(*keynames, (char *) strpos, frm_image_end - strpos) - *keynames;
  if (*strpos++) // key names are \0-terminated
    return 1;

  //reading index comments
  for (keyinfo= share->key_info, i=0; i < keys; i++, keyinfo++)
  {
    if (keyinfo->flags & HA_USES_COMMENT)
    {
      if (strpos + 2 >= frm_image_end)
        return 1;
      keyinfo->comment.length= uint2korr(strpos);
      strpos+= 2;

      if (strpos + keyinfo->comment.length >= frm_image_end)
        return 1;
      keyinfo->comment.str= strmake_root(&share->mem_root, (char*) strpos,
                                         keyinfo->comment.length);
      strpos+= keyinfo->comment.length;
    } 
    DBUG_ASSERT(MY_TEST(keyinfo->flags & HA_USES_COMMENT) ==
                (keyinfo->comment.length > 0));
  }

  share->keys= keys; // do it *after* all key_info's are initialized

  return 0;
}


/** ensures that the enum value (read from frm) is within limits

    if not - issues a warning and resets the value to 0
    (that is, 0 is assumed to be a default value)
*/

static uint enum_value_with_check(THD *thd, TABLE_SHARE *share,
                                  const char *name, uint value, uint limit)
{
  if (value < limit)
    return value;

  sql_print_warning("%s.frm: invalid value %d for the field %s",
                share->normalized_path.str, value, name);
  return 0;
}


/**
   Check if a collation has changed number

   @param mysql_version
   @param current collation number

   @retval new collation number (same as current collation number of no change)
*/

static uint upgrade_collation(ulong mysql_version, uint cs_number)
{
  if (mysql_version >= 50300 && mysql_version <= 50399)
  {
    switch (cs_number) {
    case 149: return MY_PAGE2_COLLATION_ID_UCS2;   // ucs2_crotian_ci
    case 213: return MY_PAGE2_COLLATION_ID_UTF8;   // utf8_crotian_ci
    }
  }
  if ((mysql_version >= 50500 && mysql_version <= 50599) ||
      (mysql_version >= 100000 && mysql_version <= 100005))
  {
    switch (cs_number) {
    case 149: return MY_PAGE2_COLLATION_ID_UCS2;   // ucs2_crotian_ci
    case 213: return MY_PAGE2_COLLATION_ID_UTF8;   // utf8_crotian_ci
    case 214: return MY_PAGE2_COLLATION_ID_UTF32;  // utf32_croatian_ci
    case 215: return MY_PAGE2_COLLATION_ID_UTF16;  // utf16_croatian_ci
    case 245: return MY_PAGE2_COLLATION_ID_UTF8MB4;// utf8mb4_croatian_ci
    }
  }
  return cs_number;
}


void Column_definition_attributes::frm_pack_basic(uchar *buff) const
{
  int2store(buff + 3, length);
  int2store(buff + 8, pack_flag);
  buff[10]= (uchar) unireg_check;
}


void Column_definition_attributes::frm_unpack_basic(const uchar *buff)
{
  length=       uint2korr(buff + 3);
  pack_flag=    uint2korr(buff + 8);
  unireg_check= (Field::utype) MTYP_TYPENR((uint) buff[10]);
}


void Column_definition_attributes::frm_pack_charset(uchar *buff) const
{
  buff[11]= (uchar) (charset->number >> 8);
  buff[14]= (uchar) charset->number;
}


bool Column_definition_attributes::frm_unpack_charset(TABLE_SHARE *share,
                                                      const uchar *buff)
{
  uint cs_org= buff[14] + (((uint) buff[11]) << 8);
  uint cs_new= upgrade_collation(share->mysql_version, cs_org);
  if (cs_org != cs_new)
    share->incompatible_version|= HA_CREATE_USED_CHARSET;
  if (cs_new && !(charset= get_charset(cs_new, MYF(0))))
  {
    const char *csname= get_charset_name((uint) cs_new);
    char tmp[10];
    if (!csname || csname[0] =='?')
    {
      my_snprintf(tmp, sizeof(tmp), "#%u", cs_new);
      csname= tmp;
    }
    my_printf_error(ER_UNKNOWN_COLLATION,
                    "Unknown collation '%s' in table '%-.64s' definition",
                    MYF(0), csname, share->table_name.str);
    return true;
  }
  return false;
}


/*
  In MySQL 5.7 the null bits for not stored virtual fields are last.
  Calculate the position for these bits
*/

static void mysql57_calculate_null_position(TABLE_SHARE *share,
                                            uchar **null_pos,
                                            uint *null_bit_pos,
                                            const uchar *strpos,
                                            const uchar *vcol_screen_pos)
{
  uint field_pack_length= 17;

  for (uint i=0 ; i < share->fields; i++, strpos+= field_pack_length)
  {
    uint field_length, pack_flag;
    enum_field_types field_type;

    if ((strpos[10] & MYSQL57_GENERATED_FIELD))
    {
      /* Skip virtual (not stored) generated field */
      bool stored_in_db= vcol_screen_pos[3];
      vcol_screen_pos+= (uint2korr(vcol_screen_pos + 1) +
                         MYSQL57_GCOL_HEADER_SIZE);
      if (! stored_in_db)
        continue;
    }
    field_length= uint2korr(strpos+3);
    pack_flag=    uint2korr(strpos+8);
    field_type=   (enum_field_types) (uint) strpos[13];
    if (field_type == MYSQL_TYPE_BIT && !f_bit_as_char(pack_flag))
    {
      if (((*null_bit_pos)+= field_length & 7) > 7)
      {
        (*null_pos)++;
        (*null_bit_pos)-= 8;
      }
    }
    if (f_maybe_null(pack_flag))
    {
      if (!((*null_bit_pos)= ((*null_bit_pos) + 1) & 7))
        (*null_pos)++;
    }
  }
}


/** Parse TABLE_SHARE::vcol_defs

  unpack_vcol_info_from_frm
  5.7
    byte 1      = 1
    byte 2,3    = expr length
    byte 4      = stored_in_db
    expression
  10.1-
    byte 1     = 1 | 2
    byte 2     = sql_type       ; but  TABLE::init_from_binary_frm_image()
    byte 3     = stored_in_db   ; has put expr_length here
    [byte 4]   = optional interval_id for sql_type (if byte 1 == 2)
    expression
  10.2+
    byte 1     = type
    byte 2,3   = field_number
    byte 4,5   = length of expression
    byte 6     = length of name
    name
    expression
*/
bool parse_vcol_defs(THD *thd, MEM_ROOT *mem_root, TABLE *table,
                     bool *error_reported, vcol_init_mode mode)
{
  CHARSET_INFO *save_character_set_client= thd->variables.character_set_client;
  CHARSET_INFO *save_collation= thd->variables.collation_connection;
  Query_arena  *backup_stmt_arena_ptr= thd->stmt_arena;
  const uchar *pos= table->s->vcol_defs.str;
  const uchar *end= pos + table->s->vcol_defs.length;
  Field **field_ptr= table->field - 1;
  Field **vfield_ptr= table->vfield;
  Field **dfield_ptr= table->default_field;
  Virtual_column_info **check_constraint_ptr= table->check_constraints;
  sql_mode_t saved_mode= thd->variables.sql_mode;
  Query_arena backup_arena;
  Virtual_column_info *vcol= 0;
  StringBuffer<MAX_FIELD_WIDTH> expr_str;
  bool res= 1;
  DBUG_ENTER("parse_vcol_defs");

  if (check_constraint_ptr)
    memcpy(table->check_constraints + table->s->field_check_constraints,
           table->s->check_constraints,
           table->s->table_check_constraints * sizeof(Virtual_column_info*));

  DBUG_ASSERT(table->expr_arena == NULL);
  /*
    We need to use CONVENTIONAL_EXECUTION here to ensure that
    any new items created by fix_fields() are not reverted.
  */
  table->expr_arena= new (alloc_root(mem_root, sizeof(Query_arena)))
                        Query_arena(mem_root, Query_arena::STMT_CONVENTIONAL_EXECUTION);
  if (!table->expr_arena)
    DBUG_RETURN(1);

  thd->set_n_backup_active_arena(table->expr_arena, &backup_arena);
  thd->stmt_arena= table->expr_arena;
  thd->update_charset(&my_charset_utf8mb4_general_ci, table->s->table_charset);
  expr_str.append(&parse_vcol_keyword);
  thd->variables.sql_mode &= ~MODE_NO_BACKSLASH_ESCAPES;

  while (pos < end)
  {
    uint type, expr_length;
    if (table->s->frm_version >= FRM_VER_EXPRESSSIONS)
    {
      uint field_nr, name_length;
      /* see pack_expression() for how data is stored */
      type= pos[0];
      field_nr= uint2korr(pos+1);
      expr_length= uint2korr(pos+3);
      name_length= pos[5];
      pos+= FRM_VCOL_NEW_HEADER_SIZE + name_length;
      field_ptr= table->field + field_nr;
    }
    else
    {
      /*
        see below in ::init_from_binary_frm_image for how data is stored
        in versions below 10.2 (that includes 5.7 too)
      */
      while (*++field_ptr && !(*field_ptr)->vcol_info) /* no-op */;
      if (!*field_ptr)
      {
        open_table_error(table->s, OPEN_FRM_CORRUPTED, 1);
        goto end;
      }
      type= (*field_ptr)->vcol_info->stored_in_db
            ? VCOL_GENERATED_STORED : VCOL_GENERATED_VIRTUAL;
      expr_length= uint2korr(pos+1);
      if (table->s->mysql_version > 50700 && table->s->mysql_version < 100000)
        pos+= 4;                        // MySQL from 5.7
      else
        pos+= pos[0] == 2 ? 4 : 3;      // MariaDB from 5.2 to 10.1
    }

    expr_str.length(parse_vcol_keyword.length);
    expr_str.append((char*)pos, expr_length);
    thd->where= vcol_type_name(static_cast<enum_vcol_info_type>(type));

    switch (type) {
    case VCOL_GENERATED_VIRTUAL:
    case VCOL_GENERATED_STORED:
      vcol= unpack_vcol_info_from_frm(thd, mem_root, table, &expr_str,
                                    &((*field_ptr)->vcol_info), error_reported);
      *(vfield_ptr++)= *field_ptr;
      DBUG_ASSERT(table->map == 0);
      /*
        We need Item_field::const_item() to return false, so
        datetime_precision() and time_precision() do not try to calculate
        field values, e.g. val_str().
        Set table->map to non-zero temporarily.
      */
      table->map= 1;
      if (vcol && field_ptr[0]->check_vcol_sql_mode_dependency(thd, mode))
      {
        DBUG_ASSERT(thd->is_error());
        *error_reported= true;
        goto end;
      }
      table->map= 0;
      break;
    case VCOL_DEFAULT:
      vcol= unpack_vcol_info_from_frm(thd, mem_root, table, &expr_str,
                                      &((*field_ptr)->default_value),
                                      error_reported);
      *(dfield_ptr++)= *field_ptr;
      if (vcol && (vcol->flags & (VCOL_NON_DETERMINISTIC | VCOL_SESSION_FUNC)))
        table->s->non_determinstic_insert= true;
      break;
    case VCOL_CHECK_FIELD:
      vcol= unpack_vcol_info_from_frm(thd, mem_root, table, &expr_str,
                                      &((*field_ptr)->check_constraint),
                                      error_reported);
      *check_constraint_ptr++= (*field_ptr)->check_constraint;
      break;
    case VCOL_CHECK_TABLE:
      vcol= unpack_vcol_info_from_frm(thd, mem_root, table, &expr_str,
                                      check_constraint_ptr, error_reported);
      check_constraint_ptr++;
      break;
    }
    if (!vcol)
      goto end;
    pos+= expr_length;
  }

  /* Now, initialize CURRENT_TIMESTAMP and UNIQUE_INDEX_HASH_FIELD fields */
  for (field_ptr= table->field; *field_ptr; field_ptr++)
  {
    Field *field= *field_ptr;
    if (field->flags & LONG_UNIQUE_HASH_FIELD)
    {
      List<Item> *field_list= new (mem_root) List<Item>();
      Item *list_item;
      KEY *key= 0;
      uint key_index, parts= 0;
      for (key_index= 0; key_index < table->s->keys; key_index++)
      {
        key=table->key_info + key_index;
        parts= key->user_defined_key_parts;
        if (key->key_part[parts].fieldnr == field->field_index + 1)
          break;
      }
      if (!key || key->algorithm != HA_KEY_ALG_LONG_HASH)
        goto end;
      KEY_PART_INFO *keypart;
      for (uint i=0; i < parts; i++)
      {
        keypart= key->key_part + i;
        if (keypart->key_part_flag & HA_PART_KEY_SEG)
        {
          int length= keypart->length/keypart->field->charset()->mbmaxlen;
          list_item= new (mem_root) Item_func_left(thd,
                       new (mem_root) Item_field(thd, keypart->field),
                       new (mem_root) Item_int(thd, length));
          list_item->fix_fields(thd, NULL);
          keypart->field->vcol_info=
            table->field[keypart->field->field_index]->vcol_info;
        }
        else
          list_item= new (mem_root) Item_field(thd, keypart->field);
        field_list->push_back(list_item, mem_root);
      }
      Item_func_hash *hash_item= new(mem_root)Item_func_hash(thd, *field_list);
      Virtual_column_info *v= new (mem_root) Virtual_column_info();
      field->vcol_info= v;
      field->vcol_info->expr= hash_item;
      key->user_defined_key_parts= key->ext_key_parts= key->usable_key_parts= 1;
      key->key_part+= parts;

      if (key->flags & HA_NULL_PART_KEY)
        key->key_length= HA_HASH_KEY_LENGTH_WITH_NULL;
      else
        key->key_length= HA_HASH_KEY_LENGTH_WITHOUT_NULL;

      *(vfield_ptr++)= *field_ptr;
    }
    if (field->has_default_now_unireg_check())
    {
      expr_str.length(parse_vcol_keyword.length);
      expr_str.append(STRING_WITH_LEN("current_timestamp("));
      expr_str.append_ulonglong(field->decimals());
      expr_str.append(')');
      vcol= unpack_vcol_info_from_frm(thd, mem_root, table, &expr_str,
                                      &((*field_ptr)->default_value),
                                      error_reported);
      *(dfield_ptr++)= *field_ptr;
      if (!field->default_value->expr)
        goto end;
    }
    else if (field->has_update_default_function() && !field->default_value)
      *(dfield_ptr++)= *field_ptr;
  }

  if (vfield_ptr)
    *vfield_ptr= 0;

  if (dfield_ptr)
    *dfield_ptr= 0;

  if (check_constraint_ptr)
    *check_constraint_ptr= 0;

  /* Check that expressions aren't referring to not yet initialized fields */
  for (field_ptr= table->field; *field_ptr; field_ptr++)
  {
    Field *field= *field_ptr;
    if (check_vcol_forward_refs(field, field->vcol_info, 0) ||
        check_vcol_forward_refs(field, field->check_constraint, 1) ||
        check_vcol_forward_refs(field, field->default_value, 0))
      goto end;
  }

  table->find_constraint_correlated_indexes();

  res=0;
end:
  thd->restore_active_arena(table->expr_arena, &backup_arena);
  thd->stmt_arena= backup_stmt_arena_ptr;
  if (save_character_set_client)
    thd->update_charset(save_character_set_client, save_collation);
  thd->variables.sql_mode= saved_mode;
  DBUG_RETURN(res);
}


static const Type_handler *old_frm_type_handler(uint pack_flag,
                                                uint interval_nr)
{
  enum_field_types field_type= (enum_field_types) f_packtype(pack_flag);
  DBUG_ASSERT(field_type < 16);

  if (!f_is_alpha(pack_flag))
    return Type_handler::get_handler_by_real_type(field_type);

  if (!f_is_packed(pack_flag))
  {
    if (field_type == MYSQL_TYPE_DECIMAL)  // 3.23 or 4.0 string
      return &type_handler_string;
    if (field_type == MYSQL_TYPE_VARCHAR)  // Since mysql-5.0
      return &type_handler_varchar;
    return NULL;  // Error (bad frm?)
  }

  if (f_is_blob(pack_flag))
    return &type_handler_blob; // QQ: exact type??

  if (interval_nr)
  {
    if (f_is_enum(pack_flag))
      return &type_handler_enum;
    return &type_handler_set;
  }
  return Type_handler::get_handler_by_real_type(field_type);
}

/* Set overlapped bitmaps for each index */

void TABLE_SHARE::set_overlapped_keys()
{
  KEY *key1= key_info;
  for (uint i= 0; i < keys; i++, key1++)
  {
    key1->overlapped.clear_all();
    key1->overlapped.set_bit(i);
  }
  key1= key_info;
  for (uint i= 0; i < keys; i++, key1++)
  {
    KEY *key2= key1 + 1;
    for (uint j= i+1; j < keys; j++, key2++)
    {
      KEY_PART_INFO *key_part1= key1->key_part;
      uint n1= key1->user_defined_key_parts;
      uint n2= key2->user_defined_key_parts;
      for (uint k= 0; k < n1; k++, key_part1++)
      {
        KEY_PART_INFO *key_part2= key2->key_part;
        for (uint l= 0; l < n2; l++, key_part2++)
	{
          if (key_part1->fieldnr == key_part2->fieldnr)
	  {
            key1->overlapped.set_bit(j);
            key2->overlapped.set_bit(i);
            goto end_checking_overlap;
          }
        }
      }
    end_checking_overlap:
      ;
    }
  }
}


bool Item_field::check_index_dependence(void *arg)
{
  TABLE *table= (TABLE *)arg;

  KEY *key= table->key_info;
  for (uint j= 0; j < table->s->keys; j++, key++)
  {
    if (table->constraint_dependent_keys.is_set(j))
      continue;

    KEY_PART_INFO *key_part= key->key_part;
    uint n= key->user_defined_key_parts;

    for (uint k= 0; k < n; k++, key_part++)
    {
      if (this->field == key_part->field)
      {
        table->constraint_dependent_keys.set_bit(j);
        break;
      }
    }
  }
  return false;
}


/**
  @brief
    Find keys that occur in the same constraint on this table

  @details
    Constraints on this table are checked only.

    The method goes through constraints list trying to find at
    least two keys which parts participate in some constraint.
    These keys are called constraint correlated.

    Each key has its own key map with the information about with
    which keys it is constraint correlated. Bit in this map is set
    only if keys are constraint correlated.
    This method fills each keys constraint correlated key map.
*/

void TABLE::find_constraint_correlated_indexes()
{
  if (s->keys == 0)
    return;

  KEY *key= key_info;
  for (uint i= 0; i < s->keys; i++, key++)
  {
    key->constraint_correlated.clear_all();
    key->constraint_correlated.set_bit(i);
  }

  if (!check_constraints)
    return;

  for (Virtual_column_info **chk= check_constraints ; *chk ; chk++)
  {
    constraint_dependent_keys.clear_all();
    (*chk)->expr->walk(&Item::check_index_dependence, 0, this);

    if (constraint_dependent_keys.bits_set() <= 1)
      continue;

    uint key_no= 0;
    key_map::Iterator ki(constraint_dependent_keys);
    while ((key_no= ki++) != key_map::Iterator::BITMAP_END)
      key_info[key_no].constraint_correlated.merge(constraint_dependent_keys);
  }
}


bool TABLE_SHARE::init_period_from_extra2(period_info_t *period,
                                          const uchar *data, const uchar *end)
{
  if (data + 2*frm_fieldno_size > end)
    return 1;
  period->start_fieldno= read_frm_fieldno(data);
  period->end_fieldno= read_frm_fieldno(data + frm_fieldno_size);
  return period->start_fieldno >= fields || period->end_fieldno >= fields;
}


static size_t extra2_read_len(const uchar **extra2, const uchar *extra2_end)
{
  size_t length= *(*extra2)++;
  if (length)
    return length;

  if ((*extra2) + 2 >= extra2_end)
    return 0;
  length= uint2korr(*extra2);
  (*extra2)+= 2;
  if (length < 256 || *extra2 + length > extra2_end)
    return 0;
  return length;
}


static
bool read_extra2(const uchar *frm_image, size_t len, extra2_fields *fields)
{
  const uchar *extra2= frm_image + 64;

  DBUG_ENTER("read_extra2");

  fields->reset();

  if (*extra2 != '/')   // old frm had '/' there
  {
    const uchar *e2end= extra2 + len;
    while (extra2 + 3 <= e2end)
    {
      extra2_frm_value_type type= (extra2_frm_value_type)*extra2++;
      size_t length= extra2_read_len(&extra2, e2end);
      if (!length)
        DBUG_RETURN(true);
      switch (type) {
        case EXTRA2_TABLEDEF_VERSION:
          if (fields->version.str) // see init_from_sql_statement_string()
          {
            if (length != fields->version.length)
              DBUG_RETURN(true);
          }
          else
          {
            fields->version.str= extra2;
            fields->version.length= length;
          }
          break;
        case EXTRA2_ENGINE_TABLEOPTS:
          if (fields->options.str)
            DBUG_RETURN(true);
          fields->options.str= extra2;
          fields->options.length= length;
          break;
        case EXTRA2_DEFAULT_PART_ENGINE:
          fields->engine.set((const char*)extra2, length);
          break;
        case EXTRA2_GIS:
          if (fields->gis.str)
            DBUG_RETURN(true);
          fields->gis.str= extra2;
          fields->gis.length= length;
          break;
        case EXTRA2_PERIOD_FOR_SYSTEM_TIME:
          if (fields->system_period.str || length != 2 * frm_fieldno_size)
            DBUG_RETURN(true);
          fields->system_period.str = extra2;
          fields->system_period.length= length;
          break;
        case EXTRA2_FIELD_FLAGS:
          if (fields->field_flags.str)
            DBUG_RETURN(true);
          fields->field_flags.str= extra2;
          fields->field_flags.length= length;
          break;
        case EXTRA2_APPLICATION_TIME_PERIOD:
          if (fields->application_period.str)
            DBUG_RETURN(true);
          fields->application_period.str= extra2;
          fields->application_period.length= length;
          break;
        default:
          /* abort frm parsing if it's an unknown but important extra2 value */
          if (type >= EXTRA2_ENGINE_IMPORTANT)
            DBUG_RETURN(true);
      }
      extra2+= length;
    }
    if (extra2 != e2end)
      DBUG_RETURN(true);
  }
  DBUG_RETURN(false);
}


/**
  Read data from a binary .frm file image into a TABLE_SHARE

  @note
  frm bytes at the following offsets are unused in MariaDB 10.0:

  8..9    (used to be the number of "form names")
  28..29  (used to be key_info_length)

  They're still set, for compatibility reasons, but never read.

  42..46 are unused since 5.0 (were for RAID support)
  Also, there're few unused bytes in forminfo.

*/

int TABLE_SHARE::init_from_binary_frm_image(THD *thd, bool write,
                                            const uchar *frm_image,
                                            size_t frm_length)
{
  TABLE_SHARE *share= this;
  uint new_frm_ver, field_pack_length, new_field_pack_flag;
  uint interval_count, interval_parts, read_length, int_length;
  uint db_create_options, keys, key_parts, n_length;
  uint com_length, null_bit_pos, UNINIT_VAR(mysql57_vcol_null_bit_pos), bitmap_count;
  uint i, hash_fields= 0;
  bool use_hash, mysql57_null_bits= 0;
  char *keynames, *names, *comment_pos;
  const uchar *forminfo;
  const uchar *frm_image_end = frm_image + frm_length;
  uchar *record, *null_flags, *null_pos, *UNINIT_VAR(mysql57_vcol_null_pos);
  const uchar *disk_buff, *strpos;
  ulong pos, record_offset;
  ulong rec_buff_length;
  handler *handler_file= 0;
  KEY	*keyinfo;
  KEY_PART_INFO *key_part= NULL;
  Field  **field_ptr, *reg_field;
  const char **interval_array;
  enum legacy_db_type legacy_db_type;
  my_bitmap_map *bitmaps;
  bool null_bits_are_used;
  uint vcol_screen_length;
  uchar *vcol_screen_pos;
  LEX_CUSTRING options;
  KEY first_keyinfo;
  uint len;
  uint ext_key_parts= 0;
  plugin_ref se_plugin= 0;
  bool vers_can_native= false;

  MEM_ROOT *old_root= thd->mem_root;
  Virtual_column_info **table_check_constraints;
  extra2_fields extra2;

  DBUG_ENTER("TABLE_SHARE::init_from_binary_frm_image");

  keyinfo= &first_keyinfo;
  thd->mem_root= &share->mem_root;

  if (write && write_frm_image(frm_image, frm_length))
    goto err;

  if (frm_length < FRM_HEADER_SIZE + FRM_FORMINFO_SIZE)
    goto err;

  share->frm_version= frm_image[2];
  /*
    Check if .frm file created by MySQL 5.0. In this case we want to
    display CHAR fields as CHAR and not as VARCHAR.
    We do it this way as we want to keep the old frm version to enable
    MySQL 4.1 to read these files.
  */
  if (share->frm_version == FRM_VER_TRUE_VARCHAR -1 && frm_image[33] == 5)
    share->frm_version= FRM_VER_TRUE_VARCHAR;

  new_field_pack_flag= frm_image[27];
  new_frm_ver= (frm_image[2] - FRM_VER);
  field_pack_length= new_frm_ver < 2 ? 11 : 17;

  /* Length of the MariaDB extra2 segment in the form file. */
  len = uint2korr(frm_image+4);

  if (read_extra2(frm_image, len, &extra2))
    goto err;

  tabledef_version.length= extra2.version.length;
  tabledef_version.str= (uchar*)memdup_root(&mem_root, extra2.version.str,
                                                       extra2.version.length);
  if (!tabledef_version.str)
    goto err;

  /* remember but delay parsing until we have read fields and keys */
  options= extra2.options;

#ifdef WITH_PARTITION_STORAGE_ENGINE
  if (extra2.engine)
  {
    share->default_part_plugin= ha_resolve_by_name(NULL, &extra2.engine, false);
    if (!share->default_part_plugin)
      goto err;
  }
#endif

  if (frm_length < FRM_HEADER_SIZE + len ||
      !(pos= uint4korr(frm_image + FRM_HEADER_SIZE + len)))
    goto err;

  forminfo= frm_image + pos;
  if (forminfo + FRM_FORMINFO_SIZE >= frm_image_end)
    goto err;

#ifdef WITH_PARTITION_STORAGE_ENGINE
  if (frm_image[61] && !share->default_part_plugin)
  {
    enum legacy_db_type db_type= (enum legacy_db_type) (uint) frm_image[61];
    share->default_part_plugin= ha_lock_engine(NULL, ha_checktype(thd, db_type));
    if (!share->default_part_plugin)
      goto err;
  }
#endif
  legacy_db_type= (enum legacy_db_type) (uint) frm_image[3];
  /*
    if the storage engine is dynamic, no point in resolving it by its
    dynamically allocated legacy_db_type. We will resolve it later by name.
  */
  if (legacy_db_type > DB_TYPE_UNKNOWN && 
      legacy_db_type < DB_TYPE_FIRST_DYNAMIC)
    se_plugin= ha_lock_engine(NULL, ha_checktype(thd, legacy_db_type));
  share->db_create_options= db_create_options= uint2korr(frm_image+30);
  share->db_options_in_use= share->db_create_options;
  share->mysql_version= uint4korr(frm_image+51);
  share->table_type= TABLE_TYPE_NORMAL;
  share->null_field_first= 0;
  if (!frm_image[32])				// New frm file in 3.23
  {
    uint cs_org= (((uint) frm_image[41]) << 8) + (uint) frm_image[38];
    uint cs_new= upgrade_collation(share->mysql_version, cs_org);
    if (cs_org != cs_new)
      share->incompatible_version|= HA_CREATE_USED_CHARSET;

    share->avg_row_length= uint4korr(frm_image+34);
    share->transactional= (ha_choice)
      enum_value_with_check(thd, share, "transactional", frm_image[39] & 3, HA_CHOICE_MAX);
    share->page_checksum= (ha_choice)
      enum_value_with_check(thd, share, "page_checksum", (frm_image[39] >> 2) & 3, HA_CHOICE_MAX);
    if (((ha_choice) enum_value_with_check(thd, share, "sequence",
                                           (frm_image[39] >> 4) & 3,
                                           HA_CHOICE_MAX)) == HA_CHOICE_YES)
    {
      share->table_type= TABLE_TYPE_SEQUENCE;
      share->sequence= new (&share->mem_root) SEQUENCE();
      share->non_determinstic_insert= true;
    }
    share->row_type= (enum row_type)
      enum_value_with_check(thd, share, "row_format", frm_image[40], ROW_TYPE_MAX);

    if (cs_new && !(share->table_charset= get_charset(cs_new, MYF(MY_WME))))
      goto err;
    share->null_field_first= 1;
    share->stats_sample_pages= uint2korr(frm_image+42);
    share->stats_auto_recalc= (enum_stats_auto_recalc)(frm_image[44]);
    share->table_check_constraints= uint2korr(frm_image+45);
  }
  if (!share->table_charset)
  {
    const CHARSET_INFO *cs= thd->variables.collation_database;
    /* unknown charset in frm_image[38] or pre-3.23 frm */
    if (use_mb(cs))
    {
      /* Warn that we may be changing the size of character columns */
      sql_print_warning("'%s' had no or invalid character set, "
                        "and default character set is multi-byte, "
                        "so character column sizes may have changed",
                        share->path.str);
    }
    share->table_charset= cs;
  }

  share->db_record_offset= 1;
  share->max_rows= uint4korr(frm_image+18);
  share->min_rows= uint4korr(frm_image+22);

  /* Read keyinformation */
  disk_buff= frm_image + uint2korr(frm_image+6);

  if (disk_buff + 6 >= frm_image_end)
    goto err;

  if (disk_buff[0] & 0x80)
  {
    keys=      (disk_buff[1] << 7) | (disk_buff[0] & 0x7f);
    share->key_parts= key_parts= uint2korr(disk_buff+2);
  }
  else
  {
    keys=      disk_buff[0];
    share->key_parts= key_parts= disk_buff[1];
  }
  share->keys_for_keyread.init(0);
  share->keys_in_use.init(keys);
  ext_key_parts= key_parts;

  len= (uint) uint2korr(disk_buff+4);

  share->reclength = uint2korr(frm_image+16);
  share->stored_rec_length= share->reclength;
  if (frm_image[26] == 1)
    share->system= 1;				/* one-record-database */

  record_offset= (ulong) (uint2korr(frm_image+6)+
                          ((uint2korr(frm_image+14) == 0xffff ?
                            uint4korr(frm_image+47) : uint2korr(frm_image+14))));

  if (record_offset + share->reclength >= frm_length)
    goto err;
 
  if ((n_length= uint4korr(frm_image+55)))
  {
    /* Read extra data segment */
    const uchar *next_chunk, *buff_end;
    DBUG_PRINT("info", ("extra segment size is %u bytes", n_length));
    next_chunk= frm_image + record_offset + share->reclength;
    buff_end= next_chunk + n_length;

    if (buff_end >= frm_image_end)
      goto err;

    share->connect_string.length= uint2korr(next_chunk);
    if (!(share->connect_string.str= strmake_root(&share->mem_root,
                                                  (char*) next_chunk + 2,
                                                  share->connect_string.
                                                  length)))
    {
      goto err;
    }
    next_chunk+= share->connect_string.length + 2;
    if (next_chunk + 2 < buff_end)
    {
      uint str_db_type_length= uint2korr(next_chunk);
      LEX_CSTRING name;
      name.str= (char*) next_chunk + 2;
      name.length= str_db_type_length;

      plugin_ref tmp_plugin= ha_resolve_by_name(thd, &name, false);
      if (tmp_plugin != NULL && !plugin_equals(tmp_plugin, se_plugin))
      {
        if (se_plugin)
        {
          /* bad file, legacy_db_type did not match the name */
          sql_print_warning("%s.frm is inconsistent: engine typecode %d, engine name %s (%d)",
                        share->normalized_path.str, legacy_db_type,
                        plugin_name(tmp_plugin)->str,
                        ha_legacy_type(plugin_data(tmp_plugin, handlerton *)));
        }
        /*
          tmp_plugin is locked with a local lock.
          we unlock the old value of se_plugin before
          replacing it with a globally locked version of tmp_plugin
        */
        plugin_unlock(NULL, se_plugin);
        se_plugin= plugin_lock(NULL, tmp_plugin);
      }
#ifdef WITH_PARTITION_STORAGE_ENGINE
      else if (str_db_type_length == 9 &&
               !strncmp((char *) next_chunk + 2, "partition", 9))
      {
        /*
          Use partition handler
          tmp_plugin is locked with a local lock.
          we unlock the old value of se_plugin before
          replacing it with a globally locked version of tmp_plugin
        */
        /* Check if the partitioning engine is ready */
        if (!plugin_is_ready(&name, MYSQL_STORAGE_ENGINE_PLUGIN))
        {
          my_error(ER_OPTION_PREVENTS_STATEMENT, MYF(0),
                   "--skip-partition");
          goto err;
        }
        plugin_unlock(NULL, se_plugin);
        se_plugin= ha_lock_engine(NULL, partition_hton);
      }
#endif
      else if (!tmp_plugin)
      {
        /* purecov: begin inspected */
        ((char*) name.str)[name.length]=0;
        my_error(ER_UNKNOWN_STORAGE_ENGINE, MYF(0), name.str);
        goto err;
        /* purecov: end */
      }
      next_chunk+= str_db_type_length + 2;
    }

    share->set_use_ext_keys_flag(plugin_hton(se_plugin)->flags & HTON_SUPPORTS_EXTENDED_KEYS);

    if (create_key_infos(disk_buff + 6, frm_image_end, keys, keyinfo,
                         new_frm_ver, &ext_key_parts,
                         share, len, &first_keyinfo, &keynames))
      goto err;

    if (next_chunk + 5 < buff_end)
    {
      uint32 partition_info_str_len = uint4korr(next_chunk);
#ifdef WITH_PARTITION_STORAGE_ENGINE
      if ((share->partition_info_buffer_size=
             share->partition_info_str_len= partition_info_str_len))
      {
        if (!(share->partition_info_str= (char*)
              memdup_root(&share->mem_root, next_chunk + 4,
                          partition_info_str_len + 1)))
        {
          goto err;
        }
      }
#else
      if (partition_info_str_len)
      {
        DBUG_PRINT("info", ("WITH_PARTITION_STORAGE_ENGINE is not defined"));
        goto err;
      }
#endif
      next_chunk+= 5 + partition_info_str_len;
    }
    if (share->mysql_version >= 50110 && next_chunk < buff_end)
    {
      /* New auto_partitioned indicator introduced in 5.1.11 */
#ifdef WITH_PARTITION_STORAGE_ENGINE
      share->auto_partitioned= *next_chunk;
#endif
      next_chunk++;
    }
    keyinfo= share->key_info;
    for (i= 0; i < keys; i++, keyinfo++)
    {
      if (keyinfo->flags & HA_USES_PARSER)
      {
        LEX_CSTRING parser_name;
        if (next_chunk >= buff_end)
        {
          DBUG_PRINT("error",
                     ("fulltext key uses parser that is not defined in .frm"));
          goto err;
        }
        parser_name.str= (char*) next_chunk;
        parser_name.length= strlen((char*) next_chunk);
        next_chunk+= parser_name.length + 1;
        keyinfo->parser= my_plugin_lock_by_name(NULL, &parser_name,
                                                MYSQL_FTPARSER_PLUGIN);
        if (! keyinfo->parser)
        {
          my_error(ER_PLUGIN_IS_NOT_LOADED, MYF(0), parser_name.str);
          goto err;
        }
      }
    }

    if (forminfo[46] == (uchar)255)
    {
      //reading long table comment
      if (next_chunk + 2 > buff_end)
      {
          DBUG_PRINT("error",
                     ("long table comment is not defined in .frm"));
          goto err;
      }
      share->comment.length = uint2korr(next_chunk);
      if (! (share->comment.str= strmake_root(&share->mem_root,
             (char*)next_chunk + 2, share->comment.length)))
      {
          goto err;
      }
      next_chunk+= 2 + share->comment.length;
    }

    DBUG_ASSERT(next_chunk <= buff_end);

    if (share->db_create_options & HA_OPTION_TEXT_CREATE_OPTIONS_legacy)
    {
      if (options.str)
        goto err;
      options.length= uint4korr(next_chunk);
      options.str= next_chunk + 4;
      next_chunk+= options.length + 4;
    }
    DBUG_ASSERT(next_chunk <= buff_end);
  }
  else
  {
    if (create_key_infos(disk_buff + 6, frm_image_end, keys, keyinfo,
                         new_frm_ver, &ext_key_parts,
                         share, len, &first_keyinfo, &keynames))
      goto err;
  }
  share->key_block_size= uint2korr(frm_image+62);
  keyinfo= share->key_info;
  for (uint i= 0; i < share->keys; i++, keyinfo++)
    if (keyinfo->algorithm == HA_KEY_ALG_LONG_HASH)
      hash_fields++;

  if (share->db_plugin && !plugin_equals(share->db_plugin, se_plugin))
    goto err; // wrong engine (someone changed the frm under our feet?)

  rec_buff_length= ALIGN_SIZE(share->reclength + 1);
  share->rec_buff_length= rec_buff_length;
  if (!(record= (uchar *) alloc_root(&share->mem_root, rec_buff_length)))
    goto err;                          /* purecov: inspected */
  MEM_NOACCESS(record, rec_buff_length);
  MEM_UNDEFINED(record, share->reclength);
  share->default_values= record;
  memcpy(record, frm_image + record_offset, share->reclength);

  disk_buff= frm_image + pos + FRM_FORMINFO_SIZE;
  share->fields= uint2korr(forminfo+258);
  if (extra2.field_flags.str && extra2.field_flags.length != share->fields)
    goto err;
  pos= uint2korr(forminfo+260);   /* Length of all screens */
  n_length= uint2korr(forminfo+268);
  interval_count= uint2korr(forminfo+270);
  interval_parts= uint2korr(forminfo+272);
  int_length= uint2korr(forminfo+274);
  share->null_fields= uint2korr(forminfo+282);
  com_length= uint2korr(forminfo+284);
  vcol_screen_length= uint2korr(forminfo+286);
  share->virtual_fields= share->default_expressions=
    share->field_check_constraints= share->default_fields= 0;
  share->visible_fields= 0;
  share->stored_fields= share->fields;
  if (forminfo[46] != (uchar)255)
  {
    share->comment.length=  (int) (forminfo[46]);
    share->comment.str= strmake_root(&share->mem_root, (char*) forminfo+47,
                                     share->comment.length);
  }

  DBUG_PRINT("info",("i_count: %d  i_parts: %d  index: %d  n_length: %d  int_length: %d  com_length: %d  vcol_screen_length: %d", interval_count,interval_parts, keys,n_length,int_length, com_length, vcol_screen_length));

  if (!multi_alloc_root(&share->mem_root,
                        &share->field, (uint)(share->fields+1)*sizeof(Field*),
                        &share->intervals, (uint)interval_count*sizeof(TYPELIB),
                        &share->check_constraints, (uint) share->table_check_constraints * sizeof(Virtual_column_info*),
                        &interval_array, (uint) (share->fields+interval_parts+ keys+3)*sizeof(char *),
                        &names, (uint) (n_length+int_length),
                        &comment_pos, (uint) com_length,
                        &vcol_screen_pos, vcol_screen_length,
                        NullS))

    goto err;

  field_ptr= share->field;
  table_check_constraints= share->check_constraints;
  read_length=(uint) (share->fields * field_pack_length +
		      pos+ (uint) (n_length+int_length+com_length+
		                   vcol_screen_length));
  strpos= disk_buff+pos;

  if (!interval_count)
    share->intervals= 0;			// For better debugging

  share->vcol_defs.str= vcol_screen_pos;
  share->vcol_defs.length= vcol_screen_length;

  memcpy(names, strpos+(share->fields*field_pack_length), n_length+int_length);
  memcpy(comment_pos, disk_buff+read_length-com_length-vcol_screen_length, 
         com_length);
  memcpy(vcol_screen_pos, disk_buff+read_length-vcol_screen_length, 
         vcol_screen_length);

  fix_type_pointers(&interval_array, &share->fieldnames, 1, &names);
  if (share->fieldnames.count != share->fields)
    goto err;
  fix_type_pointers(&interval_array, share->intervals, interval_count, &names);

  {
    /* Set ENUM and SET lengths */
    TYPELIB *interval;
    for (interval= share->intervals;
         interval < share->intervals + interval_count;
         interval++)
    {
      uint count= (uint) (interval->count + 1) * sizeof(uint);
      if (!(interval->type_lengths= (uint *) alloc_root(&share->mem_root,
                                                        count)))
        goto err;
      for (count= 0; count < interval->count; count++)
      {
        char *val= (char*) interval->type_names[count];
        interval->type_lengths[count]= (uint)strlen(val);
      }
      interval->type_lengths[count]= 0;
    }
  }

  if (keynames)
    fix_type_pointers(&interval_array, &share->keynames, 1, &keynames);

 /* Allocate handler */
  if (!(handler_file= get_new_handler(share, thd->mem_root,
                                      plugin_hton(se_plugin))))
    goto err;

  if (handler_file->set_ha_share_ref(&share->ha_share))
    goto err;

  record= share->default_values-1;              /* Fieldstart = 1 */
  null_bits_are_used= share->null_fields != 0;
  if (share->null_field_first)
  {
    null_flags= null_pos= record+1;
    null_bit_pos= (db_create_options & HA_OPTION_PACK_RECORD) ? 0 : 1;
    /*
      null_bytes below is only correct under the condition that
      there are no bit fields.  Correct values is set below after the
      table struct is initialized
    */
    share->null_bytes= (share->null_fields + null_bit_pos + 7) / 8;
  }
#ifndef WE_WANT_TO_SUPPORT_VERY_OLD_FRM_FILES
  else
  {
    share->null_bytes= (share->null_fields+7)/8;
    null_flags= null_pos= record + 1 + share->reclength - share->null_bytes;
    null_bit_pos= 0;
  }
#endif

  use_hash= share->fields >= MAX_FIELDS_BEFORE_HASH;
  if (use_hash)
    use_hash= !my_hash_init(&share->name_hash,
                            system_charset_info,
                            share->fields,0,0,
                            (my_hash_get_key) get_field_name,0,0);

  if (share->mysql_version >= 50700 && share->mysql_version < 100000 &&
      vcol_screen_length)
  {
    /*
      MySQL 5.7 stores the null bits for not stored fields last.
      Calculate the position for them.
    */
    mysql57_null_bits= 1;
    mysql57_vcol_null_pos= null_pos;
    mysql57_vcol_null_bit_pos= null_bit_pos;
    mysql57_calculate_null_position(share, &mysql57_vcol_null_pos,
                                    &mysql57_vcol_null_bit_pos,
                                    strpos, vcol_screen_pos);
  }

  /* Set system versioning information. */
  vers.name= Lex_ident(STRING_WITH_LEN("SYSTEM_TIME"));
  if (extra2.system_period.str == NULL)
  {
    versioned= VERS_UNDEFINED;
    vers.start_fieldno= 0;
    vers.end_fieldno= 0;
  }
  else
  {
    DBUG_PRINT("info", ("Setting system versioning informations"));
    if (init_period_from_extra2(&vers, extra2.system_period.str,
                  extra2.system_period.str + extra2.system_period.length))
      goto err;
    DBUG_PRINT("info", ("Columns with system versioning: [%d, %d]",
                        vers.start_fieldno, vers.end_fieldno));
    versioned= VERS_TIMESTAMP;
    vers_can_native= handler_file->vers_can_native(thd);
    status_var_increment(thd->status_var.feature_system_versioning);
  } // if (system_period == NULL)

  if (extra2.application_period.str)
  {
    const uchar *pos= extra2.application_period.str;
    const uchar *end= pos + extra2.application_period.length;
    period.name.length= extra2_read_len(&pos, end);
    period.name.str= strmake_root(&mem_root, (char*)pos, period.name.length);
    pos+= period.name.length;

    period.constr_name.length= extra2_read_len(&pos, end);
    period.constr_name.str= strmake_root(&mem_root, (char*)pos,
                                         period.constr_name.length);
    pos+= period.constr_name.length;

    if (init_period_from_extra2(&period, pos, end))
      goto err;
    status_var_increment(thd->status_var.feature_application_time_periods);
  }

  for (i=0 ; i < share->fields; i++, strpos+=field_pack_length, field_ptr++)
  {
    uint interval_nr= 0, recpos;
    LEX_CSTRING comment;
    LEX_CSTRING name;
    Virtual_column_info *vcol_info= 0;
    const Type_handler *handler;
    uint32 flags= 0;
    Column_definition_attributes attr;

    if (new_frm_ver >= 3)
    {
      /* new frm file in 4.1 */
      recpos=	    uint3korr(strpos+5);
      uint comment_length=uint2korr(strpos+15);

      if (!comment_length)
      {
	comment.str= (char*) "";
	comment.length=0;
      }
      else
      {
	comment.str=    (char*) comment_pos;
	comment.length= comment_length;
	comment_pos+=   comment_length;
      }

      if ((uchar) strpos[13] == (uchar) MYSQL_TYPE_VIRTUAL)
      {
        /*
          MariaDB version 10.0 version.
          The interval_id byte in the .frm file stores the length of the
          expression statement for a virtual column.
        */
        uint vcol_info_length= (uint) strpos[12];

        if (!vcol_info_length) // Expect non-null expression
          goto err;

        attr.frm_unpack_basic(strpos);
        if (attr.frm_unpack_charset(share, strpos))
          goto err;
        /*
          Old virtual field information before 10.2

          Get virtual column data stored in the .frm file as follows:
          byte 1      = 1 | 2
          byte 2      = sql_type
          byte 3      = flags. 1 for stored_in_db
          [byte 4]    = optional interval_id for sql_type (if byte 1 == 2)
          next byte ...  = virtual column expression (text data)
        */

        vcol_info= new (&share->mem_root) Virtual_column_info();
        bool opt_interval_id= (uint)vcol_screen_pos[0] == 2;
        enum_field_types ftype= (enum_field_types) (uchar) vcol_screen_pos[1];
        if (!(handler= Type_handler::get_handler_by_real_type(ftype)))
          goto err;
        if (opt_interval_id)
          interval_nr= (uint)vcol_screen_pos[3];
        else if ((uint)vcol_screen_pos[0] != 1)
          goto err;
        bool stored= vcol_screen_pos[2] & 1;
        vcol_info->stored_in_db= stored;
        vcol_info->set_vcol_type(stored ? VCOL_GENERATED_STORED : VCOL_GENERATED_VIRTUAL);
        uint vcol_expr_length= vcol_info_length -
                              (uint)(FRM_VCOL_OLD_HEADER_SIZE(opt_interval_id));
        vcol_info->utf8= 0; // before 10.2.1 the charset was unknown
        int2store(vcol_screen_pos+1, vcol_expr_length); // for parse_vcol_defs()
        vcol_screen_pos+= vcol_info_length;
        share->virtual_fields++;
      }
      else
      {
        interval_nr=  (uint) strpos[12];
        enum_field_types field_type= (enum_field_types) strpos[13];
        if (!(handler= Type_handler::get_handler_by_real_type(field_type)))
          goto err; // Not supported field type
        if (handler->Column_definition_attributes_frm_unpack(&attr, share,
                                                             strpos,
                                                             &extra2.gis))
          goto err;
      }

      if (((uint) strpos[10]) & MYSQL57_GENERATED_FIELD)
      {
        attr.unireg_check= Field::NONE;

        /*
          MySQL 5.7 generated fields

          byte 1        = 1
          byte 2,3      = expr length
          byte 4        = stored_in_db
          byte 5..      = expr
        */
        if ((uint)(vcol_screen_pos)[0] != 1)
          goto err;
        vcol_info= new (&share->mem_root) Virtual_column_info();
        uint vcol_info_length= uint2korr(vcol_screen_pos + 1);
        if (!vcol_info_length) // Expect non-empty expression
          goto err;
        vcol_info->stored_in_db= vcol_screen_pos[3];
        vcol_info->utf8= 0;
        vcol_screen_pos+= vcol_info_length + MYSQL57_GCOL_HEADER_SIZE;;
        share->virtual_fields++;
      }
    }
    else
    {
      attr.length= (uint) strpos[3];
      recpos=	    uint2korr(strpos+4),
      attr.pack_flag=    uint2korr(strpos+6);
      attr.pack_flag&=   ~FIELDFLAG_NO_DEFAULT;     // Safety for old files
      attr.unireg_check=  (Field::utype) MTYP_TYPENR((uint) strpos[8]);
      interval_nr=  (uint) strpos[10];

      /* old frm file */
      enum_field_types ftype= (enum_field_types) f_packtype(attr.pack_flag);
      if (!(handler= Type_handler::get_handler_by_real_type(ftype)))
        goto err; // Not supported field type

      if (f_is_binary(attr.pack_flag))
      {
        /*
          Try to choose the best 4.1 type:
          - for 4.0 "CHAR(N) BINARY" or "VARCHAR(N) BINARY" 
           try to find a binary collation for character set.
          - for other types (e.g. BLOB) just use my_charset_bin. 
        */
        if (!f_is_blob(attr.pack_flag))
        {
          // 3.23 or 4.0 string
          if (!(attr.charset= get_charset_by_csname(share->table_charset->csname,
                                                    MY_CS_BINSORT, MYF(0))))
            attr.charset= &my_charset_bin;
        }
      }
      else
        attr.charset= share->table_charset;
      bzero((char*) &comment, sizeof(comment));
      if ((!(handler= old_frm_type_handler(attr.pack_flag, interval_nr))))
        goto err; // Not supported field type
    }

    /* Remove >32 decimals from old files */
    if (share->mysql_version < 100200)
      attr.pack_flag&= ~FIELDFLAG_LONG_DECIMAL;

    if (interval_nr && attr.charset->mbminlen > 1)
    {
      /* Unescape UCS2 intervals from HEX notation */
      TYPELIB *interval= share->intervals + interval_nr - 1;
      unhex_type2(interval);
    }

#ifndef TO_BE_DELETED_ON_PRODUCTION
    if (handler->real_field_type() == MYSQL_TYPE_NEWDECIMAL &&
        !share->mysql_version)
    {
      /*
        Fix pack length of old decimal values from 5.0.3 -> 5.0.4
        The difference is that in the old version we stored precision
        in the .frm table while we now store the display_length
      */
      uint decimals= f_decimals(attr.pack_flag);
      attr.length=
        my_decimal_precision_to_length((uint) attr.length, decimals,
                                       f_is_dec(attr.pack_flag) == 0);
      sql_print_error("Found incompatible DECIMAL field '%s' in %s; "
                      "Please do \"ALTER TABLE '%s' FORCE\" to fix it!",
                      share->fieldnames.type_names[i], share->table_name.str,
                      share->table_name.str);
      push_warning_printf(thd, Sql_condition::WARN_LEVEL_WARN,
                          ER_CRASHED_ON_USAGE,
                          "Found incompatible DECIMAL field '%s' in %s; "
                          "Please do \"ALTER TABLE '%s' FORCE\" to fix it!",
                          share->fieldnames.type_names[i],
                          share->table_name.str,
                          share->table_name.str);
      share->crashed= 1;                        // Marker for CHECK TABLE
    }
#endif

    if (mysql57_null_bits && vcol_info && !vcol_info->stored_in_db)
    {
      swap_variables(uchar*, null_pos, mysql57_vcol_null_pos);
      swap_variables(uint, null_bit_pos, mysql57_vcol_null_bit_pos);
    }

    if (versioned)
    {
      if (i == vers.start_fieldno)
        flags|= VERS_SYS_START_FLAG;
      else if (i == vers.end_fieldno)
        flags|= VERS_SYS_END_FLAG;

      if (flags & VERS_SYSTEM_FIELD)
      {
        switch (handler->real_field_type())
        {
        case MYSQL_TYPE_TIMESTAMP2:
          break;
        case MYSQL_TYPE_LONGLONG:
          if (vers_can_native)
          {
            versioned= VERS_TRX_ID;
            break;
          }
          /* Fallthrough */
        default:
          my_error(ER_VERS_FIELD_WRONG_TYPE, MYF(0), fieldnames.type_names[i],
            versioned == VERS_TIMESTAMP ? "TIMESTAMP(6)" : "BIGINT(20) UNSIGNED",
            table_name.str);
          goto err;
        }
      }
    }

    /* Convert pre-10.2.2 timestamps to use Field::default_value */
    name.str= fieldnames.type_names[i];
    name.length= strlen(name.str);
    attr.interval= interval_nr ? share->intervals + interval_nr - 1 : NULL;
    Record_addr addr(record + recpos, null_pos, null_bit_pos);
    *field_ptr= reg_field=
      attr.make_field(share, &share->mem_root, &addr, handler, &name, flags);
    if (!reg_field)				// Not supported field type
      goto err;

    if (attr.unireg_check == Field::TIMESTAMP_DNUN_FIELD ||
        attr.unireg_check == Field::TIMESTAMP_DN_FIELD)
    {
      reg_field->default_value= new (&share->mem_root) Virtual_column_info();
      reg_field->default_value->set_vcol_type(VCOL_DEFAULT);
      reg_field->default_value->stored_in_db= 1;
      share->default_expressions++;
    }

    reg_field->field_index= i;
    reg_field->comment=comment;
    reg_field->vcol_info= vcol_info;
    reg_field->flags|= flags;
    if (extra2.field_flags.str)
    {
      uchar flags= *extra2.field_flags.str++;
      if (flags & VERS_OPTIMIZED_UPDATE)
        reg_field->flags|= VERS_UPDATE_UNVERSIONED_FLAG;

      reg_field->invisible= f_visibility(flags);
    }
    if (reg_field->invisible == INVISIBLE_USER)
      status_var_increment(thd->status_var.feature_invisible_columns);
    if (!reg_field->invisible)
      share->visible_fields++;
    if (handler->real_field_type() == MYSQL_TYPE_BIT &&
        !f_bit_as_char(attr.pack_flag))
    {
      null_bits_are_used= 1;
      if ((null_bit_pos+= (uint) (attr.length & 7)) > 7)
      {
        null_pos++;
        null_bit_pos-= 8;
      }
    }
    if (!(reg_field->flags & NOT_NULL_FLAG))
    {
      if (!(null_bit_pos= (null_bit_pos + 1) & 7))
        null_pos++;
    }

    if (vcol_info)
    {
      vcol_info->name= reg_field->field_name;
      if (mysql57_null_bits && !vcol_info->stored_in_db)
      {
        /* MySQL 5.7 has null bits last */
        swap_variables(uchar*, null_pos, mysql57_vcol_null_pos);
        swap_variables(uint, null_bit_pos, mysql57_vcol_null_bit_pos);
      }
    }

    if (f_no_default(attr.pack_flag))
      reg_field->flags|= NO_DEFAULT_VALUE_FLAG;

    if (reg_field->unireg_check == Field::NEXT_NUMBER)
      share->found_next_number_field= field_ptr;

    if (use_hash && my_hash_insert(&share->name_hash, (uchar*) field_ptr))
      goto err;
    if (!reg_field->stored_in_db())
    {
      share->stored_fields--;
      if (share->stored_rec_length>=recpos)
        share->stored_rec_length= recpos-1;
    }
    if (reg_field->has_update_default_function())
    {
      has_update_default_function= 1;
      if (!reg_field->default_value)
        share->default_fields++;
    }
  }
  *field_ptr=0;					// End marker
  /* Sanity checks: */
  DBUG_ASSERT(share->fields>=share->stored_fields);
  DBUG_ASSERT(share->reclength>=share->stored_rec_length);

  if (mysql57_null_bits)
  {
    /* We want to store the value for the last bits */
    swap_variables(uchar*, null_pos, mysql57_vcol_null_pos);
    swap_variables(uint, null_bit_pos, mysql57_vcol_null_bit_pos);
    DBUG_ASSERT((null_pos + (null_bit_pos + 7) / 8) <= share->field[0]->ptr);
  }

  /* Fix key->name and key_part->field */
  if (key_parts)
  {
    keyinfo= share->key_info;
    uint hash_field_used_no= share->fields - hash_fields;
    KEY_PART_INFO *hash_keypart;
    Field *hash_field;
    uint offset= share->reclength - HA_HASH_FIELD_LENGTH * hash_fields;
    for (uint i= 0; i < share->keys; i++, keyinfo++)
    {
      /* We need set value in hash key_part */
      if (keyinfo->algorithm == HA_KEY_ALG_LONG_HASH)
      {
        share->long_unique_table= 1;
        hash_keypart= keyinfo->key_part + keyinfo->user_defined_key_parts;
        hash_keypart->length= HA_HASH_KEY_LENGTH_WITHOUT_NULL;
        hash_keypart->store_length= hash_keypart->length;
        hash_keypart->type= HA_KEYTYPE_ULONGLONG;
        hash_keypart->key_part_flag= 0;
        hash_keypart->key_type= 32834;
        /* Last n fields are unique_index_hash fields*/
        hash_keypart->offset= offset;
        hash_keypart->fieldnr= hash_field_used_no + 1;
        hash_field= share->field[hash_field_used_no];
        hash_field->flags|= LONG_UNIQUE_HASH_FIELD;//Used in parse_vcol_defs
        keyinfo->flags|= HA_NOSAME;
        share->virtual_fields++;
        share->stored_fields--;
        if (record + share->stored_rec_length >= hash_field->ptr)
          share->stored_rec_length= (ulong)(hash_field->ptr - record - 1);
        hash_field_used_no++;
        offset+= HA_HASH_FIELD_LENGTH;
      }
    }
    uint add_first_key_parts= 0;
    longlong ha_option= handler_file->ha_table_flags();
    keyinfo= share->key_info;
    uint primary_key= my_strcasecmp(system_charset_info, share->keynames.type_names[0],
                                    primary_key_name) ? MAX_KEY : 0;
    KEY* key_first_info= NULL;

    if (primary_key >= MAX_KEY && keyinfo->flags & HA_NOSAME &&
        keyinfo->algorithm != HA_KEY_ALG_LONG_HASH)
    {
      /*
        If the UNIQUE key doesn't have NULL columns and is not a part key
        declare this as a primary key.
      */
      primary_key= 0;
      key_part= keyinfo->key_part;
      for (i=0 ; i < keyinfo->user_defined_key_parts ;i++)
      {
        DBUG_ASSERT(key_part[i].fieldnr > 0);
        // Table field corresponding to the i'th key part.
        Field *table_field= share->field[key_part[i].fieldnr - 1];

        /*
          If the key column is of NOT NULL BLOB type, then it
          will definitly have key prefix. And if key part prefix size
          is equal to the BLOB column max size, then we can promote
          it to primary key.
        */
        if (!table_field->real_maybe_null() &&
            table_field->type() == MYSQL_TYPE_BLOB &&
            table_field->field_length == key_part[i].length)
          continue;

        if (table_field->real_maybe_null() ||
            table_field->key_length() != key_part[i].length)
        {
          primary_key= MAX_KEY;		// Can't be used
          break;
        }
      }
    }

    if (share->use_ext_keys)
    {
      if (primary_key >= MAX_KEY)
      {
        add_first_key_parts= 0;
        share->set_use_ext_keys_flag(FALSE);
      }
      else
      {
        add_first_key_parts= first_keyinfo.user_defined_key_parts;
        /* 
          Do not add components of the primary key starting from
          the major component defined over the beginning of a field.
	*/
	for (i= 0; i < first_keyinfo.user_defined_key_parts; i++)
	{
          uint fieldnr= keyinfo[0].key_part[i].fieldnr;
          if (share->field[fieldnr-1]->key_length() !=
              keyinfo[0].key_part[i].length)
	  {
            add_first_key_parts= i;
            break;
          }
        }
      }   
    }

    key_first_info= keyinfo;
    for (uint key=0 ; key < keys ; key++,keyinfo++)
    {
      uint usable_parts= 0;
      keyinfo->name.str=    share->keynames.type_names[key];
      keyinfo->name.length= strlen(keyinfo->name.str);
      keyinfo->cache_name=
        (uchar*) alloc_root(&share->mem_root,
                            share->table_cache_key.length+
                            keyinfo->name.length + 1);
      if (keyinfo->cache_name)           // If not out of memory
      {
        uchar *pos= keyinfo->cache_name;
        memcpy(pos, share->table_cache_key.str, share->table_cache_key.length);
        memcpy(pos + share->table_cache_key.length, keyinfo->name.str,
               keyinfo->name.length+1);
      }

      if (ext_key_parts > share->key_parts && key)
      {
        KEY_PART_INFO *new_key_part= (keyinfo-1)->key_part +
                                     (keyinfo-1)->ext_key_parts;
        uint add_keyparts_for_this_key= add_first_key_parts;
        uint length_bytes= 0, len_null_byte= 0, ext_key_length= 0;
        Field *field;

        if ((keyinfo-1)->algorithm == HA_KEY_ALG_LONG_HASH)
          new_key_part++; // reserved for the hash value

        /* 
          Do not extend the key that contains a component
          defined over the beginning of a field.
	*/ 
        for (i= 0; i < keyinfo->user_defined_key_parts; i++)
        {
          uint fieldnr= keyinfo->key_part[i].fieldnr;
          field= share->field[fieldnr-1];

          if (field->null_ptr)
            len_null_byte= HA_KEY_NULL_LENGTH;

          if ((field->type() == MYSQL_TYPE_BLOB ||
             field->real_type() == MYSQL_TYPE_VARCHAR ||
             field->type() == MYSQL_TYPE_GEOMETRY) &&
             keyinfo->algorithm != HA_KEY_ALG_LONG_HASH )
          {
            length_bytes= HA_KEY_BLOB_LENGTH;
          }

          ext_key_length+= keyinfo->key_part[i].length + len_null_byte
                            + length_bytes;
          if (field->key_length() != keyinfo->key_part[i].length)
	  {
            add_keyparts_for_this_key= 0;
            break;
          }
        }

        if (add_keyparts_for_this_key)
        {
          for (i= 0; i < add_keyparts_for_this_key; i++)
          {
            uint pk_part_length= key_first_info->key_part[i].store_length;
            if (keyinfo->ext_key_part_map & 1<<i)
            {
              if (ext_key_length + pk_part_length > MAX_DATA_LENGTH_FOR_KEY)
              {
                add_keyparts_for_this_key= i;
                break;
              }
              ext_key_length+= pk_part_length;
            }
          }
        }

        if (add_keyparts_for_this_key < keyinfo->ext_key_parts -
                                        keyinfo->user_defined_key_parts)
        {
          share->ext_key_parts-= keyinfo->ext_key_parts;
          key_part_map ext_key_part_map= keyinfo->ext_key_part_map;
          keyinfo->ext_key_parts= keyinfo->user_defined_key_parts;
          keyinfo->ext_key_flags= keyinfo->flags;
	  keyinfo->ext_key_part_map= 0; 
          for (i= 0; i < add_keyparts_for_this_key; i++)
	  {
            if (ext_key_part_map & 1<<i)
	    {
              keyinfo->ext_key_part_map|= 1<<i;
	      keyinfo->ext_key_parts++;
            }
          }
          share->ext_key_parts+= keyinfo->ext_key_parts;
        }
        if (new_key_part != keyinfo->key_part)
	{
          memmove(new_key_part, keyinfo->key_part,
                  sizeof(KEY_PART_INFO) * keyinfo->ext_key_parts);
          keyinfo->key_part= new_key_part;
        }
      }
 
      /* Fix fulltext keys for old .frm files */
      if (share->key_info[key].flags & HA_FULLTEXT)
	share->key_info[key].algorithm= HA_KEY_ALG_FULLTEXT;

      key_part= keyinfo->key_part;
      uint key_parts= share->use_ext_keys ? keyinfo->ext_key_parts :
	                                    keyinfo->user_defined_key_parts;
      if (keyinfo->algorithm == HA_KEY_ALG_LONG_HASH)
        key_parts++;
      for (i=0; i < key_parts; key_part++, i++)
      {
        Field *field;
	if (new_field_pack_flag <= 1)
	  key_part->fieldnr= (uint16) find_field(share->field,
                                                 share->default_values,
                                                 (uint) key_part->offset,
                                                 (uint) key_part->length);
	if (!key_part->fieldnr)
          goto err;

        field= key_part->field= share->field[key_part->fieldnr-1];
        key_part->type= field->key_type();

        if (field->invisible > INVISIBLE_USER && !field->vers_sys_field())
          if (keyinfo->algorithm != HA_KEY_ALG_LONG_HASH)
            keyinfo->flags |= HA_INVISIBLE_KEY;
        if (field->null_ptr)
        {
          key_part->null_offset=(uint) ((uchar*) field->null_ptr -
                                        share->default_values);
          key_part->null_bit= field->null_bit;
          key_part->store_length+=HA_KEY_NULL_LENGTH;
          keyinfo->flags|=HA_NULL_PART_KEY;
          keyinfo->key_length+= HA_KEY_NULL_LENGTH;
        }
        if (field->type() == MYSQL_TYPE_BLOB ||
            field->real_type() == MYSQL_TYPE_VARCHAR ||
            field->type() == MYSQL_TYPE_GEOMETRY)
        {
          if (field->type() == MYSQL_TYPE_BLOB ||
              field->type() == MYSQL_TYPE_GEOMETRY)
            key_part->key_part_flag|= HA_BLOB_PART;
          else
            key_part->key_part_flag|= HA_VAR_LENGTH_PART;
          key_part->store_length+=HA_KEY_BLOB_LENGTH;
          keyinfo->key_length+= HA_KEY_BLOB_LENGTH;
        }
        if (field->type() == MYSQL_TYPE_BIT)
          key_part->key_part_flag|= HA_BIT_PART;

        if (i == 0 && key != primary_key)
          field->flags |= (((keyinfo->flags & HA_NOSAME ||
                            keyinfo->algorithm == HA_KEY_ALG_LONG_HASH) &&
                           (keyinfo->user_defined_key_parts == 1)) ?
                           UNIQUE_KEY_FLAG : MULTIPLE_KEY_FLAG);
        if (i == 0)
          field->key_start.set_bit(key);
        if (field->key_length() == key_part->length &&
            !(field->flags & BLOB_FLAG) &&
            keyinfo->algorithm != HA_KEY_ALG_LONG_HASH)
        {
          if (handler_file->index_flags(key, i, 0) & HA_KEYREAD_ONLY)
          {
            share->keys_for_keyread.set_bit(key);
            field->part_of_key.set_bit(key);
            if (i < keyinfo->user_defined_key_parts)
              field->part_of_key_not_clustered.set_bit(key);
          }
          if (handler_file->index_flags(key, i, 1) & HA_READ_ORDER)
            field->part_of_sortkey.set_bit(key);
        }
        if (!(key_part->key_part_flag & HA_REVERSE_SORT) &&
            usable_parts == i)
          usable_parts++;			// For FILESORT
        field->flags|= PART_KEY_FLAG;
        if (key == primary_key)
        {
          field->flags|= PRI_KEY_FLAG;
          /*
            If this field is part of the primary key and all keys contains
            the primary key, then we can use any key to find this column
          */
          if (ha_option & HA_PRIMARY_KEY_IN_READ_INDEX)
          {
            if (field->key_length() == key_part->length &&
                !(field->flags & BLOB_FLAG))
              field->part_of_key= share->keys_in_use;
            if (field->part_of_sortkey.is_set(key))
              field->part_of_sortkey= share->keys_in_use;
          }
        }
        if (field->key_length() != key_part->length)
        {
#ifndef TO_BE_DELETED_ON_PRODUCTION
          if (field->type() == MYSQL_TYPE_NEWDECIMAL &&
              keyinfo->algorithm != HA_KEY_ALG_LONG_HASH)
          {
            /*
              Fix a fatal error in decimal key handling that causes crashes
              on Innodb. We fix it by reducing the key length so that
              InnoDB never gets a too big key when searching.
              This allows the end user to do an ALTER TABLE to fix the
              error.
            */
            keyinfo->key_length-= (key_part->length - field->key_length());
            key_part->store_length-= (uint16)(key_part->length -
                                              field->key_length());
            key_part->length= (uint16)field->key_length();
            sql_print_error("Found wrong key definition in %s; "
                            "Please do \"ALTER TABLE '%s' FORCE \" to fix it!",
                            share->table_name.str,
                            share->table_name.str);
            push_warning_printf(thd, Sql_condition::WARN_LEVEL_WARN,
                                ER_CRASHED_ON_USAGE,
                                "Found wrong key definition in %s; "
                                "Please do \"ALTER TABLE '%s' FORCE\" to fix "
                                "it!",
                                share->table_name.str,
                                share->table_name.str);
            share->crashed= 1;                // Marker for CHECK TABLE
            continue;
          }
#endif
          key_part->key_part_flag|= HA_PART_KEY_SEG;
        }
        if (field->real_maybe_null())
          key_part->key_part_flag|= HA_NULL_PART;
        /*
          Sometimes we can compare key parts for equality with memcmp.
          But not always.
        */
        if (!(key_part->key_part_flag & (HA_BLOB_PART | HA_VAR_LENGTH_PART |
                                         HA_BIT_PART)) &&
            key_part->type != HA_KEYTYPE_FLOAT &&
            key_part->type == HA_KEYTYPE_DOUBLE &&
            keyinfo->algorithm != HA_KEY_ALG_LONG_HASH)
          key_part->key_part_flag|= HA_CAN_MEMCMP;
      }
      keyinfo->usable_key_parts= usable_parts; // Filesort

      set_if_bigger(share->max_key_length,keyinfo->key_length+
                    keyinfo->user_defined_key_parts);
      share->total_key_length+= keyinfo->key_length;
      /*
        MERGE tables do not have unique indexes. But every key could be
        an unique index on the underlying MyISAM table. (Bug #10400)
      */
      if ((keyinfo->flags & HA_NOSAME) ||
          (ha_option & HA_ANY_INDEX_MAY_BE_UNIQUE))
        set_if_bigger(share->max_unique_length,keyinfo->key_length);
    }
    if (primary_key < MAX_KEY &&
	(share->keys_in_use.is_set(primary_key)))
    {
      share->primary_key= primary_key;
      /*
	If we are using an integer as the primary key then allow the user to
	refer to it as '_rowid'
      */
      if (share->key_info[primary_key].user_defined_key_parts == 1)
      {
	Field *field= share->key_info[primary_key].key_part[0].field;
	if (field && field->result_type() == INT_RESULT)
        {
          /* note that fieldnr here (and rowid_field_offset) starts from 1 */
	  share->rowid_field_offset= (share->key_info[primary_key].key_part[0].
                                      fieldnr);
        }
      }
    }
    else
      share->primary_key = MAX_KEY; // we do not have a primary key
  }
  else
    share->primary_key= MAX_KEY;
  if (new_field_pack_flag <= 1)
  {
    /* Old file format with default as not null */
    uint null_length= (share->null_fields+7)/8;
    bfill(share->default_values + (null_flags - (uchar*) record),
          null_length, 255);
  }

  set_overlapped_keys();

  /* Handle virtual expressions */
  if (vcol_screen_length && share->frm_version >= FRM_VER_EXPRESSSIONS)
  {
    uchar *vcol_screen_end= vcol_screen_pos + vcol_screen_length;

    /* Skip header */
    vcol_screen_pos+= FRM_VCOL_NEW_BASE_SIZE;
    share->vcol_defs.str+= FRM_VCOL_NEW_BASE_SIZE;
    share->vcol_defs.length-= FRM_VCOL_NEW_BASE_SIZE;

    /*
      Read virtual columns, default values and check constraints
      See pack_expression() for how data is stored
    */
    while (vcol_screen_pos < vcol_screen_end)
    {
      Virtual_column_info *vcol_info;
      uint type=         (uint) vcol_screen_pos[0];
      uint field_nr=     uint2korr(vcol_screen_pos+1);
      uint expr_length=  uint2korr(vcol_screen_pos+3);
      uint name_length=  (uint) vcol_screen_pos[5];

      if (!(vcol_info=   new (&share->mem_root) Virtual_column_info()))
        goto err;

      /* The following can only be true for check_constraints */

      if (field_nr != UINT_MAX16)
      {
        DBUG_ASSERT(field_nr < share->fields);
        reg_field= share->field[field_nr];
      }
      else
      {
        reg_field= 0;
        DBUG_ASSERT(name_length);
      }

      vcol_screen_pos+= FRM_VCOL_NEW_HEADER_SIZE;
      vcol_info->set_vcol_type((enum_vcol_info_type) type);
      if (name_length)
      {
        vcol_info->name.str= strmake_root(&share->mem_root,
                                          (char*)vcol_screen_pos, name_length);
        vcol_info->name.length= name_length;
      }
      else
        vcol_info->name= reg_field->field_name;
      vcol_screen_pos+= name_length + expr_length;

      switch (type) {
      case VCOL_GENERATED_VIRTUAL:
      {
        uint recpos;
        reg_field->vcol_info= vcol_info;
        share->virtual_fields++;
        share->stored_fields--;
        if (reg_field->flags & BLOB_FLAG)
          share->virtual_not_stored_blob_fields++;
        /* Correct stored_rec_length as non stored fields are last */
        recpos= (uint) (reg_field->ptr - record);
        if (share->stored_rec_length >= recpos)
          share->stored_rec_length= recpos-1;
        break;
      }
      case VCOL_GENERATED_STORED:
        vcol_info->stored_in_db= 1;
        DBUG_ASSERT(!reg_field->vcol_info);
        reg_field->vcol_info= vcol_info;
        share->virtual_fields++;
        break;
      case VCOL_DEFAULT:
        vcol_info->stored_in_db= 1;
        DBUG_ASSERT(!reg_field->default_value);
        reg_field->default_value=    vcol_info;
        share->default_expressions++;
        break;
      case VCOL_CHECK_FIELD:
        DBUG_ASSERT(!reg_field->check_constraint);
        reg_field->check_constraint= vcol_info;
        share->field_check_constraints++;
        break;
      case VCOL_CHECK_TABLE:
        *(table_check_constraints++)= vcol_info;
        break;
      }
    }
  }
  DBUG_ASSERT((uint) (table_check_constraints - share->check_constraints) ==
              (uint) (share->table_check_constraints -
                      share->field_check_constraints));

  if (options.str)
  {
    DBUG_ASSERT(options.length);
    if (engine_table_options_frm_read(options.str, options.length, share))
      goto err;
  }
  if (parse_engine_table_options(thd, handler_file->partition_ht(), share))
    goto err;

  if (share->found_next_number_field)
  {
    reg_field= *share->found_next_number_field;
    if ((int) (share->next_number_index= (uint)
	       find_ref_key(share->key_info, keys,
                            share->default_values, reg_field,
			    &share->next_number_key_offset,
                            &share->next_number_keypart)) < 0)
      goto err; // Wrong field definition
    reg_field->flags |= AUTO_INCREMENT_FLAG;
  }

  if (share->blob_fields)
  {
    Field **ptr;
    uint k, *save;

    /* Store offsets to blob fields to find them fast */
    if (!(share->blob_field= save=
	  (uint*) alloc_root(&share->mem_root,
                             (uint) (share->blob_fields* sizeof(uint)))))
      goto err;
    for (k=0, ptr= share->field ; *ptr ; ptr++, k++)
    {
      if ((*ptr)->flags & BLOB_FLAG)
	(*save++)= k;
    }
  }

  /*
    the correct null_bytes can now be set, since bitfields have been taken
    into account
  */
  share->null_bytes= (uint)(null_pos - (uchar*) null_flags +
                      (null_bit_pos + 7) / 8);
  share->last_null_bit_pos= null_bit_pos;
  share->null_bytes_for_compare= null_bits_are_used ? share->null_bytes : 0;
  share->can_cmp_whole_record= (share->blob_fields == 0 &&
                                share->varchar_fields == 0);

  share->column_bitmap_size= bitmap_buffer_size(share->fields);

  bitmap_count= 1;
  if (share->table_check_constraints)
  {
    feature_check_constraint++;
    if (!(share->check_set= (MY_BITMAP*)
          alloc_root(&share->mem_root, sizeof(*share->check_set))))
      goto err;
    bitmap_count++;
  }
  if (!(bitmaps= (my_bitmap_map*) alloc_root(&share->mem_root,
                                             share->column_bitmap_size *
                                             bitmap_count)))
    goto err;
  my_bitmap_init(&share->all_set, bitmaps, share->fields, FALSE);
  bitmap_set_all(&share->all_set);
  if (share->check_set)
  {
    /*
      Bitmap for fields used by CHECK constraint. Will be filled up
      at first usage of table.
    */
    my_bitmap_init(share->check_set,
                   (my_bitmap_map*) ((uchar*) bitmaps +
                                     share->column_bitmap_size),
                   share->fields, FALSE);
    bitmap_clear_all(share->check_set);
  }

#ifndef DBUG_OFF
  if (use_hash)
    (void) my_hash_check(&share->name_hash);
#endif

  share->db_plugin= se_plugin;
  delete handler_file;

  share->error= OPEN_FRM_OK;
  thd->status_var.opened_shares++;
  thd->mem_root= old_root;
  DBUG_RETURN(0);

err:
  share->db_plugin= NULL;
  share->error= OPEN_FRM_CORRUPTED;
  share->open_errno= my_errno;
  delete handler_file;
  plugin_unlock(0, se_plugin);
  my_hash_free(&share->name_hash);

  if (!thd->is_error())
    open_table_error(share, OPEN_FRM_CORRUPTED, share->open_errno);

  thd->mem_root= old_root;
  DBUG_RETURN(HA_ERR_NOT_A_TABLE);
}


static bool sql_unusable_for_discovery(THD *thd, handlerton *engine,
                                       const char *sql)
{
  LEX *lex= thd->lex;
  HA_CREATE_INFO *create_info= &lex->create_info;

  // ... not CREATE TABLE
  if (lex->sql_command != SQLCOM_CREATE_TABLE &&
      lex->sql_command != SQLCOM_CREATE_SEQUENCE)
    return 1;
  // ... create like
  if (lex->create_info.like())
    return 1;
  // ... create select
  if (lex->first_select_lex()->item_list.elements)
    return 1;
  // ... temporary
  if (create_info->tmp_table())
    return 1;
  // ... if exists
  if (lex->create_info.if_not_exists())
    return 1;

  // XXX error out or rather ignore the following:
  // ... partitioning
  if (lex->part_info)
    return 1;
  // ... union
  if (create_info->used_fields & HA_CREATE_USED_UNION)
    return 1;
  // ... index/data directory
  if (create_info->data_file_name || create_info->index_file_name)
    return 1;
  // ... engine
  DBUG_ASSERT(lex->m_sql_cmd);
  if (lex->create_info.used_fields & HA_CREATE_USED_ENGINE)
  {
    /*
      TODO: we could just compare engine names here, without resolving.
      But this optimization is too late for 10.1.
    */
    Storage_engine_name *opt= lex->m_sql_cmd->option_storage_engine_name();
    DBUG_ASSERT(opt); // lex->m_sql_cmd must be an Sql_cmd_create_table instance
    if (opt->resolve_storage_engine_with_error(thd, &create_info->db_type,
                                               false) ||
        (create_info->db_type && create_info->db_type != engine))
      return 1;
  }
  // ... WITH SYSTEM VERSIONING
  if (create_info->versioned())
    return 1;

  return 0;
}

int TABLE_SHARE::init_from_sql_statement_string(THD *thd, bool write,
                                        const char *sql, size_t sql_length)
{
  sql_mode_t saved_mode= thd->variables.sql_mode;
  CHARSET_INFO *old_cs= thd->variables.character_set_client;
  Parser_state parser_state;
  bool error;
  char *sql_copy;
  handler *file;
  LEX *old_lex;
  Query_arena *arena, backup;
  LEX tmp_lex;
  KEY *unused1;
  uint unused2;
  handlerton *hton= plugin_hton(db_plugin);
  LEX_CUSTRING frm= {0,0};
  LEX_CSTRING db_backup= thd->db;
  DBUG_ENTER("TABLE_SHARE::init_from_sql_statement_string");

  /*
    Ouch. Parser may *change* the string it's working on.
    Currently (2013-02-26) it is used to permanently disable
    conditional comments.
    Anyway, let's copy the caller's string...
  */
  if (!(sql_copy= thd->strmake(sql, sql_length)))
    DBUG_RETURN(HA_ERR_OUT_OF_MEM);

  if (parser_state.init(thd, sql_copy, sql_length))
    DBUG_RETURN(HA_ERR_OUT_OF_MEM);

  thd->variables.sql_mode= MODE_NO_ENGINE_SUBSTITUTION | MODE_NO_DIR_IN_CREATE;
  thd->variables.character_set_client= system_charset_info;
  tmp_disable_binlog(thd);
  old_lex= thd->lex;
  thd->lex= &tmp_lex;

  arena= thd->stmt_arena;
  if (arena->is_conventional())
    arena= 0;
  else
    thd->set_n_backup_active_arena(arena, &backup);

  thd->reset_db(&db);
  lex_start(thd);

  if (unlikely((error= parse_sql(thd, & parser_state, NULL) ||
                sql_unusable_for_discovery(thd, hton, sql_copy))))
    goto ret;

  thd->lex->create_info.db_type= hton;
#ifdef WITH_PARTITION_STORAGE_ENGINE
  thd->work_part_info= 0;                       // For partitioning
#endif

  if (tabledef_version.str)
    thd->lex->create_info.tabledef_version= tabledef_version;

  promote_first_timestamp_column(&thd->lex->alter_info.create_list);
  file= mysql_create_frm_image(thd, db, table_name,
                               &thd->lex->create_info, &thd->lex->alter_info,
                               C_ORDINARY_CREATE, &unused1, &unused2, &frm);
  error|= file == 0;
  delete file;

  if (frm.str)
  {
    option_list= 0;             // cleanup existing options ...
    option_struct= 0;           // ... if it's an assisted discovery
    error= init_from_binary_frm_image(thd, write, frm.str, frm.length);
  }

ret:
  my_free(const_cast<uchar*>(frm.str));
  lex_end(thd->lex);
  thd->reset_db(&db_backup);
  thd->lex= old_lex;
  if (arena)
    thd->restore_active_arena(arena, &backup);
  reenable_binlog(thd);
  thd->variables.sql_mode= saved_mode;
  thd->variables.character_set_client= old_cs;
  if (unlikely(thd->is_error() || error))
  {
    thd->clear_error();
    my_error(ER_SQL_DISCOVER_ERROR, MYF(0),
             plugin_name(db_plugin)->str, db.str, table_name.str,
             sql_copy);
    DBUG_RETURN(HA_ERR_GENERIC);
  }
  DBUG_RETURN(0);
}

bool TABLE_SHARE::write_frm_image(const uchar *frm, size_t len)
{
  return writefrm(normalized_path.str, db.str, table_name.str, false, frm, len);
}


bool TABLE_SHARE::read_frm_image(const uchar **frm, size_t *len)
{
  if (IF_PARTITIONING(partition_info_str, 0))   // cannot discover a partition
  {
    DBUG_ASSERT(db_type()->discover_table == 0);
    return 1;
  }

  if (frm_image)
  {
    *frm= frm_image->str;
    *len= frm_image->length;
    frm_image->str= 0; // pass the ownership to the caller
    frm_image= 0;
    return 0;
  }
  return readfrm(normalized_path.str, frm, len);
}


void TABLE_SHARE::free_frm_image(const uchar *frm)
{
  if (frm)
    my_free(const_cast<uchar*>(frm));
}


static bool fix_vcol_expr(THD *thd, Virtual_column_info *vcol)
{
  DBUG_ENTER("fix_vcol_expr");

  const enum enum_column_usage saved_column_usage= thd->column_usage;
  thd->column_usage= COLUMNS_WRITE;

  int error= vcol->expr->fix_fields(thd, &vcol->expr);

  thd->column_usage= saved_column_usage;

  if (unlikely(error))
  {
    StringBuffer<MAX_FIELD_WIDTH> str;
    vcol->print(&str);
    my_error(ER_ERROR_EVALUATING_EXPRESSION, MYF(0), str.c_ptr_safe());
    DBUG_RETURN(1);
  }

  DBUG_RETURN(0);
}

/** rerun fix_fields for vcols that returns time- or session- dependent values

    @note this is done for all vcols for INSERT/UPDATE/DELETE,
    and only as needed for SELECTs.
*/
bool fix_session_vcol_expr(THD *thd, Virtual_column_info *vcol)
{
  DBUG_ENTER("fix_session_vcol_expr");
  if (!(vcol->flags & (VCOL_TIME_FUNC|VCOL_SESSION_FUNC)))
    DBUG_RETURN(0);

  vcol->expr->walk(&Item::cleanup_excluding_fields_processor, 0, 0);
  DBUG_ASSERT(!vcol->expr->is_fixed());
  DBUG_RETURN(fix_vcol_expr(thd, vcol));
}


/** invoke fix_session_vcol_expr for a vcol

    @note this is called for generated column or a DEFAULT expression from
    their corresponding fix_fields on SELECT.
*/
bool fix_session_vcol_expr_for_read(THD *thd, Field *field,
                                    Virtual_column_info *vcol)
{
  DBUG_ENTER("fix_session_vcol_expr_for_read");
  TABLE_LIST *tl= field->table->pos_in_table_list;
  if (!tl || tl->lock_type >= TL_WRITE_ALLOW_WRITE)
    DBUG_RETURN(0);
  Security_context *save_security_ctx= thd->security_ctx;
  if (tl->security_ctx)
    thd->security_ctx= tl->security_ctx;
  bool res= fix_session_vcol_expr(thd, vcol);
  thd->security_ctx= save_security_ctx;
  DBUG_RETURN(res);
}


/*
  @brief 
    Perform semantic analysis of the defining expression for a virtual column

  @param thd        The thread object
  @param table      The table containing the virtual column
  @param field	    Field if this is a DEFAULT or AS, otherwise NULL
  @param vcol       The Virtual_column object


  @details
    The function performs semantic analysis of the defining expression for
    the virtual column vcol_field. The expression is used to compute the
    values of this column.

  @retval
    TRUE           An error occurred, something was wrong with the function
  @retval
    FALSE          Otherwise
*/

static bool fix_and_check_vcol_expr(THD *thd, TABLE *table,
                                    Virtual_column_info *vcol)
{
  Item* func_expr= vcol->expr;
  DBUG_ENTER("fix_and_check_vcol_expr");
  DBUG_PRINT("info", ("vcol: %p", vcol));
  DBUG_ASSERT(func_expr);

  if (func_expr->is_fixed())
    DBUG_RETURN(0); // nothing to do

  if (fix_vcol_expr(thd, vcol))
    DBUG_RETURN(1);

  if (vcol->flags)
    DBUG_RETURN(0); // already checked, no need to do it again

  /* fix_fields could've changed the expression */
  func_expr= vcol->expr;

  /* this was checked in check_expression(), but the frm could be mangled... */
  if (unlikely(func_expr->result_type() == ROW_RESULT))
  {
    my_error(ER_OPERAND_COLUMNS, MYF(0), 1);
    DBUG_RETURN(1);
  }

  /*
    Walk through the Item tree checking if all items are valid
    to be part of the virtual column
  */
  Item::vcol_func_processor_result res;
  res.errors= 0;

  int error= func_expr->walk(&Item::check_vcol_func_processor, 0, &res);
  if (unlikely(error || (res.errors & VCOL_IMPOSSIBLE)))
  {
    // this can only happen if the frm was corrupted
    my_error(ER_VIRTUAL_COLUMN_FUNCTION_IS_NOT_ALLOWED, MYF(0), res.name,
             vcol->get_vcol_type_name(), vcol->name.str);
    DBUG_RETURN(1);
  }
  else if (unlikely(res.errors & VCOL_AUTO_INC))
  {
    /*
      An auto_increment field may not be used in an expression for
      a check constraint, a default value or a generated column

      Note that this error condition is not detected during parsing
      of the statement because the field item does not have a field
      pointer at that time
    */
    myf warn= table->s->frm_version < FRM_VER_EXPRESSSIONS ? ME_WARNING : 0;
    my_error(ER_VIRTUAL_COLUMN_FUNCTION_IS_NOT_ALLOWED, MYF(warn),
             "AUTO_INCREMENT", vcol->get_vcol_type_name(), res.name);
    if (!warn)
      DBUG_RETURN(1);
  }
  vcol->flags= res.errors;

  if (vcol->flags & VCOL_SESSION_FUNC)
    table->s->vcols_need_refixing= true;

  DBUG_RETURN(0);
}


/*
  @brief
    Unpack the definition of a virtual column from its linear representation

  @param thd             The thread object
  @param mem_root        Where to allocate memory
  @param table           The table containing the virtual column
  @param field           Field if this is a DEFAULT or AS, otherwise NULL
  @param vcol            The Virtual_column object
  @param[out] error_reported   Flag to inform the caller that no
                               other error messages are to be generated

  @details

    The function takes string expression from the 'vcol' object of the
    table 'table' and parses it, building an item object for it. The
    pointer to this item is placed into in a Virtual_column_info object
    that is created. After this the function performs
    semantic analysis of the item by calling the the function
    fix_and_check_vcol_expr().  Since the defining expression is part of the table
    definition the item for it is created in table->memroot within the
    special arena TABLE::expr_arena or in the thd memroot for INSERT DELAYED

  @note
    Before passing 'vcol_expr' to the parser the function wraps it in
    parentheses and prepends a special keyword.
  
   @retval Virtual_column_info*   Success
   @retval NULL                   Error
*/

static Virtual_column_info *
unpack_vcol_info_from_frm(THD *thd, MEM_ROOT *mem_root, TABLE *table,
                          String *expr_str, Virtual_column_info **vcol_ptr,
                          bool *error_reported)
{
  Create_field vcol_storage; // placeholder for vcol_info
  Parser_state parser_state;
  Virtual_column_info *vcol= *vcol_ptr, *vcol_info= 0;
  LEX *old_lex= thd->lex;
  LEX lex;
  bool error;
  DBUG_ENTER("unpack_vcol_info_from_frm");

  DBUG_ASSERT(vcol->expr == NULL);
  
  if (parser_state.init(thd, expr_str->c_ptr_safe(), expr_str->length()))
    goto end;

  if (init_lex_with_single_table(thd, table, &lex))
    goto end;

  lex.parse_vcol_expr= true;
  lex.last_field= &vcol_storage;

  error= parse_sql(thd, &parser_state, NULL);
  if (unlikely(error))
    goto end;

  if (lex.current_select->table_list.first[0].next_global)
  {
    /* We are using NEXT VALUE FOR sequence. Remember table name for open */
    TABLE_LIST *sequence= lex.current_select->table_list.first[0].next_global;
    sequence->next_global= table->internal_tables;
    table->internal_tables= sequence;
  }

  vcol_storage.vcol_info->set_vcol_type(vcol->get_vcol_type());
  vcol_storage.vcol_info->stored_in_db=      vcol->stored_in_db;
  vcol_storage.vcol_info->name=              vcol->name;
  vcol_storage.vcol_info->utf8=              vcol->utf8;
  if (!fix_and_check_vcol_expr(thd, table, vcol_storage.vcol_info))
  {
    *vcol_ptr= vcol_info= vcol_storage.vcol_info;   // Expression ok
    DBUG_ASSERT(vcol_info->expr);
    goto end;
  }
  *error_reported= TRUE;

end:
  end_lex_with_single_table(thd, table, old_lex);

  DBUG_RETURN(vcol_info);
}

static bool check_vcol_forward_refs(Field *field, Virtual_column_info *vcol,
                                    bool check_constraint)
{
  bool res;
  uint32 flags= field->flags;
  if (check_constraint)
  {
    /* Check constraints can refer it itself */
    field->flags|= NO_DEFAULT_VALUE_FLAG;
  }
  res= (vcol &&
        vcol->expr->walk(&Item::check_field_expression_processor, 0, field));
  field->flags= flags;
  return res;
}

#ifndef DBUG_OFF
static void print_long_unique_table(TABLE *table)
{
  char buff[256];
  String str;
  KEY *key_info_table, *key_info_share;
  KEY_PART_INFO *key_part;
  Field *field;
  my_snprintf(buff, sizeof(buff), "Printing Table state, It will print table fields,"
          " fields->offset,field->null_bit, field->null_pos and key_info ... \n"
          "\nPrinting  Table  keyinfo\n");
  str.append(buff, strlen(buff));
  my_snprintf(buff, sizeof(buff), "\ntable->s->reclength %d\n"
          "table->s->fields %d\n",
          table->s->reclength, table->s->fields);
  str.append(buff, strlen(buff));
  for (uint i= 0; i < table->s->keys; i++)
  {
    key_info_table= table->key_info + i;
    key_info_share= table->s->key_info + i;
    my_snprintf(buff, sizeof(buff), "\ntable->key_info[%d] user_defined_key_parts = %d\n"
                                    "table->key_info[%d] algorithm == HA_KEY_ALG_LONG_HASH = %d\n"
                                    "table->key_info[%d] flags & HA_NOSAME = %d\n",
                                   i, key_info_table->user_defined_key_parts,
                                   i, key_info_table->algorithm == HA_KEY_ALG_LONG_HASH,
                                   i, key_info_table->flags & HA_NOSAME);
    str.append(buff, strlen(buff));
    my_snprintf(buff, sizeof(buff), "\ntable->s->key_info[%d] user_defined_key_parts = %d\n"
                                    "table->s->key_info[%d] algorithm == HA_KEY_ALG_LONG_HASH = %d\n"
                                    "table->s->key_info[%d] flags & HA_NOSAME = %d\n",
                                   i, key_info_share->user_defined_key_parts,
                                   i, key_info_share->algorithm == HA_KEY_ALG_LONG_HASH,
                                   i, key_info_share->flags & HA_NOSAME);
    str.append(buff, strlen(buff));
    key_part = key_info_table->key_part;
    my_snprintf(buff, sizeof(buff), "\nPrinting table->key_info[%d].key_part[0] info\n"
            "key_part->offset = %d\n"
            "key_part->field_name = %s\n"
            "key_part->length = %d\n"
            "key_part->null_bit = %d\n"
            "key_part->null_offset = %d\n",
            i, key_part->offset, key_part->field->field_name.str, key_part->length,
            key_part->null_bit, key_part->null_offset);
    str.append(buff, strlen(buff));

    for (uint j= 0; j < key_info_share->user_defined_key_parts; j++)
    {
      key_part= key_info_share->key_part + j;
      my_snprintf(buff, sizeof(buff), "\nPrinting share->key_info[%d].key_part[%d] info\n"
            "key_part->offset = %d\n"
            "key_part->field_name = %s\n"
            "key_part->length = %d\n"
            "key_part->null_bit = %d\n"
            "key_part->null_offset = %d\n",
            i,j,key_part->offset, key_part->field->field_name.str, key_part->length,
            key_part->null_bit, key_part->null_offset);
      str.append(buff, strlen(buff));
    }
  }
  my_snprintf(buff, sizeof(buff), "\nPrinting table->fields\n");
  str.append(buff, strlen(buff));
  for(uint i= 0; i < table->s->fields; i++)
  {
    field= table->field[i];
    my_snprintf(buff, sizeof(buff), "\ntable->field[%d]->field_name %s\n"
            "table->field[%d]->offset = %d\n"
            "table->field[%d]->field_length = %d\n"
            "table->field[%d]->null_pos wrt to record 0 = %d\n"
            "table->field[%d]->null_bit_pos = %d\n",
            i, field->field_name.str,
            i, field->ptr- table->record[0],
            i, field->pack_length(),
            i, field->null_bit ? field->null_ptr - table->record[0] : -1,
            i, field->null_bit);
    str.append(buff, strlen(buff));
  }
  (*error_handler_hook)(1, str.ptr(), ME_NOTE);
}
#endif

/*
  Open a table based on a TABLE_SHARE

  SYNOPSIS
    open_table_from_share()
    thd			Thread handler
    share		Table definition
    alias       	Alias for table
    db_stat		open flags (for example HA_OPEN_KEYFILE|
    			HA_OPEN_RNDFILE..) can be 0 (example in
                        ha_example_table)
    prgflag   		READ_ALL etc..
    ha_open_flags	HA_OPEN_ABORT_IF_LOCKED etc..
    outparam       	result table
    partitions_to_open  open only these partitions.

  RETURN VALUES
   0	ok
   1	Error (see open_table_error)
   2    Error (see open_table_error)
   3    Wrong data in .frm file
   4    Error (see open_table_error)
   5    Error (see open_table_error: charset unavailable)
   7    Table definition has changed in engine
*/

enum open_frm_error open_table_from_share(THD *thd, TABLE_SHARE *share,
                       const LEX_CSTRING *alias, uint db_stat, uint prgflag,
                       uint ha_open_flags, TABLE *outparam,
                       bool is_create_table, List<String> *partitions_to_open)
{
  enum open_frm_error error;
  uint records, i, bitmap_size, bitmap_count;
  const char *tmp_alias;
  bool error_reported= FALSE;
  uchar *record, *bitmaps;
  Field **field_ptr;
  uint8 save_context_analysis_only= thd->lex->context_analysis_only;
  TABLE_SHARE::enum_v_keys check_set_initialized= share->check_set_initialized;
  DBUG_ENTER("open_table_from_share");
  DBUG_PRINT("enter",("name: '%s.%s'  form: %p", share->db.str,
                      share->table_name.str, outparam));

  thd->lex->context_analysis_only&= ~CONTEXT_ANALYSIS_ONLY_VIEW; // not a view

  error= OPEN_FRM_ERROR_ALREADY_ISSUED; // for OOM errors below
  bzero((char*) outparam, sizeof(*outparam));
  outparam->in_use= thd;
  outparam->s= share;
  outparam->db_stat= db_stat;
  outparam->write_row_record= NULL;

  if (share->incompatible_version &&
      !(ha_open_flags & (HA_OPEN_FOR_ALTER | HA_OPEN_FOR_REPAIR)))
  {
    /* one needs to run mysql_upgrade on the table */
    error= OPEN_FRM_NEEDS_REBUILD;
    goto err;
  }
  init_sql_alloc(&outparam->mem_root, "table", TABLE_ALLOC_BLOCK_SIZE, 0,
                 MYF(0));

  /*
    We have to store the original alias in mem_root as constraints and virtual
    functions may store pointers to it
  */
  if (!(tmp_alias= strmake_root(&outparam->mem_root, alias->str, alias->length)))
    goto err;

  outparam->alias.set(tmp_alias, alias->length, table_alias_charset);

  /* Allocate handler */
  outparam->file= 0;
  if (!(prgflag & OPEN_FRM_FILE_ONLY))
  {
    if (!(outparam->file= get_new_handler(share, &outparam->mem_root,
                                          share->db_type())))
      goto err;

    if (outparam->file->set_ha_share_ref(&share->ha_share))
      goto err;
  }
  else
  {
    DBUG_ASSERT(!db_stat);
  }

  if (share->sequence && outparam->file)
  {
    ha_sequence *file;
    /* SEQUENCE table. Create a sequence handler over the original handler */
    if (!(file= (ha_sequence*) sql_sequence_hton->create(sql_sequence_hton, share,
                                                     &outparam->mem_root)))
      goto err;
    file->register_original_handler(outparam->file);
    outparam->file= file;
  }

  outparam->reginfo.lock_type= TL_UNLOCK;
  outparam->current_lock= F_UNLCK;
  records=0;
  if ((db_stat & HA_OPEN_KEYFILE) || (prgflag & DELAYED_OPEN))
    records=1;
  if (prgflag & (READ_ALL + EXTRA_RECORD))
  {
    records++;
    if (share->versioned || share->period.name)
      records++;
  }

  if (records == 0)
  {
    /* We are probably in hard repair, and the buffers should not be used */
    record= share->default_values;
  }
  else
  {
    if (!(record= (uchar*) alloc_root(&outparam->mem_root,
                                      share->rec_buff_length * records)))
      goto err;                                   /* purecov: inspected */
    MEM_NOACCESS(record, share->rec_buff_length * records);
  }

  for (i= 0; i < 3;)
  {
    outparam->record[i]= record;
    if (++i < records)
      record+= share->rec_buff_length;
  }
  for (i= 0; i < records; i++)
    MEM_UNDEFINED(outparam->record[i], share->reclength);

  if (!(field_ptr = (Field **) alloc_root(&outparam->mem_root,
                                          (uint) ((share->fields+1)*
                                                  sizeof(Field*)))))
    goto err;                                   /* purecov: inspected */

  outparam->field= field_ptr;

  record= (uchar*) outparam->record[0]-1;	/* Fieldstart = 1 */
  if (share->null_field_first)
    outparam->null_flags= (uchar*) record+1;
  else
    outparam->null_flags= (uchar*) (record+ 1+ share->reclength -
                                    share->null_bytes);

  /* Setup copy of fields from share, but use the right alias and record */
  for (i=0 ; i < share->fields; i++, field_ptr++)
  {
    if (!((*field_ptr)= share->field[i]->clone(&outparam->mem_root, outparam)))
      goto err;
  }
  (*field_ptr)= 0;                              // End marker

  DEBUG_SYNC(thd, "TABLE_after_field_clone");

  outparam->vers_write= share->versioned;

  if (share->found_next_number_field)
    outparam->found_next_number_field=
      outparam->field[(uint) (share->found_next_number_field - share->field)];

  /* Fix key->name and key_part->field */
  if (share->key_parts)
  {
    KEY	*key_info, *key_info_end;
    KEY_PART_INFO *key_part;
    uint n_length;
    n_length= share->keys*sizeof(KEY) + share->ext_key_parts*sizeof(KEY_PART_INFO);
    if (!(key_info= (KEY*) alloc_root(&outparam->mem_root, n_length)))
      goto err;
    outparam->key_info= key_info;
    key_part= (reinterpret_cast<KEY_PART_INFO*>(key_info+share->keys));

    memcpy(key_info, share->key_info, sizeof(*key_info)*share->keys);
    memcpy(key_part, share->key_info[0].key_part, (sizeof(*key_part) *
                                                   share->ext_key_parts));

    for (key_info_end= key_info + share->keys ;
         key_info < key_info_end ;
         key_info++)
    {
      KEY_PART_INFO *key_part_end;

      key_info->table= outparam;
      key_info->key_part= key_part;

      key_part_end= key_part + (share->use_ext_keys ? key_info->ext_key_parts :
			                              key_info->user_defined_key_parts) ;
      if (key_info->algorithm == HA_KEY_ALG_LONG_HASH)
      {
        key_part_end++;
        key_info->flags&= ~HA_NOSAME;
      }
      for ( ; key_part < key_part_end; key_part++)
      {
        Field *field= key_part->field= outparam->field[key_part->fieldnr - 1];
        if (field->key_length() != key_part->length &&
            !(field->flags & BLOB_FLAG))
        {
          /*
            We are using only a prefix of the column as a key:
            Create a new field for the key part that matches the index
          */
          field= key_part->field=field->make_new_field(&outparam->mem_root,
                                                       outparam, 0);
          field->field_length= key_part->length;
        }
      }
      if (!share->use_ext_keys)
	key_part+= key_info->ext_key_parts - key_info->user_defined_key_parts;
    }
  }

  /*
    Process virtual and default columns, if any.
  */
  if (share->virtual_fields || share->default_fields ||
      share->default_expressions || share->table_check_constraints)
  {
    Field **vfield_ptr, **dfield_ptr;
    Virtual_column_info **check_constraint_ptr;

    if (!multi_alloc_root(&outparam->mem_root,
                          &vfield_ptr, (uint) ((share->virtual_fields + 1)*
                                               sizeof(Field*)),
                          &dfield_ptr, (uint) ((share->default_fields +
                                                share->default_expressions +1)*
                                               sizeof(Field*)),
                          &check_constraint_ptr,
                          (uint) ((share->table_check_constraints +
                                   share->field_check_constraints + 1)*
                                  sizeof(Virtual_column_info*)),
                          NullS))
      goto err;
    if (share->virtual_fields)
      outparam->vfield= vfield_ptr;
    if (share->default_fields + share->default_expressions)
      outparam->default_field= dfield_ptr;
    if (share->table_check_constraints || share->field_check_constraints)
      outparam->check_constraints= check_constraint_ptr;

    vcol_init_mode mode= VCOL_INIT_DEPENDENCY_FAILURE_IS_WARNING;
#if MYSQL_VERSION_ID > 100500
    switch (thd->lex->sql_command)
    {
    case SQLCOM_CREATE_TABLE:
      mode= VCOL_INIT_DEPENDENCY_FAILURE_IS_ERROR;
      break;
    case SQLCOM_ALTER_TABLE:
    case SQLCOM_CREATE_INDEX:
    case SQLCOM_DROP_INDEX:
      if ((ha_open_flags & HA_OPEN_FOR_ALTER) == 0)
        mode= VCOL_INIT_DEPENDENCY_FAILURE_IS_ERROR;
      break;
    default:
      break;
    }
#endif

    if (parse_vcol_defs(thd, &outparam->mem_root, outparam,
                        &error_reported, mode))
    {
      error= OPEN_FRM_CORRUPTED;
      goto err;
    }

    /* Update to use trigger fields */
    switch_defaults_to_nullable_trigger_fields(outparam);
  }

#ifdef WITH_PARTITION_STORAGE_ENGINE
  bool work_part_info_used;
  if (share->partition_info_str_len && outparam->file)
  {
  /*
    In this execution we must avoid calling thd->change_item_tree since
    we might release memory before statement is completed. We do this
    by changing to a new statement arena. As part of this arena we also
    set the memory root to be the memory root of the table since we
    call the parser and fix_fields which both can allocate memory for
    item objects. We keep the arena to ensure that we can release the
    free_list when closing the table object.
    SEE Bug #21658
  */

    Query_arena *backup_stmt_arena_ptr= thd->stmt_arena;
    Query_arena backup_arena;
    Query_arena part_func_arena(&outparam->mem_root,
                                Query_arena::STMT_INITIALIZED);
    thd->set_n_backup_active_arena(&part_func_arena, &backup_arena);
    thd->stmt_arena= &part_func_arena;
    bool tmp;

    tmp= mysql_unpack_partition(thd, share->partition_info_str,
                                share->partition_info_str_len,
                                outparam, is_create_table,
                                plugin_hton(share->default_part_plugin),
                                &work_part_info_used);
    if (tmp)
    {
      thd->stmt_arena= backup_stmt_arena_ptr;
      thd->restore_active_arena(&part_func_arena, &backup_arena);
      goto partititon_err;
    }
    outparam->part_info->is_auto_partitioned= share->auto_partitioned;
    DBUG_PRINT("info", ("autopartitioned: %u", share->auto_partitioned));
    /* 
      We should perform the fix_partition_func in either local or
      caller's arena depending on work_part_info_used value.
    */
    if (!work_part_info_used)
      tmp= fix_partition_func(thd, outparam, is_create_table);
    thd->stmt_arena= backup_stmt_arena_ptr;
    thd->restore_active_arena(&part_func_arena, &backup_arena);
    if (!tmp)
    {
      if (work_part_info_used)
        tmp= fix_partition_func(thd, outparam, is_create_table);
    }
    outparam->part_info->item_free_list= part_func_arena.free_list;
partititon_err:
    if (tmp)
    {
      if (is_create_table)
      {
        /*
          During CREATE/ALTER TABLE it is ok to receive errors here.
          It is not ok if it happens during the opening of an frm
          file as part of a normal query.
        */
        error_reported= TRUE;
      }
      goto err;
    }
  }
#endif

  /* Check virtual columns against table's storage engine. */
  if (share->virtual_fields &&
        (outparam->file && 
          !(outparam->file->ha_table_flags() & HA_CAN_VIRTUAL_COLUMNS)))
  {
    my_error(ER_UNSUPPORTED_ENGINE_FOR_VIRTUAL_COLUMNS, MYF(0),
             plugin_name(share->db_plugin)->str);
    error_reported= TRUE;
    goto err;
  }

  /* Allocate bitmaps */

  bitmap_size= share->column_bitmap_size;
  bitmap_count= 7;
  if (share->virtual_fields)
    bitmap_count++;

  if (!(bitmaps= (uchar*) alloc_root(&outparam->mem_root,
                                     bitmap_size * bitmap_count)))
    goto err;

  my_bitmap_init(&outparam->def_read_set,
                 (my_bitmap_map*) bitmaps, share->fields, FALSE);
  bitmaps+= bitmap_size;
  my_bitmap_init(&outparam->def_write_set,
                 (my_bitmap_map*) bitmaps, share->fields, FALSE);
  bitmaps+= bitmap_size;

  my_bitmap_init(&outparam->has_value_set,
                 (my_bitmap_map*) bitmaps, share->fields, FALSE);
  bitmaps+= bitmap_size;
  my_bitmap_init(&outparam->tmp_set,
                 (my_bitmap_map*) bitmaps, share->fields, FALSE);
  bitmaps+= bitmap_size;
  my_bitmap_init(&outparam->eq_join_set,
                 (my_bitmap_map*) bitmaps, share->fields, FALSE);
  bitmaps+= bitmap_size;
  my_bitmap_init(&outparam->cond_set,
                 (my_bitmap_map*) bitmaps, share->fields, FALSE);
  bitmaps+= bitmap_size;
  my_bitmap_init(&outparam->def_rpl_write_set,
                 (my_bitmap_map*) bitmaps, share->fields, FALSE);
  outparam->default_column_bitmaps();

  outparam->cond_selectivity= 1.0;

  /* The table struct is now initialized;  Open the table */
  if (db_stat)
  {
    if (specialflag & SPECIAL_WAIT_IF_LOCKED)
      ha_open_flags|= HA_OPEN_WAIT_IF_LOCKED;
    else
      ha_open_flags|= HA_OPEN_IGNORE_IF_LOCKED;

    int ha_err= outparam->file->ha_open(outparam, share->normalized_path.str,
                                 (db_stat & HA_READ_ONLY ? O_RDONLY : O_RDWR),
                                 ha_open_flags, 0, partitions_to_open);
    if (ha_err)
    {
      share->open_errno= ha_err;
      /* Set a flag if the table is crashed and it can be auto. repaired */
      share->crashed= (outparam->file->auto_repair(ha_err) &&
                       !(ha_open_flags & HA_OPEN_FOR_REPAIR));
      if (!thd->is_error())
        outparam->file->print_error(ha_err, MYF(0));
      error_reported= TRUE;

      if (ha_err == HA_ERR_TABLE_DEF_CHANGED)
        error= OPEN_FRM_DISCOVER;

      /*
        We're here, because .frm file was successfully opened.

        But if the table doesn't exist in the engine and the engine
        supports discovery, we force rediscover to discover
        the fact that table doesn't in fact exist and remove
        the stray .frm file.
      */
      if (share->db_type()->discover_table &&
          (ha_err == ENOENT || ha_err == HA_ERR_NO_SUCH_TABLE))
        error= OPEN_FRM_DISCOVER;

      goto err;
    }
  }

  outparam->mark_columns_used_by_virtual_fields();
  if (!check_set_initialized &&
      share->check_set_initialized == TABLE_SHARE::V_KEYS)
  {
    // copy PART_INDIRECT_KEY_FLAG that was set meanwhile by *some* thread
    for (uint i= 0 ; i < share->fields ; i++)
    {
      if (share->field[i]->flags & PART_INDIRECT_KEY_FLAG)
        outparam->field[i]->flags|= PART_INDIRECT_KEY_FLAG;
    }
  }

  if (db_stat)
  {
    /* Set some flags in share on first open of the table */
    handler::Table_flags flags= outparam->file->ha_table_flags();
    if (! MY_TEST(flags & (HA_BINLOG_STMT_CAPABLE |
                           HA_BINLOG_ROW_CAPABLE)) ||
        MY_TEST(flags & HA_HAS_OWN_BINLOGGING))
      share->no_replicate= TRUE;
    if (outparam->file->table_cache_type() & HA_CACHE_TBL_NOCACHE)
      share->not_usable_by_query_cache= TRUE;
    if (outparam->file->ha_table_flags() & HA_CAN_ONLINE_BACKUPS)
      share->online_backup= 1;
  }

  if (share->no_replicate || !binlog_filter->db_ok(share->db.str))
    share->can_do_row_logging= 0;   // No row based replication

  /* Increment the opened_tables counter, only when open flags set. */
  if (db_stat)
    thd->status_var.opened_tables++;

  thd->lex->context_analysis_only= save_context_analysis_only;
  DBUG_EXECUTE_IF("print_long_unique_internal_state",
   print_long_unique_table(outparam););
  DBUG_RETURN (OPEN_FRM_OK);

 err:
  if (! error_reported)
    open_table_error(share, error, my_errno);
  delete outparam->file;
#ifdef WITH_PARTITION_STORAGE_ENGINE
  if (outparam->part_info)
    free_items(outparam->part_info->item_free_list);
#endif
  outparam->file= 0;				// For easier error checking
  outparam->db_stat=0;
  thd->lex->context_analysis_only= save_context_analysis_only;
  if (outparam->expr_arena)
    outparam->expr_arena->free_items();
  free_root(&outparam->mem_root, MYF(0));       // Safe to call on bzero'd root
  outparam->alias.free();
  DBUG_RETURN (error);
}


/*
  Free information allocated by openfrm

  SYNOPSIS
    closefrm()
    table		TABLE object to free
*/

int closefrm(TABLE *table)
{
  int error=0;
  DBUG_ENTER("closefrm");
  DBUG_PRINT("enter", ("table: %p", table));

  if (table->db_stat)
    error=table->file->ha_close();
  table->alias.free();
  if (table->expr_arena)
    table->expr_arena->free_items();
  if (table->field)
  {
    for (Field **ptr=table->field ; *ptr ; ptr++)
    {
      delete *ptr;
    }
    table->field= 0;
  }
  delete table->file;
  table->file= 0;				/* For easier errorchecking */
#ifdef WITH_PARTITION_STORAGE_ENGINE
  if (table->part_info)
  {
    /* Allocated through table->mem_root, freed below */
    free_items(table->part_info->item_free_list);
    table->part_info->item_free_list= 0;
    table->part_info= 0;
  }
#endif
  free_root(&table->mem_root, MYF(0));
  DBUG_RETURN(error);
}


/* Deallocate temporary blob storage */

void free_blobs(TABLE *table)
{
  uint *ptr, *end;
  for (ptr= table->s->blob_field, end=ptr + table->s->blob_fields ;
       ptr != end ;
       ptr++)
  {
    /*
      Reduced TABLE objects which are used by row-based replication for
      type conversion might have some fields missing. Skip freeing BLOB
      buffers for such missing fields.
    */
    if (table->field[*ptr])
      ((Field_blob*) table->field[*ptr])->free();
  }
}


/**
  Reclaim temporary blob storage which is bigger than 
  a threshold.
 
  @param table A handle to the TABLE object containing blob fields
  @param size The threshold value.
 
*/

void free_field_buffers_larger_than(TABLE *table, uint32 size)
{
  uint *ptr, *end;
  for (ptr= table->s->blob_field, end=ptr + table->s->blob_fields ;
       ptr != end ;
       ptr++)
  {
    Field_blob *blob= (Field_blob*) table->field[*ptr];
    if (blob->get_field_buffer_size() > size)
        blob->free();
  }
}

/* error message when opening a form file */

void open_table_error(TABLE_SHARE *share, enum open_frm_error error,
                      int db_errno)
{
  char buff[FN_REFLEN];
  const myf errortype= ME_ERROR_LOG;  // Write fatals error to log
  DBUG_ENTER("open_table_error");
  DBUG_PRINT("info", ("error: %d  db_errno: %d", error, db_errno));

  switch (error) {
  case OPEN_FRM_OPEN_ERROR:
    /*
      Test if file didn't exists. We have to also test for EINVAL as this
      may happen on windows when opening a file with a not legal file name
    */
    if (db_errno == ENOENT || db_errno == EINVAL)
      my_error(ER_NO_SUCH_TABLE, MYF(0), share->db.str, share->table_name.str);
    else
    {
      strxmov(buff, share->normalized_path.str, reg_ext, NullS);
      my_error((db_errno == EMFILE) ? ER_CANT_OPEN_FILE : ER_FILE_NOT_FOUND,
               errortype, buff, db_errno);
    }
    break;
  case OPEN_FRM_OK:
    DBUG_ASSERT(0); // open_table_error() is never called for this one
    break;
  case OPEN_FRM_ERROR_ALREADY_ISSUED:
    break;
  case OPEN_FRM_NOT_A_VIEW:
    my_error(ER_WRONG_OBJECT, MYF(0), share->db.str,
             share->table_name.str, "VIEW");
    break;
  case OPEN_FRM_NOT_A_TABLE:
    my_error(ER_WRONG_OBJECT, MYF(0), share->db.str,
             share->table_name.str, "TABLE");
    break;
  case OPEN_FRM_DISCOVER:
    DBUG_ASSERT(0); // open_table_error() is never called for this one
    break;
  case OPEN_FRM_CORRUPTED:
    strxmov(buff, share->normalized_path.str, reg_ext, NullS);
    my_error(ER_NOT_FORM_FILE, errortype, buff);
    break;
  case OPEN_FRM_READ_ERROR:
    strxmov(buff, share->normalized_path.str, reg_ext, NullS);
    my_error(ER_ERROR_ON_READ, errortype, buff, db_errno);
    break;
  case OPEN_FRM_NEEDS_REBUILD:
    strxnmov(buff, sizeof(buff)-1,
             share->db.str, ".", share->table_name.str, NullS);
    my_error(ER_TABLE_NEEDS_REBUILD, errortype, buff);
    break;
  }
  DBUG_VOID_RETURN;
} /* open_table_error */


	/*
	** fix a str_type to a array type
	** typeparts separated with some char. differents types are separated
	** with a '\0'
	*/

static void
fix_type_pointers(const char ***array, TYPELIB *point_to_type, uint types,
		  char **names)
{
  char *type_name, *ptr;
  char chr;

  ptr= *names;
  while (types--)
  {
    point_to_type->name=0;
    point_to_type->type_names= *array;

    if ((chr= *ptr))			/* Test if empty type */
    {
      while ((type_name=strchr(ptr+1,chr)) != NullS)
      {
	*((*array)++) = ptr+1;
	*type_name= '\0';		/* End string */
	ptr=type_name;
      }
      ptr+=2;				/* Skip end mark and last 0 */
    }
    else
      ptr++;
    point_to_type->count= (uint) (*array - point_to_type->type_names);
    point_to_type++;
    *((*array)++)= NullS;		/* End of type */
  }
  *names=ptr;				/* Update end */
  return;
} /* fix_type_pointers */


/*
 Search after a field with given start & length
 If an exact field isn't found, return longest field with starts
 at right position.
 
 NOTES
   This is needed because in some .frm fields 'fieldnr' was saved wrong

 RETURN
   0  error
   #  field number +1
*/

static uint find_field(Field **fields, uchar *record, uint start, uint length)
{
  Field **field;
  uint i, pos;

  pos= 0;
  for (field= fields, i=1 ; *field ; i++,field++)
  {
    if ((*field)->offset(record) == start)
    {
      if ((*field)->key_length() == length)
	return (i);
      if (!pos || fields[pos-1]->pack_length() <
	  (*field)->pack_length())
	pos= i;
    }
  }
  return (pos);
}


/*
  Store an SQL quoted string.

  SYNOPSIS  
    append_unescaped()
    res		result String
    pos		string to be quoted
    length	it's length

  NOTE
    This function works correctly with utf8 or single-byte charset strings.
    May fail with some multibyte charsets though.
*/

void append_unescaped(String *res, const char *pos, size_t length)
{
  const char *end= pos+length;
  res->append('\'');

  for (; pos != end ; pos++)
  {
    switch (*pos) {
    case 0:				/* Must be escaped for 'mysql' */
      res->append('\\');
      res->append('0');
      break;
    case '\n':				/* Must be escaped for logs */
      res->append('\\');
      res->append('n');
      break;
    case '\r':
      res->append('\\');		/* This gives better readability */
      res->append('r');
      break;
    case '\\':
      res->append('\\');		/* Because of the sql syntax */
      res->append('\\');
      break;
    case '\'':
      res->append('\'');		/* Because of the sql syntax */
      res->append('\'');
      break;
    default:
      res->append(*pos);
      break;
    }
  }
  res->append('\'');
}


void prepare_frm_header(THD *thd, uint reclength, uchar *fileinfo,
                        HA_CREATE_INFO *create_info, uint keys, KEY *key_info)
{
  size_t key_comment_total_bytes= 0;
  uint i;
  uchar frm_format= create_info->expression_length ? FRM_VER_EXPRESSSIONS
                                                   : FRM_VER_TRUE_VARCHAR;
  DBUG_ENTER("prepare_frm_header");

  /* Fix this when we have new .frm files;  Current limit is 4G rows (TODO) */
  if (create_info->max_rows > UINT_MAX32)
    create_info->max_rows= UINT_MAX32;
  if (create_info->min_rows > UINT_MAX32)
    create_info->min_rows= UINT_MAX32;

  /*
    Keep in sync with pack_keys() in unireg.cc
    For each key:
    8 bytes for the key header
    9 bytes for each key-part (MAX_REF_PARTS)
    NAME_LEN bytes for the name
    1 byte for the NAMES_SEP_CHAR (before the name)
    For all keys:
    6 bytes for the header
    1 byte for the NAMES_SEP_CHAR (after the last name)
    9 extra bytes (padding for safety? alignment?)
  */
  for (i= 0; i < keys; i++)
  {
    DBUG_ASSERT(MY_TEST(key_info[i].flags & HA_USES_COMMENT) ==
                (key_info[i].comment.length > 0));
    if (key_info[i].flags & HA_USES_COMMENT)
      key_comment_total_bytes += 2 + key_info[i].comment.length;
    if (key_info[i].algorithm == HA_KEY_ALG_LONG_HASH)
      frm_format= FRM_VER_EXPRESSSIONS;
  }

  size_t key_length, tmp_key_length, tmp, csid;
  bzero((char*) fileinfo, FRM_HEADER_SIZE);
  /* header */
  fileinfo[0]=(uchar) 254;
  fileinfo[1]= 1;
  fileinfo[2]= frm_format;

  DBUG_ASSERT(ha_storage_engine_is_enabled(create_info->db_type));
  fileinfo[3]= (uchar) ha_legacy_type(create_info->db_type);

  key_length= keys * (8 + MAX_REF_PARTS * 9 + NAME_LEN + 1) + 16
              + key_comment_total_bytes;

  int2store(fileinfo+8,1);
  tmp_key_length= (key_length < 0xffff) ? key_length : 0xffff;
  int2store(fileinfo+14,tmp_key_length);
  int2store(fileinfo+16,reclength);
  int4store(fileinfo+18,create_info->max_rows);
  int4store(fileinfo+22,create_info->min_rows);
  /* fileinfo[26] is set in mysql_create_frm() */
  fileinfo[27]=2;				// Use long pack-fields
  /* fileinfo[28 & 29] is set to key_info_length in mysql_create_frm() */
  create_info->table_options|=HA_OPTION_LONG_BLOB_PTR; // Use portable blob pointers
  int2store(fileinfo+30,create_info->table_options);
  fileinfo[32]=0;				// No filename anymore
  fileinfo[33]=5;                             // Mark for 5.0 frm file
  int4store(fileinfo+34,create_info->avg_row_length);
  csid= (create_info->default_table_charset ?
         create_info->default_table_charset->number : 0);
  fileinfo[38]= (uchar) csid;
  fileinfo[39]= (uchar) ((uint) create_info->transactional |
                         ((uint) create_info->page_checksum << 2) |
                         ((create_info->sequence ? HA_CHOICE_YES : 0) << 4));
  fileinfo[40]= (uchar) create_info->row_type;
  /* Bytes 41-46 were for RAID support; now reused for other purposes */
  fileinfo[41]= (uchar) (csid >> 8);
  int2store(fileinfo+42, create_info->stats_sample_pages & 0xffff);
  fileinfo[44]= (uchar)  create_info->stats_auto_recalc;
  int2store(fileinfo+45, (create_info->check_constraint_list->elements+
                          create_info->field_check_constraints));
  int4store(fileinfo+47, key_length);
  tmp= MYSQL_VERSION_ID;          // Store to avoid warning from int4store
  int4store(fileinfo+51, tmp);
  int4store(fileinfo+55, create_info->extra_size);
  /*
    59-60 is unused since 10.2.4
    61 for default_part_db_type
  */
  int2store(fileinfo+62, create_info->key_block_size);
  DBUG_VOID_RETURN;
} /* prepare_fileinfo */


void update_create_info_from_table(HA_CREATE_INFO *create_info, TABLE *table)
{
  TABLE_SHARE *share= table->s;
  DBUG_ENTER("update_create_info_from_table");

  create_info->max_rows= share->max_rows;
  create_info->min_rows= share->min_rows;
  create_info->table_options= share->db_create_options;
  create_info->avg_row_length= share->avg_row_length;
  create_info->row_type= share->row_type;
  create_info->key_block_size= share->key_block_size;
  create_info->default_table_charset= share->table_charset;
  create_info->table_charset= 0;
  create_info->comment= share->comment;
  create_info->transactional= share->transactional;
  create_info->page_checksum= share->page_checksum;
  create_info->option_list= share->option_list;
  create_info->sequence= MY_TEST(share->sequence);

  DBUG_VOID_RETURN;
}

int
rename_file_ext(const char * from,const char * to,const char * ext)
{
  char from_b[FN_REFLEN],to_b[FN_REFLEN];
  (void) strxmov(from_b,from,ext,NullS);
  (void) strxmov(to_b,to,ext,NullS);
  return mysql_file_rename(key_file_frm, from_b, to_b, MYF(0));
}


/*
  Allocate string field in MEM_ROOT and return it as String

  SYNOPSIS
    get_field()
    mem   	MEM_ROOT for allocating
    field 	Field for retrieving of string
    res         result String

  RETURN VALUES
    1   string is empty
    0	all ok
*/

bool get_field(MEM_ROOT *mem, Field *field, String *res)
{
  char *to;
  StringBuffer<MAX_FIELD_WIDTH> str;
  bool rc;
  THD *thd= field->get_thd();
  sql_mode_t sql_mode_backup= thd->variables.sql_mode;
  thd->variables.sql_mode&= ~MODE_PAD_CHAR_TO_FULL_LENGTH;

  field->val_str(&str);
  if ((rc= !str.length() ||
           !(to= strmake_root(mem, str.ptr(), str.length()))))
  {
    res->length(0);
    goto ex;
  }
  res->set(to, str.length(), field->charset());

ex:
  thd->variables.sql_mode= sql_mode_backup;
  return rc;
}


/*
  Allocate string field in MEM_ROOT and return it as NULL-terminated string

  SYNOPSIS
    get_field()
    mem   	MEM_ROOT for allocating
    field 	Field for retrieving of string

  RETURN VALUES
    NullS  string is empty
    #      pointer to NULL-terminated string value of field
*/

char *get_field(MEM_ROOT *mem, Field *field)
{
  String str;
  bool rc= get_field(mem, field, &str);
  DBUG_ASSERT(rc || str.ptr()[str.length()] == '\0');
  return  rc ? NullS : (char *) str.ptr();
}

/*
  DESCRIPTION
    given a buffer with a key value, and a map of keyparts
    that are present in this value, returns the length of the value
*/
uint calculate_key_len(TABLE *table, uint key, const uchar *buf,
                       key_part_map keypart_map)
{
  /* works only with key prefixes */
  DBUG_ASSERT(((keypart_map + 1) & keypart_map) == 0);

  KEY *key_info= table->key_info+key;
  KEY_PART_INFO *key_part= key_info->key_part;
  KEY_PART_INFO *end_key_part= key_part + table->actual_n_key_parts(key_info);
  uint length= 0;

  while (key_part < end_key_part && keypart_map)
  {
    length+= key_part->store_length;
    keypart_map >>= 1;
    key_part++;
  }
  return length;
}

#ifndef DBUG_OFF
/**
  Verifies that database/table name is in lowercase, when it should be

  This is supposed to be used only inside DBUG_ASSERT()
*/
bool ok_for_lower_case_names(const char *name)
{
  if (!lower_case_table_names || !name)
    return true;

  char buf[SAFE_NAME_LEN];
  strmake_buf(buf, name);
  my_casedn_str(files_charset_info, buf);
  return strcmp(name, buf) == 0;
}
#endif

/*
  Check if database name is valid

  SYNPOSIS
    check_db_name()
    org_name		Name of database

  NOTES
    If lower_case_table_names is set to 1 then database name is converted
    to lower case

  RETURN
    0	ok
    1   error
*/

bool check_db_name(LEX_STRING *org_name)
{
  char *name= org_name->str;
  size_t name_length= org_name->length;
  bool check_for_path_chars;

  if ((check_for_path_chars= check_mysql50_prefix(name)))
  {
    name+= MYSQL50_TABLE_NAME_PREFIX_LENGTH;
    name_length-= MYSQL50_TABLE_NAME_PREFIX_LENGTH;
  }

  if (!name_length || name_length > NAME_LEN)
    return 1;

  if (lower_case_table_names == 1 && name != any_db)
  {
    org_name->length= name_length= my_casedn_str(files_charset_info, name);
    if (check_for_path_chars)
      org_name->length+= MYSQL50_TABLE_NAME_PREFIX_LENGTH;
  }
  if (db_name_is_in_ignore_db_dirs_list(name))
    return 1;

  return check_table_name(name, name_length, check_for_path_chars);
}


/*
  Allow anything as a table name, as long as it doesn't contain an
  ' ' at the end
  returns 1 on error
*/

bool check_table_name(const char *name, size_t length, bool check_for_path_chars)
{
  // name length in symbols
  size_t name_length= 0;
  const char *end= name+length;

  if (!check_for_path_chars &&
      (check_for_path_chars= check_mysql50_prefix(name)))
  {
    name+= MYSQL50_TABLE_NAME_PREFIX_LENGTH;
    length-= MYSQL50_TABLE_NAME_PREFIX_LENGTH;
  }

  if (!length || length > NAME_LEN)
    return 1;
#if defined(USE_MB) && defined(USE_MB_IDENT)
  bool last_char_is_space= FALSE;
#else
  if (name[length-1]==' ')
    return 1;
#endif

  while (name != end)
  {
#if defined(USE_MB) && defined(USE_MB_IDENT)
    last_char_is_space= my_isspace(system_charset_info, *name);
    if (use_mb(system_charset_info))
    {
      int len=my_ismbchar(system_charset_info, name, end);
      if (len)
      {
        name+= len;
        name_length++;
        continue;
      }
    }
#endif
    if (check_for_path_chars &&
        (*name == '/' || *name == '\\' || *name == '~' || *name == FN_EXTCHAR))
      return 1;
    name++;
    name_length++;
  }
#if defined(USE_MB) && defined(USE_MB_IDENT)
  return last_char_is_space || (name_length > NAME_CHAR_LEN);
#else
  return FALSE;
#endif
}


bool check_column_name(const char *name)
{
  // name length in symbols
  size_t name_length= 0;
  bool last_char_is_space= TRUE;

  while (*name)
  {
#if defined(USE_MB) && defined(USE_MB_IDENT)
    last_char_is_space= my_isspace(system_charset_info, *name);
    if (use_mb(system_charset_info))
    {
      int len=my_ismbchar(system_charset_info, name, 
                          name+system_charset_info->mbmaxlen);
      if (len)
      {
        name += len;
        name_length++;
        continue;
      }
    }
#else
    last_char_is_space= *name==' ';
    if (*name == '\377')
      return 1;
#endif
    name++;
    name_length++;
  }
  /* Error if empty or too long column name */
  return last_char_is_space || (name_length > NAME_CHAR_LEN);
}


/**
  Checks whether a table is intact. Should be done *just* after the table has
  been opened.

  @param[in] table             The table to check
  @param[in] table_f_count     Expected number of columns in the table
  @param[in] table_def         Expected structure of the table (column name
                               and type)

  @retval  FALSE  OK
  @retval  TRUE   There was an error. An error message is output
                  to the error log.  We do not push an error
                  message into the error stack because this
                  function is currently only called at start up,
                  and such errors never reach the user.
*/

bool
Table_check_intact::check(TABLE *table, const TABLE_FIELD_DEF *table_def)
{
  uint i;
  my_bool error= FALSE;
  const TABLE_FIELD_TYPE *field_def= table_def->field;
  DBUG_ENTER("table_check_intact");
  DBUG_PRINT("info",("table: %s  expected_count: %d",
                     table->alias.c_ptr(), table_def->count));

  /* Whether the table definition has already been validated. */
  if (table->s->table_field_def_cache == table_def)
    goto end;

  if (table->s->fields != table_def->count)
  {
    THD *thd= current_thd;
    DBUG_PRINT("info", ("Column count has changed, checking the definition"));

    /* previous MySQL version */
    if (MYSQL_VERSION_ID > table->s->mysql_version)
    {
      report_error(ER_COL_COUNT_DOESNT_MATCH_PLEASE_UPDATE,
                   ER_THD(thd, ER_COL_COUNT_DOESNT_MATCH_PLEASE_UPDATE),
                   table->alias.c_ptr(), table_def->count, table->s->fields,
                   static_cast<int>(table->s->mysql_version),
                   MYSQL_VERSION_ID);
      DBUG_RETURN(TRUE);
    }
    else if (MYSQL_VERSION_ID == table->s->mysql_version)
    {
      report_error(ER_COL_COUNT_DOESNT_MATCH_CORRUPTED_V2,
                   ER_THD(thd, ER_COL_COUNT_DOESNT_MATCH_CORRUPTED_V2),
                   table->s->db.str, table->s->table_name.str,
                   table_def->count, table->s->fields);
      DBUG_RETURN(TRUE);
    }
    /*
      Something has definitely changed, but we're running an older
      version of MySQL with new system tables.
      Let's check column definitions. If a column was added at
      the end of the table, then we don't care much since such change
      is backward compatible.
    */
  }
  else
  {
  StringBuffer<1024> sql_type(system_charset_info);
  sql_type.extra_allocation(256); // Allocate min 256 characters at once
  for (i=0 ; i < table_def->count; i++, field_def++)
  {
    sql_type.length(0);
    if (i < table->s->fields)
    {
      Field *field= table->field[i];

      if (strncmp(field->field_name.str, field_def->name.str,
                  field_def->name.length))
      {
        /*
          Name changes are not fatal, we use ordinal numbers to access columns.
          Still this can be a sign of a tampered table, output an error
          to the error log.
        */
        report_error(0, "Incorrect definition of table %s.%s: "
                     "expected column '%s' at position %d, found '%s'.",
                     table->s->db.str, table->alias.c_ptr(),
                     field_def->name.str, i,
                     field->field_name.str);
      }
      field->sql_type(sql_type);
      /*
        Generally, if column types don't match, then something is
        wrong.

        However, we only compare column definitions up to the
        length of the original definition, since we consider the
        following definitions compatible:

        1. DATETIME and DATETIM
        2. INT(11) and INT(11
        3. SET('one', 'two') and SET('one', 'two', 'more')

        For SETs or ENUMs, if the same prefix is there it's OK to
        add more elements - they will get higher ordinal numbers and
        the new table definition is backward compatible with the
        original one.
       */
      if (strncmp(sql_type.c_ptr_safe(), field_def->type.str,
                  field_def->type.length - 1))
      {
        report_error(0, "Incorrect definition of table %s.%s: "
                     "expected column '%s' at position %d to have type "
                     "%s, found type %s.", table->s->db.str,
                     table->alias.c_ptr(),
                     field_def->name.str, i, field_def->type.str,
                     sql_type.c_ptr_safe());
        error= TRUE;
      }
      else if (field_def->cset.str && !field->has_charset())
      {
        report_error(0, "Incorrect definition of table %s.%s: "
                     "expected the type of column '%s' at position %d "
                     "to have character set '%s' but the type has no "
                     "character set.", table->s->db.str,
                     table->alias.c_ptr(),
                     field_def->name.str, i, field_def->cset.str);
        error= TRUE;
      }
      else if (field_def->cset.str &&
               strcmp(field->charset()->csname, field_def->cset.str))
      {
        report_error(0, "Incorrect definition of table %s.%s: "
                     "expected the type of column '%s' at position %d "
                     "to have character set '%s' but found "
                     "character set '%s'.", table->s->db.str,
                     table->alias.c_ptr(),
                     field_def->name.str, i, field_def->cset.str,
                     field->charset()->csname);
        error= TRUE;
      }
    }
    else
    {
      report_error(0, "Incorrect definition of table %s.%s: "
                   "expected column '%s' at position %d to have type %s "
                   " but the column is not found.",
                   table->s->db.str, table->alias.c_ptr(),
                   field_def->name.str, i, field_def->type.str);
      error= TRUE;
    }
  }
  }

  if (table_def->primary_key_parts)
  {
    if (table->s->primary_key == MAX_KEY)
    {
      report_error(0, "Incorrect definition of table %s.%s: "
                   "missing primary key.", table->s->db.str,
                   table->alias.c_ptr());
      error= TRUE;
    }
    else
    {
      KEY *pk= &table->s->key_info[table->s->primary_key];
      if (pk->user_defined_key_parts != table_def->primary_key_parts)
      {
        report_error(0, "Incorrect definition of table %s.%s: "
                     "Expected primary key to have %u columns, but instead "
                     "found %u columns.", table->s->db.str,
                     table->alias.c_ptr(), table_def->primary_key_parts,
                     pk->user_defined_key_parts);
        error= TRUE;
      }
      else
      {
        for (i= 0; i < pk->user_defined_key_parts; ++i)
        {
          if (table_def->primary_key_columns[i] + 1 != pk->key_part[i].fieldnr)
          {
            report_error(0, "Incorrect definition of table %s.%s: Expected "
                         "primary key part %u to refer to column %u, but "
                         "instead found column %u.", table->s->db.str,
                         table->alias.c_ptr(), i + 1,
                         table_def->primary_key_columns[i] + 1,
                         pk->key_part[i].fieldnr);
            error= TRUE;
          }
        }
      }
    }
  }

  if (likely(! error))
    table->s->table_field_def_cache= table_def;

end:

  if (has_keys && !error && !table->key_info)
  {
    report_error(0, "Incorrect definition of table %s.%s: "
                 "indexes are missing",
                 table->s->db.str, table->alias.c_ptr());
    error= TRUE;
  }

  DBUG_RETURN(error);
}


void Table_check_intact_log_error::report_error(uint, const char *fmt, ...)
{
  va_list args;
  va_start(args, fmt);
  error_log_print(ERROR_LEVEL, fmt, args);
  va_end(args);
}


/**
  Traverse portion of wait-for graph which is reachable through edge
  represented by this flush ticket in search for deadlocks.

  @retval TRUE  A deadlock is found. A victim is remembered
                by the visitor.
  @retval FALSE Success, no deadlocks.
*/

bool Wait_for_flush::accept_visitor(MDL_wait_for_graph_visitor *gvisitor)
{
  return m_share->visit_subgraph(this, gvisitor);
}


uint Wait_for_flush::get_deadlock_weight() const
{
  return m_deadlock_weight;
}


/**
  Traverse portion of wait-for graph which is reachable through this
  table share in search for deadlocks.

  @param waiting_ticket  Ticket representing wait for this share.
  @param dvisitor        Deadlock detection visitor.

  @retval TRUE  A deadlock is found. A victim is remembered
                by the visitor.
  @retval FALSE No deadlocks, it's OK to begin wait.
*/

bool TABLE_SHARE::visit_subgraph(Wait_for_flush *wait_for_flush,
                                 MDL_wait_for_graph_visitor *gvisitor)
{
  TABLE *table;
  MDL_context *src_ctx= wait_for_flush->get_ctx();
  bool result= TRUE;

  /*
    To protect all_tables list from being concurrently modified
    while we are iterating through it we increment tdc.all_tables_refs.
    This does not introduce deadlocks in the deadlock detector
    because we won't try to acquire tdc.LOCK_table_share while
    holding a write-lock on MDL_lock::m_rwlock.
  */
  mysql_mutex_lock(&tdc->LOCK_table_share);
  tdc->all_tables_refs++;
  mysql_mutex_unlock(&tdc->LOCK_table_share);

  All_share_tables_list::Iterator tables_it(tdc->all_tables);

  /*
    In case of multiple searches running in parallel, avoid going
    over the same loop twice and shortcut the search.
    Do it after taking the lock to weed out unnecessary races.
  */
  if (src_ctx->m_wait.get_status() != MDL_wait::EMPTY)
  {
    result= FALSE;
    goto end;
  }

  if (gvisitor->enter_node(src_ctx))
    goto end;

  while ((table= tables_it++))
  {
    DBUG_ASSERT(table->in_use && tdc->flushed);
    if (gvisitor->inspect_edge(&table->in_use->mdl_context))
    {
      goto end_leave_node;
    }
  }

  tables_it.rewind();
  while ((table= tables_it++))
  {
    DBUG_ASSERT(table->in_use && tdc->flushed);
    if (table->in_use->mdl_context.visit_subgraph(gvisitor))
    {
      goto end_leave_node;
    }
  }

  result= FALSE;

end_leave_node:
  gvisitor->leave_node(src_ctx);

end:
  mysql_mutex_lock(&tdc->LOCK_table_share);
  if (!--tdc->all_tables_refs)
    mysql_cond_broadcast(&tdc->COND_release);
  mysql_mutex_unlock(&tdc->LOCK_table_share);

  return result;
}


/**
  Wait until the subject share is removed from the table
  definition cache and make sure it's destroyed.

  @param mdl_context     MDL context for thread which is going to wait.
  @param abstime         Timeout for waiting as absolute time value.
  @param deadlock_weight Weight of this wait for deadlock detector.

  @pre LOCK_table_share is locked, the share is marked for flush and
       this connection does not reference the share.
       LOCK_table_share will be unlocked temporarily during execution.

  It may happen that another FLUSH TABLES thread marked this share
  for flush, but didn't yet purge it from table definition cache.
  In this case we may start waiting for a table share that has no
  references (ref_count == 0). We do this with assumption that this
  another FLUSH TABLES thread is about to purge this share.

  @retval FALSE - Success.
  @retval TRUE  - Error (OOM, deadlock, timeout, etc...).
*/

bool TABLE_SHARE::wait_for_old_version(THD *thd, struct timespec *abstime,
                                       uint deadlock_weight)
{
  MDL_context *mdl_context= &thd->mdl_context;
  Wait_for_flush ticket(mdl_context, this, deadlock_weight);
  MDL_wait::enum_wait_status wait_status;

  mysql_mutex_assert_owner(&tdc->LOCK_table_share);
  DBUG_ASSERT(tdc->flushed);

  tdc->m_flush_tickets.push_front(&ticket);

  mdl_context->m_wait.reset_status();

  mysql_mutex_unlock(&tdc->LOCK_table_share);

  mdl_context->will_wait_for(&ticket);

  mdl_context->find_deadlock();

  wait_status= mdl_context->m_wait.timed_wait(thd, abstime, TRUE,
                                              &stage_waiting_for_table_flush);

  mdl_context->done_waiting_for();

  mysql_mutex_lock(&tdc->LOCK_table_share);
  tdc->m_flush_tickets.remove(&ticket);
  mysql_cond_broadcast(&tdc->COND_release);
  mysql_mutex_unlock(&tdc->LOCK_table_share);


  /*
    In cases when our wait was aborted by KILL statement,
    a deadlock or a timeout, the share might still be referenced,
    so we don't delete it. Note, that we can't determine this
    condition by checking wait_status alone, since, for example,
    a timeout can happen after all references to the table share
    were released, but before the share is removed from the
    cache and we receive the notification. This is why
    we first destroy the share, and then look at
    wait_status.
  */
  switch (wait_status)
  {
  case MDL_wait::GRANTED:
    return FALSE;
  case MDL_wait::VICTIM:
    my_error(ER_LOCK_DEADLOCK, MYF(0));
    return TRUE;
  case MDL_wait::TIMEOUT:
    my_error(ER_LOCK_WAIT_TIMEOUT, MYF(0));
    return TRUE;
  case MDL_wait::KILLED:
    return TRUE;
  default:
    DBUG_ASSERT(0);
    return TRUE;
  }
}


/**
  Initialize TABLE instance (newly created, or coming either from table
  cache or THD::temporary_tables list) and prepare it for further use
  during statement execution. Set the 'alias' attribute from the specified
  TABLE_LIST element. Remember the TABLE_LIST element in the
  TABLE::pos_in_table_list member.

  @param thd  Thread context.
  @param tl   TABLE_LIST element.
*/

void TABLE::init(THD *thd, TABLE_LIST *tl)
{
  DBUG_ASSERT(s->tmp_table != NO_TMP_TABLE || s->tdc->ref_count > 0);

  if (thd->lex->need_correct_ident())
    alias_name_used= my_strcasecmp(table_alias_charset,
                                   s->table_name.str,
                                   tl->alias.str);
  /* Fix alias if table name changes. */
  if (!alias.alloced_length() || strcmp(alias.c_ptr(), tl->alias.str))
    alias.copy(tl->alias.str, tl->alias.length, alias.charset());

  tablenr= thd->current_tablenr++;
  used_fields= 0;
  const_table= 0;
  null_row= 0;
  maybe_null= 0;
  force_index= 0;
  force_index_order= 0;
  force_index_group= 0;
  status= STATUS_NO_RECORD;
  insert_values= 0;
  fulltext_searched= 0;
  file->ft_handler= 0;
  reginfo.impossible_range= 0;
  created= TRUE;
  cond_selectivity= 1.0;
  cond_selectivity_sampling_explain= NULL;
  range_rowid_filter_cost_info_elems= 0;
  range_rowid_filter_cost_info_ptr= NULL;
  range_rowid_filter_cost_info= NULL;
  update_handler= NULL;
  check_unique_buf= NULL;
  vers_write= s->versioned;
#ifdef HAVE_REPLICATION
  /* used in RBR Triggers */
  master_had_triggers= 0;
#endif

  /* Catch wrong handling of the auto_increment_field_not_null. */
  DBUG_ASSERT(!auto_increment_field_not_null);
  auto_increment_field_not_null= FALSE;

  pos_in_table_list= tl;

  clear_column_bitmaps();
  for (Field **f_ptr= field ; *f_ptr ; f_ptr++)
  {
    (*f_ptr)->next_equal_field= NULL;
    (*f_ptr)->cond_selectivity= 1.0;
  }

  DBUG_ASSERT(!file->keyread_enabled());

  restore_record(this, s->default_values);

  /* Tables may be reused in a sub statement. */
  DBUG_ASSERT(!file->extra(HA_EXTRA_IS_ATTACHED_CHILDREN));
}


/*
  Create Item_field for each column in the table.

  SYNPOSIS
    TABLE::fill_item_list()
      item_list          a pointer to an empty list used to store items

  DESCRIPTION
    Create Item_field object for each column in the table and
    initialize it with the corresponding Field. New items are
    created in the current THD memory root.

  RETURN VALUE
    0                    success
    1                    out of memory
*/

bool TABLE::fill_item_list(List<Item> *item_list) const
{
  /*
    All Item_field's created using a direct pointer to a field
    are fixed in Item_field constructor.
  */
  for (Field **ptr= field; *ptr; ptr++)
  {
    Item_field *item= new (in_use->mem_root) Item_field(in_use, *ptr);
    if (!item || item_list->push_back(item))
      return TRUE;
  }
  return FALSE;
}

/*
  Reset an existing list of Item_field items to point to the
  Fields of this table.

  SYNPOSIS
    TABLE::fill_item_list()
      item_list          a non-empty list with Item_fields

  DESCRIPTION
    This is a counterpart of fill_item_list used to redirect
    Item_fields to the fields of a newly created table.
    The caller must ensure that number of items in the item_list
    is the same as the number of columns in the table.
*/

void TABLE::reset_item_list(List<Item> *item_list, uint skip) const
{
  List_iterator_fast<Item> it(*item_list);
  Field **ptr= field;
  for ( ; skip && *ptr; skip--)
    ptr++;
  for (; *ptr; ptr++)
  {
    Item_field *item_field= (Item_field*) it++;
    DBUG_ASSERT(item_field != 0);
    item_field->reset_field(*ptr);
  }
}

/*
  calculate md5 of query

  SYNOPSIS
    TABLE_LIST::calc_md5()
    buffer	buffer for md5 writing
*/

void  TABLE_LIST::calc_md5(const char *buffer)
{
  uchar digest[16];
  compute_md5_hash(digest, select_stmt.str,
                   select_stmt.length);
  sprintf((char *) buffer,
	    "%02x%02x%02x%02x%02x%02x%02x%02x%02x%02x%02x%02x%02x%02x%02x%02x",
	    digest[0], digest[1], digest[2], digest[3],
	    digest[4], digest[5], digest[6], digest[7],
	    digest[8], digest[9], digest[10], digest[11],
	    digest[12], digest[13], digest[14], digest[15]);
}


/**
  @brief
  Create field translation for mergeable derived table/view.

  @param thd  Thread handle

  @details
  Create field translation for mergeable derived table/view.

  @return FALSE ok.
  @return TRUE an error occur.
*/

bool TABLE_LIST::create_field_translation(THD *thd)
{
  Item *item;
  Field_translator *transl;
  SELECT_LEX *select= get_single_select();
  List_iterator_fast<Item> it(select->item_list);
  uint field_count= 0;
  Query_arena *arena, backup;
  bool res= FALSE;
  DBUG_ENTER("TABLE_LIST::create_field_translation");
  DBUG_PRINT("enter", ("Alias: '%s'  Unit: %p",
                      (alias.str ? alias.str : "<NULL>"),
                       get_unit()));

  if (thd->stmt_arena->is_conventional() ||
      thd->stmt_arena->is_stmt_prepare_or_first_sp_execute())
  {
    /* initialize lists */
    used_items.empty();
    persistent_used_items.empty();
  }
  else
  {
    /*
      Copy the list created by natural join procedure because the procedure
      will not be repeated.
    */
    used_items= persistent_used_items;
  }

  if (field_translation)
  {
    /*
      Update items in the field translation after view have been prepared.
      It's needed because some items in the select list, like IN subselects,
      might be substituted for optimized ones.
    */
    if (is_view() && get_unit()->prepared && !field_translation_updated)
    {
      field_translation_updated= TRUE;
      if (static_cast<uint>(field_translation_end - field_translation) <
          select->item_list.elements)
        goto allocate;
      while ((item= it++))
      {
        field_translation[field_count++].item= item;
      }
    }

    DBUG_RETURN(FALSE);
  }

allocate:
  arena= thd->activate_stmt_arena_if_needed(&backup);

  /* Create view fields translation table */

  if (!(transl=
        (Field_translator*)(thd->stmt_arena->
                            alloc(select->item_list.elements *
                                  sizeof(Field_translator)))))
  {
    res= TRUE;
    goto exit;
  }

  while ((item= it++))
  {
    DBUG_ASSERT(item->name.str && item->name.str[0]);
    transl[field_count].name.str=    thd->strmake(item->name.str, item->name.length);
    transl[field_count].name.length= item->name.length;
    transl[field_count++].item= item;
  }
  field_translation= transl;
  field_translation_end= transl + field_count;
  /* It's safe to cache this table for prepared statements */
  cacheable_table= 1;

exit:
  if (arena)
    thd->restore_active_arena(arena, &backup);

  DBUG_RETURN(res);
}


/**
  @brief
  Create field translation for mergeable derived table/view.

  @param thd  Thread handle

  @details
  Create field translation for mergeable derived table/view.

  @return FALSE ok.
  @return TRUE an error occur.
*/

bool TABLE_LIST::setup_underlying(THD *thd)
{
  DBUG_ENTER("TABLE_LIST::setup_underlying");

  if (!view || (!field_translation && merge_underlying_list))
  {
    SELECT_LEX *select= get_single_select();

    if (create_field_translation(thd))
      DBUG_RETURN(TRUE);

    /* full text function moving to current select */
    if (select->ftfunc_list->elements)
    {
      Item_func_match *ifm;
      SELECT_LEX *current_select= thd->lex->current_select;
      List_iterator_fast<Item_func_match>
        li(*(select_lex->ftfunc_list));
      while ((ifm= li++))
        current_select->ftfunc_list->push_front(ifm);
    }
  }
  DBUG_RETURN(FALSE);
}


/*
   Prepare where expression of derived table/view

  SYNOPSIS
    TABLE_LIST::prep_where()
    thd             - thread handler
    conds           - condition of this JOIN
    no_where_clause - do not build WHERE or ON outer qwery do not need it
                      (it is INSERT), we do not need conds if this flag is set

  NOTE: have to be called befor CHECK OPTION preparation, because it makes
  fix_fields for view WHERE clause

  RETURN
    FALSE - OK
    TRUE  - error
*/

bool TABLE_LIST::prep_where(THD *thd, Item **conds,
                               bool no_where_clause)
{
  DBUG_ENTER("TABLE_LIST::prep_where");
  bool res= FALSE;

  for (TABLE_LIST *tbl= merge_underlying_list; tbl; tbl= tbl->next_local)
  {
    if (tbl->is_view_or_derived() &&
        tbl->prep_where(thd, conds, no_where_clause))
    {
      DBUG_RETURN(TRUE);
    }
  }

  if (where)
  {
    if (where->is_fixed())
      where->update_used_tables();
    else if (where->fix_fields(thd, &where))
      DBUG_RETURN(TRUE);

    /*
      check that it is not VIEW in which we insert with INSERT SELECT
      (in this case we can't add view WHERE condition to main SELECT_LEX)
    */
    if (!no_where_clause && !where_processed)
    {
      TABLE_LIST *tbl= this;
      Query_arena *arena= thd->stmt_arena, backup;
      arena= thd->activate_stmt_arena_if_needed(&backup);  // For easier test

      /* Go up to join tree and try to find left join */
      for (; tbl; tbl= tbl->embedding)
      {
        if (tbl->outer_join)
        {
          /*
            Store WHERE condition to ON expression for outer join, because
            we can't use WHERE to correctly execute left joins on VIEWs and
            this expression will not be moved to WHERE condition (i.e. will
            be clean correctly for PS/SP)
          */
          tbl->on_expr= and_conds(thd, tbl->on_expr,
                                  where->copy_andor_structure(thd));
          break;
        }
      }
      if (tbl == 0)
      {
        if (*conds)
          res= (*conds)->fix_fields_if_needed_for_bool(thd, conds);
        if (!res)
          *conds= and_conds(thd, *conds, where->copy_andor_structure(thd));
        if (*conds && !res)
          res= (*conds)->fix_fields_if_needed_for_bool(thd, conds);
      }
      if (arena)
        thd->restore_active_arena(arena, &backup);
      where_processed= TRUE;
    }
  }

  DBUG_RETURN(res);
}

/**
  Check that table/view is updatable and if it has single
  underlying tables/views it is also updatable

  @return Result of the check.
*/

bool TABLE_LIST::single_table_updatable()
{
  if (!updatable)
    return false;
  if (view && view->first_select_lex()->table_list.elements == 1)
  {
    /*
      We need to check deeply only single table views. Multi-table views
      will be turned to multi-table updates and then checked by leaf tables
    */
    return (((TABLE_LIST *)view->first_select_lex()->table_list.first)->
            single_table_updatable());
  }
  return true;
}


/*
  Merge ON expressions for a view

  SYNOPSIS
    merge_on_conds()
    thd             thread handle
    table           table for the VIEW
    is_cascaded     TRUE <=> merge ON expressions from underlying views

  DESCRIPTION
    This function returns the result of ANDing the ON expressions
    of the given view and all underlying views. The ON expressions
    of the underlying views are added only if is_cascaded is TRUE.

  RETURN
    Pointer to the built expression if there is any.
    Otherwise and in the case of a failure NULL is returned.
*/

static Item *
merge_on_conds(THD *thd, TABLE_LIST *table, bool is_cascaded)
{
  DBUG_ENTER("merge_on_conds");

  Item *cond= NULL;
  DBUG_PRINT("info", ("alias: %s", table->alias.str));
  if (table->on_expr)
    cond= table->on_expr->copy_andor_structure(thd);
  if (!table->view)
    DBUG_RETURN(cond);
  for (TABLE_LIST *tbl=
         (TABLE_LIST*)table->view->first_select_lex()->table_list.first;
       tbl;
       tbl= tbl->next_local)
  {
    if (tbl->view && !is_cascaded)
      continue;
    cond= and_conds(thd, cond, merge_on_conds(thd, tbl, is_cascaded));
  }
  DBUG_RETURN(cond);
}


/*
  Prepare check option expression of table

  SYNOPSIS
    TABLE_LIST::prep_check_option()
    thd             - thread handler
    check_opt_type  - WITH CHECK OPTION type (VIEW_CHECK_NONE,
                      VIEW_CHECK_LOCAL, VIEW_CHECK_CASCADED)
                      we use this parameter instead of direct check of
                      effective_with_check to change type of underlying
                      views to VIEW_CHECK_CASCADED if outer view have
                      such option and prevent processing of underlying
                      view check options if outer view have just
                      VIEW_CHECK_LOCAL option.

  NOTE
    This method builds check option condition to use it later on
    every call (usual execution or every SP/PS call).
    This method have to be called after WHERE preparation
    (TABLE_LIST::prep_where)

  RETURN
    FALSE - OK
    TRUE  - error
*/

bool TABLE_LIST::prep_check_option(THD *thd, uint8 check_opt_type)
{
  DBUG_ENTER("TABLE_LIST::prep_check_option");
  bool is_cascaded= check_opt_type == VIEW_CHECK_CASCADED;
  TABLE_LIST *merge_underlying_list= view->first_select_lex()->get_table_list();
  for (TABLE_LIST *tbl= merge_underlying_list; tbl; tbl= tbl->next_local)
  {
    /* see comment of check_opt_type parameter */
    if (tbl->view && tbl->prep_check_option(thd, (is_cascaded ?
                                                  VIEW_CHECK_CASCADED :
                                                  VIEW_CHECK_NONE)))
      DBUG_RETURN(TRUE);
  }

  if (check_opt_type && !check_option_processed)
  {
    Query_arena *arena= thd->stmt_arena, backup;
    arena= thd->activate_stmt_arena_if_needed(&backup);  // For easier test

    if (where)
    {
      check_option= where->copy_andor_structure(thd);
    }
    if (is_cascaded)
    {
      for (TABLE_LIST *tbl= merge_underlying_list; tbl; tbl= tbl->next_local)
      {
        if (tbl->check_option)
          check_option= and_conds(thd, check_option, tbl->check_option);
      }
    }
    check_option= and_conds(thd, check_option,
                            merge_on_conds(thd, this, is_cascaded));

    if (arena)
      thd->restore_active_arena(arena, &backup);
    check_option_processed= TRUE;

  }

  if (check_option)
  {
    const char *save_where= thd->where;
    thd->where= "check option";
    if (check_option->fix_fields_if_needed_for_bool(thd, &check_option))
      DBUG_RETURN(TRUE);
    thd->where= save_where;
  }
  DBUG_RETURN(FALSE);
}


/**
  Hide errors which show view underlying table information. 
  There are currently two mechanisms at work that handle errors for views,
  this one and a more general mechanism based on an Internal_error_handler,
  see Show_create_error_handler. The latter handles errors encountered during
  execution of SHOW CREATE VIEW, while the mechanism using this method is
  handles SELECT from views. The two methods should not clash.

  @param[in,out]  thd     thread handler

  @pre This method can be called only if there is an error.
*/

void TABLE_LIST::hide_view_error(THD *thd)
{
  if ((thd->killed && !thd->is_error())|| thd->get_internal_handler())
    return;
  /* Hide "Unknown column" or "Unknown function" error */
  DBUG_ASSERT(thd->is_error());
  switch (thd->get_stmt_da()->sql_errno()) {
    case ER_BAD_FIELD_ERROR:
    case ER_SP_DOES_NOT_EXIST:
    case ER_FUNC_INEXISTENT_NAME_COLLISION:
    case ER_PROCACCESS_DENIED_ERROR:
    case ER_COLUMNACCESS_DENIED_ERROR:
    case ER_TABLEACCESS_DENIED_ERROR:
    case ER_TABLE_NOT_LOCKED:
    case ER_NO_SUCH_TABLE:
    {
      TABLE_LIST *top= top_table();
      thd->clear_error();
      my_error(ER_VIEW_INVALID, MYF(0),
               top->view_db.str, top->view_name.str);
      break;
    }

    case ER_NO_DEFAULT_FOR_FIELD:
    {
      TABLE_LIST *top= top_table();
      thd->clear_error();
      // TODO: make correct error message
      my_error(ER_NO_DEFAULT_FOR_VIEW_FIELD, MYF(0),
               top->view_db.str, top->view_name.str);
      break;
    }
  }
}


/*
  Find underlying base tables (TABLE_LIST) which represent given
  table_to_find (TABLE)

  SYNOPSIS
    TABLE_LIST::find_underlying_table()
    table_to_find table to find

  RETURN
    0  table is not found
    found table reference
*/

TABLE_LIST *TABLE_LIST::find_underlying_table(TABLE *table_to_find)
{
  /* is this real table and table which we are looking for? */
  if (table == table_to_find && view == 0)
    return this;
  if (!view)
    return 0;

  for (TABLE_LIST *tbl= view->first_select_lex()->get_table_list();
       tbl;
       tbl= tbl->next_local)
  {
    TABLE_LIST *result;
    if ((result= tbl->find_underlying_table(table_to_find)))
      return result;
  }
  return 0;
}

/*
  cleanup items belonged to view fields translation table

  SYNOPSIS
    TABLE_LIST::cleanup_items()
*/

void TABLE_LIST::cleanup_items()
{
  if (!field_translation)
    return;

  for (Field_translator *transl= field_translation;
       transl < field_translation_end;
       transl++)
    transl->item->walk(&Item::cleanup_processor, 0, 0);
}


/*
  check CHECK OPTION condition both for view and underlying table

  SYNOPSIS
    TABLE_LIST::view_check_option()
    ignore_failure ignore check option fail

  RETURN
    VIEW_CHECK_OK     OK
    VIEW_CHECK_ERROR  FAILED
    VIEW_CHECK_SKIP   FAILED, but continue
*/


int TABLE_LIST::view_check_option(THD *thd, bool ignore_failure)
{
  if (check_option)
  {
    /* VIEW's CHECK OPTION CLAUSE */
    Counting_error_handler ceh;
    thd->push_internal_handler(&ceh);
    bool res= check_option->val_int() == 0;
    thd->pop_internal_handler();
    if (ceh.errors)
      return(VIEW_CHECK_ERROR);
    if (res)
    {
      TABLE_LIST *main_view= top_table();
      const char *name_db= (main_view->view ? main_view->view_db.str :
                            main_view->db.str);
      const char *name_table= (main_view->view ? main_view->view_name.str :
                               main_view->table_name.str);
      my_error(ER_VIEW_CHECK_FAILED, MYF(ignore_failure ? ME_WARNING : 0),
               name_db, name_table);
      return ignore_failure ? VIEW_CHECK_SKIP : VIEW_CHECK_ERROR;
    }
  }
  return table->verify_constraints(ignore_failure);
}


int TABLE::verify_constraints(bool ignore_failure)
{
  /*
    We have to check is_error() first as we are checking it for each
    constraint to catch fatal warnings.
  */
  if (in_use->is_error())
    return (VIEW_CHECK_ERROR);

  /* go trough check option clauses for fields and table */
  if (check_constraints &&
      !(in_use->variables.option_bits & OPTION_NO_CHECK_CONSTRAINT_CHECKS))
  {
    if (versioned() && !vers_end_field()->is_max())
      return VIEW_CHECK_OK;
    for (Virtual_column_info **chk= check_constraints ; *chk ; chk++)
    {
      /*
        yes! NULL is ok.
        see 4.23.3.4 Table check constraints, part 2, SQL:2016
      */
      if (((*chk)->expr->val_int() == 0 && !(*chk)->expr->null_value) ||
          in_use->is_error())
      {
        StringBuffer<MAX_FIELD_WIDTH> field_error(system_charset_info);
        enum_vcol_info_type vcol_type= (*chk)->get_vcol_type();
        DBUG_ASSERT(vcol_type == VCOL_CHECK_TABLE ||
                    vcol_type == VCOL_CHECK_FIELD);
        if (vcol_type == VCOL_CHECK_FIELD)
        {
          field_error.append(s->table_name.str);
          field_error.append(".");
        }
        field_error.append((*chk)->name.str);
        my_error(ER_CONSTRAINT_FAILED,
                 MYF(ignore_failure ? ME_WARNING : 0), field_error.c_ptr(),
                 s->db.str, s->table_name.str);
        return ignore_failure ? VIEW_CHECK_SKIP : VIEW_CHECK_ERROR;
      }
    }
  }
  /*
    We have to check in_use() as checking constraints may have generated
    warnings that should be treated as errors
  */
  return(!in_use->is_error() ? VIEW_CHECK_OK : VIEW_CHECK_ERROR);
}

/*
  Find table in underlying tables by mask and check that only this
  table belong to given mask

  SYNOPSIS
    TABLE_LIST::check_single_table()
    table_arg	reference on variable where to store found table
		(should be 0 on call, to find table, or point to table for
		unique test)
    map         bit mask of tables
    view_arg    view for which we are looking table

  RETURN
    FALSE table not found or found only one
    TRUE  found several tables
*/

bool TABLE_LIST::check_single_table(TABLE_LIST **table_arg,
                                       table_map map,
                                       TABLE_LIST *view_arg)
{
  if (!select_lex)
    return FALSE;
  DBUG_ASSERT(is_merged_derived());
  for (TABLE_LIST *tbl= get_single_select()->get_table_list();
       tbl;
       tbl= tbl->next_local)
  {
    /*
      Merged view has also temporary table attached (in 5.2 if it has table
      then it was real table), so we have filter such temporary tables out
      by checking that it is not merged view
    */
    if (tbl->table &&
        !(tbl->is_view() &&
          tbl->is_merged_derived()))
    {
      if (tbl->table->map & map)
      {
	if (*table_arg)
	  return TRUE;
        *table_arg= tbl;
        tbl->check_option= view_arg->check_option;
      }
    }
    else if (tbl->check_single_table(table_arg, map, view_arg))
      return TRUE;
  }
  return FALSE;
}


/*
  Set insert_values buffer

  SYNOPSIS
    set_insert_values()
    mem_root   memory pool for allocating

  RETURN
    FALSE - OK
    TRUE  - out of memory
*/

bool TABLE_LIST::set_insert_values(MEM_ROOT *mem_root)
{
  DBUG_ENTER("set_insert_values");
  if (table)
  {
    DBUG_PRINT("info", ("setting insert_value for table"));
    if (!table->insert_values &&
        !(table->insert_values= (uchar *)alloc_root(mem_root,
                                                   table->s->rec_buff_length)))
      DBUG_RETURN(TRUE);
  }
  else
  {
    DBUG_PRINT("info", ("setting insert_value for view"));
    DBUG_ASSERT(is_view_or_derived() && is_merged_derived());
    for (TABLE_LIST *tbl=
           (TABLE_LIST*)view->first_select_lex()->table_list.first;
         tbl;
         tbl= tbl->next_local)
      if (tbl->set_insert_values(mem_root))
        DBUG_RETURN(TRUE);
  }
  DBUG_RETURN(FALSE);
}


/*
  Test if this is a leaf with respect to name resolution.

  SYNOPSIS
    TABLE_LIST::is_leaf_for_name_resolution()

  DESCRIPTION
    A table reference is a leaf with respect to name resolution if
    it is either a leaf node in a nested join tree (table, view,
    schema table, subquery), or an inner node that represents a
    NATURAL/USING join, or a nested join with materialized join
    columns.

  RETURN
    TRUE if a leaf, FALSE otherwise.
*/
bool TABLE_LIST::is_leaf_for_name_resolution()
{
  return (is_merged_derived() || is_natural_join || is_join_columns_complete ||
          !nested_join);
}


/*
  Retrieve the first (left-most) leaf in a nested join tree with
  respect to name resolution.

  SYNOPSIS
    TABLE_LIST::first_leaf_for_name_resolution()

  DESCRIPTION
    Given that 'this' is a nested table reference, recursively walk
    down the left-most children of 'this' until we reach a leaf
    table reference with respect to name resolution.

  IMPLEMENTATION
    The left-most child of a nested table reference is the last element
    in the list of children because the children are inserted in
    reverse order.

  RETURN
    If 'this' is a nested table reference - the left-most child of
      the tree rooted in 'this',
    else return 'this'
*/

TABLE_LIST *TABLE_LIST::first_leaf_for_name_resolution()
{
  TABLE_LIST *UNINIT_VAR(cur_table_ref);
  NESTED_JOIN *cur_nested_join;

  if (is_leaf_for_name_resolution())
    return this;
  DBUG_ASSERT(nested_join);

  for (cur_nested_join= nested_join;
       cur_nested_join;
       cur_nested_join= cur_table_ref->nested_join)
  {
    List_iterator_fast<TABLE_LIST> it(cur_nested_join->join_list);
    cur_table_ref= it++;
    /*
      If the current nested join is a RIGHT JOIN, the operands in
      'join_list' are in reverse order, thus the first operand is
      already at the front of the list. Otherwise the first operand
      is in the end of the list of join operands.
    */
    if (!(cur_table_ref->outer_join & JOIN_TYPE_RIGHT))
    {
      TABLE_LIST *next;
      while ((next= it++))
        cur_table_ref= next;
    }
    if (cur_table_ref->is_leaf_for_name_resolution())
      break;
  }
  return cur_table_ref;
}


/*
  Retrieve the last (right-most) leaf in a nested join tree with
  respect to name resolution.

  SYNOPSIS
    TABLE_LIST::last_leaf_for_name_resolution()

  DESCRIPTION
    Given that 'this' is a nested table reference, recursively walk
    down the right-most children of 'this' until we reach a leaf
    table reference with respect to name resolution.

  IMPLEMENTATION
    The right-most child of a nested table reference is the first
    element in the list of children because the children are inserted
    in reverse order.

  RETURN
    - If 'this' is a nested table reference - the right-most child of
      the tree rooted in 'this',
    - else - 'this'
*/

TABLE_LIST *TABLE_LIST::last_leaf_for_name_resolution()
{
  TABLE_LIST *cur_table_ref= this;
  NESTED_JOIN *cur_nested_join;

  if (is_leaf_for_name_resolution())
    return this;
  DBUG_ASSERT(nested_join);

  for (cur_nested_join= nested_join;
       cur_nested_join;
       cur_nested_join= cur_table_ref->nested_join)
  {
    cur_table_ref= cur_nested_join->join_list.head();
    /*
      If the current nested is a RIGHT JOIN, the operands in
      'join_list' are in reverse order, thus the last operand is in the
      end of the list.
    */
    if ((cur_table_ref->outer_join & JOIN_TYPE_RIGHT))
    {
      List_iterator_fast<TABLE_LIST> it(cur_nested_join->join_list);
      TABLE_LIST *next;
      cur_table_ref= it++;
      while ((next= it++))
        cur_table_ref= next;
    }
    if (cur_table_ref->is_leaf_for_name_resolution())
      break;
  }
  return cur_table_ref;
}


/*
  Register access mode which we need for underlying tables

  SYNOPSIS
    register_want_access()
    want_access          Acess which we require
*/

void TABLE_LIST::register_want_access(ulong want_access)
{
  /* Remove SHOW_VIEW_ACL, because it will be checked during making view */
  want_access&= ~SHOW_VIEW_ACL;
  if (belong_to_view)
  {
    grant.want_privilege= want_access;
    if (table)
      table->grant.want_privilege= want_access;
  }
  if (!view)
    return;
  for (TABLE_LIST *tbl= view->first_select_lex()->get_table_list();
       tbl;
       tbl= tbl->next_local)
    tbl->register_want_access(want_access);
}


/*
  Load security context information for this view

  SYNOPSIS
    TABLE_LIST::prepare_view_security_context()
    thd                  [in] thread handler

  RETURN
    FALSE  OK
    TRUE   Error
*/

#ifndef NO_EMBEDDED_ACCESS_CHECKS
bool TABLE_LIST::prepare_view_security_context(THD *thd)
{
  DBUG_ENTER("TABLE_LIST::prepare_view_security_context");
  DBUG_PRINT("enter", ("table: %s", alias.str));

  DBUG_ASSERT(!prelocking_placeholder && view);
  if (view_suid)
  {
    DBUG_PRINT("info", ("This table is suid view => load contest"));
    DBUG_ASSERT(view && view_sctx);
    if (acl_getroot(view_sctx, definer.user.str, definer.host.str,
                                definer.host.str, thd->db.str))
    {
      if ((thd->lex->sql_command == SQLCOM_SHOW_CREATE) ||
          (thd->lex->sql_command == SQLCOM_SHOW_FIELDS))
      {
        push_warning_printf(thd, Sql_condition::WARN_LEVEL_NOTE, 
                            ER_NO_SUCH_USER, 
                            ER_THD(thd, ER_NO_SUCH_USER),
                            definer.user.str, definer.host.str);
      }
      else
      {
        if (thd->security_ctx->master_access & SUPER_ACL)
        {
          my_error(ER_NO_SUCH_USER, MYF(0), definer.user.str, definer.host.str);

        }
        else
        {
          if (thd->password == 2)
            my_error(ER_ACCESS_DENIED_NO_PASSWORD_ERROR, MYF(0),
                     thd->security_ctx->priv_user,
                     thd->security_ctx->priv_host);
          else
            my_error(ER_ACCESS_DENIED_ERROR, MYF(0),
                     thd->security_ctx->priv_user,
                     thd->security_ctx->priv_host,
                     (thd->password ?  ER_THD(thd, ER_YES) :
                      ER_THD(thd, ER_NO)));
        }
        DBUG_RETURN(TRUE);
      }
    }
  }
  DBUG_RETURN(FALSE);

}
#endif


/*
  Find security context of current view

  SYNOPSIS
    TABLE_LIST::find_view_security_context()
    thd                  [in] thread handler

*/

#ifndef NO_EMBEDDED_ACCESS_CHECKS
Security_context *TABLE_LIST::find_view_security_context(THD *thd)
{
  Security_context *sctx;
  TABLE_LIST *upper_view= this;
  DBUG_ENTER("TABLE_LIST::find_view_security_context");

  DBUG_ASSERT(view);
  while (upper_view && !upper_view->view_suid)
  {
    DBUG_ASSERT(!upper_view->prelocking_placeholder);
    upper_view= upper_view->referencing_view;
  }
  if (upper_view)
  {
    DBUG_PRINT("info", ("Securety context of view %s will be used",
                        upper_view->alias.str));
    sctx= upper_view->view_sctx;
    DBUG_ASSERT(sctx);
  }
  else
  {
    DBUG_PRINT("info", ("Current global context will be used"));
    sctx= thd->security_ctx;
  }
  DBUG_RETURN(sctx);
}
#endif


/*
  Prepare security context and load underlying tables priveleges for view

  SYNOPSIS
    TABLE_LIST::prepare_security()
    thd                  [in] thread handler

  RETURN
    FALSE  OK
    TRUE   Error
*/

bool TABLE_LIST::prepare_security(THD *thd)
{
  List_iterator_fast<TABLE_LIST> tb(*view_tables);
  TABLE_LIST *tbl;
  DBUG_ENTER("TABLE_LIST::prepare_security");
#ifndef NO_EMBEDDED_ACCESS_CHECKS
  Security_context *save_security_ctx= thd->security_ctx;

  DBUG_ASSERT(!prelocking_placeholder);
  if (prepare_view_security_context(thd))
    DBUG_RETURN(TRUE);
  thd->security_ctx= find_view_security_context(thd);
  opt_trace_disable_if_no_security_context_access(thd);
  while ((tbl= tb++))
  {
    DBUG_ASSERT(tbl->referencing_view);
    const char *local_db, *local_table_name;
    if (tbl->view)
    {
      local_db= tbl->view_db.str;
      local_table_name= tbl->view_name.str;
    }
    else
    {
      local_db= tbl->db.str;
      local_table_name= tbl->table_name.str;
    }
    fill_effective_table_privileges(thd, &tbl->grant, local_db,
                                    local_table_name);
    if (tbl->table)
      tbl->table->grant= grant;
  }
  thd->security_ctx= save_security_ctx;
#else
  while ((tbl= tb++))
    tbl->grant.privilege= ~NO_ACCESS;
#endif
  DBUG_RETURN(FALSE);
}

#ifndef DBUG_OFF
void TABLE_LIST::set_check_merged()
{
  DBUG_ASSERT(derived);
  /*
    It is not simple to check all, but at least this should be checked:
    this select is not excluded or the exclusion came from above.
  */
  DBUG_ASSERT(derived->is_excluded() ||
              !derived->first_select()->exclude_from_table_unique_test ||
              derived->outer_select()->
              exclude_from_table_unique_test);
}
#endif

void TABLE_LIST::set_check_materialized()
{
  DBUG_ENTER("TABLE_LIST::set_check_materialized");
  SELECT_LEX_UNIT *derived= this->derived;
  if (view)
    derived= &view->unit;
  DBUG_ASSERT(derived);
  DBUG_ASSERT(!derived->is_excluded());
  if (!derived->first_select()->exclude_from_table_unique_test)
    derived->set_unique_exclude();
  else
  {
    /*
      The subtree should be already excluded
    */
    DBUG_ASSERT(!derived->first_select()->first_inner_unit() ||
                derived->first_select()->first_inner_unit()->with_element ||
                derived->first_select()->first_inner_unit()->first_select()->
                exclude_from_table_unique_test);
  }
  DBUG_VOID_RETURN;
}

TABLE *TABLE_LIST::get_real_join_table()
{
  TABLE_LIST *tbl= this;
  while (tbl->table == NULL || tbl->table->reginfo.join_tab == NULL)
  {
    if ((tbl->view == NULL && tbl->derived == NULL) ||
        tbl->is_materialized_derived())
      break;
    /* we do not support merging of union yet */
    DBUG_ASSERT(tbl->view == NULL ||
               tbl->view->first_select_lex()->next_select() == NULL);
    DBUG_ASSERT(tbl->derived == NULL ||
               tbl->derived->first_select()->next_select() == NULL);

    {
      List_iterator_fast<TABLE_LIST>
        ti(tbl->view != NULL ?
           tbl->view->first_select_lex()->top_join_list :
           tbl->derived->first_select()->top_join_list);
      for (;;)
      {
        tbl= NULL;
        /*
          Find left table in outer join on this level
          (the list is reverted).
        */
        for (TABLE_LIST *t= ti++; t; t= ti++)
          tbl= t;
        if (!tbl)
          return NULL; // view/derived with no tables
        if (!tbl->nested_join)
          break;
        /* go deeper if we've found nested join */
        ti= tbl->nested_join->join_list;
      }
    }
  }

  return tbl->table;
}


Natural_join_column::Natural_join_column(Field_translator *field_param,
                                         TABLE_LIST *tab)
{
  DBUG_ASSERT(tab->field_translation);
  view_field= field_param;
  table_field= NULL;
  table_ref= tab;
  is_common= FALSE;
}


Natural_join_column::Natural_join_column(Item_field *field_param,
                                         TABLE_LIST *tab)
{
  DBUG_ASSERT(tab->table == field_param->field->table);
  table_field= field_param;
  view_field= NULL;
  table_ref= tab;
  is_common= FALSE;
}


LEX_CSTRING *Natural_join_column::name()
{
  if (view_field)
  {
    DBUG_ASSERT(table_field == NULL);
    return &view_field->name;
  }

  return &table_field->field_name;
}


Item *Natural_join_column::create_item(THD *thd)
{
  if (view_field)
  {
    DBUG_ASSERT(table_field == NULL);
    return create_view_field(thd, table_ref, &view_field->item,
                             &view_field->name);
  }
  return table_field;
}


Field *Natural_join_column::field()
{
  if (view_field)
  {
    DBUG_ASSERT(table_field == NULL);
    return NULL;
  }
  return table_field->field;
}


const char *Natural_join_column::safe_table_name()
{
  DBUG_ASSERT(table_ref);
  return table_ref->alias.str ? table_ref->alias.str : "";
}


const char *Natural_join_column::safe_db_name()
{
  if (view_field)
    return table_ref->view_db.str ? table_ref->view_db.str : "";

  /*
    Test that TABLE_LIST::db is the same as TABLE_SHARE::db to
    ensure consistency. An exception are I_S schema tables, which
    are inconsistent in this respect.
  */
  DBUG_ASSERT(!cmp(&table_ref->db,
                   &table_ref->table->s->db) ||
              (table_ref->schema_table &&
               is_infoschema_db(&table_ref->table->s->db)) ||
              table_ref->is_materialized_derived());
  return table_ref->db.str ? table_ref->db.str : "";
}


GRANT_INFO *Natural_join_column::grant()
{
/*  if (view_field)
    return &(table_ref->grant);
  return &(table_ref->table->grant);*/
  /*
    Have to check algorithm because merged derived also has
    field_translation.
  */
//if (table_ref->effective_algorithm == DTYPE_ALGORITHM_MERGE)
  if (table_ref->is_merged_derived())
    return &(table_ref->grant);
  return &(table_ref->table->grant);
}


void Field_iterator_view::set(TABLE_LIST *table)
{
  DBUG_ASSERT(table->field_translation);
  view= table;
  ptr= table->field_translation;
  array_end= table->field_translation_end;
}


LEX_CSTRING *Field_iterator_table::name()
{
  return &(*ptr)->field_name;
}


Item *Field_iterator_table::create_item(THD *thd)
{
  SELECT_LEX *select= thd->lex->current_select;

  Item_field *item= new (thd->mem_root) Item_field(thd, &select->context, *ptr);
  DBUG_ASSERT(strlen(item->name.str) == item->name.length);
  if (item && thd->variables.sql_mode & MODE_ONLY_FULL_GROUP_BY &&
      !thd->lex->in_sum_func && select->cur_pos_in_select_list != UNDEF_POS &&
      select->join)
  {
    select->join->non_agg_fields.push_back(item);
    item->marker= select->cur_pos_in_select_list;
    select->set_non_agg_field_used(true);
  }
  return item;
}


LEX_CSTRING *Field_iterator_view::name()
{
  return &ptr->name;
}


Item *Field_iterator_view::create_item(THD *thd)
{
  return create_view_field(thd, view, &ptr->item, &ptr->name);
}

Item *create_view_field(THD *thd, TABLE_LIST *view, Item **field_ref,
                        LEX_CSTRING *name)
{
  bool save_wrapper= thd->lex->first_select_lex()->no_wrap_view_item;
  Item *field= *field_ref;
  DBUG_ENTER("create_view_field");

  if (view->schema_table_reformed)
  {
    /*
      Translation table items are always Item_fields and already fixed
      ('mysql_schema_table' function). So we can return directly the
      field. This case happens only for 'show & where' commands.
    */
    DBUG_ASSERT(field && field->is_fixed());
    DBUG_RETURN(field);
  }

  DBUG_ASSERT(field);
  thd->lex->current_select->no_wrap_view_item= TRUE;
  if (!field->is_fixed())
  {
    if (field->fix_fields(thd, field_ref))
    {
      thd->lex->current_select->no_wrap_view_item= save_wrapper;
      DBUG_RETURN(0);
    }
    field= *field_ref;
  }
  thd->lex->current_select->no_wrap_view_item= save_wrapper;
  if (save_wrapper)
  {
    DBUG_RETURN(field);
  }
  Name_resolution_context *context= (view->view ?
                                     &view->view->first_select_lex()->context:
                                     &thd->lex->first_select_lex()->context);
  Item *item= (new (thd->mem_root)
               Item_direct_view_ref(thd, context, field_ref, view->alias.str,
                                    name, view));
  if (!item)
    return NULL;
  /*
    Force creation of nullable item for the result tmp table for outer joined
    views/derived tables.
  */
  if (view->table && view->table->maybe_null)
    item->maybe_null= TRUE;
  /* Save item in case we will need to fall back to materialization. */
  view->used_items.push_front(item, thd->mem_root);
  /*
    If we create this reference on persistent memory then it should be
    present in persistent list
  */
  if (thd->mem_root == thd->stmt_arena->mem_root)
    view->persistent_used_items.push_front(item, thd->mem_root);
  DBUG_RETURN(item);
}


void Field_iterator_natural_join::set(TABLE_LIST *table_ref)
{
  DBUG_ASSERT(table_ref->join_columns);
  column_ref_it.init(*(table_ref->join_columns));
  cur_column_ref= column_ref_it++;
}


void Field_iterator_natural_join::next()
{
  cur_column_ref= column_ref_it++;
  DBUG_ASSERT(!cur_column_ref || ! cur_column_ref->table_field ||
              cur_column_ref->table_ref->table ==
              cur_column_ref->table_field->field->table);
}


void Field_iterator_table_ref::set_field_iterator()
{
  DBUG_ENTER("Field_iterator_table_ref::set_field_iterator");
  /*
    If the table reference we are iterating over is a natural join, or it is
    an operand of a natural join, and TABLE_LIST::join_columns contains all
    the columns of the join operand, then we pick the columns from
    TABLE_LIST::join_columns, instead of the  orginial container of the
    columns of the join operator.
  */
  if (table_ref->is_join_columns_complete)
  {
    /* Necesary, but insufficient conditions. */
    DBUG_ASSERT(table_ref->is_natural_join ||
                table_ref->nested_join ||
                (table_ref->join_columns &&
                 /* This is a merge view. */
                 ((table_ref->field_translation &&
                   table_ref->join_columns->elements ==
                   (ulong)(table_ref->field_translation_end -
                           table_ref->field_translation)) ||
                  /* This is stored table or a tmptable view. */
                  (!table_ref->field_translation &&
                   table_ref->join_columns->elements ==
                   table_ref->table->s->fields))));
    field_it= &natural_join_it;
    DBUG_PRINT("info",("field_it for '%s' is Field_iterator_natural_join",
                       table_ref->alias.str));
  }
  /* This is a merge view, so use field_translation. */
  else if (table_ref->field_translation)
  {
    DBUG_ASSERT(table_ref->is_merged_derived());
    field_it= &view_field_it;
    DBUG_PRINT("info", ("field_it for '%s' is Field_iterator_view",
                        table_ref->alias.str));
  }
  /* This is a base table or stored view. */
  else
  {
    DBUG_ASSERT(table_ref->table || table_ref->view);
    field_it= &table_field_it;
    DBUG_PRINT("info", ("field_it for '%s' is Field_iterator_table",
                        table_ref->alias.str));
  }
  field_it->set(table_ref);
  DBUG_VOID_RETURN;
}


void Field_iterator_table_ref::set(TABLE_LIST *table)
{
  DBUG_ASSERT(table);
  first_leaf= table->first_leaf_for_name_resolution();
  last_leaf=  table->last_leaf_for_name_resolution();
  DBUG_ASSERT(first_leaf && last_leaf);
  table_ref= first_leaf;
  set_field_iterator();
}


void Field_iterator_table_ref::next()
{
  /* Move to the next field in the current table reference. */
  field_it->next();
  /*
    If all fields of the current table reference are exhausted, move to
    the next leaf table reference.
  */
  if (field_it->end_of_fields() && table_ref != last_leaf)
  {
    table_ref= table_ref->next_name_resolution_table;
    DBUG_ASSERT(table_ref);
    set_field_iterator();
  }
}


const char *Field_iterator_table_ref::get_table_name()
{
  if (table_ref->view)
    return table_ref->view_name.str;
  if (table_ref->is_derived())
    return table_ref->table->s->table_name.str;
  else if (table_ref->is_natural_join)
    return natural_join_it.column_ref()->safe_table_name();

  DBUG_ASSERT(!strcmp(table_ref->table_name.str,
                      table_ref->table->s->table_name.str) ||
              table_ref->schema_table);
  return table_ref->table_name.str;
}


const char *Field_iterator_table_ref::get_db_name()
{
  if (table_ref->view)
    return table_ref->view_db.str;
  else if (table_ref->is_natural_join)
    return natural_join_it.column_ref()->safe_db_name();

  /*
    Test that TABLE_LIST::db is the same as TABLE_SHARE::db to
    ensure consistency. An exception are I_S schema tables, which
    are inconsistent in this respect.
  */
  DBUG_ASSERT(!cmp(&table_ref->db, &table_ref->table->s->db) ||
              (table_ref->schema_table &&
               is_infoschema_db(&table_ref->table->s->db)));

  return table_ref->db.str;
}


GRANT_INFO *Field_iterator_table_ref::grant()
{
  if (table_ref->view)
    return &(table_ref->grant);
  else if (table_ref->is_natural_join)
    return natural_join_it.column_ref()->grant();
  return &(table_ref->table->grant);
}


/*
  Create new or return existing column reference to a column of a
  natural/using join.

  SYNOPSIS
    Field_iterator_table_ref::get_or_create_column_ref()
    parent_table_ref  the parent table reference over which the
                      iterator is iterating

  DESCRIPTION
    Create a new natural join column for the current field of the
    iterator if no such column was created, or return an already
    created natural join column. The former happens for base tables or
    views, and the latter for natural/using joins. If a new field is
    created, then the field is added to 'parent_table_ref' if it is
    given, or to the original table referene of the field if
    parent_table_ref == NULL.

  NOTES
    This method is designed so that when a Field_iterator_table_ref
    walks through the fields of a table reference, all its fields
    are created and stored as follows:
    - If the table reference being iterated is a stored table, view or
      natural/using join, store all natural join columns in a list
      attached to that table reference.
    - If the table reference being iterated is a nested join that is
      not natural/using join, then do not materialize its result
      fields. This is OK because for such table references
      Field_iterator_table_ref iterates over the fields of the nested
      table references (recursively). In this way we avoid the storage
      of unnecessay copies of result columns of nested joins.

  RETURN
    #     Pointer to a column of a natural join (or its operand)
    NULL  No memory to allocate the column
*/

Natural_join_column *
Field_iterator_table_ref::get_or_create_column_ref(THD *thd, TABLE_LIST *parent_table_ref)
{
  Natural_join_column *nj_col;
  bool is_created= TRUE;
  uint UNINIT_VAR(field_count);
  TABLE_LIST *add_table_ref= parent_table_ref ?
                             parent_table_ref : table_ref;

  if (field_it == &table_field_it)
  {
    /* The field belongs to a stored table. */
    Field *tmp_field= table_field_it.field();
    Item_field *tmp_item=
      new (thd->mem_root) Item_field(thd, &thd->lex->current_select->context, tmp_field);
    if (!tmp_item)
      return NULL;
    nj_col= new Natural_join_column(tmp_item, table_ref);
    field_count= table_ref->table->s->fields;
  }
  else if (field_it == &view_field_it)
  {
    /* The field belongs to a merge view or information schema table. */
    Field_translator *translated_field= view_field_it.field_translator();
    nj_col= new Natural_join_column(translated_field, table_ref);
    field_count= (uint)(table_ref->field_translation_end -
                 table_ref->field_translation);
  }
  else
  {
    /*
      The field belongs to a NATURAL join, therefore the column reference was
      already created via one of the two constructor calls above. In this case
      we just return the already created column reference.
    */
    DBUG_ASSERT(table_ref->is_join_columns_complete);
    is_created= FALSE;
    nj_col= natural_join_it.column_ref();
    DBUG_ASSERT(nj_col);
  }
  DBUG_ASSERT(!nj_col->table_field || !nj_col->table_field->field ||
              nj_col->table_ref->table == nj_col->table_field->field->table);

  /*
    If the natural join column was just created add it to the list of
    natural join columns of either 'parent_table_ref' or to the table
    reference that directly contains the original field.
  */
  if (is_created)
  {
    /* Make sure not all columns were materialized. */
    DBUG_ASSERT(!add_table_ref->is_join_columns_complete);
    if (!add_table_ref->join_columns)
    {
      /* Create a list of natural join columns on demand. */
      if (!(add_table_ref->join_columns= new List<Natural_join_column>))
        return NULL;
      add_table_ref->is_join_columns_complete= FALSE;
    }
    add_table_ref->join_columns->push_back(nj_col);
    /*
      If new fields are added to their original table reference, mark if
      all fields were added. We do it here as the caller has no easy way
      of knowing when to do it.
      If the fields are being added to parent_table_ref, then the caller
      must take care to mark when all fields are created/added.
    */
    if (!parent_table_ref &&
        add_table_ref->join_columns->elements == field_count)
      add_table_ref->is_join_columns_complete= TRUE;
  }

  return nj_col;
}


/*
  Return an existing reference to a column of a natural/using join.

  SYNOPSIS
    Field_iterator_table_ref::get_natural_column_ref()

  DESCRIPTION
    The method should be called in contexts where it is expected that
    all natural join columns are already created, and that the column
    being retrieved is a Natural_join_column.

  RETURN
    #     Pointer to a column of a natural join (or its operand)
    NULL  We didn't originally have memory to allocate the column
*/

Natural_join_column *
Field_iterator_table_ref::get_natural_column_ref()
{
  Natural_join_column *nj_col;

  DBUG_ASSERT(field_it == &natural_join_it);
  /*
    The field belongs to a NATURAL join, therefore the column reference was
    already created via one of the two constructor calls above. In this case
    we just return the already created column reference.
  */
  nj_col= natural_join_it.column_ref();
  DBUG_ASSERT(nj_col &&
              (!nj_col->table_field || !nj_col->table_field->field ||
               nj_col->table_ref->table == nj_col->table_field->field->table));
  return nj_col;
}

/*****************************************************************************
  Functions to handle column usage bitmaps (read_set, write_set etc...)
*****************************************************************************/

/* Reset all columns bitmaps */

void TABLE::clear_column_bitmaps()
{
  /*
    Reset column read/write usage. It's identical to:
    bitmap_clear_all(&table->def_read_set);
    bitmap_clear_all(&table->def_write_set);
    The code assumes that the bitmaps are allocated after each other, as
    guaranteed by open_table_from_share()
  */
  bzero((char*) def_read_set.bitmap,
        s->column_bitmap_size * (s->virtual_fields ? 3 : 2));
  column_bitmaps_set(&def_read_set, &def_write_set);
  rpl_write_set= 0;                             // Safety
}


/*
  Tell handler we are going to call position() and rnd_pos() later.
  
  NOTES:
  This is needed for handlers that uses the primary key to find the
  row. In this case we have to extend the read bitmap with the primary
  key fields.
*/

void TABLE::prepare_for_position()
{
  DBUG_ENTER("TABLE::prepare_for_position");

  if ((file->ha_table_flags() & HA_PRIMARY_KEY_IN_READ_INDEX) &&
      s->primary_key < MAX_KEY)
  {
    mark_columns_used_by_index_no_reset(s->primary_key, read_set);
    /* signal change */
    file->column_bitmaps_signal();
  }
  DBUG_VOID_RETURN;
}


MY_BITMAP *TABLE::prepare_for_keyread(uint index, MY_BITMAP *map)
{
  MY_BITMAP *backup= read_set;
  DBUG_ENTER("TABLE::prepare_for_keyread");
  if (!no_keyread)
    file->ha_start_keyread(index);
  if (map != read_set || !(file->index_flags(index, 0, 1) & HA_CLUSTERED_INDEX))
  {
    mark_columns_used_by_index(index, map);
    column_bitmaps_set(map);
  }
  DBUG_RETURN(backup);
}


/*
  Mark that only fields from one key is used. Useful before keyread.
*/

void TABLE::mark_columns_used_by_index(uint index, MY_BITMAP *bitmap)
{
  DBUG_ENTER("TABLE::mark_columns_used_by_index");

  bitmap_clear_all(bitmap);
  mark_columns_used_by_index_no_reset(index, bitmap);
  DBUG_VOID_RETURN;
}

/*
  Restore to use normal column maps after key read

  NOTES
    This reverse the change done by mark_columns_used_by_index

  WARNING
    For this to work, one must have the normal table maps in place
    when calling mark_columns_used_by_index
*/

void TABLE::restore_column_maps_after_keyread(MY_BITMAP *backup)
{
  DBUG_ENTER("TABLE::restore_column_maps_after_mark_index");
  file->ha_end_keyread();
  read_set= backup;
  file->column_bitmaps_signal();
  DBUG_VOID_RETURN;
}


/*
  mark columns used by key, but don't reset other fields
*/

void TABLE::mark_columns_used_by_index_no_reset(uint index, MY_BITMAP *bitmap)
{
  KEY_PART_INFO *key_part= key_info[index].key_part;
  KEY_PART_INFO *key_part_end= (key_part + key_info[index].user_defined_key_parts);
  for (;key_part != key_part_end; key_part++)
    bitmap_set_bit(bitmap, key_part->fieldnr-1);
  if (file->ha_table_flags() & HA_PRIMARY_KEY_IN_READ_INDEX &&
      s->primary_key != MAX_KEY && s->primary_key != index)
    mark_columns_used_by_index_no_reset(s->primary_key, bitmap);
}


/*
  Mark auto-increment fields as used fields in both read and write maps

  NOTES
    This is needed in insert & update as the auto-increment field is
    always set and sometimes read.
*/

void TABLE::mark_auto_increment_column()
{
  DBUG_ASSERT(found_next_number_field);
  /*
    We must set bit in read set as update_auto_increment() is using the
    store() to check overflow of auto_increment values
  */
  bitmap_set_bit(read_set, found_next_number_field->field_index);
  bitmap_set_bit(write_set, found_next_number_field->field_index);
  if (s->next_number_keypart)
    mark_columns_used_by_index_no_reset(s->next_number_index, read_set);
  file->column_bitmaps_signal();
}


/*
  Mark columns needed for doing an delete of a row

  DESCRIPTON
    Some table engines don't have a cursor on the retrieve rows
    so they need either to use the primary key or all columns to
    be able to delete a row.

    If the engine needs this, the function works as follows:
    - If primary key exits, mark the primary key columns to be read.
    - If not, mark all columns to be read

    If the engine has HA_REQUIRES_KEY_COLUMNS_FOR_DELETE, we will
    mark all key columns as 'to-be-read'. This allows the engine to
    loop over the given record to find all keys and doesn't have to
    retrieve the row again.
*/

void TABLE::mark_columns_needed_for_delete()
{
  bool need_signal= false;
  mark_columns_per_binlog_row_image();

  if (triggers)
    triggers->mark_fields_used(TRG_EVENT_DELETE);
  if (file->ha_table_flags() & HA_REQUIRES_KEY_COLUMNS_FOR_DELETE)
  {
    Field **reg_field;
    for (reg_field= field ; *reg_field ; reg_field++)
    {
      if ((*reg_field)->flags & (PART_KEY_FLAG | PART_INDIRECT_KEY_FLAG))
        mark_column_with_deps(*reg_field);
    }
    need_signal= true;
  }
  if (file->ha_table_flags() & HA_PRIMARY_KEY_REQUIRED_FOR_DELETE)
  {
    /*
      If the handler has no cursor capabilites, we have to read either
      the primary key, the hidden primary key or all columns to be
      able to do an delete
    */
    if (s->primary_key == MAX_KEY)
      file->use_hidden_primary_key();
    else
    {
      mark_columns_used_by_index_no_reset(s->primary_key, read_set);
      need_signal= true;
    }
  }

  if (s->versioned)
  {
<<<<<<< HEAD
    bitmap_set_bit(read_set, s->vers.start_fieldno);
    bitmap_set_bit(read_set, s->vers.end_fieldno);
    bitmap_set_bit(write_set, s->vers.end_fieldno);
=======
    bitmap_set_bit(read_set, s->vers_start_field()->field_index);
    bitmap_set_bit(read_set, s->vers_end_field()->field_index);
    bitmap_set_bit(write_set, s->vers_end_field()->field_index);
    need_signal= true;
>>>>>>> 4cdb72f2
  }

  if (need_signal)
    file->column_bitmaps_signal();
}


/*
  Mark columns needed for doing an update of a row

  DESCRIPTON
    Some engines needs to have all columns in an update (to be able to
    build a complete row). If this is the case, we mark all not
    updated columns to be read.

    If this is no the case, we do like in the delete case and mark
    if needed, either the primary key column or all columns to be read.
    (see mark_columns_needed_for_delete() for details)

    If the engine has HA_REQUIRES_KEY_COLUMNS_FOR_DELETE, we will
    mark all USED key columns as 'to-be-read'. This allows the engine to
    loop over the given record to find all changed keys and doesn't have to
    retrieve the row again.
*/

void TABLE::mark_columns_needed_for_update()
{
  DBUG_ENTER("TABLE::mark_columns_needed_for_update");
  bool need_signal= false;

  mark_columns_per_binlog_row_image();

  if (triggers)
    triggers->mark_fields_used(TRG_EVENT_UPDATE);
  if (default_field)
    mark_default_fields_for_write(FALSE);
  if (vfield)
    need_signal|= mark_virtual_columns_for_write(FALSE);
  if (file->ha_table_flags() & HA_REQUIRES_KEY_COLUMNS_FOR_DELETE)
  {
    KEY *end= key_info + s->keys;
    for (KEY *k= key_info; k < end; k++)
    {
      KEY_PART_INFO *kpend= k->key_part + k->ext_key_parts;
      int any_written= 0, all_read= 1;
      for (KEY_PART_INFO *kp= k->key_part; kp < kpend; kp++)
      {
        int idx= kp->fieldnr - 1;
        any_written|= bitmap_is_set(write_set, idx);
        all_read&= bitmap_is_set(read_set, idx);
      }
      if (any_written && !all_read)
      {
        for (KEY_PART_INFO *kp= k->key_part; kp < kpend; kp++)
          mark_column_with_deps(field[kp->fieldnr - 1]);
      }
    }
    need_signal= true;
  }
  if (file->ha_table_flags() & HA_PRIMARY_KEY_REQUIRED_FOR_DELETE)
  {
    /*
      If the handler has no cursor capabilites, we have to read either
      the primary key, the hidden primary key or all columns to be
      able to do an update
    */
    if (s->primary_key == MAX_KEY)
      file->use_hidden_primary_key();
    else
    {
      mark_columns_used_by_index_no_reset(s->primary_key, read_set);
      need_signal= true;
    }
  }
  if (s->versioned)
  {
    /*
      For System Versioning we have to read all columns since we store
      a copy of previous row with modified row_end back to a table.

      Without write_set versioning.rpl,row is unstable until MDEV-16370 is
      applied.
    */
    bitmap_union(read_set, &s->all_set);
    bitmap_union(write_set, &s->all_set);
    need_signal= true;
  }
  if (check_constraints)
  {
    mark_check_constraint_columns_for_read();
    need_signal= true;
  }

  /*
    If a timestamp field settable on UPDATE is present then to avoid wrong
    update force the table handler to retrieve write-only fields to be able
    to compare records and detect data change.
  */
  if ((file->ha_table_flags() & HA_PARTIAL_COLUMN_READ) &&
      default_field && s->has_update_default_function)
  {
    bitmap_union(read_set, write_set);
    need_signal= true;
  }
  if (need_signal)
    file->column_bitmaps_signal();
  DBUG_VOID_RETURN;
}


/*
  Mark columns the handler needs for doing an insert

  For now, this is used to mark fields used by the trigger
  as changed.
*/

void TABLE::mark_columns_needed_for_insert()
{
  DBUG_ENTER("mark_columns_needed_for_insert");
  mark_columns_per_binlog_row_image();

  if (triggers)
  {
    /*
      We don't need to mark columns which are used by ON DELETE and
      ON UPDATE triggers, which may be invoked in case of REPLACE or
      INSERT ... ON DUPLICATE KEY UPDATE, since before doing actual
      row replacement or update write_record() will mark all table
      fields as used.
    */
    triggers->mark_fields_used(TRG_EVENT_INSERT);
  }
  if (found_next_number_field)
    mark_auto_increment_column();
  if (default_field)
    mark_default_fields_for_write(TRUE);
  /* Mark virtual columns for insert */
  if (vfield)
    mark_virtual_columns_for_write(TRUE);
  if (check_constraints)
    mark_check_constraint_columns_for_read();
  DBUG_VOID_RETURN;
}

/*
  Mark columns according the binlog row image option.

  Columns to be written are stored in 'rpl_write_set'

  When logging in RBR, the user can select whether to
  log partial or full rows, depending on the table
  definition, and the value of binlog_row_image.

  Semantics of the binlog_row_image are the following
  (PKE - primary key equivalent, ie, PK fields if PK
  exists, all fields otherwise):

  binlog_row_image= MINIMAL
    - This marks the PKE fields in the read_set
    - This marks all fields where a value was specified
      in the rpl_write_set

  binlog_row_image= NOBLOB
    - This marks PKE + all non-blob fields in the read_set
    - This marks all fields where a value was specified
      and all non-blob fields in the rpl_write_set

  binlog_row_image= FULL
    - all columns in the read_set
    - all columns in the rpl_write_set

  This marking is done without resetting the original
  bitmaps. This means that we will strip extra fields in
  the read_set at binlogging time (for those cases that
  we only want to log a PK and we needed other fields for
  execution).
*/

void TABLE::mark_columns_per_binlog_row_image()
{
  THD *thd= in_use;
  DBUG_ENTER("mark_columns_per_binlog_row_image");
  DBUG_ASSERT(read_set->bitmap);
  DBUG_ASSERT(write_set->bitmap);

  /* If not using row format */
  rpl_write_set= write_set;

  /**
    If in RBR we may need to mark some extra columns,
    depending on the binlog-row-image command line argument.
   */
  if ((WSREP_EMULATE_BINLOG(thd) || mysql_bin_log.is_open()) &&
      thd->is_current_stmt_binlog_format_row() &&
      !ha_check_storage_engine_flag(s->db_type(), HTON_NO_BINLOG_ROW_OPT))
  {
    /* if there is no PK, then mark all columns for the BI. */
    if (s->primary_key >= MAX_KEY)
    {
      bitmap_set_all(read_set);
      rpl_write_set= read_set;
    }
    else
    {
      switch (thd->variables.binlog_row_image) {
      case BINLOG_ROW_IMAGE_FULL:
        bitmap_set_all(read_set);
        /* Set of columns that should be written (all) */
        rpl_write_set= read_set;
        break;
      case BINLOG_ROW_IMAGE_NOBLOB:
        /* Only write changed columns + not blobs */
        rpl_write_set= &def_rpl_write_set;
        bitmap_copy(rpl_write_set, write_set);

        /*
          for every field that is not set, mark it unless it is a blob or
          part of a primary key
        */
        for (Field **ptr=field ; *ptr ; ptr++)
        {
          Field *my_field= *ptr;
          /*
            bypass blob fields. These can be set or not set, we don't care.
            Later, at binlogging time, if we don't need them in the before
            image, we will discard them.

            If set in the AI, then the blob is really needed, there is
            nothing we can do about it.
          */
          if ((my_field->flags & PRI_KEY_FLAG) ||
              (my_field->type() != MYSQL_TYPE_BLOB))
          {
            bitmap_set_bit(read_set, my_field->field_index);
            bitmap_set_bit(rpl_write_set, my_field->field_index);
          }
        }
        break;
      case BINLOG_ROW_IMAGE_MINIMAL:
        /*
          mark the primary key in the read set so that we can find the row
          that is updated / deleted.
          We don't need to mark the primary key in the rpl_write_set as the
          binary log will include all columns read anyway.
        */
        mark_columns_used_by_index_no_reset(s->primary_key, read_set);
        /* Only write columns that have changed */
        rpl_write_set= write_set;
        break;

      default:
        DBUG_ASSERT(FALSE);
      }
    }
    file->column_bitmaps_signal();
  }

  DBUG_VOID_RETURN;
}


/* 
  @brief Mark virtual columns for update/insert commands

  @param insert_fl    true if virtual columns are marked for insert command
                      For the moment this is not used, may be used in future.

  @details
    The function marks virtual columns used in a update/insert commands
    in the vcol_set bitmap.
    For an insert command a virtual column is always marked in write_set if
    it is a stored column.
    If a virtual column is from write_set it is always marked in vcol_set.
    If a stored virtual column is not from write_set but it is computed
    through columns from write_set it is also marked in vcol_set, and,
    besides, it is added to write_set. 

  @return whether a bitmap was updated

  @note
    Let table t1 have columns a,b,c and let column c be a stored virtual 
    column computed through columns a and b. Then for the query
      UPDATE t1 SET a=1
    column c will be placed into vcol_set and into write_set while
    column b will be placed into read_set.
    If column c was a virtual column, but not a stored virtual column
    then it would not be added to any of the sets. Column b would not
    be added to read_set either.
*/

bool TABLE::mark_virtual_columns_for_write(bool insert_fl
                                           __attribute__((unused)))
{
  Field **vfield_ptr, *tmp_vfield;
  bool bitmap_updated= false;
  DBUG_ENTER("mark_virtual_columns_for_write");

  for (vfield_ptr= vfield; *vfield_ptr; vfield_ptr++)
  {
    tmp_vfield= *vfield_ptr;
    if (bitmap_is_set(write_set, tmp_vfield->field_index))
      bitmap_updated|= mark_virtual_column_with_deps(tmp_vfield);
    else if (tmp_vfield->vcol_info->stored_in_db ||
             (tmp_vfield->flags & (PART_KEY_FLAG | FIELD_IN_PART_FUNC_FLAG |
                                   PART_INDIRECT_KEY_FLAG)))
    {
      bitmap_set_bit(write_set, tmp_vfield->field_index);
      mark_virtual_column_with_deps(tmp_vfield);
      bitmap_updated= true;
    }
  }
  if (bitmap_updated)
    file->column_bitmaps_signal();
  DBUG_RETURN(bitmap_updated);
}


/**
   Check if a virtual not stored column field is in read set

   @retval FALSE  No virtual not stored column is used
   @retval TRUE   At least one virtual not stored column is used
*/

bool TABLE::check_virtual_columns_marked_for_read()
{
  if (vfield)
  {
    Field **vfield_ptr;
    for (vfield_ptr= vfield; *vfield_ptr; vfield_ptr++)
    {
      Field *tmp_vfield= *vfield_ptr;
      if (bitmap_is_set(read_set, tmp_vfield->field_index) &&
          !tmp_vfield->vcol_info->stored_in_db)
        return TRUE;
    }
  }
  return FALSE;
}


/**
   Check if a stored virtual column field is marked for write

   This can be used to check if any column that is part of a virtual
   stored column is changed

   @retval FALSE  No stored virtual column is used
   @retval TRUE   At least one stored virtual column is used
*/

bool TABLE::check_virtual_columns_marked_for_write()
{
  if (vfield)
  {
    Field **vfield_ptr;
    for (vfield_ptr= vfield; *vfield_ptr; vfield_ptr++)
    {
      Field *tmp_vfield= *vfield_ptr;
      if (bitmap_is_set(write_set, tmp_vfield->field_index) &&
                        tmp_vfield->vcol_info->stored_in_db)
        return TRUE;
    }
  }
  return FALSE;
}


/*
  Mark fields used by check constraints into s->check_set.
  Mark all fields used in an expression that is part of an index
  with PART_INDIRECT_KEY_FLAG

  This is done once for the TABLE_SHARE the first time the table is opened.
  The marking must be done non-destructively to handle the case when
  this could be run in parallely by two threads
*/

void TABLE::mark_columns_used_by_virtual_fields(void)
{
  MY_BITMAP *save_read_set;
  Field **vfield_ptr;
  TABLE_SHARE::enum_v_keys v_keys= TABLE_SHARE::NO_V_KEYS;

  /* If there is virtual fields are already initialized */
  if (s->check_set_initialized)
    return;

  if (s->tmp_table == NO_TMP_TABLE)
    mysql_mutex_lock(&s->LOCK_share);
  if (s->check_set)
  {
    /* Mark fields used by check constraint */
    save_read_set= read_set;
    read_set= s->check_set;

    for (Virtual_column_info **chk= check_constraints ; *chk ; chk++)
      (*chk)->expr->walk(&Item::register_field_in_read_map, 1, 0);
    read_set= save_read_set;
  }

  /*
    mark all fields that part of a virtual indexed field with
    PART_INDIRECT_KEY_FLAG. This is used to ensure that all fields
    that are part of an index exits before write/delete/update.

    As this code is only executed once per open share, it's reusing
    existing functionality instead of adding an extra argument to
    add_field_to_set_processor or adding another processor.
  */
  if (vfield)
  {
    for (vfield_ptr= vfield; *vfield_ptr; vfield_ptr++)
    {
      if ((*vfield_ptr)->flags & PART_KEY_FLAG)
        (*vfield_ptr)->vcol_info->expr->walk(&Item::add_field_to_set_processor,
                                             1, this);
    }
    for (uint i= 0 ; i < s->fields ; i++)
    {
      if (bitmap_is_set(&tmp_set, i))
      {
        s->field[i]->flags|= PART_INDIRECT_KEY_FLAG;
        v_keys= TABLE_SHARE::V_KEYS;
      }
    }
    bitmap_clear_all(&tmp_set);
  }
  s->check_set_initialized= v_keys;
  if (s->tmp_table == NO_TMP_TABLE)
    mysql_mutex_unlock(&s->LOCK_share);
}

/* Add fields used by CHECK CONSTRAINT to read map */

void TABLE::mark_check_constraint_columns_for_read(void)
{
  bitmap_union(read_set, s->check_set);
}


/**
  Add all fields that have a default function to the table write set.
*/

void TABLE::mark_default_fields_for_write(bool is_insert)
{
  DBUG_ENTER("mark_default_fields_for_write");
  Field **field_ptr, *field;
  for (field_ptr= default_field; *field_ptr; field_ptr++)
  {
    field= (*field_ptr);
    if (is_insert && field->default_value)
    {
      bitmap_set_bit(write_set, field->field_index);
      field->default_value->expr->
        walk(&Item::register_field_in_read_map, 1, 0);
    }
    else if (!is_insert && field->has_update_default_function())
      bitmap_set_bit(write_set, field->field_index);
  }
  DBUG_VOID_RETURN;
}


void TABLE::move_fields(Field **ptr, const uchar *to, const uchar *from)
{
  my_ptrdiff_t diff= to - from;
  if (diff)
  {
    do
    {
      (*ptr)->move_field_offset(diff);
    } while (*(++ptr));
  }
}


/*
  Store all allocated virtual fields blob values
  Used by InnoDB when calculating virtual fields for it's own internal
  records
*/

void TABLE::remember_blob_values(String *blob_storage)
{
  Field **vfield_ptr;
  for (vfield_ptr= vfield; *vfield_ptr; vfield_ptr++)
  {
    if ((*vfield_ptr)->type() == MYSQL_TYPE_BLOB &&
        !(*vfield_ptr)->vcol_info->stored_in_db)
    {
      Field_blob *blob= ((Field_blob*) *vfield_ptr);
      memcpy((void*) blob_storage, (void*) &blob->value, sizeof(blob->value));
      blob_storage++;
      blob->value.release();
    }
  }
}


/*
  Restore all allocated virtual fields blob values
  Used by InnoDB when calculating virtual fields for it's own internal
  records
*/

void TABLE::restore_blob_values(String *blob_storage)
{
  Field **vfield_ptr;
  for (vfield_ptr= vfield; *vfield_ptr; vfield_ptr++)
  {
    if ((*vfield_ptr)->type() == MYSQL_TYPE_BLOB &&
        !(*vfield_ptr)->vcol_info->stored_in_db)
    {
      Field_blob *blob= ((Field_blob*) *vfield_ptr);
      blob->value.free();
      memcpy((void*) &blob->value, (void*) blob_storage, sizeof(blob->value));
      blob_storage++;
    }
  }
}


/**
  @brief
  Allocate space for keys

  @param key_count  number of keys to allocate additionally

  @details
  The function allocates memory  to fit additionally 'key_count' keys 
  for this table.

  @return FALSE   space was successfully allocated
  @return TRUE    an error occur
*/

bool TABLE::alloc_keys(uint key_count)
{
  key_info= (KEY*) alloc_root(&mem_root, sizeof(KEY)*(s->keys+key_count));
  if (s->keys)
    memmove(key_info, s->key_info, sizeof(KEY)*s->keys);
  s->key_info= key_info;
  max_keys= s->keys+key_count;
  return !(key_info);
}


/**
  @brief
  Populate a KEY_PART_INFO structure with the data related to a field entry.

  @param key_part_info  The structure to fill.
  @param field          The field entry that represents the key part.
  @param fleldnr        The number of the field, count starting from 1.

  TODO: This method does not make use of any table specific fields. It
  could be refactored to act as a constructor for KEY_PART_INFO instead.
*/

void TABLE::create_key_part_by_field(KEY_PART_INFO *key_part_info,
                                     Field *field, uint fieldnr)
{
  DBUG_ASSERT(field->field_index + 1 == (int)fieldnr);
  key_part_info->null_bit= field->null_bit;
  key_part_info->null_offset= (uint) (field->null_ptr -
                                      (uchar*) record[0]);
  key_part_info->field= field;
  key_part_info->fieldnr= fieldnr;
  key_part_info->offset= field->offset(record[0]);
  /*
     field->key_length() accounts for the raw length of the field, excluding
     any metadata such as length of field or the NULL flag.
  */
  key_part_info->length= (uint16) field->key_length();
  key_part_info->key_part_flag= 0;
  /* TODO:
    The below method of computing the key format length of the
    key part is a copy/paste from opt_range.cc, and table.cc.
    This should be factored out, e.g. as a method of Field.
    In addition it is not clear if any of the Field::*_length
    methods is supposed to compute the same length. If so, it
    might be reused.
  */
  key_part_info->store_length= key_part_info->length;
  /*
    For BIT fields null_bit is not set to 0 even if the field is defined
    as NOT NULL, look at Field_bit::Field_bit
  */
  if (!field->real_maybe_null())
  {
    key_part_info->null_bit= 0;
  }

  /*
     The total store length of the key part is the raw length of the field +
     any metadata information, such as its length for strings and/or the null
     flag.
  */
  if (field->real_maybe_null())
  {
    key_part_info->store_length+= HA_KEY_NULL_LENGTH;
  }
  if (field->type() == MYSQL_TYPE_BLOB || 
      field->type() == MYSQL_TYPE_GEOMETRY ||
      field->real_type() == MYSQL_TYPE_VARCHAR)
  {
    key_part_info->store_length+= HA_KEY_BLOB_LENGTH;
    key_part_info->key_part_flag|=
      field->type() == MYSQL_TYPE_BLOB ? HA_BLOB_PART: HA_VAR_LENGTH_PART;
  }

  key_part_info->type=     (uint8) field->key_type();
  key_part_info->key_type =
    ((ha_base_keytype) key_part_info->type == HA_KEYTYPE_TEXT ||
    (ha_base_keytype) key_part_info->type == HA_KEYTYPE_VARTEXT1 ||
    (ha_base_keytype) key_part_info->type == HA_KEYTYPE_VARTEXT2) ?
    0 : FIELDFLAG_BINARY;
}


/**
  @brief
  Check validity of a possible key for the derived table

  @param key            the number of the key
  @param key_parts      number of components of the key
  @param next_field_no  the call-back function that returns the number of
                        the field used as the next component of the key
  @param arg            the argument for the above function

  @details
  The function checks whether a possible key satisfies the constraints
  imposed on the keys of any temporary table.

  We need to filter out BLOB columns here, because ref access optimizer creates
  KEYUSE objects for equalities for non-key columns for two puproses:
  1. To discover possible keys for derived_with_keys optimization
  2. To do hash joins
  For the purpose of #1, KEYUSE objects are not created for "blob_column=..." .
  However, they might be created for #2. In order to catch that case, we filter
  them out here.

  @return TRUE if the key is valid
  @return FALSE otherwise
*/

bool TABLE::check_tmp_key(uint key, uint key_parts,
                          uint (*next_field_no) (uchar *), uchar *arg)
{
  Field **reg_field;
  uint i;
  uint key_len= 0;

  for (i= 0; i < key_parts; i++)
  {
    uint fld_idx= next_field_no(arg);
    reg_field= field + fld_idx;
    if ((*reg_field)->type() == MYSQL_TYPE_BLOB)
      return FALSE;
    uint fld_store_len= (uint16) (*reg_field)->key_length();
    if ((*reg_field)->real_maybe_null())
      fld_store_len+= HA_KEY_NULL_LENGTH;
    if ((*reg_field)->real_type() == MYSQL_TYPE_VARCHAR ||
        (*reg_field)->type() == MYSQL_TYPE_GEOMETRY)
      fld_store_len+= HA_KEY_BLOB_LENGTH;
    key_len+= fld_store_len;
  }
  /*
    We use MI_MAX_KEY_LENGTH (myisam's default) below because it is
    smaller than MAX_KEY_LENGTH (heap's default) and it's unknown whether
    myisam or heap will be used for the temporary table.
  */
  return key_len <= MI_MAX_KEY_LENGTH;
}

/**
  @brief
  Add one key to a temporary table

  @param key            the number of the key
  @param key_parts      number of components of the key
  @param next_field_no  the call-back function that returns the number of
                        the field used as the next component of the key
  @param arg            the argument for the above function
  @param unique         TRUE <=> it is a unique index

  @details
  The function adds a new key to the table that is assumed to be a temporary
  table. At each its invocation the call-back function must return
  the number of the field that is used as the next component of this key.

  @return FALSE is a success
  @return TRUE if a failure

*/

bool TABLE::add_tmp_key(uint key, uint key_parts,
                        uint (*next_field_no) (uchar *), uchar *arg,
                        bool unique)
{
  DBUG_ASSERT(key < max_keys);

  char buf[NAME_CHAR_LEN];
  KEY* keyinfo;
  Field **reg_field;
  uint i;

  bool key_start= TRUE;
  KEY_PART_INFO* key_part_info=
      (KEY_PART_INFO*) alloc_root(&mem_root, sizeof(KEY_PART_INFO)*key_parts);
  if (!key_part_info)
    return TRUE;
  keyinfo= key_info + key;
  keyinfo->key_part= key_part_info;
  keyinfo->usable_key_parts= keyinfo->user_defined_key_parts = key_parts;
  keyinfo->ext_key_parts= keyinfo->user_defined_key_parts;
  keyinfo->key_length=0;
  keyinfo->algorithm= HA_KEY_ALG_UNDEF;
  keyinfo->flags= HA_GENERATED_KEY;
  keyinfo->ext_key_flags= keyinfo->flags;
  keyinfo->is_statistics_from_stat_tables= FALSE;
  if (unique)
    keyinfo->flags|= HA_NOSAME;
  sprintf(buf, "key%i", key);
  keyinfo->name.length= strlen(buf);
  if (!(keyinfo->name.str= strmake_root(&mem_root, buf, keyinfo->name.length)))
    return TRUE;
  keyinfo->rec_per_key= (ulong*) alloc_root(&mem_root,
                                            sizeof(ulong)*key_parts);
  if (!keyinfo->rec_per_key)
    return TRUE;
  bzero(keyinfo->rec_per_key, sizeof(ulong)*key_parts);
  keyinfo->read_stats= NULL;
  keyinfo->collected_stats= NULL;

  for (i= 0; i < key_parts; i++)
  {
    uint fld_idx= next_field_no(arg); 
    reg_field= field + fld_idx;
    if (key_start)
      (*reg_field)->key_start.set_bit(key);
    (*reg_field)->part_of_key.set_bit(key);
    create_key_part_by_field(key_part_info, *reg_field, fld_idx+1);
    keyinfo->key_length += key_part_info->store_length;
    (*reg_field)->flags|= PART_KEY_FLAG;
    key_start= FALSE;
    key_part_info++;
  }

  /*
    For the case when there is a derived table that would give distinct rows,
    the index statistics are passed to the join optimizer to tell that a ref
    access to all the fields of the derived table will produce only one row.
  */

  st_select_lex_unit* derived= pos_in_table_list ?
                               pos_in_table_list->derived: NULL;
  if (derived)
  {
    st_select_lex* first= derived->first_select();
    uint select_list_items= first->get_item_list()->elements;
    if (key_parts == select_list_items)
    {
      if ((!first->is_part_of_union() && (first->options & SELECT_DISTINCT)) ||
          derived->check_distinct_in_union())
        keyinfo->rec_per_key[key_parts - 1]= 1;
    }
  }

  set_if_bigger(s->max_key_length, keyinfo->key_length);
  s->keys++;
  return FALSE;
}

/*
  @brief
  Drop all indexes except specified one.

  @param key_to_save the key to save

  @details
  Drop all indexes on this table except 'key_to_save'. The saved key becomes
  key #0. Memory occupied by key parts of dropped keys are freed.
  If the 'key_to_save' is negative then all keys are freed.
*/

void TABLE::use_index(int key_to_save)
{
  uint i= 1;
  DBUG_ASSERT(!created && key_to_save < (int)s->keys);
  if (key_to_save >= 0)
    /* Save the given key. */
    memmove(key_info, key_info + key_to_save, sizeof(KEY));
  else
    /* Drop all keys; */
    i= 0;

  s->keys= i;
}

/*
  Return TRUE if the table is filled at execution phase 
  
  (and so, the optimizer must not do anything that depends on the contents of
   the table, like range analysis or constant table detection)
*/

bool TABLE::is_filled_at_execution()
{ 
  /*
    pos_in_table_list == NULL for internal temporary tables because they
    do not have a corresponding table reference. Such tables are filled
    during execution.
  */
  return MY_TEST(!pos_in_table_list ||
                 pos_in_table_list->jtbm_subselect ||
                 pos_in_table_list->is_active_sjm());
}


/**
  @brief
  Get actual number of key components

  @param keyinfo

  @details
  The function calculates actual number of key components, possibly including
  components of extended keys, taken into consideration by the optimizer for the
  key described by the parameter keyinfo.

  @return number of considered key components
*/ 

uint TABLE::actual_n_key_parts(KEY *keyinfo)
{
  return optimizer_flag(in_use, OPTIMIZER_SWITCH_EXTENDED_KEYS) ?
           keyinfo->ext_key_parts : keyinfo->user_defined_key_parts;
}

 
/**
  @brief
  Get actual key flags for a table key 

  @param keyinfo

  @details
  The function finds out actual key flags taken into consideration by the
  optimizer for the key described by the parameter keyinfo.

  @return actual key flags
*/ 

ulong TABLE::actual_key_flags(KEY *keyinfo)
{
  return optimizer_flag(in_use, OPTIMIZER_SWITCH_EXTENDED_KEYS) ?
           keyinfo->ext_key_flags : keyinfo->flags;
} 


/*
  Cleanup this table for re-execution.

  SYNOPSIS
    TABLE_LIST::reinit_before_use()
*/

void TABLE_LIST::reinit_before_use(THD *thd)
{
  /*
    Reset old pointers to TABLEs: they are not valid since the tables
    were closed in the end of previous prepare or execute call.
  */
  table= 0;
  /* Reset is_schema_table_processed value(needed for I_S tables */
  schema_table_state= NOT_PROCESSED;

  TABLE_LIST *embedded; /* The table at the current level of nesting. */
  TABLE_LIST *parent_embedding= this; /* The parent nested table reference. */
  do
  {
    embedded= parent_embedding;
    if (embedded->prep_on_expr)
      embedded->on_expr= embedded->prep_on_expr->copy_andor_structure(thd);
    parent_embedding= embedded->embedding;
  }
  while (parent_embedding &&
         parent_embedding->nested_join->join_list.head() == embedded);

  mdl_request.ticket= NULL;
}


/*
  Return subselect that contains the FROM list this table is taken from

  SYNOPSIS
    TABLE_LIST::containing_subselect()
 
  RETURN
    Subselect item for the subquery that contains the FROM list
    this table is taken from if there is any
    0 - otherwise

*/

Item_subselect *TABLE_LIST::containing_subselect()
{
  return (select_lex ? select_lex->master_unit()->item : 0);
}

/*
  Compiles the tagged hints list and fills up the bitmasks.

  SYNOPSIS
    process_index_hints()
      table         the TABLE to operate on.

  DESCRIPTION
    The parser collects the index hints for each table in a "tagged list" 
    (TABLE_LIST::index_hints). Using the information in this tagged list
    this function sets the members TABLE::keys_in_use_for_query,
    TABLE::keys_in_use_for_group_by, TABLE::keys_in_use_for_order_by,
    TABLE::force_index, TABLE::force_index_order,
    TABLE::force_index_group and TABLE::covering_keys.

    Current implementation of the runtime does not allow mixing FORCE INDEX
    and USE INDEX, so this is checked here. Then the FORCE INDEX list 
    (if non-empty) is appended to the USE INDEX list and a flag is set.

    Multiple hints of the same kind are processed so that each clause 
    is applied to what is computed in the previous clause.
    For example:
        USE INDEX (i1) USE INDEX (i2)
    is equivalent to
        USE INDEX (i1,i2)
    and means "consider only i1 and i2".

    Similarly
        USE INDEX () USE INDEX (i1)
    is equivalent to
        USE INDEX (i1)
    and means "consider only the index i1"

    It is OK to have the same index several times, e.g. "USE INDEX (i1,i1)" is
    not an error.

    Different kind of hints (USE/FORCE/IGNORE) are processed in the following
    order:
      1. All indexes in USE (or FORCE) INDEX are added to the mask.
      2. All IGNORE INDEX

    e.g. "USE INDEX i1, IGNORE INDEX i1, USE INDEX i1" will not use i1 at all
    as if we had "USE INDEX i1, USE INDEX i1, IGNORE INDEX i1".

    As an optimization if there is a covering index, and we have 
    IGNORE INDEX FOR GROUP/ORDER, and this index is used for the JOIN part, 
    then we have to ignore the IGNORE INDEX FROM GROUP/ORDER.

  RETURN VALUE
    FALSE                no errors found
    TRUE                 found and reported an error.
*/
bool TABLE_LIST::process_index_hints(TABLE *tbl)
{
  /* initialize the result variables */
  tbl->keys_in_use_for_query= tbl->keys_in_use_for_group_by= 
    tbl->keys_in_use_for_order_by= tbl->s->keys_in_use;

  /* index hint list processing */
  if (index_hints)
  {
    key_map index_join[INDEX_HINT_FORCE + 1];
    key_map index_order[INDEX_HINT_FORCE + 1];
    key_map index_group[INDEX_HINT_FORCE + 1];
    Index_hint *hint;
    int type;
    bool have_empty_use_join= FALSE, have_empty_use_order= FALSE, 
         have_empty_use_group= FALSE;
    List_iterator <Index_hint> iter(*index_hints);

    /* initialize temporary variables used to collect hints of each kind */
    for (type= INDEX_HINT_IGNORE; type <= INDEX_HINT_FORCE; type++)
    {
      index_join[type].clear_all();
      index_order[type].clear_all();
      index_group[type].clear_all();
    }

    /* iterate over the hints list */
    while ((hint= iter++))
    {
      uint pos;

      /* process empty USE INDEX () */
      if (hint->type == INDEX_HINT_USE && !hint->key_name.str)
      {
        if (hint->clause & INDEX_HINT_MASK_JOIN)
        {
          index_join[hint->type].clear_all();
          have_empty_use_join= TRUE;
        }
        if (hint->clause & INDEX_HINT_MASK_ORDER)
        {
          index_order[hint->type].clear_all();
          have_empty_use_order= TRUE;
        }
        if (hint->clause & INDEX_HINT_MASK_GROUP)
        {
          index_group[hint->type].clear_all();
          have_empty_use_group= TRUE;
        }
        continue;
      }

      /* 
        Check if an index with the given name exists and get his offset in 
        the keys bitmask for the table 
      */
      if (tbl->s->keynames.type_names == 0 ||
          (pos= find_type(&tbl->s->keynames, hint->key_name.str,
                          hint->key_name.length, 1)) <= 0)
      {
        my_error(ER_KEY_DOES_NOT_EXITS, MYF(0), hint->key_name.str, alias.str);
        return 1;
      }

      pos--;

      /* add to the appropriate clause mask */
      if (hint->clause & INDEX_HINT_MASK_JOIN)
        index_join[hint->type].set_bit (pos);
      if (hint->clause & INDEX_HINT_MASK_ORDER)
        index_order[hint->type].set_bit (pos);
      if (hint->clause & INDEX_HINT_MASK_GROUP)
        index_group[hint->type].set_bit (pos);
    }

    /* cannot mix USE INDEX and FORCE INDEX */
    if ((!index_join[INDEX_HINT_FORCE].is_clear_all() ||
         !index_order[INDEX_HINT_FORCE].is_clear_all() ||
         !index_group[INDEX_HINT_FORCE].is_clear_all()) &&
        (!index_join[INDEX_HINT_USE].is_clear_all() ||  have_empty_use_join ||
         !index_order[INDEX_HINT_USE].is_clear_all() || have_empty_use_order ||
         !index_group[INDEX_HINT_USE].is_clear_all() || have_empty_use_group))
    {
      my_error(ER_WRONG_USAGE, MYF(0), index_hint_type_name[INDEX_HINT_USE],
               index_hint_type_name[INDEX_HINT_FORCE]);
      return 1;
    }

    /* process FORCE INDEX as USE INDEX with a flag */
    if (!index_order[INDEX_HINT_FORCE].is_clear_all())
    {
      tbl->force_index_order= TRUE;
      index_order[INDEX_HINT_USE].merge(index_order[INDEX_HINT_FORCE]);
    }

    if (!index_group[INDEX_HINT_FORCE].is_clear_all())
    {
      tbl->force_index_group= TRUE;
      index_group[INDEX_HINT_USE].merge(index_group[INDEX_HINT_FORCE]);
    }

    /*
      TODO: get rid of tbl->force_index (on if any FORCE INDEX is specified)
      and create tbl->force_index_join instead.
      Then use the correct force_index_XX instead of the global one.
    */
    if (!index_join[INDEX_HINT_FORCE].is_clear_all() ||
        tbl->force_index_group || tbl->force_index_order)
    {
      tbl->force_index= TRUE;
      index_join[INDEX_HINT_USE].merge(index_join[INDEX_HINT_FORCE]);
    }

    /* apply USE INDEX */
    if (!index_join[INDEX_HINT_USE].is_clear_all() || have_empty_use_join)
      tbl->keys_in_use_for_query.intersect(index_join[INDEX_HINT_USE]);
    if (!index_order[INDEX_HINT_USE].is_clear_all() || have_empty_use_order)
      tbl->keys_in_use_for_order_by.intersect (index_order[INDEX_HINT_USE]);
    if (!index_group[INDEX_HINT_USE].is_clear_all() || have_empty_use_group)
      tbl->keys_in_use_for_group_by.intersect (index_group[INDEX_HINT_USE]);

    /* apply IGNORE INDEX */
    tbl->keys_in_use_for_query.subtract (index_join[INDEX_HINT_IGNORE]);
    tbl->keys_in_use_for_order_by.subtract (index_order[INDEX_HINT_IGNORE]);
    tbl->keys_in_use_for_group_by.subtract (index_group[INDEX_HINT_IGNORE]);
  }

  /* make sure covering_keys don't include indexes disabled with a hint */
  tbl->covering_keys.intersect(tbl->keys_in_use_for_query);
  return 0;
}


size_t max_row_length(TABLE *table, MY_BITMAP const *cols, const uchar *data)
{
  TABLE_SHARE *table_s= table->s;
  size_t length= table_s->reclength + 2 * table_s->fields;
  uint *const beg= table_s->blob_field;
  uint *const end= beg + table_s->blob_fields;
  my_ptrdiff_t const rec_offset= (my_ptrdiff_t) (data - table->record[0]);
  DBUG_ENTER("max_row_length");

  for (uint *ptr= beg ; ptr != end ; ++ptr)
  {
    Field * const field= table->field[*ptr];
    if (bitmap_is_set(cols, field->field_index) &&
        !field->is_null(rec_offset))
    {
      Field_blob * const blob= (Field_blob*) field;
      length+= blob->get_length(rec_offset) + 8; /* max blob store length */
    }
  }
  DBUG_PRINT("exit", ("length: %lld", (longlong) length));
  DBUG_RETURN(length);
}


/**
   Helper function which allows to allocate metadata lock request
   objects for all elements of table list.
*/

void init_mdl_requests(TABLE_LIST *table_list)
{
  for ( ; table_list ; table_list= table_list->next_global)
    table_list->mdl_request.init(MDL_key::TABLE,
                                 table_list->db.str, table_list->table_name.str,
                                 table_list->lock_type >= TL_WRITE_ALLOW_WRITE ?
                                 MDL_SHARED_WRITE : MDL_SHARED_READ,
                                 MDL_TRANSACTION);
}


/**
  Update TABLE::const_key_parts for single table UPDATE/DELETE query

  @param conds               WHERE clause expression

  @retval TRUE   error (OOM)
  @retval FALSE  success

  @note
    Set const_key_parts bits if key fields are equal to constants in
    the WHERE expression.
*/

bool TABLE::update_const_key_parts(COND *conds)
{
  bzero((char*) const_key_parts, sizeof(key_part_map) * s->keys);

  if (conds == NULL)
    return FALSE;

  for (uint index= 0; index < s->keys; index++)
  {
    KEY_PART_INFO *keyinfo= key_info[index].key_part;
    KEY_PART_INFO *keyinfo_end= keyinfo + key_info[index].user_defined_key_parts;

    for (key_part_map part_map= (key_part_map)1; 
        keyinfo < keyinfo_end;
        keyinfo++, part_map<<= 1)
    {
      if (const_expression_in_where(conds, NULL, keyinfo->field))
        const_key_parts[index]|= part_map;
    }
  }
  return FALSE;
}

/**
  Test if the order list consists of simple field expressions

  @param order                Linked list of ORDER BY arguments

  @return TRUE if @a order is empty or consist of simple field expressions
*/

bool is_simple_order(ORDER *order)
{
  for (ORDER *ord= order; ord; ord= ord->next)
  {
    if (ord->item[0]->real_item()->type() != Item::FIELD_ITEM)
      return FALSE;
  }
  return TRUE;
}

class Turn_errors_to_warnings_handler : public Internal_error_handler
{
public:
  Turn_errors_to_warnings_handler() {}
  bool handle_condition(THD *thd,
                        uint sql_errno,
                        const char* sqlstate,
                        Sql_condition::enum_warning_level *level,
                        const char* msg,
                        Sql_condition ** cond_hdl)
  {
    *cond_hdl= NULL;
    if (*level == Sql_condition::WARN_LEVEL_ERROR)
      *level= Sql_condition::WARN_LEVEL_WARN;
    return(0);
  }
};


/*
  to satisfy marked_for_write_or_computed() Field's assert we temporarily
  mark field for write before storing the generated value in it
*/
#ifdef DBUG_ASSERT_EXISTS
#define DBUG_FIX_WRITE_SET(f) bool _write_set_fixed= !bitmap_fast_test_and_set(write_set, (f)->field_index)
#define DBUG_RESTORE_WRITE_SET(f) if (_write_set_fixed) bitmap_clear_bit(write_set, (f)->field_index)
#else
#define DBUG_FIX_WRITE_SET(f)
#define DBUG_RESTORE_WRITE_SET(f)
#endif


/*
  @brief Compute values for virtual columns used in query

  @param  update_mode Specifies what virtual column are computed
  
  @details
    The function computes the values of the virtual columns of the table and
    stores them in the table record buffer.

  @retval
    0    Success
  @retval
    >0   Error occurred when storing a virtual field value
*/

int TABLE::update_virtual_fields(handler *h, enum_vcol_update_mode update_mode)
{
  DBUG_ENTER("TABLE::update_virtual_fields");
  DBUG_PRINT("enter", ("update_mode: %d", update_mode));
  Field **vfield_ptr, *vf;
  Query_arena backup_arena;
  Turn_errors_to_warnings_handler Suppress_errors;
  int error;
  bool handler_pushed= 0, update_all_columns= 1;
  DBUG_ASSERT(vfield);

  if (h->keyread_enabled())
    DBUG_RETURN(0);

  error= 0;
  in_use->set_n_backup_active_arena(expr_arena, &backup_arena);

  /* When reading or deleting row, ignore errors from virtual columns */
  if (update_mode == VCOL_UPDATE_FOR_READ ||
      update_mode == VCOL_UPDATE_FOR_DELETE ||
      update_mode == VCOL_UPDATE_INDEXED)
  {
    in_use->push_internal_handler(&Suppress_errors);
    handler_pushed= 1;
  }
  else if (update_mode == VCOL_UPDATE_FOR_REPLACE &&
           in_use->is_current_stmt_binlog_format_row() &&
           in_use->variables.binlog_row_image != BINLOG_ROW_IMAGE_MINIMAL)
  {
    /*
      If we are doing a replace with not minimal binary logging, we have to
      calculate all virtual columns.
    */
    update_all_columns= 1;
  }

  /* Iterate over virtual fields in the table */
  for (vfield_ptr= vfield; *vfield_ptr; vfield_ptr++)
  {
    vf= (*vfield_ptr);
    Virtual_column_info *vcol_info= vf->vcol_info;
    DBUG_ASSERT(vcol_info);
    DBUG_ASSERT(vcol_info->expr);

    bool update= 0, swap_values= 0;
    switch (update_mode) {
    case VCOL_UPDATE_FOR_READ:
      update= (!vcol_info->stored_in_db &&
               bitmap_is_set(read_set, vf->field_index));
      swap_values= 1;
      break;
    case VCOL_UPDATE_FOR_DELETE:
    case VCOL_UPDATE_FOR_WRITE:
      update= bitmap_is_set(read_set, vf->field_index);
      break;
    case VCOL_UPDATE_FOR_REPLACE:
      update= ((!vcol_info->stored_in_db &&
                (vf->flags & (PART_KEY_FLAG | PART_INDIRECT_KEY_FLAG)) &&
                bitmap_is_set(read_set, vf->field_index)) ||
               update_all_columns);
      if (update && (vf->flags & BLOB_FLAG))
      {
        /*
          The row has been read into record[1] and Field_blob::value
          contains the value for record[0].  Swap value and read_value
          to ensure that the virtual column data for the read row will
          be in read_value at the end of this function
        */
        ((Field_blob*) vf)->swap_value_and_read_value();
        /* Ensure we call swap_value_and_read_value() after update */
        swap_values= 1;
      }
      break;
    case VCOL_UPDATE_INDEXED:
    case VCOL_UPDATE_INDEXED_FOR_UPDATE:
      /* Read indexed fields that was not updated in VCOL_UPDATE_FOR_READ */
      update= (!vcol_info->stored_in_db &&
               (vf->flags & (PART_KEY_FLAG | PART_INDIRECT_KEY_FLAG)) &&
               !bitmap_is_set(read_set, vf->field_index));
      swap_values= 1;
      break;
    }

    if (update)
    {
      int field_error __attribute__((unused)) = 0;
      /* Compute the actual value of the virtual fields */
      DBUG_FIX_WRITE_SET(vf);
      if (vcol_info->expr->save_in_field(vf, 0))
        field_error= error= 1;
      DBUG_RESTORE_WRITE_SET(vf);
      DBUG_PRINT("info", ("field '%s' - updated  error: %d",
                          vf->field_name.str, field_error));
      if (swap_values && (vf->flags & BLOB_FLAG))
      {
        /*
          Remember the read value to allow other update_virtual_field() calls
          for the same blob field for the row to be updated.
          Field_blob->read_value always contains the virtual column data for
          any read row.
        */
        ((Field_blob*) vf)->swap_value_and_read_value();
      }
    }
    else
    {
      DBUG_PRINT("info", ("field '%s' - skipped", vf->field_name.str));
    }
  }
  if (handler_pushed)
    in_use->pop_internal_handler();
  in_use->restore_active_arena(expr_arena, &backup_arena);
  
  /* Return 1 only of we got a fatal error, not a warning */
  DBUG_RETURN(in_use->is_error());
}

int TABLE::update_virtual_field(Field *vf)
{
  DBUG_ASSERT(!in_use->is_error());
  Query_arena backup_arena;
  DBUG_ENTER("TABLE::update_virtual_field");
  in_use->set_n_backup_active_arena(expr_arena, &backup_arena);
  bitmap_clear_all(&tmp_set);
  vf->vcol_info->expr->walk(&Item::update_vcol_processor, 0, &tmp_set);
  DBUG_FIX_WRITE_SET(vf);
  vf->vcol_info->expr->save_in_field(vf, 0);
  DBUG_RESTORE_WRITE_SET(vf);
  in_use->restore_active_arena(expr_arena, &backup_arena);
  DBUG_RETURN(in_use->is_error());
}


/**
  Update all DEFAULT and/or ON INSERT fields.

  @details
    Compute and set the default value of all fields with a default function.
    There are two kinds of default functions - one is used for INSERT-like
    operations, the other for UPDATE-like operations. Depending on the field
    definition and the current operation one or the other kind of update
    function is evaluated.

  @param update_command   True if command was an update else insert
  @param ignore_errors    True if we should ignore errors

  @retval
    0    Success
  @retval
    >0   Error occurred when storing a virtual field value and
         ignore_errors == 0. If set then an error was generated.
*/

int TABLE::update_default_fields(bool ignore_errors)
{
  Query_arena backup_arena;
  Field **field_ptr;
  int res= 0;
  DBUG_ENTER("TABLE::update_default_fields");
  DBUG_ASSERT(default_field);

  in_use->set_n_backup_active_arena(expr_arena, &backup_arena);

  /* Iterate over fields with default functions in the table */
  for (field_ptr= default_field; *field_ptr ; field_ptr++)
  {
    Field *field= (*field_ptr);
    /*
      If an explicit default value for a field overrides the default,
      do not update the field with its automatic default value.
    */
    if (!field->has_explicit_value())
    {
      if (field->default_value &&
          (field->default_value->flags || field->flags & BLOB_FLAG))
        res|= (field->default_value->expr->save_in_field(field, 0) < 0);
      if (!ignore_errors && res)
      {
        my_error(ER_CALCULATING_DEFAULT_VALUE, MYF(0), field->field_name.str);
        break;
      }
      res= 0;
    }
  }
  in_use->restore_active_arena(expr_arena, &backup_arena);
  DBUG_RETURN(res);
}

int TABLE::update_generated_fields()
{
  int res= 0;
  if (found_next_number_field)
  {
    next_number_field= found_next_number_field;
    res= found_next_number_field->set_default();
    if (likely(!res))
      res= file->update_auto_increment();
  }

  if (likely(!res) && vfield)
    res= update_virtual_fields(file, VCOL_UPDATE_FOR_WRITE);
  if (likely(!res) && versioned())
    vers_update_fields();
  if (likely(!res))
    res= verify_constraints(false) == VIEW_CHECK_ERROR;
  return res;
}

int TABLE::period_make_insert(Item *src, Field *dst)
{
  THD *thd= in_use;

  store_record(this, record[1]);
  int res= src->save_in_field(dst, true);

  if (likely(!res))
    res= update_generated_fields();

  if (likely(!res) && triggers)
    res= triggers->process_triggers(thd, TRG_EVENT_INSERT,
                                    TRG_ACTION_BEFORE, true);

  if (likely(!res))
    res = file->ha_write_row(record[0]);

  if (likely(!res) && triggers)
    res= triggers->process_triggers(thd, TRG_EVENT_INSERT,
                                    TRG_ACTION_AFTER, true);

  restore_record(this, record[1]);
  return res;
}

int TABLE::insert_portion_of_time(THD *thd,
                                  const vers_select_conds_t &period_conds,
                                  ha_rows *rows_inserted)
{
  bool lcond= period_conds.field_start->val_datetime_packed(thd)
              < period_conds.start.item->val_datetime_packed(thd);
  bool rcond= period_conds.field_end->val_datetime_packed(thd)
              > period_conds.end.item->val_datetime_packed(thd);

  int res= 0;
  if (lcond)
  {
    res= period_make_insert(period_conds.start.item,
                            field[s->period.end_fieldno]);
    if (likely(!res))
      ++*rows_inserted;
  }
  if (likely(!res) && rcond)
  {
    res= period_make_insert(period_conds.end.item,
                            field[s->period.start_fieldno]);
    if (likely(!res))
      ++*rows_inserted;
  }

  return res;
}

void TABLE::evaluate_update_default_function()
{
  DBUG_ENTER("TABLE::evaluate_update_default_function");

  if (s->has_update_default_function)
    for (Field **field_ptr= default_field; *field_ptr ; field_ptr++)
    {
      Field *field= (*field_ptr);
      if (!field->has_explicit_value() && field->has_update_default_function())
        field->set_time();
    }
  DBUG_VOID_RETURN;
}


void TABLE::vers_update_fields()
{
  bitmap_set_bit(write_set, vers_start_field()->field_index);
  bitmap_set_bit(write_set, vers_end_field()->field_index);

  if (versioned(VERS_TIMESTAMP))
  {
    if (!vers_write)
    {
      file->column_bitmaps_signal();
      return;
    }
    if (vers_start_field()->store_timestamp(in_use->query_start(),
                                            in_use->query_start_sec_part()))
      DBUG_ASSERT(0);
  }
  else
  {
    if (!vers_write)
    {
      file->column_bitmaps_signal();
      return;
    }
  }

  vers_end_field()->set_max();
  bitmap_set_bit(read_set, vers_end_field()->field_index);
  file->column_bitmaps_signal();
}


void TABLE::vers_update_end()
{
  if (vers_end_field()->store_timestamp(in_use->query_start(),
                                        in_use->query_start_sec_part()))
    DBUG_ASSERT(0);
}

/**
   Reset markers that fields are being updated
*/

void TABLE::reset_default_fields()
{
  DBUG_ENTER("reset_default_fields");
  bitmap_clear_all(&has_value_set);
  DBUG_VOID_RETURN;
}

/*
  Prepare triggers  for INSERT-like statement.

  SYNOPSIS
    prepare_triggers_for_insert_stmt_or_event()

  NOTE
    Prepare triggers for INSERT-like statement by marking fields
    used by triggers and inform handlers that batching of UPDATE/DELETE 
    cannot be done if there are BEFORE UPDATE/DELETE triggers.
*/

void TABLE::prepare_triggers_for_insert_stmt_or_event()
{
  if (triggers)
  {
    if (triggers->has_triggers(TRG_EVENT_DELETE,
                               TRG_ACTION_AFTER))
    {
      /*
        The table has AFTER DELETE triggers that might access to
        subject table and therefore might need delete to be done
        immediately. So we turn-off the batching.
      */
      (void) file->extra(HA_EXTRA_DELETE_CANNOT_BATCH);
    }
    if (triggers->has_triggers(TRG_EVENT_UPDATE,
                               TRG_ACTION_AFTER))
    {
      /*
        The table has AFTER UPDATE triggers that might access to subject
        table and therefore might need update to be done immediately.
        So we turn-off the batching.
      */
      (void) file->extra(HA_EXTRA_UPDATE_CANNOT_BATCH);
    }
  }
}


bool TABLE::prepare_triggers_for_delete_stmt_or_event()
{
  if (triggers &&
      triggers->has_triggers(TRG_EVENT_DELETE,
                             TRG_ACTION_AFTER))
  {
    /*
      The table has AFTER DELETE triggers that might access to subject table
      and therefore might need delete to be done immediately. So we turn-off
      the batching.
    */
    (void) file->extra(HA_EXTRA_DELETE_CANNOT_BATCH);
    return TRUE;
  }
  return FALSE;
}


bool TABLE::prepare_triggers_for_update_stmt_or_event()
{
  if (triggers &&
      triggers->has_triggers(TRG_EVENT_UPDATE,
                             TRG_ACTION_AFTER))
  {
    /*
      The table has AFTER UPDATE triggers that might access to subject
      table and therefore might need update to be done immediately.
      So we turn-off the batching.
    */ 
    (void) file->extra(HA_EXTRA_UPDATE_CANNOT_BATCH);
    return TRUE;
  }
  return FALSE;
}


/**
  Validates default value of fields which are not specified in
  the column list of INSERT/LOAD statement.

  @Note s->default_values should be properly populated
        before calling this function.

  @param thd              thread context
  @param record           the record to check values in

  @return
    @retval false Success.
    @retval true  Failure.
*/

bool TABLE::validate_default_values_of_unset_fields(THD *thd) const
{
  DBUG_ENTER("TABLE::validate_default_values_of_unset_fields");
  for (Field **fld= field; *fld; fld++)
  {
    if (!bitmap_is_set(write_set, (*fld)->field_index) &&
        !((*fld)->flags & NO_DEFAULT_VALUE_FLAG))
    {
      if (!(*fld)->is_null_in_record(s->default_values) &&
          (*fld)->validate_value_in_record_with_warn(thd, s->default_values) &&
          thd->is_error())
      {
        /*
          We're here if:
          - validate_value_in_record_with_warn() failed and
            strict mo validate_default_values_of_unset_fieldsde converted WARN to ERROR
          - or the connection was killed, or closed unexpectedly
        */
        DBUG_RETURN(true);
      }
    }
  }
  DBUG_RETURN(false);
}


bool TABLE::insert_all_rows_into_tmp_table(THD *thd,
                                           TABLE *tmp_table,
                                           TMP_TABLE_PARAM *tmp_table_param,
                                           bool with_cleanup)
{
  int write_err= 0;

  DBUG_ENTER("TABLE::insert_all_rows_into_tmp_table");

  if (with_cleanup)
  {
   if ((write_err= tmp_table->file->ha_delete_all_rows()))
      goto err;
  }
   
  if (file->indexes_are_disabled())
    tmp_table->file->ha_disable_indexes(HA_KEY_SWITCH_ALL);
  file->ha_index_or_rnd_end();

  if (unlikely(file->ha_rnd_init_with_error(1)))
    DBUG_RETURN(1);

  if (tmp_table->no_rows)
    tmp_table->file->extra(HA_EXTRA_NO_ROWS);
  else
  {
    /* update table->file->stats.records */
    file->info(HA_STATUS_VARIABLE);
    tmp_table->file->ha_start_bulk_insert(file->stats.records);
  }

  while (likely(!file->ha_rnd_next(tmp_table->record[0])))
  {
    write_err= tmp_table->file->ha_write_tmp_row(tmp_table->record[0]);
    if (unlikely(write_err))
    {
      bool is_duplicate;
      if (tmp_table->file->is_fatal_error(write_err, HA_CHECK_DUP) &&
          create_internal_tmp_table_from_heap(thd, tmp_table,
                                              tmp_table_param->start_recinfo, 
                                              &tmp_table_param->recinfo,
                                              write_err, 1, &is_duplicate))
	DBUG_RETURN(1);
       
    }  
    if (unlikely(thd->check_killed()))
      goto err_killed;
  }
  if (!tmp_table->no_rows && tmp_table->file->ha_end_bulk_insert())
    goto err;
  DBUG_RETURN(0);

err:
  DBUG_PRINT("error",("Got error: %d",write_err));
  file->print_error(write_err, MYF(0));
err_killed:
  (void) file->ha_rnd_end();
  DBUG_RETURN(1);
}



/*
  @brief Reset const_table flag

  @detail
  Reset const_table flag for this table. If this table is a merged derived
  table/view the flag is recursively reseted for all tables of the underlying
  select.
*/

void TABLE_LIST::reset_const_table()
{
  table->const_table= 0;
  if (is_merged_derived())
  {
    SELECT_LEX *select_lex= get_unit()->first_select();
    TABLE_LIST *tl;
    List_iterator<TABLE_LIST> ti(select_lex->leaf_tables);
    while ((tl= ti++))
      tl->reset_const_table();
  }
}


/*
  @brief Run derived tables/view handling phases on underlying select_lex.

  @param lex    LEX for this thread
  @param phases derived tables/views handling phases to run
                (set of DT_XXX constants)
  @details
  This function runs this derived table through specified 'phases'.
  Underlying tables of this select are handled prior to this derived.
  'lex' is passed as an argument to called functions.

  @return TRUE on error
  @return FALSE ok
*/

bool TABLE_LIST::handle_derived(LEX *lex, uint phases)
{
  SELECT_LEX_UNIT *unit= get_unit();
  DBUG_ENTER("handle_derived");
  DBUG_PRINT("enter", ("phases: 0x%x", phases));

  if (unit)
  {
    if (!is_with_table_recursive_reference())
    {
      for (SELECT_LEX *sl= unit->first_select(); sl; sl= sl->next_select())
        if (sl->handle_derived(lex, phases))
          DBUG_RETURN(TRUE);
    }
    if (mysql_handle_single_derived(lex, this, phases))
      DBUG_RETURN(TRUE);
  }
  DBUG_RETURN(FALSE);
}

/**
  @brief
  Return unit of this derived table/view

  @return reference to a unit  if it's a derived table/view.
  @return 0                    when it's not a derived table/view.
*/

st_select_lex_unit *TABLE_LIST::get_unit()
{
  return (view ? &view->unit : derived);
}


/**
  @brief
  Return select_lex of this derived table/view

  @return select_lex of this derived table/view.
  @return 0          when it's not a derived table.
*/

st_select_lex *TABLE_LIST::get_single_select()
{
  SELECT_LEX_UNIT *unit= get_unit();
  return (unit ? unit->first_select() : 0);
}


/**
  @brief
  Attach a join table list as a nested join to this TABLE_LIST.

  @param join_list join table list to attach

  @details
  This function wraps 'join_list' into a nested_join of this table, thus
  turning it to a nested join leaf.
*/

void TABLE_LIST::wrap_into_nested_join(List<TABLE_LIST> &join_list)
{
  TABLE_LIST *tl;
  /*
    Walk through derived table top list and set 'embedding' to point to
    the nesting table.
  */
  nested_join->join_list.empty();
  List_iterator_fast<TABLE_LIST> li(join_list);
  nested_join->join_list= join_list;
  while ((tl= li++))
  {
    tl->embedding= this;
    tl->join_list= &nested_join->join_list;
  }
}


/**
  @brief
  Initialize this derived table/view

  @param thd  Thread handle

  @details
  This function makes initial preparations of this derived table/view for
  further processing:
    if it's a derived table this function marks it either as mergeable or
      materializable
    creates temporary table for name resolution purposes
    creates field translation for mergeable derived table/view

  @return TRUE  an error occur
  @return FALSE ok
*/

bool TABLE_LIST::init_derived(THD *thd, bool init_view)
{
  SELECT_LEX *first_select= get_single_select();
  SELECT_LEX_UNIT *unit= get_unit();

  if (!unit)
    return FALSE;
  /*
    Check whether we can merge this derived table into main select.
    Depending on the result field translation will or will not
    be created.
  */
  TABLE_LIST *first_table= (TABLE_LIST *) first_select->table_list.first;
  if (first_select->table_list.elements > 1 ||
      (first_table && first_table->is_multitable()))
    set_multitable();

  if (!unit->derived)
    unit->derived= this;
  else if (!is_with_table_recursive_reference() && unit->derived != this)
  {
    if (unit->derived->is_with_table_recursive_reference())
      unit->derived= this;
    else if (vers_conditions.eq(unit->derived->vers_conditions))
      vers_conditions.empty();
    else
    {
      my_error(ER_CONFLICTING_FOR_SYSTEM_TIME, MYF(0));
      return TRUE;
    }
  }

  if (init_view && !view)
  {
    /* This is all what we can do for a derived table for now. */
    set_derived();
  }

  if (!is_view())
  {
    /* A subquery might be forced to be materialized due to a side-effect. */
    if (!is_materialized_derived() && first_select->is_mergeable() &&
        optimizer_flag(thd, OPTIMIZER_SWITCH_DERIVED_MERGE) &&
        !thd->lex->can_not_use_merged() &&
        !(thd->lex->sql_command == SQLCOM_UPDATE_MULTI ||
          thd->lex->sql_command == SQLCOM_DELETE_MULTI) &&
        !is_recursive_with_table())
      set_merged_derived();
    else
      set_materialized_derived();
  }
  /*
    Derived tables/view are materialized prior to UPDATE, thus we can skip
    them from table uniqueness check
  */
  if (is_materialized_derived())
  {
    set_check_materialized();
  }

  /*
    Create field translation for mergeable derived tables/views.
    For derived tables field translation can be created only after
    unit is prepared so all '*' are get unrolled.
  */
  if (is_merged_derived())
  {
    if (is_view() ||
        (unit->prepared &&
	!(thd->lex->context_analysis_only & CONTEXT_ANALYSIS_ONLY_VIEW)))
      create_field_translation(thd);
  }

  return FALSE;
}


/**
  @brief
  Retrieve number of rows in the table

  @details
  Retrieve number of rows in the table referred by this TABLE_LIST and
  store it in the table's stats.records variable. If this TABLE_LIST refers
  to a materialized derived table/view then the estimated number of rows of
  the derived table/view is used instead.

  @return 0          ok
  @return non zero   error
*/

int TABLE_LIST::fetch_number_of_rows()
{
  int error= 0;
  if (jtbm_subselect)
  {
    if (jtbm_subselect->is_jtbm_merged)
    {
      table->file->stats.records= (ha_rows)jtbm_subselect->jtbm_record_count;
      set_if_bigger(table->file->stats.records, 2);
      table->used_stat_records= table->file->stats.records;
    }
    return 0;
  }
  if (is_materialized_derived() && !fill_me)
  {
    table->file->stats.records= get_unit()->result->est_records;
    set_if_bigger(table->file->stats.records, 2);
    table->used_stat_records= table->file->stats.records;
  }
  else
    error= table->file->info(HA_STATUS_VARIABLE | HA_STATUS_NO_LOCK);
  return error;
}

/*
  Procedure of keys generation for result tables of materialized derived
  tables/views.

  A key is generated for each equi-join pair derived table-another table.
  Each generated key consists of fields of derived table used in equi-join.
  Example:

    SELECT * FROM (SELECT * FROM t1 GROUP BY 1) tt JOIN
                  t1 ON tt.f1=t1.f3 and tt.f2.=t1.f4;
  In this case for the derived table tt one key will be generated. It will
  consist of two parts f1 and f2.
  Example:

    SELECT * FROM (SELECT * FROM t1 GROUP BY 1) tt JOIN
                  t1 ON tt.f1=t1.f3 JOIN
                  t2 ON tt.f2=t2.f4;
  In this case for the derived table tt two keys will be generated.
  One key over f1 field, and another key over f2 field.
  Currently optimizer may choose to use only one such key, thus the second
  one will be dropped after range optimizer is finished.
  See also JOIN::drop_unused_derived_keys function.
  Example:

    SELECT * FROM (SELECT * FROM t1 GROUP BY 1) tt JOIN
                  t1 ON tt.f1=a_function(t1.f3);
  In this case for the derived table tt one key will be generated. It will
  consist of one field - f1.
*/



/*
  @brief
  Change references to underlying items of a merged derived table/view
  for fields in derived table's result table.

  @return FALSE ok
  @return TRUE  Out of memory
*/
bool TABLE_LIST::change_refs_to_fields()
{
  List_iterator<Item> li(used_items);
  Item_direct_ref *ref;
  Field_iterator_view field_it;
  THD *thd= table->in_use;
  DBUG_ASSERT(is_merged_derived());

  if (!used_items.elements)
    return FALSE;

  Item **materialized_items=
      (Item **)thd->calloc(sizeof(void *) * table->s->fields);
  if (!materialized_items)
    return TRUE;

  while ((ref= (Item_direct_ref*)li++))
  {
    uint idx;
    Item *orig_item= *ref->ref;
    field_it.set(this);
    for (idx= 0; !field_it.end_of_fields(); field_it.next(), idx++)
    {
      if (field_it.item() == orig_item)
        break;
    }
    DBUG_ASSERT(!field_it.end_of_fields());
    if (!materialized_items[idx])
    {
      materialized_items[idx]= new (thd->mem_root) Item_field(thd, table->field[idx]);
      if (!materialized_items[idx])
        return TRUE;
    }
    /*
      We need to restore the pointers after the execution of the
      prepared statement.
    */
    thd->change_item_tree((Item **)&ref->ref,
                          (Item*)(materialized_items + idx));
  }

  return FALSE;
}


void TABLE_LIST::set_lock_type(THD *thd, enum thr_lock_type lock)
{
  if (check_stack_overrun(thd, STACK_MIN_SIZE, (uchar *)&lock))
    return;
  /* we call it only when table is opened and it is "leaf" table*/
  DBUG_ASSERT(table);
  lock_type= lock;
  /* table->file->get_table() can be 0 for derived tables */
  if (table->file && table->file->get_table())
    table->file->set_lock_type(lock);
  if (is_merged_derived())
  {
    for (TABLE_LIST *table= get_single_select()->get_table_list();
         table;
         table= table->next_local)
    {
      table->set_lock_type(thd, lock);
    }
  }
}

bool TABLE_LIST::is_with_table()
{
  return derived && derived->with_element;
}

uint TABLE_SHARE::actual_n_key_parts(THD *thd)
{
  return use_ext_keys &&
         optimizer_flag(thd, OPTIMIZER_SWITCH_EXTENDED_KEYS) ?
           ext_key_parts : key_parts;
}  


double KEY::actual_rec_per_key(uint i)
{ 
  if (rec_per_key == 0)
    return 0;
  return (is_statistics_from_stat_tables ?
          read_stats->get_avg_frequency(i) : (double) rec_per_key[i]);
}

/*
   find total number of field in hash expr
*/
int fields_in_hash_keyinfo(KEY *keyinfo)
{
  Item_func_hash * temp= (Item_func_hash *)
                     keyinfo->key_part->field->vcol_info->expr;
  return temp->argument_count();
}
/*
  setup_keyinfo_hash changes the key_info->key_part
  to be same as defined by user
 */
void setup_keyinfo_hash(KEY *key_info)
{
  DBUG_ASSERT(key_info->algorithm == HA_KEY_ALG_LONG_HASH);
  DBUG_ASSERT(key_info->key_part->field->flags & LONG_UNIQUE_HASH_FIELD);
  uint no_of_keyparts= fields_in_hash_keyinfo(key_info);
  key_info->key_part-= no_of_keyparts;
  key_info->user_defined_key_parts= key_info->usable_key_parts=
               key_info->ext_key_parts= no_of_keyparts;
  key_info->flags|= HA_NOSAME;
}
/*
  re_setup_keyinfo_hash reverts th setup_keyinfo_hash and this type of
  arrangement is expected by storage engine
 */

void re_setup_keyinfo_hash(KEY *key_info)
{
  DBUG_ASSERT(key_info->algorithm == HA_KEY_ALG_LONG_HASH);
  DBUG_ASSERT(!(key_info->key_part->field->flags & LONG_UNIQUE_HASH_FIELD));
  while(!(key_info->key_part->field->flags & LONG_UNIQUE_HASH_FIELD))
    key_info->key_part++;
  key_info->user_defined_key_parts= key_info->usable_key_parts=
               key_info->ext_key_parts= 1;
  key_info->flags&= ~HA_NOSAME;
}
/**
  @brief clone of current handler.
  Creates a clone of handler used in update for
  unique hash key.
*/
void TABLE::clone_handler_for_update()
{
  if (this->update_handler)
    return;
  handler *update_handler= NULL;
  if (!s->long_unique_table)
    return;
  update_handler= file->clone(s->normalized_path.str,
                                     in_use->mem_root);
  update_handler->ha_external_lock(in_use, F_RDLCK);
  this->update_handler= update_handler;
  return;
}

/**
 @brief Deletes update handler object
*/
void TABLE::delete_update_handler()
{
  update_handler->ha_external_lock(in_use, F_UNLCK);
  update_handler->ha_close();
  delete update_handler;
  this->update_handler= NULL;
}

LEX_CSTRING *fk_option_name(enum_fk_option opt)
{
  static LEX_CSTRING names[]=
  {
    { STRING_WITH_LEN("???") },
    { STRING_WITH_LEN("RESTRICT") },
    { STRING_WITH_LEN("CASCADE") },
    { STRING_WITH_LEN("SET NULL") },
    { STRING_WITH_LEN("NO ACTION") },
    { STRING_WITH_LEN("SET DEFAULT") }
  };
  return names + opt;
}

bool fk_modifies_child(enum_fk_option opt)
{
  static bool can_write[]= { false, false, true, true, false, true };
  return can_write[opt];
}

enum TR_table::enabled TR_table::use_transaction_registry= TR_table::MAYBE;

TR_table::TR_table(THD* _thd, bool rw) :
  thd(_thd), open_tables_backup(NULL)
{
  init_one_table(&MYSQL_SCHEMA_NAME, &TRANSACTION_REG_NAME,
                 NULL, rw ? TL_WRITE : TL_READ);
}

bool TR_table::open()
{
  DBUG_ASSERT(!table);
  open_tables_backup= new Open_tables_backup;
  if (!open_tables_backup)
  {
    my_error(ER_OUT_OF_RESOURCES, MYF(0));
    return true;
  }

  All_tmp_tables_list *temporary_tables= thd->temporary_tables;
  bool error= !open_log_table(thd, this, open_tables_backup);
  thd->temporary_tables= temporary_tables;

  if (use_transaction_registry == MAYBE)
    error= check(error);

  use_transaction_registry= error ? NO : YES;

  return error;
}

TR_table::~TR_table()
{
  if (table)
  {
    thd->temporary_tables= NULL;
    close_log_table(thd, open_tables_backup);
  }
  delete open_tables_backup;
}

void TR_table::store(uint field_id, ulonglong val)
{
  table->field[field_id]->store(val, true);
  table->field[field_id]->set_notnull();
}

void TR_table::store(uint field_id, timeval ts)
{
  table->field[field_id]->store_timestamp(ts.tv_sec, ts.tv_usec);
  table->field[field_id]->set_notnull();
}

enum_tx_isolation TR_table::iso_level() const
{
  enum_tx_isolation res= (enum_tx_isolation) ((*this)[FLD_ISO_LEVEL]->val_int() - 1);
  DBUG_ASSERT(res <= ISO_SERIALIZABLE);
  return res;
}

bool TR_table::update(ulonglong start_id, ulonglong end_id)
{
  if (!table && open())
    return true;

  store(FLD_BEGIN_TS, thd->transaction_time());
  thd->set_time();
  timeval end_time= {thd->query_start(), int(thd->query_start_sec_part())};
  store(FLD_TRX_ID, start_id);
  store(FLD_COMMIT_ID, end_id);
  store(FLD_COMMIT_TS, end_time);
  store_iso_level(thd->tx_isolation);

  int error= table->file->ha_write_row(table->record[0]);
  if (unlikely(error))
    table->file->print_error(error, MYF(0));
  return error;
}

#define newx new (thd->mem_root)
bool TR_table::query(ulonglong trx_id)
{
  if (!table && open())
    return false;
  SQL_SELECT_auto select;
  READ_RECORD info;
  int error;
  List<TABLE_LIST> dummy;
  SELECT_LEX &slex= *(thd->lex->first_select_lex());
  Name_resolution_context_backup backup(slex.context, *this);
  Item *field= newx Item_field(thd, &slex.context, (*this)[FLD_TRX_ID]);
  Item *value= newx Item_int(thd, trx_id);
  COND *conds= newx Item_func_eq(thd, field, value);
  if (unlikely((error= setup_conds(thd, this, dummy, &conds))))
    return false;
  select= make_select(table, 0, 0, conds, NULL, 0, &error);
  if (unlikely(error || !select))
  {
    my_error(ER_OUT_OF_RESOURCES, MYF(0));
    return false;
  }
  // FIXME: (performance) force index 'transaction_id'
  error= init_read_record(&info, thd, table, select, NULL,
                          1 /* use_record_cache */, true /* print_error */,
                          false /* disable_rr_cache */);
  while (!(error= info.read_record()) && !thd->killed && !thd->is_error())
  {
    if (select->skip_record(thd) > 0)
      return true;
  }
  my_error(ER_VERS_NO_TRX_ID, MYF(0), (longlong) trx_id);
  return false;
}

bool TR_table::query(MYSQL_TIME &commit_time, bool backwards)
{
  if (!table && open())
    return false;
  SQL_SELECT_auto select;
  READ_RECORD info;
  int error;
  List<TABLE_LIST> dummy;
  SELECT_LEX &slex= *(thd->lex->first_select_lex());
  Name_resolution_context_backup backup(slex.context, *this);
  Item *field= newx Item_field(thd, &slex.context, (*this)[FLD_COMMIT_TS]);
  Item *value= newx Item_datetime_literal(thd, &commit_time, 6);
  COND *conds;
  if (backwards)
    conds= newx Item_func_ge(thd, field, value);
  else
    conds= newx Item_func_le(thd, field, value);
  if (unlikely((error= setup_conds(thd, this, dummy, &conds))))
    return false;
  // FIXME: (performance) force index 'commit_timestamp'
  select= make_select(table, 0, 0, conds, NULL, 0, &error);
  if (unlikely(error || !select))
    return false;
  error= init_read_record(&info, thd, table, select, NULL,
                          1 /* use_record_cache */, true /* print_error */,
                          false /* disable_rr_cache */);

  // With PK by transaction_id the records are ordered by PK, so we have to
  // scan TRT fully and collect min (backwards == true)
  // or max (backwards == false) stats.
  bool found= false;
  MYSQL_TIME found_ts;
  while (!(error= info.read_record()) && !thd->killed && !thd->is_error())
  {
    int res= select->skip_record(thd);
    if (res > 0)
    {
      MYSQL_TIME commit_ts;
      if ((*this)[FLD_COMMIT_TS]->get_date(&commit_ts, date_mode_t(0)))
      {
        found= false;
        break;
      }
      int c;
      if (!found || ((c= my_time_compare(&commit_ts, &found_ts)) &&
        (backwards ? c < 0 : c > 0)))
      {
        found_ts= commit_ts;
        found= true;
        // TODO: (performance) make ORDER DESC and break after first found.
        // Otherwise it is O(n) scan (+copy)!
        store_record(table, record[1]);
      }
    }
    else if (res < 0)
    {
      found= false;
      break;
    }
 }
  if (found)
    restore_record(table, record[1]);
  return found;
}
#undef newx

bool TR_table::query_sees(bool &result, ulonglong trx_id1, ulonglong trx_id0,
                          ulonglong commit_id1, enum_tx_isolation iso_level1,
                          ulonglong commit_id0)
{
  if (trx_id1 == trx_id0)
  {
    return false;
  }

  if (trx_id1 == ULONGLONG_MAX || trx_id0 == 0)
  {
    result= true;
    return false;
  }

  if (trx_id0 == ULONGLONG_MAX || trx_id1 == 0)
  {
    result= false;
    return false;
  }

  if (!commit_id1)
  {
    if (!query(trx_id1))
      return true;

    commit_id1= (*this)[FLD_COMMIT_ID]->val_int();
    iso_level1= iso_level();
  }

  if (!commit_id0)
  {
    if (!query(trx_id0))
      return true;

    commit_id0= (*this)[FLD_COMMIT_ID]->val_int();
  }

  // Trivial case: TX1 started after TX0 committed
  if (trx_id1 > commit_id0
      // Concurrent transactions: TX1 committed after TX0 and TX1 is read (un)committed
      || (commit_id1 > commit_id0 && iso_level1 < ISO_REPEATABLE_READ))
  {
    result= true;
  }
  else // All other cases: TX1 does not see TX0
  {
    result= false;
  }

  return false;
}

void TR_table::warn_schema_incorrect(const char *reason)
{
  if (MYSQL_VERSION_ID == table->s->mysql_version)
  {
    sql_print_error("%`s.%`s schema is incorrect: %s.",
                    db.str, table_name.str, reason);
  }
  else
  {
    sql_print_error("%`s.%`s schema is incorrect: %s. Created with MariaDB %d, "
                    "now running %d.",
                    db.str, table_name.str, reason, MYSQL_VERSION_ID,
                    static_cast<int>(table->s->mysql_version));
  }
}

bool TR_table::check(bool error)
{
  if (error)
  {
    sql_print_warning("%`s.%`s does not exist (open failed).", db.str,
                      table_name.str);
    return true;
  }

  if (table->file->ht->db_type != DB_TYPE_INNODB)
  {
    warn_schema_incorrect("Wrong table engine (expected InnoDB)");
    return true;
  }

#define WARN_SCHEMA(...) \
  char reason[128]; \
  snprintf(reason, 128, __VA_ARGS__); \
  warn_schema_incorrect(reason);

  if (table->s->fields != FIELD_COUNT)
  {
    WARN_SCHEMA("Wrong field count (expected %d)", FIELD_COUNT);
    return true;
  }

  if (table->field[FLD_TRX_ID]->type() != MYSQL_TYPE_LONGLONG)
  {
    WARN_SCHEMA("Wrong field %d type (expected BIGINT UNSIGNED)", FLD_TRX_ID);
    return true;
  }

  if (table->field[FLD_COMMIT_ID]->type() != MYSQL_TYPE_LONGLONG)
  {
    WARN_SCHEMA("Wrong field %d type (expected BIGINT UNSIGNED)", FLD_COMMIT_ID);
    return true;
  }

  if (table->field[FLD_BEGIN_TS]->type() != MYSQL_TYPE_TIMESTAMP)
  {
    WARN_SCHEMA("Wrong field %d type (expected TIMESTAMP(6))", FLD_BEGIN_TS);
    return true;
  }

  if (table->field[FLD_COMMIT_TS]->type() != MYSQL_TYPE_TIMESTAMP)
  {
    WARN_SCHEMA("Wrong field %d type (expected TIMESTAMP(6))", FLD_COMMIT_TS);
    return true;
  }

  if (table->field[FLD_ISO_LEVEL]->type() != MYSQL_TYPE_STRING ||
      !(table->field[FLD_ISO_LEVEL]->flags & ENUM_FLAG))
  {
  wrong_enum:
    WARN_SCHEMA("Wrong field %d type (expected ENUM('READ-UNCOMMITTED', "
                "'READ-COMMITTED', 'REPEATABLE-READ', 'SERIALIZABLE'))",
                FLD_ISO_LEVEL);
    return true;
  }

  Field_enum *iso_level= static_cast<Field_enum *>(table->field[FLD_ISO_LEVEL]);
  st_typelib *typelib= iso_level->typelib;

  if (typelib->count != 4)
    goto wrong_enum;

  if (strcmp(typelib->type_names[0], "READ-UNCOMMITTED") ||
      strcmp(typelib->type_names[1], "READ-COMMITTED") ||
      strcmp(typelib->type_names[2], "REPEATABLE-READ") ||
      strcmp(typelib->type_names[3], "SERIALIZABLE"))
  {
    goto wrong_enum;
  }

  if (!table->key_info || !table->key_info->key_part)
    goto wrong_pk;

  if (strcmp(table->key_info->key_part->field->field_name.str, "transaction_id"))
  {
  wrong_pk:
    WARN_SCHEMA("Wrong PRIMARY KEY (expected `transaction_id`)");
    return true;
  }

  return false;
}

bool vers_select_conds_t::resolve_units(THD *thd)
{
  DBUG_ASSERT(type != SYSTEM_TIME_UNSPECIFIED);
  DBUG_ASSERT(start.item);
  return start.resolve_unit(thd) ||
         end.resolve_unit(thd);
}

bool vers_select_conds_t::eq(const vers_select_conds_t &conds) const
{
  if (type != conds.type)
    return false;
  switch (type) {
  case SYSTEM_TIME_UNSPECIFIED:
  case SYSTEM_TIME_ALL:
    return true;
  case SYSTEM_TIME_BEFORE:
    break;
  case SYSTEM_TIME_AS_OF:
    return start.eq(conds.start);
  case SYSTEM_TIME_FROM_TO:
  case SYSTEM_TIME_BETWEEN:
    return start.eq(conds.start) && end.eq(conds.end);
  }
  DBUG_ASSERT(0);
  return false;
}


bool Vers_history_point::resolve_unit(THD *thd)
{
  if (!item)
    return false;
  if (item->fix_fields_if_needed(thd, &item))
    return true;
  return item->this_item()->real_type_handler()->
           type_handler_for_system_time()->
           Vers_history_point_resolve_unit(thd, this);
}


void Vers_history_point::bad_expression_data_type_error(const char *type) const
{
  my_error(ER_ILLEGAL_PARAMETER_DATA_TYPE_FOR_OPERATION, MYF(0),
           type, "FOR SYSTEM_TIME");
}


void Vers_history_point::fix_item()
{
  if (item && item->decimals == 0 && item->type() == Item::FUNC_ITEM &&
      ((Item_func*)item)->functype() == Item_func::NOW_FUNC)
    item->decimals= 6;
}


bool Vers_history_point::eq(const vers_history_point_t &point) const
{
  return unit == point.unit && item->eq(point.item, false);
}

void Vers_history_point::print(String *str, enum_query_type query_type,
                               const char *prefix, size_t plen) const
{
  const static LEX_CSTRING unit_type[]=
  {
    { STRING_WITH_LEN("") },
    { STRING_WITH_LEN("TIMESTAMP ") },
    { STRING_WITH_LEN("TRANSACTION ") }
  };
  str->append(prefix, plen);
  str->append(unit_type + unit);
  item->print(str, query_type);
}

Field *TABLE::find_field_by_name(LEX_CSTRING *str) const
{
  Field **tmp;
  size_t length= str->length;
  if (s->name_hash.records)
  {
    tmp= (Field**) my_hash_search(&s->name_hash, (uchar*) str->str, length);
    return tmp ? field[tmp - s->field] : NULL;
  }
  else
  {
    for (tmp= field; *tmp; tmp++)
    {
      if ((*tmp)->field_name.length == length &&
          !lex_string_cmp(system_charset_info, &(*tmp)->field_name, str))
        return *tmp;
    }
  }
  return NULL;
}


bool TABLE::export_structure(THD *thd, Row_definition_list *defs)
{
  for (Field **src= field; *src; src++)
  {
    uint offs;
    if (defs->find_row_field_by_name(&src[0]->field_name, &offs))
    {
      my_error(ER_DUP_FIELDNAME, MYF(0), src[0]->field_name.str);
      return true;
    }
    Spvar_definition *def= new (thd->mem_root) Spvar_definition(thd, *src);
    if (!def)
      return true;
    def->flags&= (uint) ~NOT_NULL_FLAG;
    if ((def->sp_prepare_create_field(thd, thd->mem_root)) ||
        (defs->push_back(def, thd->mem_root)))
      return true;
  }
  return false;
}<|MERGE_RESOLUTION|>--- conflicted
+++ resolved
@@ -6933,16 +6933,10 @@
 
   if (s->versioned)
   {
-<<<<<<< HEAD
     bitmap_set_bit(read_set, s->vers.start_fieldno);
     bitmap_set_bit(read_set, s->vers.end_fieldno);
     bitmap_set_bit(write_set, s->vers.end_fieldno);
-=======
-    bitmap_set_bit(read_set, s->vers_start_field()->field_index);
-    bitmap_set_bit(read_set, s->vers_end_field()->field_index);
-    bitmap_set_bit(write_set, s->vers_end_field()->field_index);
     need_signal= true;
->>>>>>> 4cdb72f2
   }
 
   if (need_signal)

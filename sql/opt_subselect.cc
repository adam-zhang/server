/**
  @file

  @brief
    Semi-join subquery optimizations code

*/

#ifdef USE_PRAGMA_IMPLEMENTATION
#pragma implementation				// gcc: Class implementation
#endif

#include "mysql_priv.h"
#include "sql_select.h"
#include "opt_subselect.h"

#include <my_bit.h>

/*
  This file contains optimizations for semi-join subqueries.
  
  Contents
  --------
  1. What is a semi-join subquery
  2. General idea about semi-join execution
  2.1 Correlated vs uncorrelated semi-joins
  2.2 Mergeable vs non-mergeable semi-joins
  3. Code-level view of semi-join processing
  3.1 Conversion
  3.1.1 Merged semi-join TABLE_LIST object
  3.1.2 Non-merged semi-join data structure
  3.2 Semi-joins and query optimization
  3.2.1 Non-merged semi-joins and join optimization
  3.2.2 Merged semi-joins and join optimization
  3.3 Semi-joins and query execution

  1. What is a semi-join subquery
  -------------------------------
  We use this definition of semi-join:

    outer_tbl SEMI JOIN inner_tbl ON cond = {set of outer_tbl.row such that
                                             exist inner_tbl.row, for which 
                                             cond(outer_tbl.row,inner_tbl.row)
                                             is satisfied}
  
  That is, semi-join operation is similar to inner join operation, with
  exception that we don't care how many matches a row from outer_tbl has in
  inner_tbl.

  In SQL terms: a semi-join subquery is an IN subquery that is an AND-part of
  the WHERE/ON clause.

  2. General idea about semi-join execution
  -----------------------------------------
  We can execute semi-join in a way similar to inner join, with exception that
  we need to somehow ensure that we do not generate record combinations that
  differ only in rows of inner tables.
  There is a number of different ways to achieve this property, implemented by
  a number of semi-join execution strategies.
  Some strategies can handle any semi-joins, other can be applied only to
  semi-joins that have certain properties that are described below:

  2.1 Correlated vs uncorrelated semi-joins
  ~~~~~~~~~~~~~~~~~~~~~~~~~~~~~~~~~~~~~~~~~
  Uncorrelated semi-joins are special in the respect that they allow to
   - execute the subquery (possible as it's uncorrelated)
   - somehow make sure that generated set does not have duplicates
   - perform an inner join with outer tables.
  
  or, rephrasing in SQL form:

  SELECT ... FROM ot WHERE ot.col IN (SELECT it.col FROM it WHERE uncorr_cond)
    ->
  SELECT ... FROM ot JOIN (SELECT DISTINCT it.col FROM it WHERE uncorr_cond)

  2.2 Mergeable vs non-mergeable semi-joins
  ~~~~~~~~~~~~~~~~~~~~~~~~~~~~~~~~~~~~~~~~~
  Semi-join operation has some degree of commutability with inner join
  operation: we can join subquery's tables with ouside table(s) and eliminate
  duplicate record combination after that:

    ot1 JOIN ot2 SEMI_JOIN{it1,it2} (it1 JOIN it2) ON sjcond(ot2,it*) ->
              |
              +-------------------------------+
                                              v
    ot1 SEMI_JOIN{it1,it2} (it1 JOIN it2 JOIN ot2) ON sjcond(ot2,it*)
 
  In order for this to work, subquery's top-level operation must be join, and
  grouping or ordering with limit (grouping or ordering with limit are not
  commutative with duplicate removal). In other words, the conversion is
  possible when the subquery doesn't have GROUP BY clause, any aggregate
  functions*, or ORDER BY ... LIMIT clause.

  Definitions:
  - Subquery whose top-level operation is a join is called *mergeable semi-join*
  - All other kinds of semi-join subqueries are considered non-mergeable.

  *- this requirement is actually too strong, but its exceptions are too
  complicated to be considered here.

  3. Code-level view of semi-join processing
  ------------------------------------------
  
  3.1 Conversion and pre-optimization data structures
  ---------------------------------------------------
  * When doing JOIN::prepare for the subquery, we detect that it can be
    converted into a semi-join and register it in parent_join->sj_subselects

  * At the start of parent_join->optimize(), the predicate is converted into 
    a semi-join node. A semi-join node is a TABLE_LIST object that is linked
    somewhere in parent_join->join_list (either it is just present there, or
    it is a descendant of some of its members).
  
  There are two kinds of semi-joins:
  - Merged semi-joins
  - Non-merged semi-joins
   
  3.1.1 Merged semi-join TABLE_LIST object
  ~~~~~~~~~~~~~~~~~~~~~~~~~~~~~~~~~~~~~~~~
  Merged semi-join object is a TABLE_LIST that contains a sub-join of 
  subquery tables and the semi-join ON expression (in this respect it is 
  very similar to nested outer join representation)
  Merged semi-join represents this SQL:

    ... SEMI JOIN (inner_tbl1 JOIN ... JOIN inner_tbl_n) ON sj_on_expr
  
  Semi-join objects of this kind have TABLE_LIST::sj_subq_pred set.
 
  3.1.2 Non-merged semi-join data structure
  ~~~~~~~~~~~~~~~~~~~~~~~~~~~~~~~~~~~~~~~~~
  Non-merged semi-join object is a leaf TABLE_LIST object that has a subquery
  that produces rows. It is similar to a base table and represents this SQL:
    
    ... SEMI_JOIN (SELECT non_mergeable_select) ON sj_on_expr
  
  Subquery items that were converted into semi-joins are removed from the WHERE
  clause. (They do remain in PS-saved WHERE clause, and they replace themselves
  with Item_int(1) on subsequent re-executions).

  3.2 Semi-joins and join optimization
  ------------------------------------
  
  3.2.1 Non-merged semi-joins and join optimization
  ~~~~~~~~~~~~~~~~~~~~~~~~~~~~~~~~~~~~~~~~~~~~~~~~~
  For join optimization purposes, non-merged semi-join nests are similar to
  base tables - they've got one JOIN_TAB, which can be accessed with one of
  two methods:
   - full table scan (representing SJ-Materialization-Scan strategy)
   - eq_ref-like table lookup (representing SJ-Materialization-Lookup)

  Unlike regular base tables, non-merged semi-joins have:
   - non-zero JOIN_TAB::startup_cost, and
   - join_tab->table->is_filled_at_execution()==TRUE, which means one
     cannot do const table detection or range analysis or other table data-
     dependent inferences
  // instead, get_delayed_table_estimates() runs optimization on the nest so that 
  // we get an idea about temptable size
  
  3.2.2 Merged semi-joins and join optimization
  ~~~~~~~~~~~~~~~~~~~~~~~~~~~~~~~~~~~~~~~~~~~~~
   - optimize_semijoin_nests() does pre-optimization 
   - during join optimization, the join has one JOIN_TAB (or is it POSITION?) 
     array, and suffix-based detection is used, see advance_sj_state()
   - after join optimization is done, get_best_combination() switches 
     the data-structure to prefix-based, multiple JOIN_TAB ranges format.

  3.3 Semi-joins and query execution
  ----------------------------------
  * Join executor has hooks for all semi-join strategies.
    TODO elaborate.

*/


static
bool subquery_types_allow_materialization(Item_in_subselect *in_subs);
static bool replace_where_subcondition(JOIN *join, Item **expr, 
                                       Item *old_cond, Item *new_cond,
                                       bool do_fix_fields);
static int subq_sj_candidate_cmp(Item_in_subselect* const *el1, 
                                 Item_in_subselect* const *el2);
static bool convert_subq_to_sj(JOIN *parent_join, Item_in_subselect *subq_pred);
static bool convert_subq_to_jtbm(JOIN *parent_join, 
                                 Item_in_subselect *subq_pred, bool *remove);
static TABLE_LIST *alloc_join_nest(THD *thd);
static 
void fix_list_after_tbl_changes(SELECT_LEX *new_parent, List<TABLE_LIST> *tlist);
static uint get_tmp_table_rec_length(List<Item> &items);
static double get_tmp_table_lookup_cost(THD *thd, double row_count,
                                        uint row_size);
static double get_tmp_table_write_cost(THD *thd, double row_count,
                                       uint row_size);
bool find_eq_ref_candidate(TABLE *table, table_map sj_inner_tables);
static SJ_MATERIALIZATION_INFO *
at_sjmat_pos(const JOIN *join, table_map remaining_tables, const JOIN_TAB *tab,
             uint idx, bool *loose_scan);
void best_access_path(JOIN *join, JOIN_TAB *s, 
                             table_map remaining_tables, uint idx, 
                             bool disable_jbuf, double record_count,
                             POSITION *pos, POSITION *loose_scan_pos);

static Item *create_subq_in_equalities(THD *thd, SJ_MATERIALIZATION_INFO *sjm, 
                                Item_in_subselect *subq_pred);
static void remove_sj_conds(Item **tree);
static bool is_cond_sj_in_equality(Item *item);
static bool sj_table_is_included(JOIN *join, JOIN_TAB *join_tab);
static Item *remove_additional_cond(Item* conds);
static void remove_subq_pushed_predicates(JOIN *join, Item **where);

enum_nested_loop_state 
end_sj_materialize(JOIN *join, JOIN_TAB *join_tab, bool end_of_records);


/*
  Check if we need JOIN::prepare()-phase subquery rewrites and if yes, do them

  SYNOPSIS
     check_and_do_in_subquery_rewrites()
       join  Subquery's join

  DESCRIPTION
    Check if we need to do
     - subquery -> mergeable semi-join rewrite
     - if the subquery can be handled with materialization
     - 'substitution' rewrite for table-less subqueries like "(select 1)"
     - IN->EXISTS rewrite
    and, depending on the rewrite, either do it, or record it to be done at a
    later phase.

  RETURN
    0      - OK
    Other  - Some sort of query error
*/

int check_and_do_in_subquery_rewrites(JOIN *join)
{
  THD *thd=join->thd;
  st_select_lex *select_lex= join->select_lex;
  st_select_lex_unit* parent_unit= select_lex->master_unit();
  DBUG_ENTER("check_and_do_in_subquery_rewrites");
  /*
    If 
      1) this join is inside a subquery (of any type except FROM-clause 
         subquery) and
      2) we aren't just normalizing a VIEW

    Then perform early unconditional subquery transformations:
     - Convert subquery predicate into semi-join, or
     - Mark the subquery for execution using materialization, or
     - Perform IN->EXISTS transformation, or
     - Perform more/less ALL/ANY -> MIN/MAX rewrite
     - Substitute trivial scalar-context subquery with its value

    TODO: for PS, make the whole block execute only on the first execution
  */
  Item_subselect *subselect;
  if (!(thd->lex->context_analysis_only & CONTEXT_ANALYSIS_ONLY_VIEW) && // (1)
      (subselect= parent_unit->item))                                    // (2)
  {
    Item_in_subselect *in_subs= NULL;
    if (subselect->substype() == Item_subselect::IN_SUBS)
      in_subs= (Item_in_subselect*)subselect;

    /* Resolve expressions and perform semantic analysis for IN query */
    if (in_subs != NULL)
      /*
        TODO: Add the condition below to this if statement when we have proper
        support for is_correlated handling for materialized semijoins.
        If we were to add this condition now, the fix_fields() call in
        convert_subq_to_sj() would force the flag is_correlated to be set
        erroneously for prepared queries.

        thd->stmt_arena->state != Query_arena::PREPARED)
      */
    {
      /*
        Check if the left and right expressions have the same # of
        columns, i.e. we don't have a case like 
          (oe1, oe2) IN (SELECT ie1, ie2, ie3 ...)

        TODO why do we have this duplicated in IN->EXISTS transformers?
        psergey-todo: fix these: grep for duplicated_subselect_card_check
      */
      if (select_lex->item_list.elements != in_subs->left_expr->cols())
      {
        my_error(ER_OPERAND_COLUMNS, MYF(0), in_subs->left_expr->cols());
        DBUG_RETURN(-1);
      }

      SELECT_LEX *current= thd->lex->current_select;
      thd->lex->current_select= current->return_after_parsing();
      char const *save_where= thd->where;
      thd->where= "IN/ALL/ANY subquery";
        
      bool failure= !in_subs->left_expr->fixed &&
                     in_subs->left_expr->fix_fields(thd, &in_subs->left_expr);
      thd->lex->current_select= current;
      thd->where= save_where;
      if (failure)
        DBUG_RETURN(-1); /* purecov: deadcode */
    }
    if (select_lex == parent_unit->fake_select_lex)
    {
      /*
        The join and its select_lex object represent the 'fake' select used
        to compute the result of a UNION.
      */
      DBUG_RETURN(0);
    }

    DBUG_PRINT("info", ("Checking if subq can be converted to semi-join"));
    /*
      Check if we're in subquery that is a candidate for flattening into a
      semi-join (which is done in flatten_subqueries()). The
      requirements are:
        1. Subquery predicate is an IN/=ANY subq predicate
        2. Subquery is a single SELECT (not a UNION)
        3. Subquery does not have GROUP BY or ORDER BY
        4. Subquery does not use aggregate functions or HAVING
        5. Subquery predicate is at the AND-top-level of ON/WHERE clause
        6. We are not in a subquery of a single table UPDATE/DELETE that 
             doesn't have a JOIN (TODO: We should handle this at some
             point by switching to multi-table UPDATE/DELETE)
        7. We're not in a table-less subquery like "SELECT 1"
        8. No execution method was already chosen (by a prepared statement)
        9. Parent select is not a table-less select
        10. Neither parent nor child select have STRAIGHT_JOIN option.
    */
    if (optimizer_flag(thd, OPTIMIZER_SWITCH_SEMIJOIN) &&
        in_subs &&                                                    // 1
        !select_lex->is_part_of_union() &&                            // 2
        !select_lex->group_list.elements && !join->order &&           // 3
        !join->having && !select_lex->with_sum_func &&                // 4
        thd->thd_marker.emb_on_expr_nest &&                           // 5
        select_lex->outer_select()->join &&                           // 6
        parent_unit->first_select()->leaf_tables &&                   // 7
        !in_subs->in_strategy &&                                      // 8
        select_lex->outer_select()->leaf_tables &&                    // 9
        !((join->select_options |                                     // 10
           select_lex->outer_select()->join->select_options)          // 10
          & SELECT_STRAIGHT_JOIN))                                    // 10
    {
      DBUG_PRINT("info", ("Subquery is semi-join conversion candidate"));

      (void)subquery_types_allow_materialization(in_subs);

      in_subs->emb_on_expr_nest= thd->thd_marker.emb_on_expr_nest;
      in_subs->is_flattenable_semijoin= TRUE;

      /* Register the subquery for further processing in flatten_subqueries() */
      select_lex->
        outer_select()->join->sj_subselects.append(thd->mem_root, in_subs);
    }
    else
    {
      DBUG_PRINT("info", ("Subquery can't be converted to semi-join"));
      /* Test if the user has set a legal combination of optimizer switches. */
      if (!optimizer_flag(thd, OPTIMIZER_SWITCH_IN_TO_EXISTS) &&
          !optimizer_flag(thd, OPTIMIZER_SWITCH_MATERIALIZATION))
        my_error(ER_ILLEGAL_SUBQUERY_OPTIMIZER_SWITCHES, MYF(0));

      if (in_subs)
      {
        /* Subquery predicate is an IN/=ANY predicate. */
        if (optimizer_flag(thd, OPTIMIZER_SWITCH_IN_TO_EXISTS))
          in_subs->in_strategy|= SUBS_IN_TO_EXISTS;
        if (optimizer_flag(thd, OPTIMIZER_SWITCH_MATERIALIZATION))
          in_subs->in_strategy|= SUBS_MATERIALIZATION;

        /*
          Check if the subquery predicate can be executed via materialization.
          The required conditions are:
          1. Subquery is a single SELECT (not a UNION)
          2. Subquery is not a table-less query. In this case there is no
             point in materializing.
          2A The upper query is not a table-less SELECT ... FROM DUAL. We
             can't do materialization for SELECT .. FROM DUAL because it
             does not call setup_subquery_materialization(). We could make 
             SELECT ... FROM DUAL call that function but that doesn't seem
             to be the case that is worth handling.
<<<<<<< HEAD
          3. Either the subquery predicate is a top-level predicate, or at
             least one partial match strategy is enabled. If no partial match
             strategy is enabled, then materialization cannot be used for
             non-top-level queries because it cannot handle NULLs correctly.
          4. Subquery is non-correlated
             TODO:
             This is an overly restrictive condition. It can be extended to:
             (Subquery is non-correlated ||
              Subquery is correlated to any query outer to IN predicate ||
              (Subquery is correlated to the immediate outer query &&
               Subquery !contains {GROUP BY, ORDER BY [LIMIT],
               aggregate functions}) && subquery predicate is not under "NOT IN"))

          (*) The subquery must be part of a SELECT statement. The current
               condition also excludes multi-table update statements.
        */
        if (!(in_subs->in_strategy & SUBS_MATERIALIZATION && 
              !select_lex->is_part_of_union() &&                            // 1
              parent_unit->first_select()->leaf_tables &&                   // 2
              thd->lex->sql_command == SQLCOM_SELECT &&                     // *
              select_lex->outer_select()->leaf_tables &&                    // 2A
              subquery_types_allow_materialization(in_subs) &&
              // psergey-todo: duplicated_subselect_card_check: where it's done?
              (in_subs->is_top_level_item() ||                               //3
               optimizer_flag(thd,
                              OPTIMIZER_SWITCH_PARTIAL_MATCH_ROWID_MERGE) || //3
               optimizer_flag(thd,
                              OPTIMIZER_SWITCH_PARTIAL_MATCH_TABLE_SCAN)) && //3
              !in_subs->is_correlated))                                      //4
        {
          /* Materialization is not possible based on syntactic properties. */
          in_subs->in_strategy&= ~SUBS_MATERIALIZATION;
        }
=======
        4. Either the subquery predicate is a top-level predicate, or at
           least one partial match strategy is enabled. If no partial match
           strategy is enabled, then materialization cannot be used for
           non-top-level queries because it cannot handle NULLs correctly.
        5. Subquery is non-correlated
           TODO:
           This is an overly restrictive condition. It can be extended to:
           (Subquery is non-correlated ||
            Subquery is correlated to any query outer to IN predicate ||
            (Subquery is correlated to the immediate outer query &&
             Subquery !contains {GROUP BY, ORDER BY [LIMIT],
             aggregate functions}) && subquery predicate is not under "NOT IN"))

        (*) The subquery must be part of a SELECT statement. The current
             condition also excludes multi-table update statements.

        A note about prepared statements: we want the if-branch to be taken on
        PREPARE and each EXECUTE. The rewrites are only done once, but we need 
        join->sj_subselects list to be populated for every EXECUTE. 

        Determine whether we will perform subquery materialization before
        calling the IN=>EXISTS transformation, so that we know whether to
        perform the whole transformation or only that part of it which wraps
        Item_in_subselect in an Item_in_optimizer.
      */
      if (optimizer_flag(thd, OPTIMIZER_SWITCH_MATERIALIZATION)  && 
          in_subs  &&                                                   // 1
          !select_lex->is_part_of_union() &&                            // 2
          select_lex->master_unit()->first_select()->leaf_tables &&     // 3
          thd->lex->sql_command == SQLCOM_SELECT &&                     // *
          select_lex->outer_select()->leaf_tables &&                    // 3A
          subquery_types_allow_materialization(in_subs) &&
          // psergey-todo: duplicated_subselect_card_check: where it's done?
          (in_subs->is_top_level_item() ||
           optimizer_flag(thd, OPTIMIZER_SWITCH_PARTIAL_MATCH_ROWID_MERGE) ||
           optimizer_flag(thd, OPTIMIZER_SWITCH_PARTIAL_MATCH_TABLE_SCAN)) &&//4
          !in_subs->is_correlated)                                  // 5
      {
        if (in_subs->exec_method == Item_in_subselect::NOT_TRANSFORMED)
          in_subs->exec_method= Item_in_subselect::MATERIALIZATION;

        /*
          If the subquery is an AND-part of WHERE register for being processed
          with jtbm strategy
        */
        if (in_subs->exec_method == Item_in_subselect::MATERIALIZATION &&
            thd->thd_marker.emb_on_expr_nest == NO_JOIN_NEST &&
            optimizer_flag(thd, OPTIMIZER_SWITCH_SEMIJOIN))
        {
          in_subs->emb_on_expr_nest= thd->thd_marker.emb_on_expr_nest;
          in_subs->is_flattenable_semijoin= FALSE;
          select_lex->outer_select()->
            join->sj_subselects.append(thd->mem_root, in_subs);
        }
      }
>>>>>>> f34b4218

        if (!in_subs->in_strategy)
        {
          /*
            If neither materialization is possible, nor the user chose
            IN-TO-EXISTS, choose IN-TO-EXISTS as the only universal strategy.
          */
          in_subs->in_strategy|= SUBS_IN_TO_EXISTS;
        }
      }

      /*
        Transform each subquery predicate according to its overloaded
        transformer.
      */
      if (subselect->select_transformer(join))
        DBUG_RETURN(-11);
    }
  }
  DBUG_RETURN(0);
}


/**
  @brief Check if subquery's compared types allow materialization.

  @param in_subs Subquery predicate, updated as follows:
    types_allow_materialization TRUE if subquery materialization is allowed.
    sjm_scan_allowed            If types_allow_materialization is TRUE,
                                indicates whether it is possible to use subquery
                                materialization and scan the materialized table.

  @retval TRUE   If subquery types allow materialization.
  @retval FALSE  Otherwise.

  @details
    This is a temporary fix for BUG#36752.
    
    There are two subquery materialization strategies:

    1. Materialize and do index lookups in the materialized table. See 
       BUG#36752 for description of restrictions we need to put on the
       compared expressions.

    2. Materialize and then do a full scan of the materialized table. At the
       moment, this strategy's applicability criteria are even stricter than
       in #1.

       This is so because of the following: consider an uncorrelated subquery
       
       ...WHERE (ot1.col1, ot2.col2 ...) IN (SELECT ie1,ie2,... FROM it1 ...)

       and a join order that could be used to do sjm-materialization: 
          
          SJM-Scan(it1, it1), ot1, ot2
       
       IN-equalities will be parts of conditions attached to the outer tables:

         ot1:  ot1.col1 = ie1 AND ... (C1)
         ot2:  ot1.col2 = ie2 AND ... (C2)
       
       besides those there may be additional references to ie1 and ie2
       generated by equality propagation. The problem with evaluating C1 and
       C2 is that ie{1,2} refer to subquery tables' columns, while we only have 
       current value of materialization temptable. Our solution is to 
        * require that all ie{N} are table column references. This allows 
          to copy the values of materialization temptable columns to the
          original table's columns (see setup_sj_materialization for more
          details)
        * require that compared columns have exactly the same type. This is
          a temporary measure to avoid BUG#36752-type problems.
*/

static 
bool subquery_types_allow_materialization(Item_in_subselect *in_subs)
{
  DBUG_ENTER("subquery_types_allow_materialization");

  DBUG_ASSERT(in_subs->left_expr->fixed);

  List_iterator<Item> it(in_subs->unit->first_select()->item_list);
  uint elements= in_subs->unit->first_select()->item_list.elements;

  in_subs->types_allow_materialization= FALSE;  // Assign default values
  in_subs->sjm_scan_allowed= FALSE;
  
  bool all_are_fields= TRUE;
  for (uint i= 0; i < elements; i++)
  {
    Item *outer= in_subs->left_expr->element_index(i);
    Item *inner= it++;
    all_are_fields &= (outer->real_item()->type() == Item::FIELD_ITEM && 
                       inner->real_item()->type() == Item::FIELD_ITEM);
    if (outer->result_type() != inner->result_type())
      DBUG_RETURN(FALSE);
    switch (outer->result_type()) {
    case STRING_RESULT:
      if (outer->is_datetime() != inner->is_datetime())
        DBUG_RETURN(FALSE);

      if (!(outer->collation.collation == inner->collation.collation 
          /*&& outer->max_length <= inner->max_length */))
        DBUG_RETURN(FALSE);
    /*case INT_RESULT:
      if (!(outer->unsigned_flag ^ inner->unsigned_flag))
        DBUG_RETURN(FALSE); */
    default:
      ;/* suitable for materialization */
    }

    // Materialization does not work with BLOB columns
    if (inner->field_type() == MYSQL_TYPE_BLOB || 
	inner->field_type() == MYSQL_TYPE_GEOMETRY)
        DBUG_RETURN(FALSE);
  }
    
  in_subs->types_allow_materialization= TRUE;
  in_subs->sjm_scan_allowed= all_are_fields;
  DBUG_PRINT("info",("subquery_types_allow_materialization: ok, allowed"));
  DBUG_RETURN(TRUE);
}


/*
  Finalize IN->EXISTS conversion in case we couldn't use materialization.

  DESCRIPTION  Invoke the IN->EXISTS converter
    Replace the Item_in_subselect with its wrapper Item_in_optimizer in WHERE.

  RETURN 
    FALSE - Ok
    TRUE  - Fatal error
*/

static 
bool make_in_exists_conversion(THD *thd, JOIN *join, Item_in_subselect *item)
{
  DBUG_ENTER("make_in_exists_conversion");
  JOIN *child_join= item->unit->first_select()->join;
  Item_subselect::trans_res res;

  /* 
    We're going to finalize IN->EXISTS conversion. 
    Normally, IN->EXISTS conversion takes place inside the 
    Item_subselect::fix_fields() call, where item_subselect->fixed==FALSE (as
    fix_fields() haven't finished yet) and item_subselect->changed==FALSE (as 
    the conversion haven't been finalized)

    At the end of Item_subselect::fix_fields() we had to set fixed=TRUE,
    changed=TRUE (the only other option would have been to return error).

    So, now we have to set these back for the duration of select_transformer()
    call.
  */
  item->changed= 0;
  item->fixed= 0;

  SELECT_LEX *save_select_lex= thd->lex->current_select;
  thd->lex->current_select= item->unit->first_select();

  res= item->select_transformer(child_join);

  thd->lex->current_select= save_select_lex;

  if (res == Item_subselect::RES_ERROR)
    DBUG_RETURN(TRUE);

  item->changed= 1;
  item->fixed= 1;

  Item *substitute= item->substitution;
  bool do_fix_fields= !item->substitution->fixed;
  /*
    The Item_subselect has already been wrapped with Item_in_optimizer, so we
    should search for item->optimizer, not 'item'.
  */
  Item *replace_me= item->optimizer;
  DBUG_ASSERT(replace_me==substitute);

  Item **tree= (item->emb_on_expr_nest == NO_JOIN_NEST)?
                 &join->conds : &(item->emb_on_expr_nest->on_expr);
  if (replace_where_subcondition(join, tree, replace_me, substitute, 
                                 do_fix_fields))
    DBUG_RETURN(TRUE);
  item->substitution= NULL;
   
    /*
      If this is a prepared statement, repeat the above operation for
      prep_where (or prep_on_expr). 
    */
  if (!thd->stmt_arena->is_conventional())
  {
    tree= (item->emb_on_expr_nest == (TABLE_LIST*)NO_JOIN_NEST)?
           &join->select_lex->prep_where : 
           &(item->emb_on_expr_nest->prep_on_expr);

    if (replace_where_subcondition(join, tree, replace_me, substitute, 
                                   FALSE))
      DBUG_RETURN(TRUE);
  }
  DBUG_RETURN(FALSE);
}


bool check_for_outer_joins(List<TABLE_LIST> *join_list)
{
  TABLE_LIST *table;
  NESTED_JOIN *nested_join;
  List_iterator<TABLE_LIST> li(*join_list);
  while ((table= li++))
  {
    if ((nested_join= table->nested_join))
    {
      if (check_for_outer_joins(&nested_join->join_list))
        return TRUE;
    }
    
    if (table->outer_join)
      return TRUE;
  }
  return FALSE;
}


/*
  Convert semi-join subquery predicates into semi-join join nests

  SYNOPSIS
    convert_join_subqueries_to_semijoins()
 
  DESCRIPTION

    Convert candidate subquery predicates into semi-join join nests. This 
    transformation is performed once in query lifetime and is irreversible.
    
    Conversion of one subquery predicate
    ~~~~~~~~~~~~~~~~~~~~~~~~~~~~~~~~~~~~
    We start with a join that has a semi-join subquery:

      SELECT ...
      FROM ot, ...
      WHERE oe IN (SELECT ie FROM it1 ... itN WHERE subq_where) AND outer_where

    and convert it into a semi-join nest:

      SELECT ...
      FROM ot SEMI JOIN (it1 ... itN), ...
      WHERE outer_where AND subq_where AND oe=ie

    that is, in order to do the conversion, we need to 

     * Create the "SEMI JOIN (it1 .. itN)" part and add it into the parent
       query's FROM structure.
     * Add "AND subq_where AND oe=ie" into parent query's WHERE (or ON if
       the subquery predicate was in an ON expression)
     * Remove the subquery predicate from the parent query's WHERE

    Considerations when converting many predicates
    ~~~~~~~~~~~~~~~~~~~~~~~~~~~~~~~~~~~~~~~~~~~~~~
    A join may have at most MAX_TABLES tables. This may prevent us from
    flattening all subqueries when the total number of tables in parent and
    child selects exceeds MAX_TABLES.
    We deal with this problem by flattening children's subqueries first and
    then using a heuristic rule to determine each subquery predicate's
    "priority".

  RETURN 
    FALSE  OK
    TRUE   Error
*/

bool convert_join_subqueries_to_semijoins(JOIN *join)
{
  Query_arena *arena, backup;
  Item_in_subselect **in_subq;
  Item_in_subselect **in_subq_end;
  THD *thd= join->thd;
  DBUG_ENTER("convert_join_subqueries_to_semijoins");

  if (join->sj_subselects.elements() == 0)
    DBUG_RETURN(FALSE);

  /* First, convert child join's subqueries. We proceed bottom-up here */
  for (in_subq= join->sj_subselects.front(), 
       in_subq_end= join->sj_subselects.back(); 
       in_subq != in_subq_end; 
       in_subq++)
  {
    st_select_lex *child_select= (*in_subq)->get_select_lex();
    JOIN *child_join= child_select->join;
    child_join->outer_tables = child_join->table_count;

    /*
      child_select->where contains only the WHERE predicate of the
      subquery itself here. We may be selecting from a VIEW, which has its
      own predicate. The combined predicates are available in child_join->conds,
      which was built by setup_conds() doing prepare_where() for all views.
    */
    child_select->where= child_join->conds;

    if (convert_join_subqueries_to_semijoins(child_join))
      DBUG_RETURN(TRUE);
    (*in_subq)->sj_convert_priority= 
      (*in_subq)->is_correlated * MAX_TABLES + child_join->outer_tables;
  }
  
  // Temporary measure: disable semi-joins when they are together with outer
  // joins.
  /*
  for (TABLE_LIST *tbl= join->select_lex->leaf_tables; tbl; tbl=tbl->next_leaf)
  {
    TABLE_LIST *embedding= tbl->embedding;
    if (tbl->on_expr || (tbl->embedding && !(embedding->sj_on_expr && 
                                            !embedding->embedding)))
    {
      in_subq= join->sj_subselects.front();
      arena= thd->activate_stmt_arena_if_needed(&backup);
      goto skip_conversion;
    }
  }*/
  if (check_for_outer_joins(join->join_list))
  {
    in_subq= join->sj_subselects.front();
    arena= thd->activate_stmt_arena_if_needed(&backup);
    goto skip_conversion;
  }

  //dump_TABLE_LIST_struct(select_lex, select_lex->leaf_tables);
  /* 
    2. Pick which subqueries to convert:
      sort the subquery array
      - prefer correlated subqueries over uncorrelated;
      - prefer subqueries that have greater number of outer tables;
  */
  join->sj_subselects.sort(subq_sj_candidate_cmp);
  // #tables-in-parent-query + #tables-in-subquery < MAX_TABLES
  /* Replace all subqueries to be flattened with Item_int(1) */
  arena= thd->activate_stmt_arena_if_needed(&backup);
 
  for (in_subq= join->sj_subselects.front(); 
       in_subq != in_subq_end;
       in_subq++)
  {
    bool remove_item= TRUE;
    if ((*in_subq)->is_flattenable_semijoin) 
    {
      if (join->table_count + 
          (*in_subq)->unit->first_select()->join->table_count >= MAX_TABLES)
        break;
      if (convert_subq_to_sj(join, *in_subq))
        DBUG_RETURN(TRUE);
    }
    else
    {
      if (join->table_count + 1 >= MAX_TABLES)
        break;
      if (convert_subq_to_jtbm(join, *in_subq, &remove_item))
        DBUG_RETURN(TRUE);
    }
    if (remove_item)
    {
      Item **tree= ((*in_subq)->emb_on_expr_nest == NO_JOIN_NEST)?
                     &join->conds : &((*in_subq)->emb_on_expr_nest->on_expr);
      Item *replace_me= (*in_subq)->original_item();
      if (replace_where_subcondition(join, tree, replace_me, new Item_int(1),
                                     FALSE))
        DBUG_RETURN(TRUE); /* purecov: inspected */
    }
  }
skip_conversion:
  /* 
    3. Finalize (perform IN->EXISTS rewrite) the subqueries that we didn't
    convert:
  */
  for (; in_subq!= in_subq_end; in_subq++)
  {
    JOIN *child_join= (*in_subq)->unit->first_select()->join;
    (*in_subq)->changed= 0;
    (*in_subq)->fixed= 0;

    SELECT_LEX *save_select_lex= thd->lex->current_select;
    thd->lex->current_select= (*in_subq)->unit->first_select();

    bool res= (*in_subq)->select_transformer(child_join);

    thd->lex->current_select= save_select_lex;

    if (res)
      DBUG_RETURN(TRUE);

    (*in_subq)->changed= 1;
    (*in_subq)->fixed= 1;

    Item *substitute= (*in_subq)->substitution;
    bool do_fix_fields= !(*in_subq)->substitution->fixed;
    Item **tree= ((*in_subq)->emb_on_expr_nest == NO_JOIN_NEST)?
                   &join->conds : &((*in_subq)->emb_on_expr_nest->on_expr);
    Item *replace_me= (*in_subq)->original_item();
    if (replace_where_subcondition(join, tree, replace_me, substitute, 
                                   do_fix_fields))
      DBUG_RETURN(TRUE);
    (*in_subq)->substitution= NULL;
    
    /*
      If this is a prepared statement, repeat the above operation for
      prep_where (or prep_on_expr). Subquery-to-semijoin conversion is 
      done once for prepared statement.
    */
    if (!thd->stmt_arena->is_conventional())
    {
      tree= ((*in_subq)->emb_on_expr_nest == NO_JOIN_NEST)?
             &join->select_lex->prep_where : 
             &((*in_subq)->emb_on_expr_nest->prep_on_expr);

      if (replace_where_subcondition(join, tree, replace_me, substitute, 
                                     FALSE))
        DBUG_RETURN(TRUE);
    }
    /*
      Revert to the IN->EXISTS strategy in the rare case when the subquery could
      not be flattened.
      TODO: This is a limitation done for simplicity. Such subqueries could also
      be executed via materialization. In order to determine this, we should
      re-run the test for materialization that was done in
      check_and_do_in_subquery_rewrites.
    */
    (*in_subq)->in_strategy= SUBS_IN_TO_EXISTS;
  }

  if (arena)
    thd->restore_active_arena(arena, &backup);
  join->sj_subselects.clear();
  DBUG_RETURN(FALSE);
}


/*
  Get #output_rows and scan_time estimates for a "delayed" table.

  SYNOPSIS
    get_delayed_table_estimates()
      table         IN    Table to get estimates for
      out_rows      OUT   E(#rows in the table)
      scan_time     OUT   E(scan_time).
      startup_cost  OUT   cost to populate the table.

  DESCRIPTION
    Get #output_rows and scan_time estimates for a "delayed" table. By
    "delayed" here we mean that the table is filled at the start of query
    execution. This means that the optimizer can't use table statistics to 
    get #rows estimate for it, it has to call this function instead.

    This function is expected to make different actions depending on the nature
    of the table. At the moment there is only one kind of delayed tables,
    non-flattenable semi-joins.
*/

void get_delayed_table_estimates(TABLE *table,
                                 ha_rows *out_rows, 
                                 double *scan_time,
                                 double *startup_cost)
{
  Item_in_subselect *item= table->pos_in_table_list->jtbm_subselect;
  double rows;
  double read_time;

  item->optimize(&rows, &read_time);

  DBUG_ASSERT(item->engine->engine_type() ==
              subselect_engine::HASH_SJ_ENGINE);

  subselect_hash_sj_engine *hash_sj_engine=
    ((subselect_hash_sj_engine*)item->engine);

  *out_rows= (ha_rows)rows;
  *startup_cost= read_time;
  /* Calculate cost of scanning the temptable */
  double data_size= rows * hash_sj_engine->tmp_table->s->reclength;
  /* Do like in handler::read_time */
  *scan_time= data_size/IO_SIZE + 2;
} 


/**
   @brief Replaces an expression destructively inside the expression tree of
   the WHERE clase.

   @note Because of current requirements for semijoin flattening, we do not
   need to recurse here, hence this function will only examine the top-level
   AND conditions. (see JOIN::prepare, comment starting with "Check if the 
   subquery predicate can be executed via materialization".
   
   @param join The top-level query.
   @param old_cond The expression to be replaced.
   @param new_cond The expression to be substituted.
   @param do_fix_fields If true, Item::fix_fields(THD*, Item**) is called for
   the new expression.
   @return <code>true</code> if there was an error, <code>false</code> if
   successful.
*/

static bool replace_where_subcondition(JOIN *join, Item **expr, 
                                       Item *old_cond, Item *new_cond,
                                       bool do_fix_fields)
{
  //Item **expr= (emb_nest == (TABLE_LIST*)1)? &join->conds : &emb_nest->on_expr;
  if (*expr == old_cond)
  {
    *expr= new_cond;
    if (do_fix_fields)
      new_cond->fix_fields(join->thd, expr);
    return FALSE;
  }
  
  if ((*expr)->type() == Item::COND_ITEM) 
  {
    List_iterator<Item> li(*((Item_cond*)(*expr))->argument_list());
    Item *item;
    while ((item= li++))
    {
      if (item == old_cond) 
      {
        li.replace(new_cond);
        if (do_fix_fields)
          new_cond->fix_fields(join->thd, li.ref());
        return FALSE;
      }
    }
  }
  // If we came here it means there were an error during prerequisites check.
  DBUG_ASSERT(0);
  return TRUE;
}

static int subq_sj_candidate_cmp(Item_in_subselect* const *el1, 
                                 Item_in_subselect* const *el2)
{
  return ((*el1)->sj_convert_priority < (*el2)->sj_convert_priority) ? 1 : 
         ( ((*el1)->sj_convert_priority == (*el2)->sj_convert_priority)? 0 : -1);
}


/*
  Convert a subquery predicate into a TABLE_LIST semi-join nest

  SYNOPSIS
    convert_subq_to_sj()
       parent_join  Parent join, the one that has subq_pred in its WHERE/ON 
                    clause
       subq_pred    Subquery predicate to be converted
  
  DESCRIPTION
    Convert a subquery predicate into a TABLE_LIST semi-join nest. All the 
    prerequisites are already checked, so the conversion is always successfull.

    Prepared Statements: the transformation is permanent:
     - Changes in TABLE_LIST structures are naturally permanent
     - Item tree changes are performed on statement MEM_ROOT:
        = we activate statement MEM_ROOT 
        = this function is called before the first fix_prepare_information
          call.

    This is intended because the criteria for subquery-to-sj conversion remain
    constant for the lifetime of the Prepared Statement.

  RETURN
    FALSE  OK
    TRUE   Out of memory error
*/

static bool convert_subq_to_sj(JOIN *parent_join, Item_in_subselect *subq_pred)
{
  SELECT_LEX *parent_lex= parent_join->select_lex;
  TABLE_LIST *emb_tbl_nest= NULL;
  List<TABLE_LIST> *emb_join_list= &parent_lex->top_join_list;
  THD *thd= parent_join->thd;
  DBUG_ENTER("convert_subq_to_sj");

  /*
    1. Find out where to put the predicate into.
     Note: for "t1 LEFT JOIN t2" this will be t2, a leaf.
  */
  if ((void*)subq_pred->emb_on_expr_nest != (void*)NO_JOIN_NEST)
  {
    if (subq_pred->emb_on_expr_nest->nested_join)
    {
      /*
        We're dealing with

          ... [LEFT] JOIN  ( ... ) ON (subquery AND whatever) ...

        The sj-nest will be inserted into the brackets nest.
      */
      emb_tbl_nest=  subq_pred->emb_on_expr_nest;
      emb_join_list= &emb_tbl_nest->nested_join->join_list;
    }
    else if (!subq_pred->emb_on_expr_nest->outer_join)
    {
      /*
        We're dealing with

          ... INNER JOIN tblX ON (subquery AND whatever) ...

        The sj-nest will be tblX's "sibling", i.e. another child of its
        parent. This is ok because tblX is joined as an inner join.
      */
      emb_tbl_nest= subq_pred->emb_on_expr_nest->embedding;
      if (emb_tbl_nest)
        emb_join_list= &emb_tbl_nest->nested_join->join_list;
    }
    else if (!subq_pred->emb_on_expr_nest->nested_join)
    {
      TABLE_LIST *outer_tbl= subq_pred->emb_on_expr_nest;
      TABLE_LIST *wrap_nest;
      /*
        We're dealing with

          ... LEFT JOIN tbl ON (on_expr AND subq_pred) ...

        we'll need to convert it into:

          ... LEFT JOIN ( tbl SJ (subq_tables) ) ON (on_expr AND subq_pred) ...
                        |                      |
                        |<----- wrap_nest ---->|
        
        Q:  other subqueries may be pointing to this element. What to do?
        A1: simple solution: copy *subq_pred->expr_join_nest= *parent_nest.
            But we'll need to fix other pointers.
        A2: Another way: have TABLE_LIST::next_ptr so the following
            subqueries know the table has been nested.
        A3: changes in the TABLE_LIST::outer_join will make everything work
            automatically.
      */
      if (!(wrap_nest= alloc_join_nest(parent_join->thd)))
      {
        DBUG_RETURN(TRUE);
      }
      wrap_nest->embedding= outer_tbl->embedding;
      wrap_nest->join_list= outer_tbl->join_list;
      wrap_nest->alias= (char*) "(sj-wrap)";

      wrap_nest->nested_join->join_list.empty();
      wrap_nest->nested_join->join_list.push_back(outer_tbl);

      outer_tbl->embedding= wrap_nest;
      outer_tbl->join_list= &wrap_nest->nested_join->join_list;

      /*
        wrap_nest will take place of outer_tbl, so move the outer join flag
        and on_expr
      */
      wrap_nest->outer_join= outer_tbl->outer_join;
      outer_tbl->outer_join= 0;

      wrap_nest->on_expr= outer_tbl->on_expr;
      outer_tbl->on_expr= NULL;

      List_iterator<TABLE_LIST> li(*wrap_nest->join_list);
      TABLE_LIST *tbl;
      while ((tbl= li++))
      {
        if (tbl == outer_tbl)
        {
          li.replace(wrap_nest);
          break;
        }
      }
      /*
        Ok now wrap_nest 'contains' outer_tbl and we're ready to add the 
        semi-join nest into it
      */
      emb_join_list= &wrap_nest->nested_join->join_list;
      emb_tbl_nest=  wrap_nest;
    }
  }

  TABLE_LIST *sj_nest;
  NESTED_JOIN *nested_join;
  if (!(sj_nest= alloc_join_nest(parent_join->thd)))
  {
    DBUG_RETURN(TRUE);
  }
  nested_join= sj_nest->nested_join;

  sj_nest->join_list= emb_join_list;
  sj_nest->embedding= emb_tbl_nest;
  sj_nest->alias= (char*) "(sj-nest)";
  sj_nest->sj_subq_pred= subq_pred;
  /* Nests do not participate in those 'chains', so: */
  /* sj_nest->next_leaf= sj_nest->next_local= sj_nest->next_global == NULL*/
  emb_join_list->push_back(sj_nest);

  /* 
    nested_join->used_tables and nested_join->not_null_tables are
    initialized in simplify_joins().
  */
  
  /* 
    2. Walk through subquery's top list and set 'embedding' to point to the
       sj-nest.
  */
  st_select_lex *subq_lex= subq_pred->unit->first_select();
  nested_join->join_list.empty();
  List_iterator_fast<TABLE_LIST> li(subq_lex->top_join_list);
  TABLE_LIST *tl, *last_leaf;
  while ((tl= li++))
  {
    tl->embedding= sj_nest;
    tl->join_list= &nested_join->join_list;
    nested_join->join_list.push_back(tl);
  }
  
  /*
    Reconnect the next_leaf chain.
    TODO: Do we have to put subquery's tables at the end of the chain?
          Inserting them at the beginning would be a bit faster.
    NOTE: We actually insert them at the front! That's because the order is
          reversed in this list.
  */
  for (tl= parent_lex->leaf_tables; tl->next_leaf; tl= tl->next_leaf) ;
  tl->next_leaf= subq_lex->leaf_tables;
  last_leaf= tl;

  /*
    Same as above for next_local chain
    (a theory: a next_local chain always starts with ::leaf_tables
     because view's tables are inserted after the view)
  */
  for (tl= parent_lex->leaf_tables; tl->next_local; tl= tl->next_local) ;
  tl->next_local= subq_lex->leaf_tables;

  /* A theory: no need to re-connect the next_global chain */

  /* 3. Remove the original subquery predicate from the WHERE/ON */

  // The subqueries were replaced for Item_int(1) earlier
<<<<<<< HEAD
  subq_pred->in_strategy= SUBS_SEMI_JOIN;         // for subsequent executions
=======
  subq_pred->exec_method= Item_in_subselect::SEMI_JOIN; // for subsequent executions
>>>>>>> f34b4218
  /*TODO: also reset the 'with_subselect' there. */

  /* n. Adjust the parent_join->table_count counter */
  uint table_no= parent_join->table_count;
  /* n. Walk through child's tables and adjust table->map */
  for (tl= subq_lex->leaf_tables; tl; tl= tl->next_leaf, table_no++)
  {
    tl->table->tablenr= table_no;
    tl->table->map= ((table_map)1) << table_no;
    SELECT_LEX *old_sl= tl->select_lex;
    tl->select_lex= parent_join->select_lex; 
    for (TABLE_LIST *emb= tl->embedding;
         emb && emb->select_lex == old_sl;
         emb= emb->embedding)
      emb->select_lex= parent_join->select_lex;
  }
  parent_join->table_count += subq_lex->join->table_count;

  /* 
    Put the subquery's WHERE into semi-join's sj_on_expr
    Add the subquery-induced equalities too.
  */
  SELECT_LEX *save_lex= thd->lex->current_select;
  thd->lex->current_select=subq_lex;
  if (!subq_pred->left_expr->fixed &&
       subq_pred->left_expr->fix_fields(thd, &subq_pred->left_expr))
    DBUG_RETURN(TRUE);
  thd->lex->current_select=save_lex;

  sj_nest->nested_join->sj_corr_tables= subq_pred->used_tables();
  sj_nest->nested_join->sj_depends_on=  subq_pred->used_tables() |
                                        subq_pred->left_expr->used_tables();
  sj_nest->sj_on_expr= subq_lex->join->conds;

  /*
    Create the IN-equalities and inject them into semi-join's ON expression.
    Additionally, for LooseScan strategy
     - Record the number of IN-equalities.
     - Create list of pointers to (oe1, ..., ieN). We'll need the list to
       see which of the expressions are bound and which are not (for those
       we'll produce a distinct stream of (ie_i1,...ie_ik).

       (TODO: can we just create a list of pointers and hope the expressions
       will not substitute themselves on fix_fields()? or we need to wrap
       them into Item_direct_view_refs and store pointers to those. The
       pointers to Item_direct_view_refs are guaranteed to be stable as 
       Item_direct_view_refs doesn't substitute itself with anything in 
       Item_direct_view_ref::fix_fields.
  */
  sj_nest->sj_in_exprs= subq_pred->left_expr->cols();
  sj_nest->nested_join->sj_outer_expr_list.empty();

  if (subq_pred->left_expr->cols() == 1)
  {
    nested_join->sj_outer_expr_list.push_back(subq_pred->left_expr);
    Item_func_eq *item_eq=
      new Item_func_eq(subq_pred->left_expr, subq_lex->ref_pointer_array[0]);
    item_eq->in_equality_no= 0;
    sj_nest->sj_on_expr= and_items(sj_nest->sj_on_expr, item_eq);
  }
  else
  {
    for (uint i= 0; i < subq_pred->left_expr->cols(); i++)
    {
      nested_join->sj_outer_expr_list.push_back(subq_pred->left_expr->
                                                element_index(i));
      Item_func_eq *item_eq= 
        new Item_func_eq(subq_pred->left_expr->element_index(i), 
                         subq_lex->ref_pointer_array[i]);
      item_eq->in_equality_no= i;
      sj_nest->sj_on_expr= and_items(sj_nest->sj_on_expr, item_eq);
    }
  }
  /* Fix the created equality and AND */
  sj_nest->sj_on_expr->fix_fields(parent_join->thd, &sj_nest->sj_on_expr);

  /*
    Walk through sj nest's WHERE and ON expressions and call
    item->fix_table_changes() for all items.
  */
  sj_nest->sj_on_expr->fix_after_pullout(parent_lex, &sj_nest->sj_on_expr);
  fix_list_after_tbl_changes(parent_lex, &sj_nest->nested_join->join_list);


  /* Unlink the child select_lex so it doesn't show up in EXPLAIN: */
  subq_lex->master_unit()->exclude_level();

  DBUG_EXECUTE("where",
               print_where(sj_nest->sj_on_expr,"SJ-EXPR", QT_ORDINARY););

  /* Inject sj_on_expr into the parent's WHERE or ON */
  if (emb_tbl_nest)
  {
    emb_tbl_nest->on_expr= and_items(emb_tbl_nest->on_expr, 
                                     sj_nest->sj_on_expr);
    emb_tbl_nest->on_expr->fix_fields(parent_join->thd, &emb_tbl_nest->on_expr);
  }
  else
  {
    /* Inject into the WHERE */
    parent_join->conds= and_items(parent_join->conds, sj_nest->sj_on_expr);
    /*
      fix_fields must update the properties (e.g. st_select_lex::cond_count of
      the correct select_lex.
    */
    save_lex= thd->lex->current_select;
    thd->lex->current_select=parent_join->select_lex;
    parent_join->conds->fix_fields(parent_join->thd, &parent_join->conds);
    thd->lex->current_select=save_lex;
    parent_join->select_lex->where= parent_join->conds;
  }

  if (subq_lex->ftfunc_list->elements)
  {
    Item_func_match *ifm;
    List_iterator_fast<Item_func_match> li(*(subq_lex->ftfunc_list));
    while ((ifm= li++))
      parent_lex->ftfunc_list->push_front(ifm);
  }

  DBUG_RETURN(FALSE);
}


const int SUBQERY_TEMPTABLE_NAME_MAX_LEN= 20;

static void create_subquery_temptable_name(char *to, uint number)
{
  DBUG_ASSERT(number < 10000);       
  to= strmov(to, "<subquery");
  to= int10_to_str((int) number, to, 10);
  to[0]= '>';
  to[1]= 0;
}


/*
  Convert subquery predicate into non-mergeable semi-join nest.

  TODO: 
    why does this do IN-EXISTS conversion? Can't we unify it with mergeable
    semi-joins? currently, convert_subq_to_sj() cannot fail to convert (unless
    fatal errors)

    
  RETURN 
    FALSE - Ok
    TRUE  - Fatal error
*/

static bool convert_subq_to_jtbm(JOIN *parent_join, 
                                 Item_in_subselect *subq_pred, 
                                 bool *remove_item)
{
  SELECT_LEX *parent_lex= parent_join->select_lex;
  List<TABLE_LIST> *emb_join_list= &parent_lex->top_join_list;
  TABLE_LIST *emb_tbl_nest= NULL; // will change when we learn to handle outer joins
  TABLE_LIST *tl;
  DBUG_ENTER("convert_subq_to_jtbm");

  if (subq_pred->setup_engine(TRUE))
    DBUG_RETURN(TRUE);

  if (subq_pred->engine->engine_type() != subselect_engine::HASH_SJ_ENGINE)
  {
    *remove_item= FALSE;
    bool res;
    res= make_in_exists_conversion(parent_join->thd, parent_join, subq_pred);
    DBUG_RETURN(res);
  }
  *remove_item= TRUE;

  TABLE_LIST *jtbm;
  char *tbl_alias;
  if (!(tbl_alias= (char*)parent_join->thd->calloc(SUBQERY_TEMPTABLE_NAME_MAX_LEN)) ||
      !(jtbm= alloc_join_nest(parent_join->thd))) //todo: this is not a join nest!
  {
    DBUG_RETURN(TRUE);
  }

  jtbm->join_list= emb_join_list;
  jtbm->embedding= emb_tbl_nest;
  jtbm->jtbm_subselect= subq_pred;
  jtbm->nested_join= NULL;

  /* Nests do not participate in those 'chains', so: */
  /* jtbm->next_leaf= jtbm->next_local= jtbm->next_global == NULL*/
  emb_join_list->push_back(jtbm);
  
  /* 
    Inject the jtbm table into TABLE_LIST::next_leaf list, so that 
    make_join_statistics() and co. can find it.
  */
  for (tl= parent_lex->leaf_tables; tl->next_leaf; tl= tl->next_leaf)
  {}
  tl->next_leaf= jtbm;

  /*
    Same as above for TABLE_LIST::next_local chain
    (a theory: a next_local chain always starts with ::leaf_tables
     because view's tables are inserted after the view)
  */
  for (tl= parent_lex->leaf_tables; tl->next_local; tl= tl->next_local)
  {}
  tl->next_local= jtbm;

  /* A theory: no need to re-connect the next_global chain */

  subselect_hash_sj_engine *hash_sj_engine=
    ((subselect_hash_sj_engine*)subq_pred->engine);
  jtbm->table= hash_sj_engine->tmp_table;

  jtbm->table->tablenr= parent_join->table_count;
  jtbm->table->map= table_map(1) << (parent_join->table_count);

  parent_join->table_count++;
  DBUG_ASSERT(parent_join->table_count < MAX_TABLES);

  Item *conds= hash_sj_engine->semi_join_conds;
  conds->fix_after_pullout(parent_lex, &conds);

  DBUG_EXECUTE("where", print_where(conds,"SJ-EXPR", QT_ORDINARY););
  
  create_subquery_temptable_name(tbl_alias, hash_sj_engine->materialize_join->
                                              select_lex->select_number);
  jtbm->alias= tbl_alias;

  /* Inject sj_on_expr into the parent's WHERE or ON */
  if (emb_tbl_nest)
  {
    DBUG_ASSERT(0);
    /*emb_tbl_nest->on_expr= and_items(emb_tbl_nest->on_expr, 
                                     sj_nest->sj_on_expr);
    emb_tbl_nest->on_expr->fix_fields(parent_join->thd, &emb_tbl_nest->on_expr);
    */
  }
  else
  {
    /* Inject into the WHERE */
    parent_join->conds= and_items(parent_join->conds, conds);
    parent_join->conds->fix_fields(parent_join->thd, &parent_join->conds);
    parent_join->select_lex->where= parent_join->conds;
  }

  /* Don't unlink the child subselect, as the subquery will be used. */

  DBUG_RETURN(FALSE);
}


static TABLE_LIST *alloc_join_nest(THD *thd)
{
  TABLE_LIST *tbl;
  if (!(tbl= (TABLE_LIST*) thd->calloc(ALIGN_SIZE(sizeof(TABLE_LIST))+
                                       sizeof(NESTED_JOIN))))
    return NULL;
  tbl->nested_join= (NESTED_JOIN*) ((uchar*)tbl + 
                                    ALIGN_SIZE(sizeof(TABLE_LIST)));
  return tbl;
}


static
void fix_list_after_tbl_changes(SELECT_LEX *new_parent, List<TABLE_LIST> *tlist)
{
  List_iterator<TABLE_LIST> it(*tlist);
  TABLE_LIST *table;
  while ((table= it++))
  {
    if (table->on_expr)
      table->on_expr->fix_after_pullout(new_parent, &table->on_expr);
    if (table->nested_join)
      fix_list_after_tbl_changes(new_parent, &table->nested_join->join_list);
  }
}


/*
  Pull tables out of semi-join nests, if possible

  SYNOPSIS
    pull_out_semijoin_tables()
      join  The join where to do the semi-join flattening

  DESCRIPTION
    Try to pull tables out of semi-join nests.
     
    PRECONDITIONS
    When this function is called, the join may have several semi-join nests
    but it is guaranteed that one semi-join nest does not contain another.
   
    ACTION
    A table can be pulled out of the semi-join nest if
     - It is a constant table, or
     - It is accessed via eq_ref(outer_tables)

    POSTCONDITIONS
     * Tables that were pulled out have JOIN_TAB::emb_sj_nest == NULL
     * Tables that were not pulled out have JOIN_TAB::emb_sj_nest pointing 
       to semi-join nest they are in.
     * Semi-join nests' TABLE_LIST::sj_inner_tables is updated accordingly

    This operation is (and should be) performed at each PS execution since
    tables may become/cease to be constant across PS reexecutions.
    
  NOTE
    Table pullout may make uncorrelated subquery correlated. Consider this
    example:
    
     ... WHERE oe IN (SELECT it1.primary_key WHERE p(it1, it2) ... ) 
    
    here table it1 can be pulled out (we have it1.primary_key=oe which gives
    us functional dependency). Once it1 is pulled out, all references to it1
    from p(it1, it2) become references to outside of the subquery and thus
    make the subquery (i.e. its semi-join nest) correlated.
    Making the subquery (i.e. its semi-join nest) correlated prevents us from
    using Materialization or LooseScan to execute it. 

  RETURN 
    0 - OK
    1 - Out of memory error
*/

int pull_out_semijoin_tables(JOIN *join)
{
  TABLE_LIST *sj_nest;
  DBUG_ENTER("pull_out_semijoin_tables");
  List_iterator<TABLE_LIST> sj_list_it(join->select_lex->sj_nests);
   
  /* Try pulling out of the each of the semi-joins */
  while ((sj_nest= sj_list_it++))
  {
    /* Action #1: Mark the constant tables to be pulled out */
    table_map pulled_tables= 0;
    List_iterator<TABLE_LIST> child_li(sj_nest->nested_join->join_list);
    TABLE_LIST *tbl;
    while ((tbl= child_li++))
    {
      if (tbl->table)
      {
        tbl->table->reginfo.join_tab->emb_sj_nest= sj_nest;
#if 0 
        /* 
          Do not pull out tables because they are constant. This operation has
          a problem:
          - Some constant tables may become/cease to be constant across PS
            re-executions
          - Contrary to our initial assumption, it turned out that table pullout 
            operation is not easily undoable.

          The solution is to leave constant tables where they are. This will
          affect only constant tables that are 1-row or empty, tables that are
          constant because they are accessed via eq_ref(const) access will
          still be pulled out as functionally-dependent.

          This will cause us to miss the chance to flatten some of the 
          subqueries, but since const tables do not generate many duplicates,
          it really doesn't matter that much whether they were pulled out or
          not.

          All of this was done as fix for BUG#43768.
        */
        if (tbl->table->map & join->const_table_map)
        {
          pulled_tables |= tbl->table->map;
          DBUG_PRINT("info", ("Table %s pulled out (reason: constant)",
                              tbl->table->alias));
        }
#endif
      }
    }
    
    /*
      Action #2: Find which tables we can pull out based on
      update_ref_and_keys() data. Note that pulling one table out can allow
      us to pull out some other tables too.
    */
    bool pulled_a_table;
    do 
    {
      pulled_a_table= FALSE;
      child_li.rewind();
      while ((tbl= child_li++))
      {
        if (tbl->table && !(pulled_tables & tbl->table->map))
        {
          if (find_eq_ref_candidate(tbl->table, 
                                    sj_nest->nested_join->used_tables & 
                                    ~pulled_tables))
          {
            pulled_a_table= TRUE;
            pulled_tables |= tbl->table->map;
            DBUG_PRINT("info", ("Table %s pulled out (reason: func dep)",
                                tbl->table->alias.c_ptr()));
            /*
              Pulling a table out of uncorrelated subquery in general makes
              makes it correlated. See the NOTE to this funtion. 
            */
            sj_nest->sj_subq_pred->is_correlated= TRUE;
            sj_nest->nested_join->sj_corr_tables|= tbl->table->map;
            sj_nest->nested_join->sj_depends_on|= tbl->table->map;
          }
        }
      }
    } while (pulled_a_table);
 
    child_li.rewind();
    /*
      Action #3: Move the pulled out TABLE_LIST elements to the parents.
    */
    table_map inner_tables= sj_nest->nested_join->used_tables & 
                            ~pulled_tables;
    /* Record the bitmap of inner tables */
    sj_nest->sj_inner_tables= inner_tables;
    if (pulled_tables)
    {
      List<TABLE_LIST> *upper_join_list= (sj_nest->embedding != NULL)?
                                           (&sj_nest->embedding->nested_join->join_list): 
                                           (&join->select_lex->top_join_list);
      Query_arena *arena, backup;
      arena= join->thd->activate_stmt_arena_if_needed(&backup);
      while ((tbl= child_li++))
      {
        if (tbl->table)
        {
          if (inner_tables & tbl->table->map)
          {
            /* This table is not pulled out */
            tbl->table->reginfo.join_tab->emb_sj_nest= sj_nest;
          }
          else
          {
            /* This table has been pulled out of the semi-join nest */
            tbl->table->reginfo.join_tab->emb_sj_nest= NULL;
            /*
              Pull the table up in the same way as simplify_joins() does:
              update join_list and embedding pointers but keep next[_local]
              pointers.
            */
            child_li.remove();
            sj_nest->nested_join->used_tables &= ~tbl->table->map;
            upper_join_list->push_back(tbl);
            tbl->join_list= upper_join_list;
            tbl->embedding= sj_nest->embedding;
          }
        }
      }

      /* Remove the sj-nest itself if we've removed everything from it */
      if (!inner_tables)
      {
        List_iterator<TABLE_LIST> li(*upper_join_list);
        /* Find the sj_nest in the list. */
        while (sj_nest != li++) ;
        li.remove();
        /* Also remove it from the list of SJ-nests: */
        sj_list_it.remove();
      }

      if (arena)
        join->thd->restore_active_arena(arena, &backup);
    }
  }
  DBUG_RETURN(0);
}


/* 
  Optimize semi-join nests that could be run with sj-materialization

  SYNOPSIS
    optimize_semijoin_nests()
      join           The join to optimize semi-join nests for
      all_table_map  Bitmap of all tables in the join

  DESCRIPTION
    Optimize each of the semi-join nests that can be run with
    materialization. For each of the nests, we
     - Generate the best join order for this "sub-join" and remember it;
     - Remember the sub-join execution cost (it's part of materialization
       cost);
     - Calculate other costs that will be incurred if we decide 
       to use materialization strategy for this semi-join nest.

    All obtained information is saved and will be used by the main join
    optimization pass.

  RETURN
    FALSE  Ok 
    TRUE   Out of memory error
*/

bool optimize_semijoin_nests(JOIN *join, table_map all_table_map)
{
  DBUG_ENTER("optimize_semijoin_nests");
  List_iterator<TABLE_LIST> sj_list_it(join->select_lex->sj_nests);
  TABLE_LIST *sj_nest;
  while ((sj_nest= sj_list_it++))
  {
    /* semi-join nests with only constant tables are not valid */
   /// DBUG_ASSERT(sj_nest->sj_inner_tables & ~join->const_table_map);

    sj_nest->sj_mat_info= NULL;
    /*
      The statement may have been executed with 'semijoin=on' earlier.
      We need to verify that 'semijoin=on' still holds.
     */
    if (optimizer_flag(join->thd, OPTIMIZER_SWITCH_SEMIJOIN) &&
        optimizer_flag(join->thd, OPTIMIZER_SWITCH_MATERIALIZATION))
    {
      if ((sj_nest->sj_inner_tables  & ~join->const_table_map) && /* not everything was pulled out */
          !sj_nest->sj_subq_pred->is_correlated && 
           sj_nest->sj_subq_pred->types_allow_materialization)
      {
        join->emb_sjm_nest= sj_nest;
        if (choose_plan(join, all_table_map &~join->const_table_map))
          DBUG_RETURN(TRUE); /* purecov: inspected */
        /*
          The best plan to run the subquery is now in join->best_positions,
          save it.
        */
        uint n_tables= my_count_bits(sj_nest->sj_inner_tables & ~join->const_table_map);
        SJ_MATERIALIZATION_INFO* sjm;
        if (!(sjm= new SJ_MATERIALIZATION_INFO) ||
            !(sjm->positions= (POSITION*)join->thd->alloc(sizeof(POSITION)*
                                                          n_tables)))
          DBUG_RETURN(TRUE); /* purecov: inspected */
        sjm->tables= n_tables;
        sjm->is_used= FALSE;
        double subjoin_out_rows, subjoin_read_time;
        join->get_partial_join_cost(n_tables + join->const_tables,
                                    &subjoin_read_time, &subjoin_out_rows);

        sjm->materialization_cost.convert_from_cost(subjoin_read_time);
        sjm->rows= subjoin_out_rows;

        List<Item> &right_expr_list= 
          sj_nest->sj_subq_pred->unit->first_select()->item_list;
        /*
          Adjust output cardinality estimates. If the subquery has form

           ... oe IN (SELECT t1.colX, t2.colY, func(X,Y,Z) )

           then the number of distinct output record combinations has an
           upper bound of product of number of records matching the tables 
           that are used by the SELECT clause.
           TODO:
             We can get a more precise estimate if we
              - use rec_per_key cardinality estimates. For simple cases like 
                "oe IN (SELECT t.key ...)" it is trivial. 
              - Functional dependencies between the tables in the semi-join
                nest (the payoff is probably less here?)
          
          See also get_post_group_estimate().
        */
        {
          for (uint i=0 ; i < join->const_tables + sjm->tables ; i++)
          {
            JOIN_TAB *tab= join->best_positions[i].table;
            join->map2table[tab->table->tablenr]= tab;
          }
          List_iterator<Item> it(right_expr_list);
          Item *item;
          table_map map= 0;
          while ((item= it++))
            map |= item->used_tables();
          map= map & ~PSEUDO_TABLE_BITS;
          Table_map_iterator tm_it(map);
          int tableno;
          double rows= 1.0;
          while ((tableno = tm_it.next_bit()) != Table_map_iterator::BITMAP_END)
            rows *= join->map2table[tableno]->table->quick_condition_rows;
          sjm->rows= min(sjm->rows, rows);
        }
        memcpy(sjm->positions, join->best_positions + join->const_tables, 
               sizeof(POSITION) * n_tables);

        /*
          Calculate temporary table parameters and usage costs
        */
        uint rowlen= get_tmp_table_rec_length(right_expr_list);
        double lookup_cost= get_tmp_table_lookup_cost(join->thd,
                                                      subjoin_out_rows, rowlen);
        double write_cost= get_tmp_table_write_cost(join->thd,
                                                    subjoin_out_rows, rowlen);

        /*
          Let materialization cost include the cost to write the data into the
          temporary table:
        */ 
        sjm->materialization_cost.add_io(subjoin_out_rows, write_cost);
        
        /*
          Set the cost to do a full scan of the temptable (will need this to 
          consider doing sjm-scan):
        */ 
        sjm->scan_cost.zero();
        sjm->scan_cost.add_io(sjm->rows, lookup_cost);

        sjm->lookup_cost.convert_from_cost(lookup_cost);
        sj_nest->sj_mat_info= sjm;
        DBUG_EXECUTE("opt", print_sjm(sjm););
      }
    }
  }
  join->emb_sjm_nest= NULL;
  DBUG_RETURN(FALSE);
}


/*
  Get estimated record length for semi-join materialization temptable
  
  SYNOPSIS
    get_tmp_table_rec_length()
      items  IN subquery's select list.

  DESCRIPTION
    Calculate estimated record length for semi-join materialization
    temptable. It's an estimate because we don't follow every bit of
    create_tmp_table()'s logic. This isn't necessary as the return value of
    this function is used only for cost calculations.

  RETURN
    Length of the temptable record, in bytes
*/

static uint get_tmp_table_rec_length(List<Item> &items)
{
  uint len= 0;
  Item *item;
  List_iterator<Item> it(items);
  while ((item= it++))
  {
    switch (item->result_type()) {
    case REAL_RESULT:
      len += sizeof(double);
      break;
    case INT_RESULT:
      if (item->max_length >= (MY_INT32_NUM_DECIMAL_DIGITS - 1))
        len += 8;
      else
        len += 4;
      break;
    case STRING_RESULT:
      enum enum_field_types type;
      /* DATE/TIME and GEOMETRY fields have STRING_RESULT result type.  */
      if ((type= item->field_type()) == MYSQL_TYPE_DATETIME ||
          type == MYSQL_TYPE_TIME || type == MYSQL_TYPE_DATE ||
          type == MYSQL_TYPE_TIMESTAMP || type == MYSQL_TYPE_GEOMETRY)
        len += 8;
      else
        len += item->max_length;
      break;
    case DECIMAL_RESULT:
      len += 10;
      break;
    case ROW_RESULT:
    default:
      DBUG_ASSERT(0); /* purecov: deadcode */
      break;
    }
  }
  return len;
}


<<<<<<< HEAD
/**
  The cost of a lookup into a unique hash/btree index on a temporary table
  with 'row_count' rows each of size 'row_size'.

  @param thd  current query context
  @param row_count  number of rows in the temp table
  @param row_size   average size in bytes of the rows

  @return  the cost of one lookup
*/

static double
get_tmp_table_lookup_cost(THD *thd, double row_count, uint row_size)
{
  if (row_count * row_size > thd->variables.max_heap_table_size)
    return (double) DISK_TEMPTABLE_LOOKUP_COST;
  else
    return (double) HEAP_TEMPTABLE_LOOKUP_COST;
}

/**
  The cost of writing a row into a temporary table with 'row_count' unique
  rows each of size 'row_size'.

  @param thd  current query context
  @param row_count  number of rows in the temp table
  @param row_size   average size in bytes of the rows

  @return  the cost of writing one row
*/

static double
get_tmp_table_write_cost(THD *thd, double row_count, uint row_size)
{
  double lookup_cost= get_tmp_table_lookup_cost(thd, row_count, row_size);
  /*
    TODO:
    This is an optimistic estimate. Add additional costs resulting from
    actually writing the row to memory/disk and possible index reorganization.
  */
  return lookup_cost;
}


//psergey-todo: is the below a kind of table elimination??
=======
>>>>>>> f34b4218
/*
  Check if table's KEYUSE elements have an eq_ref(outer_tables) candidate

  SYNOPSIS
    find_eq_ref_candidate()
      table             Table to be checked
      sj_inner_tables   Bitmap of inner tables. eq_ref(inner_table) doesn't
                        count.

  DESCRIPTION
    Check if table's KEYUSE elements have an eq_ref(outer_tables) candidate

  TODO
    Check again if it is feasible to factor common parts with constant table
    search

    Also check if it's feasible to factor common parts with table elimination

  RETURN
    TRUE  - There exists an eq_ref(outer-tables) candidate
    FALSE - Otherwise
*/

bool find_eq_ref_candidate(TABLE *table, table_map sj_inner_tables)
{
  KEYUSE *keyuse= table->reginfo.join_tab->keyuse;

  if (keyuse)
  {
    do
    {
      uint key= keyuse->key;
      KEY *keyinfo;
      key_part_map bound_parts= 0;
      bool is_excluded_key= keyuse->is_for_hash_join(); 
      if (!is_excluded_key)
      {
        keyinfo= table->key_info + key;
        is_excluded_key= !test(keyinfo->flags & HA_NOSAME);
      }
      if (!is_excluded_key)
      {
        do  /* For all equalities on all key parts */
        {
          /* Check if this is "t.keypart = expr(outer_tables) */
          if (!(keyuse->used_tables & sj_inner_tables) &&
              !(keyuse->optimize & KEY_OPTIMIZE_REF_OR_NULL))
          {
            bound_parts |= 1 << keyuse->keypart;
          }
          keyuse++;
        } while (keyuse->key == key && keyuse->table == table);

        if (bound_parts == PREV_BITS(uint, keyinfo->key_parts))
          return TRUE;
      }
      else
      {
        do
        {
          keyuse++;
        } while (keyuse->key == key && keyuse->table == table);
      }
    } while (keyuse->table == table);
  }
  return FALSE;
}


/*
  Do semi-join optimization step after we've added a new tab to join prefix

  SYNOPSIS
    advance_sj_state()
      join                        The join we're optimizing
      remaining_tables            Tables not in the join prefix
      new_join_tab                Join tab we've just added to the join prefix
      idx                         Index of this join tab (i.e. number of tables
                                  in the prefix minus one)
      current_record_count INOUT  Estimate of #records in join prefix's output
      current_read_time    INOUT  Cost to execute the join prefix
      loose_scan_pos       IN     A POSITION with LooseScan plan to access 
                                  table new_join_tab
                                  (produced by the last best_access_path call)

  DESCRIPTION
    Update semi-join optimization state after we've added another tab (table 
    and access method) to the join prefix.
    
    The state is maintained in join->positions[#prefix_size]. Each of the
    available strategies has its own state variables.
    
    for each semi-join strategy
    {
      update strategy's state variables;

      if (join prefix has all the tables that are needed to consider
          using this strategy for the semi-join(s))
      {
        calculate cost of using the strategy
        if ((this is the first strategy to handle the semi-join nest(s)  ||
            the cost is less than other strategies))
        {
          // Pick this strategy
          pos->sj_strategy= ..
          ..
        }
      }

    Most of the new state is saved join->positions[idx] (and hence no undo
    is necessary). Several members of class JOIN are updated also, these
    changes can be rolled back with restore_prev_sj_state().

    See setup_semijoin_dups_elimination() for a description of what kinds of
    join prefixes each strategy can handle.
*/

void advance_sj_state(JOIN *join, table_map remaining_tables, 
                      const JOIN_TAB *new_join_tab, uint idx, 
                      double *current_record_count, double *current_read_time, 
                      POSITION *loose_scan_pos)
{
  TABLE_LIST *emb_sj_nest;
  POSITION *pos= join->positions + idx;
  remaining_tables &= ~new_join_tab->table->map;

  pos->prefix_cost.convert_from_cost(*current_read_time);
  pos->prefix_record_count= *current_record_count;
  pos->sj_strategy= SJ_OPT_NONE;
  
  /* Initialize the state or copy it from prev. tables */
  if (idx == join->const_tables)
  {
    pos->first_firstmatch_table= MAX_TABLES;
    pos->first_loosescan_table= MAX_TABLES; 
    pos->dupsweedout_tables= 0;
    pos->sjm_scan_need_tables= 0;
    LINT_INIT(pos->sjm_scan_last_inner);
  }
  else
  {
    // FirstMatch
    pos->first_firstmatch_table=
      (pos[-1].sj_strategy == SJ_OPT_FIRST_MATCH) ?
      MAX_TABLES : pos[-1].first_firstmatch_table;
    pos->first_firstmatch_rtbl= pos[-1].first_firstmatch_rtbl;
    pos->firstmatch_need_tables= pos[-1].firstmatch_need_tables;

    // LooseScan
    pos->first_loosescan_table=
      (pos[-1].sj_strategy == SJ_OPT_LOOSE_SCAN) ?
      MAX_TABLES : pos[-1].first_loosescan_table;
    pos->loosescan_need_tables= pos[-1].loosescan_need_tables;

    // SJ-Materialization Scan
    pos->sjm_scan_need_tables=
      (pos[-1].sj_strategy == SJ_OPT_MATERIALIZE_SCAN) ?
      0 : pos[-1].sjm_scan_need_tables;
    pos->sjm_scan_last_inner= pos[-1].sjm_scan_last_inner;

    // Duplicate Weedout
    pos->dupsweedout_tables=      pos[-1].dupsweedout_tables;
    pos->first_dupsweedout_table= pos[-1].first_dupsweedout_table;
  }
  
  table_map handled_by_fm_or_ls= 0;
  /* FirstMatch Strategy */
  if (new_join_tab->emb_sj_nest &&
      optimizer_flag(join->thd, OPTIMIZER_SWITCH_FIRSTMATCH))
  {
    const table_map outer_corr_tables=
      new_join_tab->emb_sj_nest->nested_join->sj_corr_tables |
      new_join_tab->emb_sj_nest->nested_join->sj_depends_on;
    const table_map sj_inner_tables=
      new_join_tab->emb_sj_nest->sj_inner_tables & ~join->const_table_map;

    /* 
      Enter condition:
       1. The next join tab belongs to semi-join nest
          (verified for the encompassing code block above).
       2. We're not in a duplicate producer range yet
       3. All outer tables that
           - the subquery is correlated with, or
           - referred to from the outer_expr 
          are in the join prefix
       4. All inner tables are still part of remaining_tables.
    */
    if (!join->cur_sj_inner_tables &&              // (2)
        !(remaining_tables & outer_corr_tables) && // (3)
        (sj_inner_tables ==                        // (4)
         ((remaining_tables | new_join_tab->table->map) & sj_inner_tables)))
    {
      /* Start tracking potential FirstMatch range */
      pos->first_firstmatch_table= idx;
      pos->firstmatch_need_tables= sj_inner_tables;
      pos->first_firstmatch_rtbl= remaining_tables;
    }

    if (pos->first_firstmatch_table != MAX_TABLES)
    {
      if (outer_corr_tables & pos->first_firstmatch_rtbl)
      {
        /*
          Trying to add an sj-inner table whose sj-nest has an outer correlated 
          table that was not in the prefix. This means FirstMatch can't be used.
        */
        pos->first_firstmatch_table= MAX_TABLES;
      }
      else
      {
        /* Record that we need all of this semi-join's inner tables, too */
        pos->firstmatch_need_tables|= sj_inner_tables;
      }
    
      if (!(pos->firstmatch_need_tables & remaining_tables))
      {
        /*
          Got a complete FirstMatch range.
            Calculate correct costs and fanout
        */
        optimize_wo_join_buffering(join, pos->first_firstmatch_table, idx,
                                   remaining_tables, FALSE, idx,
                                   current_record_count, 
                                   current_read_time);
        /*
          We don't yet know what are the other strategies, so pick the
          FirstMatch.

          We ought to save the alternate POSITIONs produced by
          optimize_wo_join_buffering but the problem is that providing save
          space uses too much space. Instead, we will re-calculate the
          alternate POSITIONs after we've picked the best QEP.
        */
        pos->sj_strategy= SJ_OPT_FIRST_MATCH;
        handled_by_fm_or_ls=  pos->firstmatch_need_tables;
      }
    }
  }

  /* LooseScan Strategy */
  {
    POSITION *first=join->positions+pos->first_loosescan_table; 
    /* 
      LooseScan strategy can't handle interleaving between tables from the 
      semi-join that LooseScan is handling and any other tables.

      If we were considering LooseScan for the join prefix (1)
         and the table we're adding creates an interleaving (2)
      then 
         stop considering loose scan
    */
    if ((pos->first_loosescan_table != MAX_TABLES) &&   // (1)
        (first->table->emb_sj_nest->sj_inner_tables & remaining_tables) && //(2)
        new_join_tab->emb_sj_nest != first->table->emb_sj_nest) //(2)
    {
      pos->first_loosescan_table= MAX_TABLES;
    }

    /*
      If we got an option to use LooseScan for the current table, start
      considering using LooseScan strategy
    */
    if (loose_scan_pos->read_time != DBL_MAX)
    {
      pos->first_loosescan_table= idx;
      pos->loosescan_need_tables=
        new_join_tab->emb_sj_nest->sj_inner_tables | 
        new_join_tab->emb_sj_nest->nested_join->sj_depends_on |
        new_join_tab->emb_sj_nest->nested_join->sj_corr_tables;
    }
    
    if ((pos->first_loosescan_table != MAX_TABLES) && 
        !(remaining_tables & pos->loosescan_need_tables))
    {
      /* 
        Ok we have LooseScan plan and also have all LooseScan sj-nest's
        inner tables and outer correlated tables into the prefix.
      */

      first=join->positions + pos->first_loosescan_table; 
      uint n_tables= my_count_bits(first->table->emb_sj_nest->sj_inner_tables);
      /* Got a complete LooseScan range. Calculate its cost */
      /*
        The same problem as with FirstMatch - we need to save POSITIONs
        somewhere but reserving space for all cases would require too
        much space. We will re-calculate POSITION structures later on. 
      */
      optimize_wo_join_buffering(join, pos->first_loosescan_table, idx,
                                 remaining_tables, 
                                 TRUE,  //first_alt
                                 pos->first_loosescan_table + n_tables,
                                 current_record_count,
                                 current_read_time);
      /*
        We don't yet have any other strategies that could handle this
        semi-join nest (the other options are Duplicate Elimination or
        Materialization, which need at least the same set of tables in 
        the join prefix to be considered) so unconditionally pick the 
        LooseScan.
      */
      pos->sj_strategy= SJ_OPT_LOOSE_SCAN;
      handled_by_fm_or_ls= first->table->emb_sj_nest->sj_inner_tables;
    }
  }

  /* 
    Update join->cur_sj_inner_tables (Used by FirstMatch in this function and
    LooseScan detector in best_access_path)
  */
  if ((emb_sj_nest= new_join_tab->emb_sj_nest))
  {
    join->cur_sj_inner_tables |= emb_sj_nest->sj_inner_tables;
    join->cur_dups_producing_tables |= emb_sj_nest->sj_inner_tables;

    /* Remove the sj_nest if all of its SJ-inner tables are in cur_table_map */
    if (!(remaining_tables &
          emb_sj_nest->sj_inner_tables & ~new_join_tab->table->map))
      join->cur_sj_inner_tables &= ~emb_sj_nest->sj_inner_tables;
  }
  join->cur_dups_producing_tables &= ~handled_by_fm_or_ls;

  /* 4. SJ-Materialization and SJ-Materialization-scan strategy handler */
  bool sjm_scan;
  SJ_MATERIALIZATION_INFO *mat_info;
  if ((mat_info= at_sjmat_pos(join, remaining_tables,
                              new_join_tab, idx, &sjm_scan)))
  {
    if (sjm_scan)
    {
      /*
        We can't yet evaluate this option yet. This is because we can't
        accout for fanout of sj-inner tables yet:

          ntX  SJM-SCAN(it1 ... itN) | ot1 ... otN  |
                                     ^(1)           ^(2)

        we're now at position (1). SJM temptable in general has multiple
        records, so at point (1) we'll get the fanout from sj-inner tables (ie
        there will be multiple record combinations).

        The final join result will not contain any semi-join produced
        fanout, i.e. tables within SJM-SCAN(...) will not contribute to
        the cardinality of the join output.  Extra fanout produced by 
        SJM-SCAN(...) will be 'absorbed' into fanout produced by ot1 ...  otN.

        The simple way to model this is to remove SJM-SCAN(...) fanout once
        we reach the point #2.
      */
      pos->sjm_scan_need_tables=
        new_join_tab->emb_sj_nest->sj_inner_tables | 
        new_join_tab->emb_sj_nest->nested_join->sj_depends_on |
        new_join_tab->emb_sj_nest->nested_join->sj_corr_tables;
      pos->sjm_scan_last_inner= idx;
    }
    else
    {
      /* This is SJ-Materialization with lookups */
      COST_VECT prefix_cost; 
      signed int first_tab= (int)idx - mat_info->tables;
      double prefix_rec_count;
      if (first_tab < (int)join->const_tables)
      {
        prefix_cost.zero();
        prefix_rec_count= 1.0;
      }
      else
      {
        prefix_cost= join->positions[first_tab].prefix_cost;
        prefix_rec_count= join->positions[first_tab].prefix_record_count;
      }

      double mat_read_time= prefix_cost.total_cost();
      mat_read_time += mat_info->materialization_cost.total_cost() +
                       prefix_rec_count * mat_info->lookup_cost.total_cost();

      if (mat_read_time < *current_read_time || join->cur_dups_producing_tables)
      {
        /*
          NOTE: When we pick to use SJM[-Scan] we don't memcpy its POSITION
          elements to join->positions as that makes it hard to return things
          back when making one step back in join optimization. That's done 
          after the QEP has been chosen.
        */
        pos->sj_strategy= SJ_OPT_MATERIALIZE;
        *current_read_time=    mat_read_time;
        *current_record_count= prefix_rec_count;
        join->cur_dups_producing_tables&=
          ~new_join_tab->emb_sj_nest->sj_inner_tables;
      }
    }
  }
  
  /* 4.A SJM-Scan second phase check */
  if (pos->sjm_scan_need_tables && /* Have SJM-Scan prefix */
      !(pos->sjm_scan_need_tables & remaining_tables))
  {
    TABLE_LIST *mat_nest= 
      join->positions[pos->sjm_scan_last_inner].table->emb_sj_nest;
    SJ_MATERIALIZATION_INFO *mat_info= mat_nest->sj_mat_info;

    double prefix_cost;
    double prefix_rec_count;
    int first_tab= pos->sjm_scan_last_inner + 1 - mat_info->tables;
    /* Get the prefix cost */
    if (first_tab == (int)join->const_tables)
    {
      prefix_rec_count= 1.0;
      prefix_cost= 0.0;
    }
    else
    {
      prefix_cost= join->positions[first_tab - 1].prefix_cost.total_cost();
      prefix_rec_count= join->positions[first_tab - 1].prefix_record_count;
    }

    /* Add materialization cost */
    prefix_cost += mat_info->materialization_cost.total_cost() +
                   prefix_rec_count * mat_info->scan_cost.total_cost();
    prefix_rec_count *= mat_info->rows;
    
    uint i;
    table_map rem_tables= remaining_tables;
    for (i= idx; i != (first_tab + mat_info->tables - 1); i--)
      rem_tables |= join->positions[i].table->table->map;

    POSITION curpos, dummy;
    /* Need to re-run best-access-path as we prefix_rec_count has changed */
    for (i= first_tab + mat_info->tables; i <= idx; i++)
    {
      best_access_path(join, join->positions[i].table, rem_tables, i, FALSE,
                       prefix_rec_count, &curpos, &dummy);
      prefix_rec_count *= curpos.records_read;
      prefix_cost += curpos.read_time;
    }

    /*
      Use the strategy if 
       * it is cheaper then what we've had, or
       * we haven't picked any other semi-join strategy yet
      In the second case, we pick this strategy unconditionally because
      comparing cost without semi-join duplicate removal with cost with
      duplicate removal is not an apples-to-apples comparison.
    */
    if (prefix_cost < *current_read_time || join->cur_dups_producing_tables)
    {
      pos->sj_strategy= SJ_OPT_MATERIALIZE_SCAN;
      *current_read_time=    prefix_cost;
      *current_record_count= prefix_rec_count;
      join->cur_dups_producing_tables&= ~mat_nest->sj_inner_tables;

    }
  }

  /* 5. Duplicate Weedout strategy handler */
  {
    /* 
       Duplicate weedout can be applied after all ON-correlated and 
       correlated 
    */
    TABLE_LIST *nest;
    if ((nest= new_join_tab->emb_sj_nest))
    {
      if (!pos->dupsweedout_tables)
        pos->first_dupsweedout_table= idx;

      pos->dupsweedout_tables |= nest->sj_inner_tables |
                                 nest->nested_join->sj_depends_on |
                                 nest->nested_join->sj_corr_tables;
    }

    if (pos->dupsweedout_tables && 
        !(remaining_tables &
          ~new_join_tab->table->map & pos->dupsweedout_tables))
    {
      /*
        Ok, reached a state where we could put a dups weedout point.
        Walk back and calculate
          - the join cost (this is needed as the accumulated cost may assume 
            some other duplicate elimination method)
          - extra fanout that will be removed by duplicate elimination
          - duplicate elimination cost
        There are two cases:
          1. We have other strategy/ies to remove all of the duplicates.
          2. We don't.
        
        We need to calculate the cost in case #2 also because we need to make
        choice between this join order and others.
      */
      uint first_tab= pos->first_dupsweedout_table;
      double dups_cost;
      double prefix_rec_count;
      double sj_inner_fanout= 1.0;
      double sj_outer_fanout= 1.0;
      uint temptable_rec_size;
      if (first_tab == join->const_tables)
      {
        prefix_rec_count= 1.0;
        temptable_rec_size= 0;
        dups_cost= 0.0;
      }
      else
      {
        dups_cost= join->positions[first_tab - 1].prefix_cost.total_cost();
        prefix_rec_count= join->positions[first_tab - 1].prefix_record_count;
        temptable_rec_size= 8; /* This is not true but we'll make it so */
      }
      
      table_map dups_removed_fanout= 0;
      for (uint j= pos->first_dupsweedout_table; j <= idx; j++)
      {
        POSITION *p= join->positions + j;
        dups_cost += p->read_time;
        if (p->table->emb_sj_nest)
        {
          sj_inner_fanout *= p->records_read;
          dups_removed_fanout |= p->table->table->map;
        }
        else
        {
          sj_outer_fanout *= p->records_read;
          temptable_rec_size += p->table->table->file->ref_length;
        }
      }

      /*
        Add the cost of temptable use. The table will have sj_outer_fanout
        records, and we will make 
        - sj_outer_fanout table writes
        - sj_inner_fanout*sj_outer_fanout  lookups.

      */
      double one_lookup_cost= get_tmp_table_lookup_cost(join->thd,
                                                        sj_outer_fanout,
                                                        temptable_rec_size);
      double one_write_cost= get_tmp_table_write_cost(join->thd,
                                                      sj_outer_fanout,
                                                      temptable_rec_size);

      double write_cost= join->positions[first_tab].prefix_record_count* 
                         sj_outer_fanout * one_write_cost;
      double full_lookup_cost= join->positions[first_tab].prefix_record_count* 
                               sj_outer_fanout* sj_inner_fanout * 
                               one_lookup_cost;
      dups_cost += write_cost + full_lookup_cost;
      
      /*
        Use the strategy if 
         * it is cheaper then what we've had, or
         * we haven't picked any other semi-join strategy yet
        The second part is necessary because this strategy is the last one
        to consider (it needs "the most" tables in the prefix) and we can't
        leave duplicate-producing tables not handled by any strategy.
      */
      if (dups_cost < *current_read_time || join->cur_dups_producing_tables)
      {
        pos->sj_strategy= SJ_OPT_DUPS_WEEDOUT;
        *current_read_time= dups_cost;
        *current_record_count= prefix_rec_count * sj_outer_fanout;
        join->cur_dups_producing_tables &= ~dups_removed_fanout;
      }
    }
  }
  pos->prefix_dups_producing_tables= join->cur_dups_producing_tables;
}


/*
  Remove the last join tab from from join->cur_sj_inner_tables bitmap
  we assume remaining_tables doesnt contain @tab.
*/

void restore_prev_sj_state(const table_map remaining_tables, 
                                  const JOIN_TAB *tab, uint idx)
{
  TABLE_LIST *emb_sj_nest;
  if ((emb_sj_nest= tab->emb_sj_nest))
  {
    /* If we're removing the last SJ-inner table, remove the sj-nest */
    if ((remaining_tables & emb_sj_nest->sj_inner_tables) == 
        (emb_sj_nest->sj_inner_tables & ~tab->table->map))
    {
      tab->join->cur_sj_inner_tables &= ~emb_sj_nest->sj_inner_tables;
    }
  }
  POSITION *pos= tab->join->positions + idx;
  tab->join->cur_dups_producing_tables= pos->prefix_dups_producing_tables;
}


/*
  Given a semi-join nest, find out which of the IN-equalities are bound

  SYNOPSIS
    get_bound_sj_equalities()
      sj_nest           Semi-join nest
      remaining_tables  Tables that are not yet bound

  DESCRIPTION
    Given a semi-join nest, find out which of the IN-equalities have their
    left part expression bound (i.e. the said expression doesn't refer to
    any of remaining_tables and can be evaluated).

  RETURN
    Bitmap of bound IN-equalities.
*/

ulonglong get_bound_sj_equalities(TABLE_LIST *sj_nest, 
                                  table_map remaining_tables)
{
  List_iterator<Item> li(sj_nest->nested_join->sj_outer_expr_list);
  Item *item;
  uint i= 0;
  ulonglong res= 0;
  while ((item= li++))
  {
    /*
      Q: should this take into account equality propagation and how?
      A: If e->outer_side is an Item_field, walk over the equality
         class and see if there is an element that is bound?
      (this is an optional feature)
    */
    if (!(item->used_tables() & remaining_tables))
    {
      res |= 1ULL << i;
    }
  }
  return res;
}


/*
  Check if the last tables of the partial join order allow to use
  sj-materialization strategy for them

  SYNOPSIS
    at_sjmat_pos()
      join              
      remaining_tables
      tab                the last table's join tab
      idx                last table's index
      loose_scan    OUT  TRUE <=> use LooseScan

  RETURN
    TRUE   Yes, can apply sj-materialization
    FALSE  No, some of the requirements are not met
*/

static SJ_MATERIALIZATION_INFO *
at_sjmat_pos(const JOIN *join, table_map remaining_tables, const JOIN_TAB *tab,
             uint idx, bool *loose_scan)
{
  /*
   Check if 
    1. We're in a semi-join nest that can be run with SJ-materialization
    2. All the tables correlated through the IN subquery are in the prefix
  */
  TABLE_LIST *emb_sj_nest= tab->emb_sj_nest;
  table_map suffix= remaining_tables & ~tab->table->map;
  if (emb_sj_nest && emb_sj_nest->sj_mat_info &&
      !(suffix & emb_sj_nest->sj_inner_tables))
  {
    /* 
      Walk back and check if all immediately preceding tables are from
      this semi-join.
    */
    uint n_tables= my_count_bits(tab->emb_sj_nest->sj_inner_tables);
    for (uint i= 1; i < n_tables ; i++)
    {
      if (join->positions[idx - i].table->emb_sj_nest != tab->emb_sj_nest)
        return NULL;
    }
    *loose_scan= test(remaining_tables & ~tab->table->map &
                             (emb_sj_nest->sj_inner_tables |
                              emb_sj_nest->nested_join->sj_depends_on));
    if (*loose_scan && !emb_sj_nest->sj_subq_pred->sjm_scan_allowed)
      return NULL;
    else
      return emb_sj_nest->sj_mat_info;
  }
  return NULL;
}



/*
  Fix semi-join strategies for the picked join order

  SYNOPSIS
    fix_semijoin_strategies_for_picked_join_order()
      join  The join with the picked join order

  DESCRIPTION
    Fix semi-join strategies for the picked join order. This is a step that
    needs to be done right after we have fixed the join order. What we do
    here is switch join's semi-join strategy description from backward-based
    to forwards based.
    
    When join optimization is in progress, we re-consider semi-join
    strategies after we've added another table. Here's an illustration.
    Suppose the join optimization is underway:

    1) ot1  it1  it2 
                 sjX  -- looking at (ot1, it1, it2) join prefix, we decide
                         to use semi-join strategy sjX.

    2) ot1  it1  it2  ot2 
                 sjX  sjY -- Having added table ot2, we now may consider
                             another semi-join strategy and decide to use a 
                             different strategy sjY. Note that the record
                             of sjX has remained under it2. That is
                             necessary because we need to be able to get
                             back to (ot1, it1, it2) join prefix.
      what makes things even worse is that there are cases where the choice
      of sjY changes the way we should access it2. 

    3) [ot1  it1  it2  ot2  ot3]
                  sjX  sjY  -- This means that after join optimization is
                               finished, semi-join info should be read
                               right-to-left (while nearly all plan refinement
                               functions, EXPLAIN, etc proceed from left to 
                               right)

    This function does the needed reversal, making it possible to read the
    join and semi-join order from left to right.
*/    

void fix_semijoin_strategies_for_picked_join_order(JOIN *join)
{
  uint table_count=join->table_count;
  uint tablenr;
  table_map remaining_tables= 0;
  table_map handled_tabs= 0;
  for (tablenr= table_count - 1 ; tablenr != join->const_tables - 1; tablenr--)
  {
    POSITION *pos= join->best_positions + tablenr;
    JOIN_TAB *s= pos->table;
    uint first;
    LINT_INIT(first); // Set by every branch except SJ_OPT_NONE which doesn't use it

    if ((handled_tabs & s->table->map) || pos->sj_strategy == SJ_OPT_NONE)
    {
      remaining_tables |= s->table->map;
      continue;
    }
    
    if (pos->sj_strategy == SJ_OPT_MATERIALIZE)
    {
      SJ_MATERIALIZATION_INFO *sjm= s->emb_sj_nest->sj_mat_info;
      sjm->is_used= TRUE;
      sjm->is_sj_scan= FALSE;
      memcpy(pos - sjm->tables + 1, sjm->positions, 
             sizeof(POSITION) * sjm->tables);
      first= tablenr - sjm->tables + 1;
      join->best_positions[first].n_sj_tables= sjm->tables;
      join->best_positions[first].sj_strategy= SJ_OPT_MATERIALIZE;
    }
    else if (pos->sj_strategy == SJ_OPT_MATERIALIZE_SCAN)
    {
      POSITION *first_inner= join->best_positions + pos->sjm_scan_last_inner;
      SJ_MATERIALIZATION_INFO *sjm= first_inner->table->emb_sj_nest->sj_mat_info;
      sjm->is_used= TRUE;
      sjm->is_sj_scan= TRUE;
      first= pos->sjm_scan_last_inner - sjm->tables + 1;
      memcpy(join->best_positions + first, 
             sjm->positions, sizeof(POSITION) * sjm->tables);
      join->best_positions[first].sj_strategy= SJ_OPT_MATERIALIZE_SCAN;
      join->best_positions[first].n_sj_tables= sjm->tables;
      /* 
        Do what advance_sj_state did: re-run best_access_path for every table
        in the [last_inner_table + 1; pos..) range
      */
      double prefix_rec_count;
      /* Get the prefix record count */
      if (first == join->const_tables)
        prefix_rec_count= 1.0;
      else
        prefix_rec_count= join->best_positions[first-1].prefix_record_count;
      
      /* Add materialization record count*/
      prefix_rec_count *= sjm->rows;
      
      uint i;
      table_map rem_tables= remaining_tables;
      for (i= tablenr; i != (first + sjm->tables - 1); i--)
        rem_tables |= join->best_positions[i].table->table->map;

      POSITION dummy;
      join->cur_sj_inner_tables= 0;
      for (i= first + sjm->tables; i <= tablenr; i++)
      {
        best_access_path(join, join->best_positions[i].table, rem_tables, i, FALSE,
                         prefix_rec_count, join->best_positions + i, &dummy);
        prefix_rec_count *= join->best_positions[i].records_read;
        rem_tables &= ~join->best_positions[i].table->table->map;
      }
    }
 
    if (pos->sj_strategy == SJ_OPT_FIRST_MATCH)
    {
      first= pos->first_firstmatch_table;
      join->best_positions[first].sj_strategy= SJ_OPT_FIRST_MATCH;
      join->best_positions[first].n_sj_tables= tablenr - first + 1;
      POSITION dummy; // For loose scan paths
      double record_count= (first== join->const_tables)? 1.0: 
                           join->best_positions[tablenr - 1].prefix_record_count;
      
      table_map rem_tables= remaining_tables;
      uint idx;
      for (idx= first; idx <= tablenr; idx++)
      {
        rem_tables |= join->best_positions[idx].table->table->map;
      }
      /*
        Re-run best_access_path to produce best access methods that do not use
        join buffering
      */ 
      join->cur_sj_inner_tables= 0;
      for (idx= first; idx <= tablenr; idx++)
      {
        if (join->best_positions[idx].use_join_buffer)
        {
           best_access_path(join, join->best_positions[idx].table, 
                            rem_tables, idx, TRUE /* no jbuf */,
                            record_count, join->best_positions + idx, &dummy);
        }
        record_count *= join->best_positions[idx].records_read;
        rem_tables &= ~join->best_positions[idx].table->table->map;
      }
    }

    if (pos->sj_strategy == SJ_OPT_LOOSE_SCAN) 
    {
      first= pos->first_loosescan_table;
      POSITION *first_pos= join->best_positions + first;
      POSITION loose_scan_pos; // For loose scan paths
      double record_count= (first== join->const_tables)? 1.0: 
                           join->best_positions[tablenr - 1].prefix_record_count;
      
      table_map rem_tables= remaining_tables;
      uint idx;
      for (idx= first; idx <= tablenr; idx++)
        rem_tables |= join->best_positions[idx].table->table->map;
      /*
        Re-run best_access_path to produce best access methods that do not use
        join buffering
      */ 
      join->cur_sj_inner_tables= 0;
      for (idx= first; idx <= tablenr; idx++)
      {
        if (join->best_positions[idx].use_join_buffer || (idx == first))
        {
           best_access_path(join, join->best_positions[idx].table,
                            rem_tables, idx, TRUE /* no jbuf */,
                            record_count, join->best_positions + idx,
                            &loose_scan_pos);
           if (idx==first)
             join->best_positions[idx]= loose_scan_pos;
        }
        rem_tables &= ~join->best_positions[idx].table->table->map;
        record_count *= join->best_positions[idx].records_read;
      }
      first_pos->sj_strategy= SJ_OPT_LOOSE_SCAN;
      first_pos->n_sj_tables= my_count_bits(first_pos->table->emb_sj_nest->sj_inner_tables);
    }

    if (pos->sj_strategy == SJ_OPT_DUPS_WEEDOUT)
    {
      /* 
        Duplicate Weedout starting at pos->first_dupsweedout_table, ending at
        this table.
      */
      first= pos->first_dupsweedout_table;
      join->best_positions[first].sj_strategy= SJ_OPT_DUPS_WEEDOUT;
      join->best_positions[first].n_sj_tables= tablenr - first + 1;
    }
    
    uint i_end= first + join->best_positions[first].n_sj_tables;
    for (uint i= first; i < i_end; i++)
    {
      if (i != first)
        join->best_positions[i].sj_strategy= SJ_OPT_NONE;
      handled_tabs |= join->best_positions[i].table->table->map;
    }

    if (tablenr != first)
      pos->sj_strategy= SJ_OPT_NONE;
    remaining_tables |= s->table->map;
    //s->sj_strategy= pos->sj_strategy;
    join->join_tab[first].sj_strategy= join->best_positions[first].sj_strategy;
  }
}


/*
  Setup semi-join materialization strategy for one semi-join nest
  
  SYNOPSIS

  setup_sj_materialization()
    tab  The first tab in the semi-join

  DESCRIPTION
    Setup execution structures for one semi-join materialization nest:
    - Create the materialization temporary table
    - If we're going to do index lookups
        create TABLE_REF structure to make the lookus
    - else (if we're going to do a full scan of the temptable)
        create Copy_field structures to do copying.

  RETURN
    FALSE  Ok
    TRUE   Error
*/

bool setup_sj_materialization(JOIN_TAB *sjm_tab)
{
  uint i;
  DBUG_ENTER("setup_sj_materialization");
  JOIN_TAB *tab= sjm_tab->bush_children->start;
  TABLE_LIST *emb_sj_nest= tab->table->pos_in_table_list->embedding;
  SJ_MATERIALIZATION_INFO *sjm= emb_sj_nest->sj_mat_info;
  THD *thd= tab->join->thd;
  /* First the calls come to the materialization function */
  List<Item> &item_list= emb_sj_nest->sj_subq_pred->unit->first_select()->item_list;

  /* 
    Set up the table to write to, do as select_union::create_result_table does
  */
  sjm->sjm_table_param.init();
  sjm->sjm_table_param.field_count= item_list.elements;
  sjm->sjm_table_param.bit_fields_as_long= TRUE;
  List_iterator<Item> it(item_list);
  Item *right_expr;
  while((right_expr= it++))
    sjm->sjm_table_cols.push_back(right_expr);

  if (!(sjm->table= create_tmp_table(thd, &sjm->sjm_table_param, 
                                     sjm->sjm_table_cols, (ORDER*) 0, 
                                     TRUE /* distinct */, 
                                     1, /*save_sum_fields*/
                                     thd->options | TMP_TABLE_ALL_COLUMNS, 
                                     HA_POS_ERROR /*rows_limit */, 
                                     (char*)"sj-materialize")))
    DBUG_RETURN(TRUE); /* purecov: inspected */
  sjm->table->file->extra(HA_EXTRA_WRITE_CACHE);
  sjm->table->file->extra(HA_EXTRA_IGNORE_DUP_KEY);

  tab->join->sj_tmp_tables.push_back(sjm->table);
  tab->join->sjm_info_list.push_back(sjm);
  
  sjm->materialized= FALSE;
  sjm_tab->table= sjm->table;

  if (!sjm->is_sj_scan)
  {
    KEY           *tmp_key; /* The only index on the temporary table. */
    uint          tmp_key_parts; /* Number of keyparts in tmp_key. */
    tmp_key= sjm->table->key_info;
    tmp_key_parts= tmp_key->key_parts;
    
    /*
      Create/initialize everything we will need to index lookups into the
      temptable.
    */
    TABLE_REF *tab_ref;
    tab_ref= &sjm_tab->ref;
    tab_ref->key= 0; /* The only temp table index. */
    tab_ref->key_length= tmp_key->key_length;
    if (!(tab_ref->key_buff=
          (uchar*) thd->calloc(ALIGN_SIZE(tmp_key->key_length) * 2)) ||
        !(tab_ref->key_copy=
          (store_key**) thd->alloc((sizeof(store_key*) *
                                    (tmp_key_parts + 1)))) ||
        !(tab_ref->items=
          (Item**) thd->alloc(sizeof(Item*) * tmp_key_parts)))
      DBUG_RETURN(TRUE); /* purecov: inspected */

    tab_ref->key_buff2=tab_ref->key_buff+ALIGN_SIZE(tmp_key->key_length);
    tab_ref->key_err=1;
    tab_ref->null_rejecting= 1;
    tab_ref->disable_cache= FALSE;

    KEY_PART_INFO *cur_key_part= tmp_key->key_part;
    store_key **ref_key= tab_ref->key_copy;
    uchar *cur_ref_buff= tab_ref->key_buff;
    
    for (i= 0; i < tmp_key_parts; i++, cur_key_part++, ref_key++)
    {
      tab_ref->items[i]= emb_sj_nest->sj_subq_pred->left_expr->element_index(i);
      int null_count= test(cur_key_part->field->real_maybe_null());
      *ref_key= new store_key_item(thd, cur_key_part->field,
                                   /* TODO:
                                      the NULL byte is taken into account in
                                      cur_key_part->store_length, so instead of
                                      cur_ref_buff + test(maybe_null), we could
                                      use that information instead.
                                   */
                                   cur_ref_buff + null_count,
                                   null_count ? cur_ref_buff : 0,
                                   cur_key_part->length, tab_ref->items[i],
                                   FALSE);
      cur_ref_buff+= cur_key_part->store_length;
    }
    *ref_key= NULL; /* End marker. */
      
    /*
      We don't ever have guarded conditions for SJM tables, but code at SQL
      layer depends on cond_guards array being alloced.
    */
    if (!(tab_ref->cond_guards= (bool**) thd->calloc(sizeof(uint*)*tmp_key_parts)))
    {
      DBUG_RETURN(TRUE);
    }

    tab_ref->key_err= 1;
    tab_ref->key_parts= tmp_key_parts;
    sjm->tab_ref= tab_ref;

    /*
      Remove the injected semi-join IN-equalities from join_tab conds. This
      needs to be done because the IN-equalities refer to columns of
      sj-inner tables which are not available after the materialization
      has been finished.
    */
    for (i= 0; i < sjm->tables; i++)
    {
      remove_sj_conds(&tab[i].select_cond);
      if (tab[i].select)
        remove_sj_conds(&tab[i].select->cond);
    }
    if (!(sjm->in_equality= create_subq_in_equalities(thd, sjm,
                                                      emb_sj_nest->sj_subq_pred)))
      DBUG_RETURN(TRUE); /* purecov: inspected */
    sjm_tab->type= JT_EQ_REF;
    sjm_tab->select_cond= sjm->in_equality;
  }
  else
  {
    /*
      We'll be doing full scan of the temptable.  
      Setup copying of temptable columns back to the record buffers
      for their source tables. We need this because IN-equalities
      refer to the original tables.

      EXAMPLE

      Consider the query:
        SELECT * FROM ot WHERE ot.col1 IN (SELECT it.col2 FROM it)
      
      Suppose it's executed with SJ-Materialization-scan. We choose to do scan
      if we can't do the lookup, i.e. the join order is (it, ot). The plan
      would look as follows:

        table    access method      condition
         it      materialize+scan    -
         ot      (whatever)          ot1.col1=it.col2 (C2)

      The condition C2 refers to current row of table it. The problem is
      that by the time we evaluate C2, we would have finished with scanning
      it itself and will be scanning the temptable. 

      At the moment, our solution is to copy back: when we get the next
      temptable record, we copy its columns to their corresponding columns
      in the record buffers for the source tables. 
    */
    sjm->copy_field= new Copy_field[sjm->sjm_table_cols.elements];
    it.rewind();
    for (uint i=0; i < sjm->sjm_table_cols.elements; i++)
    {
      bool dummy;
      Item_equal *item_eq;
      Item *item= (it++)->real_item();
      DBUG_ASSERT(item->type() == Item::FIELD_ITEM);
      Field *copy_to= ((Item_field*)item)->field;
      /*
        Tricks with Item_equal are due to the following: suppose we have a
        query:
        
        ... WHERE cond(ot.col) AND ot.col IN (SELECT it2.col FROM it1,it2
                                               WHERE it1.col= it2.col)
         then equality propagation will create an 
         
           Item_equal(it1.col, it2.col, ot.col) 
         
         then substitute_for_best_equal_field() will change the conditions
         according to the join order:

         table | attached condition
         ------+--------------------
          it1  |
          it2  | it1.col=it2.col
          ot   | cond(it1.col)

         although we've originally had "SELECT it2.col", conditions attached 
         to subsequent outer tables will refer to it1.col, so SJM-Scan will
         need to unpack data to there. 
         That is, if an element from subquery's select list participates in 
         equality propagation, then we need to unpack it to the first
         element equality propagation member that refers to table that is
         within the subquery.
      */
      item_eq= find_item_equal(tab->join->cond_equal, copy_to, &dummy);

      if (item_eq)
      {
        List_iterator<Item> it(item_eq->equal_items);
        Item *item;
        while ((item= it++))
        {
          if (!(item->used_tables() & ~emb_sj_nest->sj_inner_tables))
          {
            copy_to= ((Item_field *) (item->real_item()))->field;
            break;
          }
        }
      }
      sjm->copy_field[i].set(copy_to, sjm->table->field[i], FALSE);
      /* The write_set for source tables must be set up to allow the copying */
      bitmap_set_bit(copy_to->table->write_set, copy_to->field_index);
    }
    sjm_tab->type= JT_ALL;

    /* Initialize full scan */
    sjm_tab->read_first_record= join_read_record_no_init;
    sjm_tab->read_record.copy_field= sjm->copy_field;
    sjm_tab->read_record.copy_field_end= sjm->copy_field +
                                         sjm->sjm_table_cols.elements;
    sjm_tab->read_record.read_record= rr_sequential_and_unpack;
  }

  sjm_tab->bush_children->end[-1].next_select= end_sj_materialize;

  DBUG_RETURN(FALSE);
}



/*
  Create subquery IN-equalities assuming use of materialization strategy
  
  SYNOPSIS
    create_subq_in_equalities()
      thd        Thread handle
      sjm        Semi-join materialization structure
      subq_pred  The subquery predicate

  DESCRIPTION
    Create subquery IN-equality predicates. That is, for a subquery
    
      (oe1, oe2, ...) IN (SELECT ie1, ie2, ... FROM ...)
    
    create "oe1=ie1 AND ie1=ie2 AND ..." expression, such that ie1, ie2, ..
    refer to the columns of the table that's used to materialize the
    subquery.

  RETURN 
    Created condition
*/

static Item *create_subq_in_equalities(THD *thd, SJ_MATERIALIZATION_INFO *sjm, 
                                Item_in_subselect *subq_pred)
{
  Item *res= NULL;
  if (subq_pred->left_expr->cols() == 1)
  {
    if (!(res= new Item_func_eq(subq_pred->left_expr,
                                new Item_field(sjm->table->field[0]))))
      return NULL; /* purecov: inspected */
  }
  else
  {
    Item *conj;
    for (uint i= 0; i < subq_pred->left_expr->cols(); i++)
    {
      if (!(conj= new Item_func_eq(subq_pred->left_expr->element_index(i), 
                                   new Item_field(sjm->table->field[i]))) ||
          !(res= and_items(res, conj)))
        return NULL; /* purecov: inspected */
    }
  }
  if (res->fix_fields(thd, &res))
    return NULL; /* purecov: inspected */
  return res;
}




static void remove_sj_conds(Item **tree)
{
  if (*tree)
  {
    if (is_cond_sj_in_equality(*tree))
    {
      *tree= NULL;
      return;
    }
    else if ((*tree)->type() == Item::COND_ITEM) 
    {
      Item *item;
      List_iterator<Item> li(*(((Item_cond*)*tree)->argument_list()));
      while ((item= li++))
      {
        if (is_cond_sj_in_equality(item))
          li.replace(new Item_int(1));
      }
    }
  }
}

/* Check if given Item was injected by semi-join equality */
static bool is_cond_sj_in_equality(Item *item)
{
  if (item->type() == Item::FUNC_ITEM &&
      ((Item_func*)item)->functype()== Item_func::EQ_FUNC)
  {
    Item_func_eq *item_eq= (Item_func_eq*)item;
    return test(item_eq->in_equality_no != UINT_MAX);
  }
  return FALSE;
}


/*
  Create a temporary table to weed out duplicate rowid combinations

  SYNOPSIS

    create_duplicate_weedout_tmp_table()
      thd                    Thread handle
      uniq_tuple_length_arg  Length of the table's column
      sjtbl                  Update sjtbl->[start_]recinfo values which 
                             will be needed if we'll need to convert the 
                             created temptable from HEAP to MyISAM/Maria.

  DESCRIPTION
    Create a temporary table to weed out duplicate rowid combinations. The
    table has a single column that is a concatenation of all rowids in the
    combination. 

    Depending on the needed length, there are two cases:

    1. When the length of the column < max_key_length:

      CREATE TABLE tmp (col VARBINARY(n) NOT NULL, UNIQUE KEY(col));

    2. Otherwise (not a valid SQL syntax but internally supported):

      CREATE TABLE tmp (col VARBINARY NOT NULL, UNIQUE CONSTRAINT(col));

    The code in this function was produced by extraction of relevant parts
    from create_tmp_table().

  RETURN
    created table
    NULL on error
*/

TABLE *create_duplicate_weedout_tmp_table(THD *thd, 
                                          uint uniq_tuple_length_arg,
                                          SJ_TMP_TABLE *sjtbl)
{
  MEM_ROOT *mem_root_save, own_root;
  TABLE *table;
  TABLE_SHARE *share;
  uint  temp_pool_slot=MY_BIT_NONE;
  char	*tmpname,path[FN_REFLEN];
  Field **reg_field;
  KEY_PART_INFO *key_part_info;
  KEY *keyinfo;
  uchar *group_buff;
  uchar *bitmaps;
  uint *blob_field;
  ENGINE_COLUMNDEF *recinfo, *start_recinfo;
  bool using_unique_constraint=FALSE;
  bool use_packed_rows= FALSE;
  Field *field, *key_field;
  uint blob_count, null_pack_length, null_count;
  uchar *null_flags;
  uchar *pos;
  DBUG_ENTER("create_duplicate_weedout_tmp_table");
  DBUG_ASSERT(!sjtbl->is_degenerate);
  /*
    STEP 1: Get temporary table name
  */
  statistic_increment(thd->status_var.created_tmp_tables, &LOCK_status);
  if (use_temp_pool && !(test_flags & TEST_KEEP_TMP_TABLES))
    temp_pool_slot = bitmap_lock_set_next(&temp_pool);

  if (temp_pool_slot != MY_BIT_NONE) // we got a slot
    sprintf(path, "%s_%lx_%i", tmp_file_prefix,
	    current_pid, temp_pool_slot);
  else
  {
    /* if we run out of slots or we are not using tempool */
    sprintf(path,"%s%lx_%lx_%x", tmp_file_prefix,current_pid,
            thd->thread_id, thd->tmp_table++);
  }
  fn_format(path, path, mysql_tmpdir, "", MY_REPLACE_EXT|MY_UNPACK_FILENAME);

  /* STEP 2: Figure if we'll be using a key or blob+constraint */
  if (uniq_tuple_length_arg >= CONVERT_IF_BIGGER_TO_BLOB)
    using_unique_constraint= TRUE;

  /* STEP 3: Allocate memory for temptable description */
  init_sql_alloc(&own_root, TABLE_ALLOC_BLOCK_SIZE, 0);
  if (!multi_alloc_root(&own_root,
                        &table, sizeof(*table),
                        &share, sizeof(*share),
                        &reg_field, sizeof(Field*) * (1+1),
                        &blob_field, sizeof(uint)*2,
                        &keyinfo, sizeof(*keyinfo),
                        &key_part_info, sizeof(*key_part_info) * 2,
                        &start_recinfo,
                        sizeof(*recinfo)*(1*2+4),
                        &tmpname, (uint) strlen(path)+1,
                        &group_buff, (!using_unique_constraint ?
                                      uniq_tuple_length_arg : 0),
                        &bitmaps, bitmap_buffer_size(1)*3,
                        NullS))
  {
    if (temp_pool_slot != MY_BIT_NONE)
      bitmap_lock_clear_bit(&temp_pool, temp_pool_slot);
    DBUG_RETURN(NULL);
  }
  strmov(tmpname,path);
  

  /* STEP 4: Create TABLE description */
  bzero((char*) table,sizeof(*table));
  bzero((char*) reg_field,sizeof(Field*)*2);

  table->mem_root= own_root;
  mem_root_save= thd->mem_root;
  thd->mem_root= &table->mem_root;

  table->field=reg_field;
  table->alias.set("weedout-tmp", sizeof("weedout-tmp")-1,
                   table_alias_charset);
  table->reginfo.lock_type=TL_WRITE;	/* Will be updated */
  table->db_stat=HA_OPEN_KEYFILE+HA_OPEN_RNDFILE;
  table->map=1;
  table->temp_pool_slot = temp_pool_slot;
  table->copy_blobs= 1;
  table->in_use= thd;
  table->quick_keys.init();
  table->covering_keys.init();
  table->keys_in_use_for_query.init();

  table->s= share;
  init_tmp_table_share(thd, share, "", 0, tmpname, tmpname);
  share->blob_field= blob_field;
  share->blob_ptr_size= portable_sizeof_char_ptr;
  share->db_low_byte_first=1;                // True for HEAP and MyISAM
  share->table_charset= NULL;
  share->primary_key= MAX_KEY;               // Indicate no primary key
  share->keys_for_keyread.init();
  share->keys_in_use.init();

  blob_count= 0;

  /* Create the field */
  {
    /*
      For the sake of uniformity, always use Field_varstring (altough we could
      use Field_string for shorter keys)
    */
    field= new Field_varstring(uniq_tuple_length_arg, FALSE, "rowids", share,
                               &my_charset_bin);
    if (!field)
      DBUG_RETURN(0);
    field->table= table;
    field->key_start.init(0);
    field->part_of_key.init(0);
    field->part_of_sortkey.init(0);
    field->unireg_check= Field::NONE;
    field->flags= (NOT_NULL_FLAG | BINARY_FLAG | NO_DEFAULT_VALUE_FLAG);
    field->reset_fields();
    field->init(table);
    field->orig_table= NULL;
     
    field->field_index= 0;
    
    *(reg_field++)= field;
    *blob_field= 0;
    *reg_field= 0;

    share->fields= 1;
    share->blob_fields= 0;
  }

  uint reclength= field->pack_length();
  if (using_unique_constraint)
  { 
    share->db_plugin= ha_lock_engine(0, TMP_ENGINE_HTON);
    table->file= get_new_handler(share, &table->mem_root,
                                 share->db_type());
    DBUG_ASSERT(uniq_tuple_length_arg <= table->file->max_key_length());
  }
  else
  {
    share->db_plugin= ha_lock_engine(0, heap_hton);
    table->file= get_new_handler(share, &table->mem_root,
                                 share->db_type());
  }
  if (!table->file)
    goto err;

  null_count=1;
  
  null_pack_length= 1;
  reclength += null_pack_length;

  share->reclength= reclength;
  {
    uint alloc_length=ALIGN_SIZE(share->reclength + MI_UNIQUE_HASH_LENGTH+1);
    share->rec_buff_length= alloc_length;
    if (!(table->record[0]= (uchar*)
                            alloc_root(&table->mem_root, alloc_length*3)))
      goto err;
    table->record[1]= table->record[0]+alloc_length;
    share->default_values= table->record[1]+alloc_length;
  }
  setup_tmp_table_column_bitmaps(table, bitmaps);

  recinfo= start_recinfo;
  null_flags=(uchar*) table->record[0];
  pos=table->record[0]+ null_pack_length;
  if (null_pack_length)
  {
    bzero((uchar*) recinfo,sizeof(*recinfo));
    recinfo->type=FIELD_NORMAL;
    recinfo->length=null_pack_length;
    recinfo++;
    bfill(null_flags,null_pack_length,255);	// Set null fields

    table->null_flags= (uchar*) table->record[0];
    share->null_fields= null_count;
    share->null_bytes= null_pack_length;
  }
  null_count=1;

  {
    //Field *field= *reg_field;
    uint length;
    bzero((uchar*) recinfo,sizeof(*recinfo));
    field->move_field(pos,(uchar*) 0,0);

    field->reset();
    /*
      Test if there is a default field value. The test for ->ptr is to skip
      'offset' fields generated by initalize_tables
    */
    // Initialize the table field:
    bzero(field->ptr, field->pack_length());

    length=field->pack_length();
    pos+= length;

    /* Make entry for create table */
    recinfo->length=length;
    if (field->flags & BLOB_FLAG)
      recinfo->type= FIELD_BLOB;
    else if (use_packed_rows &&
             field->real_type() == MYSQL_TYPE_STRING &&
	     length >= MIN_STRING_LENGTH_TO_PACK_ROWS)
      recinfo->type=FIELD_SKIP_ENDSPACE;
    else
      recinfo->type=FIELD_NORMAL;

    field->set_table_name(&table->alias);
  }

  if (thd->variables.tmp_table_size == ~ (ulonglong) 0)		// No limit
    share->max_rows= ~(ha_rows) 0;
  else
    share->max_rows= (ha_rows) (((share->db_type() == heap_hton) ?
                                 min(thd->variables.tmp_table_size,
                                     thd->variables.max_heap_table_size) :
                                 thd->variables.tmp_table_size) /
			         share->reclength);
  set_if_bigger(share->max_rows,1);		// For dummy start options


  //// keyinfo= param->keyinfo;
  if (TRUE)
  {
    DBUG_PRINT("info",("Creating group key in temporary table"));
    share->keys=1;
    share->uniques= test(using_unique_constraint);
    table->key_info=keyinfo;
    keyinfo->key_part=key_part_info;
    keyinfo->flags=HA_NOSAME;
    keyinfo->usable_key_parts= keyinfo->key_parts= 1;
    keyinfo->key_length=0;
    keyinfo->rec_per_key=0;
    keyinfo->algorithm= HA_KEY_ALG_UNDEF;
    keyinfo->name= (char*) "weedout_key";
    {
      key_part_info->null_bit=0;
      key_part_info->field=  field;
      key_part_info->offset= field->offset(table->record[0]);
      key_part_info->length= (uint16) field->key_length();
      key_part_info->type=   (uint8) field->key_type();
      key_part_info->key_type = FIELDFLAG_BINARY;
      if (!using_unique_constraint)
      {
	if (!(key_field= field->new_key_field(thd->mem_root, table,
                                              group_buff,
                                              field->null_ptr,
                                              field->null_bit)))
	  goto err;
        key_part_info->key_part_flag|= HA_END_SPACE_ARE_EQUAL; //todo need this?
      }
      keyinfo->key_length+=  key_part_info->length;
    }
  }

  if (thd->is_fatal_error)			// If end of memory
    goto err;
  share->db_record_offset= 1;
  table->no_rows= 1;              		// We don't need the data

  // recinfo must point after last field
  recinfo++;
  if (share->db_type() == TMP_ENGINE_HTON)
  {
    if (create_internal_tmp_table(table, keyinfo, start_recinfo, &recinfo, 0))
      goto err;
  }
  sjtbl->start_recinfo= start_recinfo;
  sjtbl->recinfo=       recinfo;
  if (open_tmp_table(table))
    goto err;

  thd->mem_root= mem_root_save;
  DBUG_RETURN(table);

err:
  thd->mem_root= mem_root_save;
  free_tmp_table(thd,table);                    /* purecov: inspected */
  if (temp_pool_slot != MY_BIT_NONE)
    bitmap_lock_clear_bit(&temp_pool, temp_pool_slot);
  DBUG_RETURN(NULL);				/* purecov: inspected */
}


/*
  SemiJoinDuplicateElimination: Reset the temporary table
*/

int do_sj_reset(SJ_TMP_TABLE *sj_tbl)
{
  DBUG_ENTER("do_sj_reset");
  if (sj_tbl->tmp_table)
  {
    int rc= sj_tbl->tmp_table->file->ha_delete_all_rows();
    DBUG_RETURN(rc);
  }
  sj_tbl->have_degenerate_row= FALSE;
  DBUG_RETURN(0);
}

/*
  SemiJoinDuplicateElimination: Weed out duplicate row combinations

  SYNPOSIS
    do_sj_dups_weedout()
      thd    Thread handle
      sjtbl  Duplicate weedout table

  DESCRIPTION
    Try storing current record combination of outer tables (i.e. their
    rowids) in the temporary table. This records the fact that we've seen 
    this record combination and also tells us if we've seen it before.

  RETURN
    -1  Error
    1   The row combination is a duplicate (discard it)
    0   The row combination is not a duplicate (continue)
*/

int do_sj_dups_weedout(THD *thd, SJ_TMP_TABLE *sjtbl) 
{
  int error;
  SJ_TMP_TABLE::TAB *tab= sjtbl->tabs;
  SJ_TMP_TABLE::TAB *tab_end= sjtbl->tabs_end;
  uchar *ptr;
  uchar *nulls_ptr;

  DBUG_ENTER("do_sj_dups_weedout");

  if (sjtbl->is_degenerate)
  {
    if (sjtbl->have_degenerate_row) 
      DBUG_RETURN(1);

    sjtbl->have_degenerate_row= TRUE;
    DBUG_RETURN(0);
  }

  ptr= sjtbl->tmp_table->record[0] + 1;
  nulls_ptr= ptr;

  /* Put the the rowids tuple into table->record[0]: */

  // 1. Store the length 
  if (((Field_varstring*)(sjtbl->tmp_table->field[0]))->length_bytes == 1)
  {
    *ptr= (uchar)(sjtbl->rowid_len + sjtbl->null_bytes);
    ptr++;
  }
  else
  {
    int2store(ptr, sjtbl->rowid_len + sjtbl->null_bytes);
    ptr += 2;
  }

  // 2. Zero the null bytes 
  if (sjtbl->null_bytes)
  {
    bzero(ptr, sjtbl->null_bytes);
    ptr += sjtbl->null_bytes; 
  }

  // 3. Put the rowids
  for (uint i=0; tab != tab_end; tab++, i++)
  {
    handler *h= tab->join_tab->table->file;
    if (tab->join_tab->table->maybe_null && tab->join_tab->table->null_row)
    {
      /* It's a NULL-complemented row */
      *(nulls_ptr + tab->null_byte) |= tab->null_bit;
      bzero(ptr + tab->rowid_offset, h->ref_length);
    }
    else
    {
      /* Copy the rowid value */
      memcpy(ptr + tab->rowid_offset, h->ref, h->ref_length);
    }
  }

  error= sjtbl->tmp_table->file->ha_write_tmp_row(sjtbl->tmp_table->record[0]);
  if (error)
  {
    /* create_internal_tmp_table_from_heap will generate error if needed */
    if (!sjtbl->tmp_table->file->is_fatal_error(error, HA_CHECK_DUP))
      DBUG_RETURN(1); /* Duplicate */
    if (create_internal_tmp_table_from_heap(thd, sjtbl->tmp_table,
                                            sjtbl->start_recinfo,
                                            &sjtbl->recinfo, error, 1))
      DBUG_RETURN(-1);
  }
  DBUG_RETURN(0);
}


/*
  Setup the strategies to eliminate semi-join duplicates.
  
  SYNOPSIS
    setup_semijoin_dups_elimination()
      join           Join to process
      options        Join options (needed to see if join buffering will be 
                     used or not)
      no_jbuf_after  Another bit of information re where join buffering will
                     be used.

  DESCRIPTION
    Setup the strategies to eliminate semi-join duplicates. ATM there are 4
    strategies:

    1. DuplicateWeedout (use of temptable to remove duplicates based on rowids
                         of row combinations)
    2. FirstMatch (pick only the 1st matching row combination of inner tables)
    3. LooseScan (scanning the sj-inner table in a way that groups duplicates
                  together and picking the 1st one)
    4. SJ-Materialization.
    
    The join order has "duplicate-generating ranges", and every range is
    served by one strategy or a combination of FirstMatch with with some
    other strategy.
    
    "Duplicate-generating range" is defined as a range within the join order
    that contains all of the inner tables of a semi-join. All ranges must be
    disjoint, if tables of several semi-joins are interleaved, then the ranges
    are joined together, which is equivalent to converting
      SELECT ... WHERE oe1 IN (SELECT ie1 ...) AND oe2 IN (SELECT ie2 )
    to
      SELECT ... WHERE (oe1, oe2) IN (SELECT ie1, ie2 ... ...)
    .

    Applicability conditions are as follows:

    DuplicateWeedout strategy
    ~~~~~~~~~~~~~~~~~~~~~~~~~

      (ot|nt)*  [ it ((it|ot|nt)* (it|ot))]  (nt)*
      +------+  +=========================+  +---+
        (1)                 (2)               (3)

       (1) - Prefix of OuterTables (those that participate in 
             IN-equality and/or are correlated with subquery) and outer 
             Non-correlated tables.
       (2) - The handled range. The range starts with the first sj-inner
             table, and covers all sj-inner and outer tables 
             Within the range,  Inner, Outer, outer non-correlated tables
             may follow in any order.
       (3) - The suffix of outer non-correlated tables.
    
    FirstMatch strategy
    ~~~~~~~~~~~~~~~~~~~

      (ot|nt)*  [ it ((it|nt)* it) ]  (nt)*
      +------+  +==================+  +---+
        (1)             (2)          (3)

      (1) - Prefix of outer and non-correlated tables
      (2) - The handled range, which may contain only inner and
            non-correlated tables.
      (3) - The suffix of outer non-correlated tables.

    LooseScan strategy 
    ~~~~~~~~~~~~~~~~~~

     (ot|ct|nt) [ loosescan_tbl (ot|nt|it)* it ]  (ot|nt)*
     +--------+   +===========+ +=============+   +------+
        (1)           (2)          (3)              (4)
     
      (1) - Prefix that may contain any outer tables. The prefix must contain
            all the non-trivially correlated outer tables. (non-trivially means
            that the correlation is not just through the IN-equality).
      
      (2) - Inner table for which the LooseScan scan is performed.

      (3) - The remainder of the duplicate-generating range. It is served by 
            application of FirstMatch strategy, with the exception that
            outer IN-correlated tables are considered to be non-correlated.

      (4) - THe suffix of outer and outer non-correlated tables.

  
  The choice between the strategies is made by the join optimizer (see
  advance_sj_state() and fix_semijoin_strategies_for_picked_join_order()).
  This function sets up all fields/structures/etc needed for execution except
  for setup/initialization of semi-join materialization which is done in 
  setup_sj_materialization() (todo: can't we move that to here also?)

  RETURN
    FALSE  OK 
    TRUE   Out of memory error
*/

int setup_semijoin_dups_elimination(JOIN *join, ulonglong options, 
                                    uint no_jbuf_after)
{
  uint i;
  THD *thd= join->thd;
  DBUG_ENTER("setup_semijoin_dups_elimination");
  
  POSITION *pos= join->best_positions + join->const_tables;
  for (i= join->const_tables ; i < join->top_join_tab_count; )
  {
    JOIN_TAB *tab=join->join_tab + i;
    //POSITION *pos= join->best_positions + i;
    uint keylen, keyno;
    switch (pos->sj_strategy) {
      case SJ_OPT_MATERIALIZE:
      case SJ_OPT_MATERIALIZE_SCAN:
        /* Do nothing */
        i+= 1;// It used to be pos->n_sj_tables, but now they are embedded in a nest
        pos += pos->n_sj_tables;
        break;
      case SJ_OPT_LOOSE_SCAN:
      {
        /* We jump from the last table to the first one */
        tab->loosescan_match_tab= tab + pos->n_sj_tables - 1;

        /* Calculate key length */
        keylen= 0;
        keyno= pos->loosescan_key;
        for (uint kp=0; kp < pos->loosescan_parts; kp++)
          keylen += tab->table->key_info[keyno].key_part[kp].store_length;

        tab->loosescan_key_len= keylen;
        if (pos->n_sj_tables > 1) 
          tab[pos->n_sj_tables - 1].do_firstmatch= tab;
        i+= pos->n_sj_tables;
        pos+= pos->n_sj_tables;
        break;
      }
      case SJ_OPT_DUPS_WEEDOUT:
      {
        /*
          Check for join buffering. If there is one, move the first table
          forwards, but do not destroy other duplicate elimination methods.
        */
        uint first_table= i;
        uint join_cache_level= join->thd->variables.join_cache_level;
        for (uint j= i; j < i + pos->n_sj_tables; j++)
        {
          /*
            When we'll properly take join buffering into account during
            join optimization, the below check should be changed to 
            "if (join->best_positions[j].use_join_buffer && 
                 j <= no_jbuf_after)".
            For now, use a rough criteria:
          */
          JOIN_TAB *js_tab=join->join_tab + j; 
          if (j != join->const_tables && js_tab->use_quick != 2 &&
              j <= no_jbuf_after &&
              ((js_tab->type == JT_ALL && join_cache_level != 0) ||
               (join_cache_level > 4 && (tab->type == JT_REF || 
                                         tab->type == JT_EQ_REF))))
          {
            /* Looks like we'll be using join buffer */
            first_table= join->const_tables;
            break;
          }
        }

        SJ_TMP_TABLE::TAB sjtabs[MAX_TABLES];
        SJ_TMP_TABLE::TAB *last_tab= sjtabs;
        uint jt_rowid_offset= 0; // # tuple bytes are already occupied (w/o NULL bytes)
        uint jt_null_bits= 0;    // # null bits in tuple bytes
        /*
          Walk through the range and remember
           - tables that need their rowids to be put into temptable
           - the last outer table
        */
        for (JOIN_TAB *j=join->join_tab + first_table; 
             j < join->join_tab + i + pos->n_sj_tables; j++)
        {
          if (sj_table_is_included(join, j))
          {
            last_tab->join_tab= j;
            last_tab->rowid_offset= jt_rowid_offset;
            jt_rowid_offset += j->table->file->ref_length;
            if (j->table->maybe_null)
            {
              last_tab->null_byte= jt_null_bits / 8;
              last_tab->null_bit= jt_null_bits++;
            }
            last_tab++;
            j->table->prepare_for_position();
            j->keep_current_rowid= TRUE;
          }
        }

        SJ_TMP_TABLE *sjtbl;
        if (jt_rowid_offset) /* Temptable has at least one rowid */
        {
          uint tabs_size= (last_tab - sjtabs) * sizeof(SJ_TMP_TABLE::TAB);
          if (!(sjtbl= (SJ_TMP_TABLE*)thd->alloc(sizeof(SJ_TMP_TABLE))) ||
              !(sjtbl->tabs= (SJ_TMP_TABLE::TAB*) thd->alloc(tabs_size)))
            DBUG_RETURN(TRUE); /* purecov: inspected */
          memcpy(sjtbl->tabs, sjtabs, tabs_size);
          sjtbl->is_degenerate= FALSE;
          sjtbl->tabs_end= sjtbl->tabs + (last_tab - sjtabs);
          sjtbl->rowid_len= jt_rowid_offset;
          sjtbl->null_bits= jt_null_bits;
          sjtbl->null_bytes= (jt_null_bits + 7)/8;
          sjtbl->tmp_table= 
            create_duplicate_weedout_tmp_table(thd, 
                                               sjtbl->rowid_len + 
                                               sjtbl->null_bytes,
                                               sjtbl);
          join->sj_tmp_tables.push_back(sjtbl->tmp_table);
        }
        else
        {
          /* 
            This is a special case where the entire subquery predicate does 
            not depend on anything at all, ie this is 
              WHERE const IN (uncorrelated select)
          */
          if (!(sjtbl= (SJ_TMP_TABLE*)thd->alloc(sizeof(SJ_TMP_TABLE))))
            DBUG_RETURN(TRUE); /* purecov: inspected */
          sjtbl->tmp_table= NULL;
          sjtbl->is_degenerate= TRUE;
          sjtbl->have_degenerate_row= FALSE;
        }
        join->join_tab[first_table].flush_weedout_table= sjtbl;
        join->join_tab[i + pos->n_sj_tables - 1].check_weed_out_table= sjtbl;

        i+= pos->n_sj_tables;
        pos+= pos->n_sj_tables;
        break;
      }
      case SJ_OPT_FIRST_MATCH:
      {
        JOIN_TAB *j, *jump_to= tab-1;
        for (j= tab; j != tab + pos->n_sj_tables; j++)
        {
          /*
            NOTE: this loop probably doesn't do the right thing for the case 
            where FirstMatch's duplicate-generating range is interleaved with
            "unrelated" tables (as specified in WL#3750, section 2.2).
          */
          if (!j->emb_sj_nest)
            jump_to= tab;
          else
          {
            j->first_sj_inner_tab= tab;
            j->last_sj_inner_tab= tab + pos->n_sj_tables - 1;
          }
        }
        j[-1].do_firstmatch= jump_to;
        i+= pos->n_sj_tables;
        pos+= pos->n_sj_tables;
        break;
      }
      case SJ_OPT_NONE:
        i++;
        pos++;
        break;
    }
  }
  DBUG_RETURN(FALSE);
}


/*
  Destroy all temporary tables created by NL-semijoin runtime
*/

void destroy_sj_tmp_tables(JOIN *join)
{
  List_iterator<TABLE> it(join->sj_tmp_tables);
  TABLE *table;
  while ((table= it++))
  {
    /* 
      SJ-Materialization tables are initialized for either sequential reading 
      or index lookup, DuplicateWeedout tables are not initialized for read 
      (we only write to them), so need to call ha_index_or_rnd_end.
    */
    table->file->ha_index_or_rnd_end();
    free_tmp_table(join->thd, table);
  }
  join->sj_tmp_tables.empty();
  join->sjm_info_list.empty();
}


/*
  Remove all records from all temp tables used by NL-semijoin runtime

  SYNOPSIS
    clear_sj_tmp_tables()
      join  The join to remove tables for

  DESCRIPTION
    Remove all records from all temp tables used by NL-semijoin runtime. This 
    must be done before every join re-execution.
*/

int clear_sj_tmp_tables(JOIN *join)
{
  int res;
  List_iterator<TABLE> it(join->sj_tmp_tables);
  TABLE *table;
  while ((table= it++))
  {
    if ((res= table->file->ha_delete_all_rows()))
      return res; /* purecov: inspected */
  }

  SJ_MATERIALIZATION_INFO *sjm;
  List_iterator<SJ_MATERIALIZATION_INFO> it2(join->sjm_info_list);
  while ((sjm= it2++))
  {
    sjm->materialized= FALSE;
  }
  return 0;
}


/*
  Check if the table's rowid is included in the temptable

  SYNOPSIS
    sj_table_is_included()
      join      The join
      join_tab  The table to be checked

  DESCRIPTION
    SemiJoinDuplicateElimination: check the table's rowid should be included
    in the temptable. This is so if

    1. The table is not embedded within some semi-join nest
    2. The has been pulled out of a semi-join nest, or

    3. The table is functionally dependent on some previous table

    [4. This is also true for constant tables that can't be
        NULL-complemented but this function is not called for such tables]

  RETURN
    TRUE  - Include table's rowid
    FALSE - Don't
*/

static bool sj_table_is_included(JOIN *join, JOIN_TAB *join_tab)
{
  if (join_tab->emb_sj_nest)
    return FALSE;
  
  /* Check if this table is functionally dependent on the tables that
     are within the same outer join nest
  */
  TABLE_LIST *embedding= join_tab->table->pos_in_table_list->embedding;
  if (join_tab->type == JT_EQ_REF)
  {
    table_map depends_on= 0;
    uint idx;

    for (uint kp= 0; kp < join_tab->ref.key_parts; kp++)
      depends_on |= join_tab->ref.items[kp]->used_tables();

    Table_map_iterator it(depends_on & ~PSEUDO_TABLE_BITS);
    while ((idx= it.next_bit())!=Table_map_iterator::BITMAP_END)
    {
      JOIN_TAB *ref_tab= join->map2table[idx];
      if (embedding != ref_tab->table->pos_in_table_list->embedding)
        return TRUE;
    }
    /* Ok, functionally dependent */
    return FALSE;
  }
  /* Not functionally dependent => need to include*/
  return TRUE;
}


/*
  Index lookup-based subquery: save some flags for EXPLAIN output

  SYNOPSIS
    save_index_subquery_explain_info()
      join_tab  Subquery's join tab (there is only one as index lookup is
                only used for subqueries that are single-table SELECTs)
      where     Subquery's WHERE clause

  DESCRIPTION
    For index lookup-based subquery (i.e. one executed with
    subselect_uniquesubquery_engine or subselect_indexsubquery_engine),
    check its EXPLAIN output row should contain 
      "Using index" (TAB_INFO_FULL_SCAN_ON_NULL) 
      "Using Where" (TAB_INFO_USING_WHERE)
      "Full scan on NULL key" (TAB_INFO_FULL_SCAN_ON_NULL)
    and set appropriate flags in join_tab->packed_info.
*/

static void save_index_subquery_explain_info(JOIN_TAB *join_tab, Item* where)
{
  join_tab->packed_info= TAB_INFO_HAVE_VALUE;
  if (join_tab->table->covering_keys.is_set(join_tab->ref.key))
    join_tab->packed_info |= TAB_INFO_USING_INDEX;
  if (where)
    join_tab->packed_info |= TAB_INFO_USING_WHERE;
  for (uint i = 0; i < join_tab->ref.key_parts; i++)
  {
    if (join_tab->ref.cond_guards[i])
    {
      join_tab->packed_info |= TAB_INFO_FULL_SCAN_ON_NULL;
      break;
    }
  }
}


/*
  Check if the join can be rewritten to [unique_]indexsubquery_engine

  DESCRIPTION
    Check if the join can be changed into [unique_]indexsubquery_engine.

    The check is done after join optimization, the idea is that if the join
    has only one table and uses a [eq_]ref access generated from subselect's
    IN-equality then we replace it with a subselect_indexsubquery_engine or a
    subselect_uniquesubquery_engine.

  RETURN 
    0 - Ok, rewrite done (stop join optimization and return)
    1 - Fatal error (stop join optimization and return)
   -1 - No rewrite performed, continue with join optimization
*/

int rewrite_to_index_subquery_engine(JOIN *join)
{
  THD *thd= join->thd;
  JOIN_TAB* join_tab=join->join_tab;
  SELECT_LEX_UNIT *unit= join->unit;
  DBUG_ENTER("rewrite_to_index_subquery_engine");

  /*
    is this simple IN subquery?
  */
  /* TODO: In order to use these more efficient subquery engines in more cases,
     the following problems need to be solved:
     - the code that removes GROUP BY (group_list), also adds an ORDER BY
       (order), thus GROUP BY queries (almost?) never pass through this branch.
       Solution: remove the test below '!join->order', because we remove the
       ORDER clase for subqueries anyway.
     - in order to set a more efficient engine, the optimizer needs to both
       decide to remove GROUP BY, *and* select one of the JT_[EQ_]REF[_OR_NULL]
       access methods, *and* loose scan should be more expensive or
       inapliccable. When is that possible?
     - Consider expanding the applicability of this rewrite for loose scan
       for group by queries.
  */
  if (!join->group_list && !join->order &&
      join->unit->item && 
      join->unit->item->substype() == Item_subselect::IN_SUBS &&
      join->table_count == 1 && join->conds &&
      !join->unit->is_union())
  {
    if (!join->having)
    {
      Item *where= join->conds;
      if (join_tab[0].type == JT_EQ_REF &&
	  join_tab[0].ref.items[0]->name == in_left_expr_name)
      {
        remove_subq_pushed_predicates(join, &where);
        save_index_subquery_explain_info(join_tab, where);
        join_tab[0].type= JT_UNIQUE_SUBQUERY;
        join->error= 0;
        DBUG_RETURN(unit->item->
                    change_engine(new
                                  subselect_uniquesubquery_engine(thd,
                                                                  join_tab,
                                                                  unit->item,
                                                                  where)));
      }
      else if (join_tab[0].type == JT_REF &&
	       join_tab[0].ref.items[0]->name == in_left_expr_name)
      {
	remove_subq_pushed_predicates(join, &where);
        save_index_subquery_explain_info(join_tab, where);
        join_tab[0].type= JT_INDEX_SUBQUERY;
        join->error= 0;
        DBUG_RETURN(unit->item->
                    change_engine(new
                                  subselect_indexsubquery_engine(thd,
                                                                 join_tab,
                                                                 unit->item,
                                                                 where,
                                                                 NULL,
                                                                 0)));
      }
    } else if (join_tab[0].type == JT_REF_OR_NULL &&
	       join_tab[0].ref.items[0]->name == in_left_expr_name &&
               join->having->name == in_having_cond)
    {
      join_tab[0].type= JT_INDEX_SUBQUERY;
      join->error= 0;
      join->conds= remove_additional_cond(join->conds);
      save_index_subquery_explain_info(join_tab, join->conds);
      DBUG_RETURN(unit->item->
		  change_engine(new subselect_indexsubquery_engine(thd,
								   join_tab,
								   unit->item,
								   join->conds,
                                                                   join->having,
								   1)));
    }
  }

  DBUG_RETURN(-1); /* Haven't done the rewrite */
}


/**
  Remove additional condition inserted by IN/ALL/ANY transformation.

  @param conds   condition for processing

  @return
    new conditions
*/

static Item *remove_additional_cond(Item* conds)
{
  if (conds->name == in_additional_cond)
    return 0;
  if (conds->type() == Item::COND_ITEM)
  {
    Item_cond *cnd= (Item_cond*) conds;
    List_iterator<Item> li(*(cnd->argument_list()));
    Item *item;
    while ((item= li++))
    {
      if (item->name == in_additional_cond)
      {
	li.remove();
	if (cnd->argument_list()->elements == 1)
	  return cnd->argument_list()->head();
	return conds;
      }
    }
  }
  return conds;
}


/*
  Remove the predicates pushed down into the subquery

  SYNOPSIS
    remove_subq_pushed_predicates()
      where   IN  Must be NULL
              OUT The remaining WHERE condition, or NULL

  DESCRIPTION
    Given that this join will be executed using (unique|index)_subquery,
    without "checking NULL", remove the predicates that were pushed down
    into the subquery.

    If the subquery compares scalar values, we can remove the condition that
    was wrapped into trig_cond (it will be checked when needed by the subquery
    engine)

    If the subquery compares row values, we need to keep the wrapped
    equalities in the WHERE clause: when the left (outer) tuple has both NULL
    and non-NULL values, we'll do a full table scan and will rely on the
    equalities corresponding to non-NULL parts of left tuple to filter out
    non-matching records.

    TODO: We can remove the equalities that will be guaranteed to be true by the
    fact that subquery engine will be using index lookup. This must be done only
    for cases where there are no conversion errors of significance, e.g. 257
    that is searched in a byte. But this requires homogenization of the return 
    codes of all Field*::store() methods.
*/

static void remove_subq_pushed_predicates(JOIN *join, Item **where)
{
  if (join->conds->type() == Item::FUNC_ITEM &&
      ((Item_func *)join->conds)->functype() == Item_func::EQ_FUNC &&
      ((Item_func *)join->conds)->arguments()[0]->type() == Item::REF_ITEM &&
      ((Item_func *)join->conds)->arguments()[1]->type() == Item::FIELD_ITEM &&
      test_if_ref (join->conds,
                   (Item_field *)((Item_func *)join->conds)->arguments()[1],
                   ((Item_func *)join->conds)->arguments()[0]))
  {
    *where= 0;
    return;
  }
}


<<<<<<< HEAD
/**
  Optimize all subqueries of a query that have were flattened into a semijoin.

  @details
  Optimize all immediate children subqueries of a query.

  This phase must be called after substitute_for_best_equal_field() because
  that function may replace items with other items from a multiple equality,
  and we need to reference the correct items in the index access method of the
  IN predicate.

  @return Operation status
  @retval FALSE     success.
  @retval TRUE      error occurred.
*/

bool JOIN::optimize_unflattened_subqueries()
{
  return select_lex->optimize_unflattened_subqueries();
}


/**
  Choose an optimal strategy to execute an IN/ALL/ANY subquery predicate
  based on cost.

  @param join_tables  the set of tables joined in the subquery

  @notes
  The method chooses between the materialization and IN=>EXISTS rewrite
  strategies for the execution of a non-flattened subquery IN predicate.
  The cost-based decision is made as follows:

  1. compute materialize_strategy_cost based on the unmodified subquery
  2. reoptimize the subquery taking into account the IN-EXISTS predicates
  3. compute in_exists_strategy_cost based on the reoptimized plan
  4. compare and set the cheaper strategy
     if (materialize_strategy_cost >= in_exists_strategy_cost)
       in_strategy = MATERIALIZATION
     else
       in_strategy = IN_TO_EXISTS
  5. if in_strategy = MATERIALIZATION and it is not possible to initialize it
       revert to IN_TO_EXISTS
  6. if (in_strategy == MATERIALIZATION)
       revert the subquery plan to the original one before reoptimizing
     else
       inject the IN=>EXISTS predicates into the new EXISTS subquery plan

  The implementation itself is a bit more complicated because it takes into
  account two more factors:
  - whether the user allowed both strategies through an optimizer_switch, and
  - if materialization was the cheaper strategy, whether it can be executed
    or not.

  @retval FALSE     success.
  @retval TRUE      error occurred.
*/

bool JOIN::choose_subquery_plan(table_map join_tables)
{
  Query_plan_state save_qep; /* The original QEP of the subquery. */
  enum_reopt_result reopt_result= REOPT_NONE;
  Item_in_subselect *in_subs;

  if (select_lex->master_unit()->item &&
      select_lex->master_unit()->item->is_in_predicate())
  {
    in_subs= (Item_in_subselect*) select_lex->master_unit()->item;
    if (in_subs->create_in_to_exists_cond(this))
      return true;
  }
  else
    return false;

  DBUG_ASSERT(in_subs->in_strategy); /* A strategy must be chosen earlier. */
  DBUG_ASSERT(in_to_exists_where || in_to_exists_having);
  DBUG_ASSERT(!in_to_exists_where || in_to_exists_where->fixed);
  DBUG_ASSERT(!in_to_exists_having || in_to_exists_having->fixed);

  /*
    Compute and compare the costs of materialization and in-exists if both
    strategies are possible and allowed by the user (checked during the prepare
    phase.
  */
  if (in_subs->in_strategy & SUBS_MATERIALIZATION &&
      in_subs->in_strategy & SUBS_IN_TO_EXISTS)
  {
    JOIN *outer_join;
    JOIN *inner_join= this;
    /* Number of (partial) rows of the outer JOIN filtered by the IN predicate. */
    double outer_record_count;
    /* Number of unique value combinations filtered by the IN predicate. */
    double outer_lookup_keys;
    /* Cost and row count of the unmodified subquery. */
    double inner_read_time_1, inner_record_count_1;
    /* Cost of the subquery with injected IN-EXISTS predicates. */
    double inner_read_time_2;
    /* The cost to compute IN via materialization. */
    double materialize_strategy_cost;
    /* The cost of the IN->EXISTS strategy. */
    double in_exists_strategy_cost;
    double dummy;

    /*
      A. Estimate the number of rows of the outer table that will be filtered
      by the IN predicate.
    */
    outer_join= unit->outer_select() ? unit->outer_select()->join : NULL;
    if (outer_join)
    {
      uint outer_partial_plan_len;
      /*
        Make_cond_for_table is called for predicates only in the WHERE/ON
        clauses. In all other cases, predicates are not pushed to any
        JOIN_TAB, and their joi_tab_idx remains MAX_TABLES. Such predicates
        are evaluated for each complete row of the outer join.
      */
      outer_partial_plan_len= (in_subs->get_join_tab_idx() == MAX_TABLES) ?
                               outer_join->tables :
                               in_subs->get_join_tab_idx() + 1;
      outer_join->get_partial_join_cost(outer_partial_plan_len, &dummy,
                                        &outer_record_count);
      if (outer_join->tables > outer_join->const_tables)
        outer_lookup_keys= prev_record_reads(outer_join->best_positions,
                                             outer_partial_plan_len,
                                             in_subs->used_tables());
      else
      {
        /* If all tables are constant, positions is undefined. */
        outer_lookup_keys= 1;
      }
    }
    else
    {
      /*
        TODO: outer_join can be NULL for DELETE statements.
        How to compute its cost?
      */
      outer_record_count= 1;
      outer_lookup_keys=1;
    }
    /*
      There cannot be more lookup keys than the total number of records.
      TODO: this a temporary solution until we find a better way to compute
      get_partial_join_cost() and prev_record_reads() in a consitent manner,
      where it is guaranteed that (outer_lookup_keys <= outer_record_count).
    */
    if (outer_lookup_keys > outer_record_count)
      outer_lookup_keys= outer_record_count;

    /*
      B. Estimate the cost and number of records of the subquery both
      unmodified, and with injected IN->EXISTS predicates.
    */
    inner_read_time_1= inner_join->best_read;
    inner_record_count_1= inner_join->record_count;

    if (in_to_exists_where && const_tables != tables)
    {
      /*
        Re-optimize and cost the subquery taking into account the IN-EXISTS
        conditions.
      */
      reopt_result= reoptimize(in_to_exists_where, join_tables, &save_qep);
      if (reopt_result == REOPT_ERROR)
        return TRUE;

      /* Get the cost of the modified IN-EXISTS plan. */
      inner_read_time_2= inner_join->best_read;

    }
    else
    {
      /* Reoptimization would not produce any better plan. */
      inner_read_time_2= inner_read_time_1;
    }

    /*
      C. Compute execution costs.
    */
    /* C.1 Compute the cost of the materialization strategy. */
    uint rowlen= get_tmp_table_rec_length(unit->first_select()->item_list);
    /* The cost of writing one row into the temporary table. */
    double write_cost= get_tmp_table_write_cost(thd, inner_record_count_1,
                                                rowlen);
    /* The cost of a lookup into the unique index of the materialized table. */
    double lookup_cost= get_tmp_table_lookup_cost(thd, inner_record_count_1,
                                                  rowlen);
    /*
      The cost of executing the subquery and storing its result in an indexed
      temporary table.
    */
    double materialization_cost= inner_read_time_1 +
                                 write_cost * inner_record_count_1;

    materialize_strategy_cost= materialization_cost +
                               outer_record_count * lookup_cost;

    /* C.2 Compute the cost of the IN=>EXISTS strategy. */
    in_exists_strategy_cost= outer_lookup_keys * inner_read_time_2;

    /* C.3 Compare the costs and choose the cheaper strategy. */
    if (materialize_strategy_cost >= in_exists_strategy_cost)
      in_subs->in_strategy&= ~SUBS_MATERIALIZATION;
    else
      in_subs->in_strategy&= ~SUBS_IN_TO_EXISTS;
  }

  /*
    If (1) materialization is a possible strategy based on semantic analysis
    during the prepare phase, then if
      (2) it is more expensive than the IN->EXISTS transformation, and
      (3) it is not possible to create usable indexes for the materialization
          strategy,
      fall back to IN->EXISTS.
    otherwise
      use materialization.
  */
  if (in_subs->in_strategy & SUBS_MATERIALIZATION &&
      in_subs->setup_mat_engine())
  {
    /*
      If materialization was the cheaper or the only user-selected strategy,
      but it is not possible to execute it due to limitations in the
      implementation, fall back to IN-TO-EXISTS.
    */
    in_subs->in_strategy&= ~SUBS_MATERIALIZATION;
    in_subs->in_strategy|= SUBS_IN_TO_EXISTS;
  }

  if (in_subs->in_strategy & SUBS_MATERIALIZATION)
  {
    /* Restore the original query plan used for materialization. */
    if (reopt_result == REOPT_NEW_PLAN)
      restore_query_plan(&save_qep);

    /* TODO: should we set/unset this flag for both select_lex and its unit? */
    in_subs->unit->uncacheable&= ~UNCACHEABLE_DEPENDENT;
    select_lex->uncacheable&= ~UNCACHEABLE_DEPENDENT;

    /*
      Reset the "LIMIT 1" set in Item_exists_subselect::fix_length_and_dec.
      TODO:
      Currently we set the subquery LIMIT to infinity, and this is correct
      because we forbid at parse time LIMIT inside IN subqueries (see
      Item_in_subselect::test_limit). However, once we allow this, here
      we should set the correct limit if given in the query.
    */
    in_subs->unit->global_parameters->select_limit= NULL;
    in_subs->unit->set_limit(unit->global_parameters);
    /*
      Set the limit of this JOIN object as well, because normally its being
      set in the beginning of JOIN::optimize, which was already done.
    */
    select_limit= in_subs->unit->select_limit_cnt;
  }
  else if (in_subs->in_strategy & SUBS_IN_TO_EXISTS)
  {
    if (reopt_result == REOPT_NONE && in_to_exists_where &&
        const_tables != tables)
    {
      /*
        The subquery was not reoptimized either because the user allowed only the
        IN-EXISTS strategy, or because materialization was not possible based on
        semantic analysis. Clenup the original plan and reoptimize.
      */
      for (uint i= 0; i < tables; i++)
      {
        join_tab[i].keyuse= NULL;
        join_tab[i].checked_keys.clear_all();
      }
      if ((reopt_result= reoptimize(in_to_exists_where, join_tables, NULL)) ==
          REOPT_ERROR)
        return TRUE;
    }

    if (in_subs->inject_in_to_exists_cond(this))
      return TRUE;
  }
  else
    DBUG_ASSERT(FALSE);

  return FALSE;
}


/**
  Choose a query plan for a table-less subquery.

  @notes

  @retval FALSE     success.
  @retval TRUE      error occurred.
*/

bool JOIN::choose_tableless_subquery_plan()
{
  DBUG_ASSERT(!tables_list || !tables);
  if (select_lex->master_unit()->item)
  {
    DBUG_ASSERT(select_lex->master_unit()->item->type() ==
                Item::SUBSELECT_ITEM);
    Item_subselect *subs_predicate= select_lex->master_unit()->item;

    /*
      If the optimizer determined that his query has an empty result,
      in most cases the subquery predicate is a known constant value -
      either FALSE or NULL. The implementation of Item_subselect::reset()
      determines which one.
    */
    if (zero_result_cause)
    {
      if (!implicit_grouping)
      {
        /*
          Both group by queries and non-group by queries without aggregate
          functions produce empty subquery result.
        */
        subs_predicate->reset();
        subs_predicate->make_const();
        return FALSE;
      }

      /* TODO:
         A further optimization is possible when a non-group query with
         MIN/MAX/COUNT is optimized by opt_sum_query. Then, if there are
         only MIN/MAX functions over an empty result set, the subquery
         result is a NULL value/row, thus the value of subs_predicate is
         NULL.
      */
    }

    if (subs_predicate->is_in_predicate())
    {
      Item_in_subselect *in_subs;
      in_subs= (Item_in_subselect*) subs_predicate;
      in_subs->in_strategy= SUBS_IN_TO_EXISTS;
      if (in_subs->create_in_to_exists_cond(this) ||
          in_subs->inject_in_to_exists_cond(this))
        return TRUE;
      tmp_having= having;
    }
  }
  return FALSE;
=======
/*
  Join tab execution startup function.

  SYNOPSIS
    join_tab_execution_startup()
      tab  Join tab to perform startup actions for

  DESCRIPTION
    Join tab execution startup function. This is different from
    tab->read_first_record in the regard that this has actions that are to be
    done once per join execution.

    Currently there are only two possible startup functions, so we have them
    both here inside if (...) branches. In future we could switch to function
    pointers.
  
  RETURN 
    NESTED_LOOP_OK - OK
    NESTED_LOOP_ERROR| NESTED_LOOP_KILLED - Error, abort the join execution
*/

enum_nested_loop_state join_tab_execution_startup(JOIN_TAB *tab)
{
  Item_in_subselect *in_subs;
  DBUG_ENTER("join_tab_execution_startup");

  if (tab->table->pos_in_table_list && 
      (in_subs= tab->table->pos_in_table_list->jtbm_subselect))
  {
    /* It's a non-merged SJM nest */
    DBUG_ASSERT(in_subs->engine->engine_type() ==
                subselect_engine::HASH_SJ_ENGINE);

    subselect_hash_sj_engine *hash_sj_engine=
      ((subselect_hash_sj_engine*)in_subs->engine);
    if (!hash_sj_engine->is_materialized)
    {
      hash_sj_engine->materialize_join->exec();
      hash_sj_engine->is_materialized= TRUE; 

      if (hash_sj_engine->materialize_join->error || tab->join->thd->is_fatal_error)
        DBUG_RETURN(NESTED_LOOP_ERROR);
    }
  }
  else if (tab->bush_children)
  {
    /* It's a merged SJM nest */
    enum_nested_loop_state rc;
    SJ_MATERIALIZATION_INFO *sjm= tab->bush_children->start->emb_sj_nest->sj_mat_info;

    if (!sjm->materialized)
    {
      JOIN *join= tab->join;
      JOIN_TAB *join_tab= tab->bush_children->start;
      JOIN_TAB *save_return_tab= join->return_tab;
      /*
        Now run the join for the inner tables. The first call is to run the
        join, the second one is to signal EOF (this is essential for some
        join strategies, e.g. it will make join buffering flush the records)
      */
      if ((rc= sub_select(join, join_tab, FALSE/* no EOF */)) < 0 ||
          (rc= sub_select(join, join_tab, TRUE/* now EOF */)) < 0)
      {
        join->return_tab= save_return_tab;
        DBUG_RETURN(rc); /* it's NESTED_LOOP_(ERROR|KILLED)*/
      }
      join->return_tab= save_return_tab;
      sjm->materialized= TRUE;
    }
  }

  DBUG_RETURN(NESTED_LOOP_OK);
>>>>>>> f34b4218
}
<|MERGE_RESOLUTION|>--- conflicted
+++ resolved
@@ -364,9 +364,6 @@
         /* Subquery predicate is an IN/=ANY predicate. */
         if (optimizer_flag(thd, OPTIMIZER_SWITCH_IN_TO_EXISTS))
           in_subs->in_strategy|= SUBS_IN_TO_EXISTS;
-        if (optimizer_flag(thd, OPTIMIZER_SWITCH_MATERIALIZATION))
-          in_subs->in_strategy|= SUBS_MATERIALIZATION;
-
         /*
           Check if the subquery predicate can be executed via materialization.
           The required conditions are:
@@ -378,7 +375,6 @@
              does not call setup_subquery_materialization(). We could make 
              SELECT ... FROM DUAL call that function but that doesn't seem
              to be the case that is worth handling.
-<<<<<<< HEAD
           3. Either the subquery predicate is a top-level predicate, or at
              least one partial match strategy is enabled. If no partial match
              strategy is enabled, then materialization cannot be used for
@@ -394,81 +390,40 @@
 
           (*) The subquery must be part of a SELECT statement. The current
                condition also excludes multi-table update statements.
+        A note about prepared statements: we want the if-branch to be taken on
+        PREPARE and each EXECUTE. The rewrites are only done once, but we need 
+        join->sj_subselects list to be populated for every EXECUTE. 
+
         */
-        if (!(in_subs->in_strategy & SUBS_MATERIALIZATION && 
-              !select_lex->is_part_of_union() &&                            // 1
-              parent_unit->first_select()->leaf_tables &&                   // 2
-              thd->lex->sql_command == SQLCOM_SELECT &&                     // *
-              select_lex->outer_select()->leaf_tables &&                    // 2A
-              subquery_types_allow_materialization(in_subs) &&
-              // psergey-todo: duplicated_subselect_card_check: where it's done?
-              (in_subs->is_top_level_item() ||                               //3
+        if (!select_lex->is_part_of_union() &&                            // 1
+            parent_unit->first_select()->leaf_tables &&                   // 2
+            thd->lex->sql_command == SQLCOM_SELECT &&                     // *
+            select_lex->outer_select()->leaf_tables &&                    // 2A
+            subquery_types_allow_materialization(in_subs) &&
+            // psergey-todo: duplicated_subselect_card_check: where it's done?
+            (in_subs->is_top_level_item() ||                               //3
                optimizer_flag(thd,
                               OPTIMIZER_SWITCH_PARTIAL_MATCH_ROWID_MERGE) || //3
                optimizer_flag(thd,
                               OPTIMIZER_SWITCH_PARTIAL_MATCH_TABLE_SCAN)) && //3
-              !in_subs->is_correlated))                                      //4
+             !in_subs->is_correlated)                                        //4
         {
           /* Materialization is not possible based on syntactic properties. */
-          in_subs->in_strategy&= ~SUBS_MATERIALIZATION;
+          in_subs->in_strategy|= SUBS_MATERIALIZATION;
+
+          /*
+            If the subquery is an AND-part of WHERE register for being processed
+            with jtbm strategy
+          */
+          if (thd->thd_marker.emb_on_expr_nest == NO_JOIN_NEST &&
+              optimizer_flag(thd, OPTIMIZER_SWITCH_SEMIJOIN))
+          {
+            in_subs->emb_on_expr_nest= thd->thd_marker.emb_on_expr_nest;
+            in_subs->is_flattenable_semijoin= FALSE;
+            select_lex->outer_select()->
+              join->sj_subselects.append(thd->mem_root, in_subs);
+          }
         }
-=======
-        4. Either the subquery predicate is a top-level predicate, or at
-           least one partial match strategy is enabled. If no partial match
-           strategy is enabled, then materialization cannot be used for
-           non-top-level queries because it cannot handle NULLs correctly.
-        5. Subquery is non-correlated
-           TODO:
-           This is an overly restrictive condition. It can be extended to:
-           (Subquery is non-correlated ||
-            Subquery is correlated to any query outer to IN predicate ||
-            (Subquery is correlated to the immediate outer query &&
-             Subquery !contains {GROUP BY, ORDER BY [LIMIT],
-             aggregate functions}) && subquery predicate is not under "NOT IN"))
-
-        (*) The subquery must be part of a SELECT statement. The current
-             condition also excludes multi-table update statements.
-
-        A note about prepared statements: we want the if-branch to be taken on
-        PREPARE and each EXECUTE. The rewrites are only done once, but we need 
-        join->sj_subselects list to be populated for every EXECUTE. 
-
-        Determine whether we will perform subquery materialization before
-        calling the IN=>EXISTS transformation, so that we know whether to
-        perform the whole transformation or only that part of it which wraps
-        Item_in_subselect in an Item_in_optimizer.
-      */
-      if (optimizer_flag(thd, OPTIMIZER_SWITCH_MATERIALIZATION)  && 
-          in_subs  &&                                                   // 1
-          !select_lex->is_part_of_union() &&                            // 2
-          select_lex->master_unit()->first_select()->leaf_tables &&     // 3
-          thd->lex->sql_command == SQLCOM_SELECT &&                     // *
-          select_lex->outer_select()->leaf_tables &&                    // 3A
-          subquery_types_allow_materialization(in_subs) &&
-          // psergey-todo: duplicated_subselect_card_check: where it's done?
-          (in_subs->is_top_level_item() ||
-           optimizer_flag(thd, OPTIMIZER_SWITCH_PARTIAL_MATCH_ROWID_MERGE) ||
-           optimizer_flag(thd, OPTIMIZER_SWITCH_PARTIAL_MATCH_TABLE_SCAN)) &&//4
-          !in_subs->is_correlated)                                  // 5
-      {
-        if (in_subs->exec_method == Item_in_subselect::NOT_TRANSFORMED)
-          in_subs->exec_method= Item_in_subselect::MATERIALIZATION;
-
-        /*
-          If the subquery is an AND-part of WHERE register for being processed
-          with jtbm strategy
-        */
-        if (in_subs->exec_method == Item_in_subselect::MATERIALIZATION &&
-            thd->thd_marker.emb_on_expr_nest == NO_JOIN_NEST &&
-            optimizer_flag(thd, OPTIMIZER_SWITCH_SEMIJOIN))
-        {
-          in_subs->emb_on_expr_nest= thd->thd_marker.emb_on_expr_nest;
-          in_subs->is_flattenable_semijoin= FALSE;
-          select_lex->outer_select()->
-            join->sj_subselects.append(thd->mem_root, in_subs);
-        }
-      }
->>>>>>> f34b4218
 
         if (!in_subs->in_strategy)
         {
@@ -603,12 +558,12 @@
     TRUE  - Fatal error
 */
 
-static 
 bool make_in_exists_conversion(THD *thd, JOIN *join, Item_in_subselect *item)
 {
   DBUG_ENTER("make_in_exists_conversion");
   JOIN *child_join= item->unit->first_select()->join;
-  Item_subselect::trans_res res;
+  //Item_subselect::trans_res res;
+  bool res;
 
   /* 
     We're going to finalize IN->EXISTS conversion. 
@@ -633,7 +588,8 @@
 
   thd->lex->current_select= save_select_lex;
 
-  if (res == Item_subselect::RES_ERROR)
+  //if (res == Item_subselect::RES_ERROR)
+  if (res)
     DBUG_RETURN(TRUE);
 
   item->changed= 1;
@@ -935,7 +891,7 @@
   double rows;
   double read_time;
 
-  item->optimize(&rows, &read_time);
+  //psergey-merge: moving off here: item->optimize(&rows, &read_time);
 
   DBUG_ASSERT(item->engine->engine_type() ==
               subselect_engine::HASH_SJ_ENGINE);
@@ -1205,11 +1161,7 @@
   /* 3. Remove the original subquery predicate from the WHERE/ON */
 
   // The subqueries were replaced for Item_int(1) earlier
-<<<<<<< HEAD
   subq_pred->in_strategy= SUBS_SEMI_JOIN;         // for subsequent executions
-=======
-  subq_pred->exec_method= Item_in_subselect::SEMI_JOIN; // for subsequent executions
->>>>>>> f34b4218
   /*TODO: also reset the 'with_subselect' there. */
 
   /* n. Adjust the parent_join->table_count counter */
@@ -1370,16 +1322,34 @@
   TABLE_LIST *tl;
   DBUG_ENTER("convert_subq_to_jtbm");
 
-  if (subq_pred->setup_engine(TRUE))
+  //if (subq_pred->setup_engine(TRUE))
+  //  DBUG_RETURN(TRUE);
+  double rows;
+  double read_time;
+  subq_pred->optimize(&rows, &read_time);
+
+  subq_pred->jtbm_read_time= read_time;
+  subq_pred->jtbm_record_count=rows;
+  subq_pred->is_jtbm_merged= TRUE;
+
+  //psergey-merge: The following is called inside optimize() call:
+#if 0
+  if (subq_pred->setup_mat_engine())
     DBUG_RETURN(TRUE);
+#endif
 
   if (subq_pred->engine->engine_type() != subselect_engine::HASH_SJ_ENGINE)
   {
     *remove_item= FALSE;
+/*
     bool res;
     res= make_in_exists_conversion(parent_join->thd, parent_join, subq_pred);
     DBUG_RETURN(res);
-  }
+*/
+    DBUG_RETURN(FALSE);
+  }
+
+
   *remove_item= TRUE;
 
   TABLE_LIST *jtbm;
@@ -1740,8 +1710,10 @@
         sjm->tables= n_tables;
         sjm->is_used= FALSE;
         double subjoin_out_rows, subjoin_read_time;
-        join->get_partial_join_cost(n_tables + join->const_tables,
-                                    &subjoin_read_time, &subjoin_out_rows);
+        join->get_partial_cost_and_fanout(n_tables + join->const_tables,
+                                          table_map(-1),
+                                          &subjoin_read_time, 
+                                          &subjoin_out_rows);
 
         sjm->materialization_cost.convert_from_cost(subjoin_read_time);
         sjm->rows= subjoin_out_rows;
@@ -1877,7 +1849,6 @@
 }
 
 
-<<<<<<< HEAD
 /**
   The cost of a lookup into a unique hash/btree index on a temporary table
   with 'row_count' rows each of size 'row_size'.
@@ -1922,9 +1893,6 @@
 }
 
 
-//psergey-todo: is the below a kind of table elimination??
-=======
->>>>>>> f34b4218
 /*
   Check if table's KEYUSE elements have an eq_ref(outer_tables) candidate
 
@@ -2814,6 +2782,7 @@
     remaining_tables |= s->table->map;
     //s->sj_strategy= pos->sj_strategy;
     join->join_tab[first].sj_strategy= join->best_positions[first].sj_strategy;
+    join->join_tab[first].n_sj_tables= join->best_positions[first].n_sj_tables;
   }
 }
 
@@ -4177,7 +4146,8 @@
 }
 
 
-<<<<<<< HEAD
+
+
 /**
   Optimize all subqueries of a query that have were flattened into a semijoin.
 
@@ -4197,6 +4167,80 @@
 bool JOIN::optimize_unflattened_subqueries()
 {
   return select_lex->optimize_unflattened_subqueries();
+}
+
+
+/*
+  Join tab execution startup function.
+
+  SYNOPSIS
+    join_tab_execution_startup()
+      tab  Join tab to perform startup actions for
+
+  DESCRIPTION
+    Join tab execution startup function. This is different from
+    tab->read_first_record in the regard that this has actions that are to be
+    done once per join execution.
+
+    Currently there are only two possible startup functions, so we have them
+    both here inside if (...) branches. In future we could switch to function
+    pointers.
+  
+  RETURN 
+    NESTED_LOOP_OK - OK
+    NESTED_LOOP_ERROR| NESTED_LOOP_KILLED - Error, abort the join execution
+*/
+
+enum_nested_loop_state join_tab_execution_startup(JOIN_TAB *tab)
+{
+  Item_in_subselect *in_subs;
+  DBUG_ENTER("join_tab_execution_startup");
+  
+  if (tab->table->pos_in_table_list && 
+      (in_subs= tab->table->pos_in_table_list->jtbm_subselect))
+  {
+    /* It's a non-merged SJM nest */
+    DBUG_ASSERT(in_subs->engine->engine_type() ==
+                subselect_engine::HASH_SJ_ENGINE);
+    subselect_hash_sj_engine *hash_sj_engine=
+      ((subselect_hash_sj_engine*)in_subs->engine);
+    if (!hash_sj_engine->is_materialized)
+    {
+      hash_sj_engine->materialize_join->exec();
+      hash_sj_engine->is_materialized= TRUE; 
+
+      if (hash_sj_engine->materialize_join->error || tab->join->thd->is_fatal_error)
+        DBUG_RETURN(NESTED_LOOP_ERROR);
+    }
+  }
+  else if (tab->bush_children)
+  {
+    /* It's a merged SJM nest */
+    enum_nested_loop_state rc;
+    SJ_MATERIALIZATION_INFO *sjm= tab->bush_children->start->emb_sj_nest->sj_mat_info;
+
+    if (!sjm->materialized)
+    {
+      JOIN *join= tab->join;
+      JOIN_TAB *join_tab= tab->bush_children->start;
+      JOIN_TAB *save_return_tab= join->return_tab;
+      /*
+        Now run the join for the inner tables. The first call is to run the
+        join, the second one is to signal EOF (this is essential for some
+        join strategies, e.g. it will make join buffering flush the records)
+      */
+      if ((rc= sub_select(join, join_tab, FALSE/* no EOF */)) < 0 ||
+          (rc= sub_select(join, join_tab, TRUE/* now EOF */)) < 0)
+      {
+        join->return_tab= save_return_tab;
+        DBUG_RETURN(rc); /* it's NESTED_LOOP_(ERROR|KILLED)*/
+      }
+      join->return_tab= save_return_tab;
+      sjm->materialized= TRUE;
+    }
+  }
+
+  DBUG_RETURN(NESTED_LOOP_OK);
 }
 
 
@@ -4296,14 +4340,25 @@
         are evaluated for each complete row of the outer join.
       */
       outer_partial_plan_len= (in_subs->get_join_tab_idx() == MAX_TABLES) ?
-                               outer_join->tables :
+                               outer_join->table_count :
                                in_subs->get_join_tab_idx() + 1;
-      outer_join->get_partial_join_cost(outer_partial_plan_len, &dummy,
-                                        &outer_record_count);
-      if (outer_join->tables > outer_join->const_tables)
+      outer_join->get_partial_cost_and_fanout(outer_partial_plan_len,
+                                              table_map(-1),
+                                              &dummy,
+                                              &outer_record_count);
+
+      if (outer_join->table_count > outer_join->const_tables)
+      {
+        outer_join->get_partial_cost_and_fanout(outer_partial_plan_len,
+                                                in_subs->used_tables(),
+                                                &dummy,
+                                                &outer_lookup_keys);
+        /*
         outer_lookup_keys= prev_record_reads(outer_join->best_positions,
                                              outer_partial_plan_len,
                                              in_subs->used_tables());
+        */
+      }
       else
       {
         /* If all tables are constant, positions is undefined. */
@@ -4335,7 +4390,7 @@
     inner_read_time_1= inner_join->best_read;
     inner_record_count_1= inner_join->record_count;
 
-    if (in_to_exists_where && const_tables != tables)
+    if (in_to_exists_where && const_tables != table_count)
     {
       /*
         Re-optimize and cost the subquery taking into account the IN-EXISTS
@@ -4437,14 +4492,14 @@
   else if (in_subs->in_strategy & SUBS_IN_TO_EXISTS)
   {
     if (reopt_result == REOPT_NONE && in_to_exists_where &&
-        const_tables != tables)
+        const_tables != table_count)
     {
       /*
         The subquery was not reoptimized either because the user allowed only the
         IN-EXISTS strategy, or because materialization was not possible based on
         semantic analysis. Clenup the original plan and reoptimize.
       */
-      for (uint i= 0; i < tables; i++)
+      for (uint i= 0; i < table_count; i++)
       {
         join_tab[i].keyuse= NULL;
         join_tab[i].checked_keys.clear_all();
@@ -4475,7 +4530,7 @@
 
 bool JOIN::choose_tableless_subquery_plan()
 {
-  DBUG_ASSERT(!tables_list || !tables);
+  DBUG_ASSERT(!tables_list || !table_count);
   if (select_lex->master_unit()->item)
   {
     DBUG_ASSERT(select_lex->master_unit()->item->type() ==
@@ -4522,78 +4577,4 @@
     }
   }
   return FALSE;
-=======
-/*
-  Join tab execution startup function.
-
-  SYNOPSIS
-    join_tab_execution_startup()
-      tab  Join tab to perform startup actions for
-
-  DESCRIPTION
-    Join tab execution startup function. This is different from
-    tab->read_first_record in the regard that this has actions that are to be
-    done once per join execution.
-
-    Currently there are only two possible startup functions, so we have them
-    both here inside if (...) branches. In future we could switch to function
-    pointers.
-  
-  RETURN 
-    NESTED_LOOP_OK - OK
-    NESTED_LOOP_ERROR| NESTED_LOOP_KILLED - Error, abort the join execution
-*/
-
-enum_nested_loop_state join_tab_execution_startup(JOIN_TAB *tab)
-{
-  Item_in_subselect *in_subs;
-  DBUG_ENTER("join_tab_execution_startup");
-
-  if (tab->table->pos_in_table_list && 
-      (in_subs= tab->table->pos_in_table_list->jtbm_subselect))
-  {
-    /* It's a non-merged SJM nest */
-    DBUG_ASSERT(in_subs->engine->engine_type() ==
-                subselect_engine::HASH_SJ_ENGINE);
-
-    subselect_hash_sj_engine *hash_sj_engine=
-      ((subselect_hash_sj_engine*)in_subs->engine);
-    if (!hash_sj_engine->is_materialized)
-    {
-      hash_sj_engine->materialize_join->exec();
-      hash_sj_engine->is_materialized= TRUE; 
-
-      if (hash_sj_engine->materialize_join->error || tab->join->thd->is_fatal_error)
-        DBUG_RETURN(NESTED_LOOP_ERROR);
-    }
-  }
-  else if (tab->bush_children)
-  {
-    /* It's a merged SJM nest */
-    enum_nested_loop_state rc;
-    SJ_MATERIALIZATION_INFO *sjm= tab->bush_children->start->emb_sj_nest->sj_mat_info;
-
-    if (!sjm->materialized)
-    {
-      JOIN *join= tab->join;
-      JOIN_TAB *join_tab= tab->bush_children->start;
-      JOIN_TAB *save_return_tab= join->return_tab;
-      /*
-        Now run the join for the inner tables. The first call is to run the
-        join, the second one is to signal EOF (this is essential for some
-        join strategies, e.g. it will make join buffering flush the records)
-      */
-      if ((rc= sub_select(join, join_tab, FALSE/* no EOF */)) < 0 ||
-          (rc= sub_select(join, join_tab, TRUE/* now EOF */)) < 0)
-      {
-        join->return_tab= save_return_tab;
-        DBUG_RETURN(rc); /* it's NESTED_LOOP_(ERROR|KILLED)*/
-      }
-      join->return_tab= save_return_tab;
-      sjm->materialized= TRUE;
-    }
-  }
-
-  DBUG_RETURN(NESTED_LOOP_OK);
->>>>>>> f34b4218
 }

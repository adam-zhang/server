/*
   Copyright (c) 2000, 2019, Oracle and/or its affiliates.
   Copyright (c) 2010, 2019, MariaDB

   This program is free software; you can redistribute it and/or modify
   it under the terms of the GNU General Public License as published by
   the Free Software Foundation; version 2 of the License.

   This program is distributed in the hope that it will be useful,
   but WITHOUT ANY WARRANTY; without even the implied warranty of
   MERCHANTABILITY or FITNESS FOR A PARTICULAR PURPOSE.  See the
   GNU General Public License for more details.

   You should have received a copy of the GNU General Public License
   along with this program; if not, write to the Free Software
   Foundation, Inc., 51 Franklin St, Fifth Floor, Boston, MA 02110-1335  USA */

/*
  Delete of records tables.

  Multi-table deletes were introduced by Monty and Sinisa
*/

#include "mariadb.h"
#include "sql_priv.h"
#include "unireg.h"
#include "sql_delete.h"
#include "sql_cache.h"                          // query_cache_*
#include "sql_base.h"                           // open_temprary_table
#include "lock.h"                              // unlock_table_name
#include "sql_view.h"             // check_key_in_view, mysql_frm_type
#include "sql_parse.h"            // mysql_init_select
#include "sql_acl.h"              // *_ACL
#include "filesort.h"             // filesort
#include "sql_handler.h"          // mysql_ha_rm_tables
#include "sql_select.h"
#include "sp_head.h"
#include "sql_trigger.h"
#include "sql_statistics.h"
#include "transaction.h"
#include "records.h"                            // init_read_record,
#include "filesort.h"
#include "uniques.h"
#include "sql_derived.h"                        // mysql_handle_derived
                                                // end_read_record
#include "sql_partition.h"       // make_used_partitions_str

#define MEM_STRIP_BUF_SIZE ((size_t) thd->variables.sortbuff_size)

/*
  @brief
    Print query plan of a single-table DELETE command
  
  @detail
    This function is used by EXPLAIN DELETE and by SHOW EXPLAIN when it is
    invoked on a running DELETE statement.
*/

Explain_delete* Delete_plan::save_explain_delete_data(MEM_ROOT *mem_root, THD *thd)
{
  Explain_query *query= thd->lex->explain;
  Explain_delete *explain= 
     new (mem_root) Explain_delete(mem_root, thd->lex->analyze_stmt);
  if (!explain)
    return 0;

  if (deleting_all_rows)
  {
    explain->deleting_all_rows= true;
    explain->select_type= "SIMPLE";
    explain->rows= scanned_rows;
  }
  else
  {
    explain->deleting_all_rows= false;
    if (Update_plan::save_explain_data_intern(mem_root, explain,
                                              thd->lex->analyze_stmt))
      return 0;
  }
 
  query->add_upd_del_plan(explain);
  return explain;
}


Explain_update* 
Update_plan::save_explain_update_data(MEM_ROOT *mem_root, THD *thd)
{
  Explain_query *query= thd->lex->explain;
  Explain_update* explain= 
    new (mem_root) Explain_update(mem_root, thd->lex->analyze_stmt);
  if (!explain)
    return 0;
  if (save_explain_data_intern(mem_root, explain, thd->lex->analyze_stmt))
    return 0;
  query->add_upd_del_plan(explain);
  return explain;
}


bool Update_plan::save_explain_data_intern(MEM_ROOT *mem_root,
                                           Explain_update *explain,
                                           bool is_analyze)
{
  explain->select_type= "SIMPLE";
  explain->table_name.append(&table->pos_in_table_list->alias);
  
  explain->impossible_where= false;
  explain->no_partitions= false;

  if (impossible_where)
  {
    explain->impossible_where= true;
    return 0;
  }

  if (no_partitions)
  {
    explain->no_partitions= true;
    return 0;
  }
  
  if (is_analyze)
    table->file->set_time_tracker(&explain->table_tracker);

  select_lex->set_explain_type(TRUE);
  explain->select_type= select_lex->type;
  /* Partitions */
  {
#ifdef WITH_PARTITION_STORAGE_ENGINE
    partition_info *part_info;
    if ((part_info= table->part_info))
    {          
      make_used_partitions_str(mem_root, part_info, &explain->used_partitions,
                               explain->used_partitions_list);
      explain->used_partitions_set= true;
    }
    else
      explain->used_partitions_set= false;
#else
    /* just produce empty column if partitioning is not compiled in */
    explain->used_partitions_set= false;
#endif
  }


  /* Set jtype */
  if (select && select->quick)
  {
    int quick_type= select->quick->get_type();
    if ((quick_type == QUICK_SELECT_I::QS_TYPE_INDEX_MERGE) ||
        (quick_type == QUICK_SELECT_I::QS_TYPE_INDEX_INTERSECT) ||
        (quick_type == QUICK_SELECT_I::QS_TYPE_ROR_INTERSECT) ||
        (quick_type == QUICK_SELECT_I::QS_TYPE_ROR_UNION))
      explain->jtype= JT_INDEX_MERGE;
    else
      explain->jtype= JT_RANGE;
  }
  else
  {
    if (index == MAX_KEY)
      explain->jtype= JT_ALL;
    else
      explain->jtype= JT_NEXT;
  }

  explain->using_where= MY_TEST(select && select->cond);
  explain->where_cond= select? select->cond: NULL;

  if (using_filesort)
    if (!(explain->filesort_tracker= new (mem_root) Filesort_tracker(is_analyze)))
      return 1;
  explain->using_io_buffer= using_io_buffer;

  append_possible_keys(mem_root, explain->possible_keys, table, 
                       possible_keys);

  explain->quick_info= NULL;

  /* Calculate key_len */
  if (select && select->quick)
  {
    explain->quick_info= select->quick->get_explain(mem_root);
  }
  else
  {
    if (index != MAX_KEY)
    {
      explain->key.set(mem_root, &table->key_info[index],
                       table->key_info[index].key_length);
    }
  }
  explain->rows= scanned_rows;

  if (select && select->quick && 
      select->quick->get_type() == QUICK_SELECT_I::QS_TYPE_RANGE)
  {
    explain_append_mrr_info((QUICK_RANGE_SELECT*)select->quick, 
                            &explain->mrr_type);
  }

  bool skip= updating_a_view;

  /* Save subquery children */
  for (SELECT_LEX_UNIT *unit= select_lex->first_inner_unit();
       unit;
       unit= unit->next_unit())
  {
    if (skip)
    {
      skip= false;
      continue;
    }
    /* 
      Display subqueries only if they are not parts of eliminated WHERE/ON
      clauses.
    */
    if (!(unit->item && unit->item->eliminated))
      explain->add_child(unit->first_select()->select_number);
  }
  return 0;
}


static bool record_should_be_deleted(THD *thd, TABLE *table, SQL_SELECT *sel,
                                     Explain_delete *explain, bool truncate_history)
{
  bool check_delete= true;

  if (table->versioned())
  {
    bool historical= !table->vers_end_field()->is_max();
    check_delete= truncate_history ? historical : !historical;
  }

  explain->tracker.on_record_read();
  thd->inc_examined_row_count(1);
  if (table->vfield)
    (void) table->update_virtual_fields(table->file, VCOL_UPDATE_FOR_DELETE);
  if (check_delete && (!sel || sel->skip_record(thd) > 0))
  {
    explain->tracker.on_record_after_where();
    return true;
  }
  return false;
}


inline
int TABLE::delete_row()
{
  if (!versioned(VERS_TIMESTAMP) || !vers_end_field()->is_max())
    return file->ha_delete_row(record[0]);

  store_record(this, record[1]);
  vers_update_end();
  return file->ha_update_row(record[1], record[0]);
}


/**
  Implement DELETE SQL word.

  @note Like implementations of other DDL/DML in MySQL, this function
  relies on the caller to close the thread tables. This is done in the
  end of dispatch_command().
*/

bool mysql_delete(THD *thd, TABLE_LIST *table_list, COND *conds,
                  SQL_I_List<ORDER> *order_list, ha_rows limit,
                  ulonglong options, select_result *result)
{
  bool          will_batch= FALSE;
  int		error, loc_error;
  TABLE		*table;
  SQL_SELECT	*select=0;
  SORT_INFO	*file_sort= 0;
  READ_RECORD	info;
  bool          using_limit=limit != HA_POS_ERROR;
  bool		transactional_table, safe_update, const_cond;
  bool          const_cond_result;
  bool		return_error= 0;
  ha_rows	deleted= 0;
  bool          reverse= FALSE;
  bool          has_triggers;
  ORDER *order= (ORDER *) ((order_list && order_list->elements) ?
                           order_list->first : NULL);
  SELECT_LEX   *select_lex= &thd->lex->select_lex;
  killed_state killed_status= NOT_KILLED;
  THD::enum_binlog_query_type query_type= THD::ROW_QUERY_TYPE;
  bool binlog_is_row;
  bool with_select= !select_lex->item_list.is_empty();
  Explain_delete *explain;
  Delete_plan query_plan(thd->mem_root);
  Unique * deltempfile= NULL;
  bool delete_record, delete_while_scanning;
  DBUG_ENTER("mysql_delete");

  query_plan.index= MAX_KEY;
  query_plan.using_filesort= FALSE;

  create_explain_query(thd->lex, thd->mem_root);
  if (open_and_lock_tables(thd, table_list, TRUE, 0))
    DBUG_RETURN(TRUE);

  THD_STAGE_INFO(thd, stage_init_update);

  bool delete_history= table_list->vers_conditions.is_set();
  if (delete_history)
  {
    if (table_list->is_view_or_derived())
    {
      my_error(ER_IT_IS_A_VIEW, MYF(0), table_list->table_name.str);
      DBUG_RETURN(true);
    }

    DBUG_ASSERT(table_list->table);

    DBUG_ASSERT(!conds || thd->stmt_arena->is_stmt_execute());

    // conds could be cached from previous SP call
    if (!conds)
    {
      if (select_lex->vers_setup_conds(thd, table_list))
        DBUG_RETURN(TRUE);

      conds= table_list->on_expr;
      table_list->on_expr= NULL;
    }
  }

  if (thd->lex->handle_list_of_derived(table_list, DT_MERGE_FOR_INSERT))
    DBUG_RETURN(TRUE);
  if (thd->lex->handle_list_of_derived(table_list, DT_PREPARE))
    DBUG_RETURN(TRUE);

  if (!table_list->single_table_updatable())
  {
     my_error(ER_NON_UPDATABLE_TABLE, MYF(0), table_list->alias.str, "DELETE");
     DBUG_RETURN(TRUE);
  }
  if (!(table= table_list->table) || !table->is_created())
  {
      my_error(ER_VIEW_DELETE_MERGE_VIEW, MYF(0),
	       table_list->view_db.str, table_list->view_name.str);
    DBUG_RETURN(TRUE);
  }
  table->map=1;
  query_plan.select_lex= &thd->lex->select_lex;
  query_plan.table= table;
  query_plan.updating_a_view= MY_TEST(table_list->view);

  if (mysql_prepare_delete(thd, table_list, select_lex->with_wild,
                           select_lex->item_list, &conds,
                           &delete_while_scanning))
    DBUG_RETURN(TRUE);

  if (delete_history)
    table->vers_write= false;

  if (with_select)
    (void) result->prepare(select_lex->item_list, NULL);

  if (thd->lex->current_select->first_cond_optimization)
  {
    thd->lex->current_select->save_leaf_tables(thd);
    thd->lex->current_select->first_cond_optimization= 0;
  }
  /* check ORDER BY even if it can be ignored */
  if (order)
  {
    TABLE_LIST   tables;
    List<Item>   fields;
    List<Item>   all_fields;

    bzero((char*) &tables,sizeof(tables));
    tables.table = table;
    tables.alias = table_list->alias;

      if (select_lex->setup_ref_array(thd, order_list->elements) ||
	  setup_order(thd, select_lex->ref_pointer_array, &tables,
                    fields, all_fields, order))
    {
      free_underlaid_joins(thd, &thd->lex->select_lex);
      DBUG_RETURN(TRUE);
    }
  }

  /* Apply the IN=>EXISTS transformation to all subqueries and optimize them. */
  if (select_lex->optimize_unflattened_subqueries(false))
    DBUG_RETURN(TRUE);

  const_cond= (!conds || conds->const_item());
  safe_update= MY_TEST(thd->variables.option_bits & OPTION_SAFE_UPDATES);
  if (safe_update && const_cond)
  {
    my_message(ER_UPDATE_WITHOUT_KEY_IN_SAFE_MODE,
               ER_THD(thd, ER_UPDATE_WITHOUT_KEY_IN_SAFE_MODE), MYF(0));
    DBUG_RETURN(TRUE);
  }

  const_cond_result= const_cond && (!conds || conds->val_int());
  if (unlikely(thd->is_error()))
  {
    /* Error evaluating val_int(). */
    DBUG_RETURN(TRUE);
  }

  /*
    Test if the user wants to delete all rows and deletion doesn't have
    any side-effects (because of triggers), so we can use optimized
    handler::delete_all_rows() method.

    We can use delete_all_rows() if and only if:
    - We allow new functions (not using option --skip-new), and are
      not in safe mode (not using option --safe-mode)
    - There is no limit clause
    - The condition is constant
    - If there is a condition, then it it produces a non-zero value
    - If the current command is DELETE FROM with no where clause, then:
      - We should not be binlogging this statement in row-based, and
      - there should be no delete triggers associated with the table.
  */

  has_triggers= (table->triggers &&
                 table->triggers->has_delete_triggers());
  if (!with_select && !using_limit && const_cond_result &&
      (!thd->is_current_stmt_binlog_format_row() &&
       !has_triggers)
      && !table->versioned(VERS_TIMESTAMP))
  {
    /* Update the table->file->stats.records number */
    table->file->info(HA_STATUS_VARIABLE | HA_STATUS_NO_LOCK);
    ha_rows const maybe_deleted= table->file->stats.records;
    DBUG_PRINT("debug", ("Trying to use delete_all_rows()"));

    query_plan.set_delete_all_rows(maybe_deleted);
    if (thd->lex->describe)
      goto produce_explain_and_leave;

    if (likely(!(error=table->file->ha_delete_all_rows())))
    {
      /*
        If delete_all_rows() is used, it is not possible to log the
        query in row format, so we have to log it in statement format.
      */
      query_type= THD::STMT_QUERY_TYPE;
      error= -1;
      deleted= maybe_deleted;
      if (!query_plan.save_explain_delete_data(thd->mem_root, thd))
        error= 1;
      goto cleanup;
    }
    if (error != HA_ERR_WRONG_COMMAND)
    {
      table->file->print_error(error,MYF(0));
      error=0;
      goto cleanup;
    }
    /* Handler didn't support fast delete; Delete rows one by one */
    query_plan.cancel_delete_all_rows();
  }
  if (conds)
  {
    Item::cond_result result;
    conds= conds->remove_eq_conds(thd, &result, true);
    if (result == Item::COND_FALSE)             // Impossible where
    {
      limit= 0;
      query_plan.set_impossible_where();
      if (thd->lex->describe || thd->lex->analyze_stmt)
        goto produce_explain_and_leave;
    }
  }

#ifdef WITH_PARTITION_STORAGE_ENGINE
  if (prune_partitions(thd, table, conds))
  {
    free_underlaid_joins(thd, select_lex);

    query_plan.set_no_partitions();
    if (thd->lex->describe || thd->lex->analyze_stmt)
      goto produce_explain_and_leave;

    my_ok(thd, 0);
    DBUG_RETURN(0);
  }
#endif
  /* Update the table->file->stats.records number */
  table->file->info(HA_STATUS_VARIABLE | HA_STATUS_NO_LOCK);
  set_statistics_for_table(thd, table);

  table->covering_keys.clear_all();
  table->quick_keys.clear_all();		// Can't use 'only index'

  select=make_select(table, 0, 0, conds, (SORT_INFO*) 0, 0, &error);
  if (unlikely(error))
    DBUG_RETURN(TRUE);
  if ((select && select->check_quick(thd, safe_update, limit)) || !limit)
  {
    query_plan.set_impossible_where();
    if (thd->lex->describe || thd->lex->analyze_stmt)
      goto produce_explain_and_leave;

    delete select;
    free_underlaid_joins(thd, select_lex);
    /* 
      Error was already created by quick select evaluation (check_quick()).
      TODO: Add error code output parameter to Item::val_xxx() methods.
      Currently they rely on the user checking DA for
      errors when unwinding the stack after calling Item::val_xxx().
    */
    if (unlikely(thd->is_error()))
      DBUG_RETURN(TRUE);
    my_ok(thd, 0);
    DBUG_RETURN(0);				// Nothing to delete
  }

  /* If running in safe sql mode, don't allow updates without keys */
  if (table->quick_keys.is_clear_all())
  {
    thd->set_status_no_index_used();
    if (safe_update && !using_limit)
    {
      delete select;
      free_underlaid_joins(thd, select_lex);
      my_message(ER_UPDATE_WITHOUT_KEY_IN_SAFE_MODE,
                 ER_THD(thd, ER_UPDATE_WITHOUT_KEY_IN_SAFE_MODE), MYF(0));
      DBUG_RETURN(TRUE);
    }
  }
  if (options & OPTION_QUICK)
    (void) table->file->extra(HA_EXTRA_QUICK);

  query_plan.scanned_rows= select? select->records: table->file->stats.records;
  if (order)
  {
    table->update_const_key_parts(conds);
    order= simple_remove_const(order, conds);

    if (select && select->quick && select->quick->unique_key_range())
    { // Single row select (always "ordered")
      query_plan.using_filesort= FALSE;
      query_plan.index= MAX_KEY;
    }
    else
    {
      ha_rows scanned_limit= query_plan.scanned_rows;
      query_plan.index= get_index_for_order(order, table, select, limit,
                                            &scanned_limit,
                                            &query_plan.using_filesort, 
                                            &reverse);
      if (!query_plan.using_filesort)
        query_plan.scanned_rows= scanned_limit;
    }
  }

  query_plan.select= select;
  query_plan.possible_keys= select? select->possible_keys: key_map(0);
  
  /*
    Ok, we have generated a query plan for the DELETE.
     - if we're running EXPLAIN DELETE, goto produce explain output 
     - otherwise, execute the query plan
  */
  if (thd->lex->describe)
    goto produce_explain_and_leave;
  
  if (!(explain= query_plan.save_explain_delete_data(thd->mem_root, thd)))
    goto got_error;
  ANALYZE_START_TRACKING(&explain->command_tracker);

  DBUG_EXECUTE_IF("show_explain_probe_delete_exec_start", 
                  dbug_serve_apcs(thd, 1););

  if (!(select && select->quick))
    status_var_increment(thd->status_var.delete_scan_count);

  binlog_is_row= thd->is_current_stmt_binlog_format_row();
  DBUG_PRINT("info", ("binlog_is_row: %s", binlog_is_row ? "TRUE" : "FALSE"));

  /*
    We can use direct delete (delete that is done silently in the handler)
    if none of the following conditions are true:
    - There are triggers
    - There is binary logging
    - There is a virtual not stored column in the WHERE clause
    - ORDER BY or LIMIT
      - As this requires the rows to be deleted in a specific order
      - Note that Spider can handle ORDER BY and LIMIT in a cluster with
        one data node.  These conditions are therefore checked in
        direct_delete_rows_init().

    Direct delete does not require a WHERE clause

    Later we also ensure that we are only using one table (no sub queries)
  */

  if ((table->file->ha_table_flags() & HA_CAN_DIRECT_UPDATE_AND_DELETE) &&
      !has_triggers && !binlog_is_row && !with_select)
  {
    table->mark_columns_needed_for_delete();
    if (!table->check_virtual_columns_marked_for_read())
    {
      DBUG_PRINT("info", ("Trying direct delete"));
      if (select && select->cond &&
          (select->cond->used_tables() == table->map))
      {
        DBUG_ASSERT(!table->file->pushed_cond);
        if (!table->file->cond_push(select->cond))
          table->file->pushed_cond= select->cond;
      }
      if (!table->file->direct_delete_rows_init())
      {
        /* Direct deleting is supported */
        DBUG_PRINT("info", ("Using direct delete"));
        THD_STAGE_INFO(thd, stage_updating);
        if (!(error= table->file->ha_direct_delete_rows(&deleted)))
          error= -1;
        goto terminate_delete;
      }
    }
  }

  if (query_plan.using_filesort)
  {
    {
      Filesort fsort(order, HA_POS_ERROR, true, select);
      DBUG_ASSERT(query_plan.index == MAX_KEY);

      Filesort_tracker *fs_tracker=
        thd->lex->explain->get_upd_del_plan()->filesort_tracker;

      if (!(file_sort= filesort(thd, table, &fsort, fs_tracker)))
        goto got_error;

      thd->inc_examined_row_count(file_sort->examined_rows);
      /*
        Filesort has already found and selected the rows we want to delete,
        so we don't need the where clause
      */
      delete select;

      /*
        If we are not in DELETE ... RETURNING, we can free subqueries. (in
        DELETE ... RETURNING we can't, because the RETURNING part may have
        a subquery in it)
      */
      if (!with_select)
        free_underlaid_joins(thd, select_lex);
      select= 0;
    }
  }

  /* If quick select is used, initialize it before retrieving rows. */
  if (select && select->quick && select->quick->reset())
    goto got_error;

  if (query_plan.index == MAX_KEY || (select && select->quick))
    error= init_read_record(&info, thd, table, select, file_sort, 1, 1, FALSE);
  else
    error= init_read_record_idx(&info, thd, table, 1, query_plan.index,
                                reverse);
  if (unlikely(error))
    goto got_error;
  
  if (unlikely(init_ftfuncs(thd, select_lex, 1)))
    goto got_error;

  table->mark_columns_needed_for_delete();

  if ((table->file->ha_table_flags() & HA_CAN_FORCE_BULK_DELETE) &&
      !table->prepare_triggers_for_delete_stmt_or_event())
    will_batch= !table->file->start_bulk_delete();

  if (with_select)
  {
    if (unlikely(result->send_result_set_metadata(select_lex->item_list,
                                                  Protocol::SEND_NUM_ROWS |
                                                  Protocol::SEND_EOF)))
      goto cleanup;
  }

  explain= (Explain_delete*)thd->lex->explain->get_upd_del_plan();
  explain->tracker.on_scan_init();

  if (!delete_while_scanning)
  {
    /*
      The table we are going to delete appears in subqueries in the where
      clause.  Instead of deleting the rows, first mark them deleted.
    */
    ha_rows tmplimit=limit;
    deltempfile= new (thd->mem_root) Unique (refpos_order_cmp, table->file,
                                             table->file->ref_length,
                                             MEM_STRIP_BUF_SIZE);

    THD_STAGE_INFO(thd, stage_searching_rows_for_update);
    while (!(error=info.read_record()) && !thd->killed &&
          ! thd->is_error())
    {
      if (record_should_be_deleted(thd, table, select, explain, delete_history))
      {
        table->file->position(table->record[0]);
        if (unlikely((error=
                      deltempfile->unique_add((char*) table->file->ref))))
        {
          error= 1;
          goto terminate_delete;
        }
        if (!--tmplimit && using_limit)
          break;
      }
    }
    end_read_record(&info);
    if (unlikely(deltempfile->get(table)) ||
        unlikely(table->file->ha_index_or_rnd_end()) ||
        unlikely(init_read_record(&info, thd, table, 0, &deltempfile->sort, 0,
                                  1, false)))
    {
      error= 1;
      goto terminate_delete;
    }
    delete_record= true;
  }

  THD_STAGE_INFO(thd, stage_updating);
  while (likely(!(error=info.read_record())) && likely(!thd->killed) &&
         likely(!thd->is_error()))
  {
    if (delete_while_scanning)
      delete_record= record_should_be_deleted(thd, table, select, explain,
                                              delete_history);
    if (delete_record)
    {
      if (!delete_history && table->triggers &&
          table->triggers->process_triggers(thd, TRG_EVENT_DELETE,
                                            TRG_ACTION_BEFORE, FALSE))
      {
        error= 1;
        break;
      }

      if (with_select && result->send_data(select_lex->item_list) < 0)
      {
        error=1;
        break;
      }

      error= table->delete_row();
      if (likely(!error))
      {
	deleted++;
        if (!delete_history && table->triggers &&
            table->triggers->process_triggers(thd, TRG_EVENT_DELETE,
                                              TRG_ACTION_AFTER, FALSE))
        {
          error= 1;
          break;
        }
	if (!--limit && using_limit)
	{
	  error= -1;
	  break;
	}
      }
      else
      {
	table->file->print_error(error,
                                 MYF(thd->lex->ignore ? ME_JUST_WARNING : 0));
        if (thd->is_error())
        {
          error= 1;
          break;
        }
      }
    }
    /*
      Don't try unlocking the row if skip_record reported an error since in
      this case the transaction might have been rolled back already.
    */
    else if (likely(!thd->is_error()))
      table->file->unlock_row();  // Row failed selection, release lock on it
    else
      break;
  }

terminate_delete:
  killed_status= thd->killed;
  if (unlikely(killed_status != NOT_KILLED || thd->is_error()))
    error= 1;					// Aborted
  if (will_batch && unlikely((loc_error= table->file->end_bulk_delete())))
  {
    if (error != 1)
      table->file->print_error(loc_error,MYF(0));
    error=1;
  }
  THD_STAGE_INFO(thd, stage_end);
  end_read_record(&info);
  if (options & OPTION_QUICK)
    (void) table->file->extra(HA_EXTRA_NORMAL);
  ANALYZE_STOP_TRACKING(&explain->command_tracker);

cleanup:
  /*
    Invalidate the table in the query cache if something changed. This must
    be before binlog writing and ha_autocommit_...
  */
  if (deleted)
  {
    query_cache_invalidate3(thd, table_list, 1);
  }

  if (thd->lex->current_select->first_cond_optimization)
  {
    thd->lex->current_select->save_leaf_tables(thd);
    thd->lex->current_select->first_cond_optimization= 0;
  }

  delete deltempfile;
  deltempfile=NULL;
  delete select;
  select= NULL;
  transactional_table= table->file->has_transactions();

  if (!transactional_table && deleted > 0)
    thd->transaction.stmt.modified_non_trans_table=
      thd->transaction.all.modified_non_trans_table= TRUE;

  /* See similar binlogging code in sql_update.cc, for comments */
  if (likely((error < 0) || thd->transaction.stmt.modified_non_trans_table))
  {
    if (WSREP_EMULATE_BINLOG(thd) || mysql_bin_log.is_open())
    {
      int errcode= 0;
      if (error < 0)
        thd->clear_error();
      else
        errcode= query_error_code(thd, killed_status == NOT_KILLED);

      ScopedStatementReplication scoped_stmt_rpl(
          table->versioned(VERS_TRX_ID) ? thd : NULL);
      /*
        [binlog]: If 'handler::delete_all_rows()' was called and the
        storage engine does not inject the rows itself, we replicate
        statement-based; otherwise, 'ha_delete_row()' was used to
        delete specific rows which we might log row-based.
      */
      int log_result= thd->binlog_query(query_type,
                                        thd->query(), thd->query_length(),
                                        transactional_table, FALSE, FALSE,
                                        errcode);

      if (log_result)
      {
	error=1;
      }
    }
  }
  DBUG_ASSERT(transactional_table || !deleted || thd->transaction.stmt.modified_non_trans_table);
  
  if (likely(error < 0) ||
      (thd->lex->ignore && !thd->is_error() && !thd->is_fatal_error))
  {
    if (thd->lex->analyze_stmt)
      goto send_nothing_and_leave;

    if (with_select)
      result->send_eof();
    else
      my_ok(thd, deleted);
    DBUG_PRINT("info",("%ld records deleted",(long) deleted));
  }
  delete file_sort;
  free_underlaid_joins(thd, select_lex);
  if (table->file->pushed_cond)
    table->file->cond_pop();
  DBUG_RETURN(error >= 0 || thd->is_error());
  
  /* Special exits */
produce_explain_and_leave:
  /* 
    We come here for various "degenerate" query plans: impossible WHERE,
    no-partitions-used, impossible-range, etc.
  */
  if (!(query_plan.save_explain_delete_data(thd->mem_root, thd)))
    goto got_error;

send_nothing_and_leave:
  /* 
    ANALYZE DELETE jumps here. We can't send explain right here, because
    we might be using ANALYZE DELETE ...RETURNING, in which case we have 
    Protocol_discard active.
  */

  delete select;
  delete file_sort;
  free_underlaid_joins(thd, select_lex);
  if (table->file->pushed_cond)
    table->file->cond_pop();

  DBUG_ASSERT(!return_error || thd->is_error() || thd->killed);
  DBUG_RETURN((return_error || thd->is_error() || thd->killed) ? 1 : 0);

got_error:
  return_error= 1;
  goto send_nothing_and_leave;
}


/*
  Prepare items in DELETE statement

  SYNOPSIS
    mysql_prepare_delete()
    thd			- thread handler
    table_list		- global/local table list
    wild_num            - number of wildcards used in optional SELECT clause 
    field_list          - list of items in optional SELECT clause
    conds		- conditions

  RETURN VALUE
    FALSE OK
    TRUE  error
*/
int mysql_prepare_delete(THD *thd, TABLE_LIST *table_list,
                         uint wild_num, List<Item> &field_list, Item **conds,
                         bool *delete_while_scanning)
{
  Item *fake_conds= 0;
  SELECT_LEX *select_lex= &thd->lex->select_lex;
  DBUG_ENTER("mysql_prepare_delete");
  List<Item> all_fields;

  *delete_while_scanning= true;
  thd->lex->allow_sum_func.clear_all();
  if (setup_tables_and_check_access(thd, &thd->lex->select_lex.context,
                                    &thd->lex->select_lex.top_join_list,
                                    table_list, 
                                    select_lex->leaf_tables, FALSE, 
                                    DELETE_ACL, SELECT_ACL, TRUE))
    DBUG_RETURN(TRUE);
  if (table_list->vers_conditions.is_set())
  {
    if (table_list->is_view())
    {
      my_error(ER_IT_IS_A_VIEW, MYF(0), table_list->table_name.str);
      DBUG_RETURN(true);
    }
    if (select_lex->vers_setup_conds(thd, table_list))
      DBUG_RETURN(true);
  }
  if ((wild_num && setup_wild(thd, table_list, field_list, NULL, wild_num,
                              &select_lex->hidden_bit_fields)) ||
      setup_fields(thd, Ref_ptr_array(),
                   field_list, MARK_COLUMNS_READ, NULL, NULL, 0) ||
      setup_conds(thd, table_list, select_lex->leaf_tables, conds) ||
      setup_ftfuncs(select_lex))
    DBUG_RETURN(TRUE);
  if (!table_list->single_table_updatable() ||
      check_key_in_view(thd, table_list))
  {
    my_error(ER_NON_UPDATABLE_TABLE, MYF(0), table_list->alias.str, "DELETE");
    DBUG_RETURN(TRUE);
  }

  if (unique_table(thd, table_list, table_list->next_global, 0))
    *delete_while_scanning= false;

  if (select_lex->inner_refs_list.elements &&
    fix_inner_refs(thd, all_fields, select_lex, select_lex->ref_pointer_array))
    DBUG_RETURN(TRUE);

  select_lex->fix_prepare_information(thd, conds, &fake_conds); 
  DBUG_RETURN(FALSE);
}


/***************************************************************************
  Delete multiple tables from join 
***************************************************************************/


extern "C" int refpos_order_cmp(void* arg, const void *a,const void *b)
{
  handler *file= (handler*)arg;
  return file->cmp_ref((const uchar*)a, (const uchar*)b);
}

/*
  make delete specific preparation and checks after opening tables

  SYNOPSIS
    mysql_multi_delete_prepare()
    thd         thread handler

  RETURN
    FALSE OK
    TRUE  Error
*/

int mysql_multi_delete_prepare(THD *thd)
{
  LEX *lex= thd->lex;
  TABLE_LIST *aux_tables= lex->auxiliary_table_list.first;
  TABLE_LIST *target_tbl;
  DBUG_ENTER("mysql_multi_delete_prepare");

  if (mysql_handle_derived(lex, DT_INIT))
    DBUG_RETURN(TRUE);
  if (mysql_handle_derived(lex, DT_MERGE_FOR_INSERT))
    DBUG_RETURN(TRUE);
  if (mysql_handle_derived(lex, DT_PREPARE))
    DBUG_RETURN(TRUE);
  /*
    setup_tables() need for VIEWs. JOIN::prepare() will not do it second
    time.

    lex->query_tables also point on local list of DELETE SELECT_LEX
  */
  if (setup_tables_and_check_access(thd, &thd->lex->select_lex.context,
                                    &thd->lex->select_lex.top_join_list,
                                    lex->query_tables,
                                    lex->select_lex.leaf_tables, FALSE, 
                                    DELETE_ACL, SELECT_ACL, FALSE))
    DBUG_RETURN(TRUE);

  if (lex->select_lex.handle_derived(thd->lex, DT_MERGE))  
    DBUG_RETURN(TRUE);

  /*
    Multi-delete can't be constructed over-union => we always have
    single SELECT on top and have to check underlying SELECTs of it
  */
  lex->select_lex.exclude_from_table_unique_test= TRUE;
  /* Fix tables-to-be-deleted-from list to point at opened tables */
  for (target_tbl= (TABLE_LIST*) aux_tables;
       target_tbl;
       target_tbl= target_tbl->next_local)
  {

    target_tbl->table= target_tbl->correspondent_table->table;
    if (target_tbl->correspondent_table->is_multitable())
    {
       my_error(ER_VIEW_DELETE_MERGE_VIEW, MYF(0),
                target_tbl->correspondent_table->view_db.str,
                target_tbl->correspondent_table->view_name.str);
       DBUG_RETURN(TRUE);
    }

    if (!target_tbl->correspondent_table->single_table_updatable() ||
        check_key_in_view(thd, target_tbl->correspondent_table))
    {
      my_error(ER_NON_UPDATABLE_TABLE, MYF(0),
               target_tbl->table_name.str, "DELETE");
      DBUG_RETURN(TRUE);
    }
    /*
      Check that table from which we delete is not used somewhere
      inside subqueries/view.
    */
    {
      TABLE_LIST *duplicate;
      if ((duplicate= unique_table(thd, target_tbl->correspondent_table,
                                   lex->query_tables, 0)))
      {
        update_non_unique_table_error(target_tbl->correspondent_table,
                                      "DELETE", duplicate);
        DBUG_RETURN(TRUE);
      }
    }
  }
  /*
    Reset the exclude flag to false so it doesn't interfare
    with further calls to unique_table
  */
  lex->select_lex.exclude_from_table_unique_test= FALSE;
  
  if (lex->save_prep_leaf_tables())
    DBUG_RETURN(TRUE);
  
  DBUG_RETURN(FALSE);
}


multi_delete::multi_delete(THD *thd_arg, TABLE_LIST *dt, uint num_of_tables_arg):
    select_result_interceptor(thd_arg), delete_tables(dt), deleted(0), found(0),
    num_of_tables(num_of_tables_arg), error(0),
    do_delete(0), transactional_tables(0), normal_tables(0), error_handled(0)
{
  tempfiles= (Unique **) thd_arg->calloc(sizeof(Unique *) * num_of_tables);
}


int
multi_delete::prepare(List<Item> &values, SELECT_LEX_UNIT *u)
{
  DBUG_ENTER("multi_delete::prepare");
  unit= u;
  do_delete= 1;
  THD_STAGE_INFO(thd, stage_deleting_from_main_table);
  SELECT_LEX *select_lex= u->first_select();
  if (select_lex->first_cond_optimization)
  {
    if (select_lex->handle_derived(thd->lex, DT_MERGE))
      DBUG_RETURN(TRUE);
  }
  DBUG_RETURN(0);
}

void multi_delete::prepare_to_read_rows()
{
  /* see multi_update::prepare_to_read_rows() */
  for (TABLE_LIST *walk= delete_tables; walk; walk= walk->next_local)
  {
    TABLE_LIST *tbl= walk->correspondent_table->find_table_for_update();
    tbl->table->mark_columns_needed_for_delete();
  }
}

bool
multi_delete::initialize_tables(JOIN *join)
{
  TABLE_LIST *walk;
  Unique **tempfiles_ptr;
  DBUG_ENTER("initialize_tables");

  if (unlikely((thd->variables.option_bits & OPTION_SAFE_UPDATES) &&
               error_if_full_join(join)))
    DBUG_RETURN(1);

  table_map tables_to_delete_from=0;
  delete_while_scanning= true;
  for (walk= delete_tables; walk; walk= walk->next_local)
  {
    TABLE_LIST *tbl= walk->correspondent_table->find_table_for_update();
    tables_to_delete_from|= tbl->table->map;
    if (delete_while_scanning &&
        unique_table(thd, tbl, join->tables_list, 0))
    {
      /*
        If the table we are going to delete from appears
        in join, we need to defer delete. So the delete
        doesn't interfers with the scaning of results.
      */
      delete_while_scanning= false;
    }
  }

  walk= delete_tables;

  for (JOIN_TAB *tab= first_linear_tab(join, WITHOUT_BUSH_ROOTS,
                                       WITH_CONST_TABLES);
       tab; 
       tab= next_linear_tab(join, tab, WITHOUT_BUSH_ROOTS))
  {
    if (!tab->bush_children && tab->table->map & tables_to_delete_from)
    {
      /* We are going to delete from this table */
      TABLE *tbl=walk->table=tab->table;
      walk= walk->next_local;
      /* Don't use KEYREAD optimization on this table */
      tbl->no_keyread=1;
      /* Don't use record cache */
      tbl->no_cache= 1;
      tbl->covering_keys.clear_all();
      if (tbl->file->has_transactions())
	transactional_tables= 1;
      else
	normal_tables= 1;
      tbl->prepare_triggers_for_delete_stmt_or_event();
      tbl->prepare_for_position();
    }
    else if ((tab->type != JT_SYSTEM && tab->type != JT_CONST) &&
             walk == delete_tables)
    {
      /*
        We are not deleting from the table we are scanning. In this
        case send_data() shouldn't delete any rows a we may touch
        the rows in the deleted table many times
      */
      delete_while_scanning= false;
    }
  }
  walk= delete_tables;
  tempfiles_ptr= tempfiles;
  if (delete_while_scanning)
  {
    table_being_deleted= delete_tables;
    walk= walk->next_local;
  }
  for (;walk ;walk= walk->next_local)
  {
    TABLE *table=walk->table;
    *tempfiles_ptr++= new (thd->mem_root) Unique (refpos_order_cmp, table->file,
                                                  table->file->ref_length,
                                                  MEM_STRIP_BUF_SIZE);
  }
  init_ftfuncs(thd, thd->lex->current_select, 1);
  DBUG_RETURN(thd->is_fatal_error);
}


multi_delete::~multi_delete()
{
  for (table_being_deleted= delete_tables;
       table_being_deleted;
       table_being_deleted= table_being_deleted->next_local)
  {
    TABLE *table= table_being_deleted->table;
    table->no_keyread=0;
    table->no_cache= 0;
  }

  for (uint counter= 0; counter < num_of_tables; counter++)
  {
    if (tempfiles[counter])
      delete tempfiles[counter];
  }
}


int multi_delete::send_data(List<Item> &values)
{
  int secure_counter= delete_while_scanning ? -1 : 0;
  TABLE_LIST *del_table;
  DBUG_ENTER("multi_delete::send_data");

  bool ignore= thd->lex->ignore;

  for (del_table= delete_tables;
       del_table;
       del_table= del_table->next_local, secure_counter++)
  {
    TABLE *table= del_table->table;

    /* Check if we are using outer join and we didn't find the row */
    if (table->status & (STATUS_NULL_ROW | STATUS_DELETED))
      continue;

    if (table->versioned() && !table->vers_end_field()->is_max())
    {
      continue;
    }

    table->file->position(table->record[0]);
    found++;

    if (secure_counter < 0)
    {
      /* We are scanning the current table */
      DBUG_ASSERT(del_table == table_being_deleted);
      if (table->triggers &&
          table->triggers->process_triggers(thd, TRG_EVENT_DELETE,
                                            TRG_ACTION_BEFORE, FALSE))
        DBUG_RETURN(1);
      table->status|= STATUS_DELETED;

      error= table->delete_row();
      if (likely(!error))
      {
        deleted++;
        if (!table->file->has_transactions())
          thd->transaction.stmt.modified_non_trans_table= TRUE;
        if (table->triggers &&
            table->triggers->process_triggers(thd, TRG_EVENT_DELETE,
                                              TRG_ACTION_AFTER, FALSE))
          DBUG_RETURN(1);
      }
      else if (!ignore)
      {
        /*
          If the IGNORE option is used errors caused by ha_delete_row don't
          have to stop the iteration.
        */
        table->file->print_error(error,MYF(0));
        DBUG_RETURN(1);
      }
    }
    else
    {
      error=tempfiles[secure_counter]->unique_add((char*) table->file->ref);
      if (unlikely(error))
      {
	error= 1;                               // Fatal error
	DBUG_RETURN(1);
      }
    }
  }
  DBUG_RETURN(0);
}


void multi_delete::abort_result_set()
{
  DBUG_ENTER("multi_delete::abort_result_set");

  /* the error was handled or nothing deleted and no side effects return */
  if (error_handled ||
      (!thd->transaction.stmt.modified_non_trans_table && !deleted))
    DBUG_VOID_RETURN;

  /* Something already deleted so we have to invalidate cache */
  if (deleted)
    query_cache_invalidate3(thd, delete_tables, 1);

  if (thd->transaction.stmt.modified_non_trans_table)
    thd->transaction.all.modified_non_trans_table= TRUE;
  thd->transaction.all.m_unsafe_rollback_flags|=
    (thd->transaction.stmt.m_unsafe_rollback_flags & THD_TRANS::DID_WAIT);

  /*
    If rows from the first table only has been deleted and it is
    transactional, just do rollback.
    The same if all tables are transactional, regardless of where we are.
    In all other cases do attempt deletes ...
  */
  if (do_delete && normal_tables &&
      (table_being_deleted != delete_tables ||
       !table_being_deleted->table->file->has_transactions()))
  {
    /*
      We have to execute the recorded do_deletes() and write info into the
      error log
    */
    error= 1;
    send_eof();
    DBUG_ASSERT(error_handled);
    DBUG_VOID_RETURN;
  }

  if (thd->transaction.stmt.modified_non_trans_table)
  {
    /*
       there is only side effects; to binlog with the error
    */
    if (WSREP_EMULATE_BINLOG(thd) || mysql_bin_log.is_open())
    {
      int errcode= query_error_code(thd, thd->killed == NOT_KILLED);
      /* possible error of writing binary log is ignored deliberately */
      (void) thd->binlog_query(THD::ROW_QUERY_TYPE,
                               thd->query(), thd->query_length(),
                               transactional_tables, FALSE, FALSE, errcode);
    }
  }
  DBUG_VOID_RETURN;
}



/**
  Do delete from other tables.

  @retval 0 ok
  @retval 1 error

  @todo Is there any reason not use the normal nested-loops join? If not, and
  there is no documentation supporting it, this method and callee should be
  removed and there should be hooks within normal execution.
*/

int multi_delete::do_deletes()
{
  DBUG_ENTER("do_deletes");
  DBUG_ASSERT(do_delete);

  do_delete= 0;                                 // Mark called
  if (!found)
    DBUG_RETURN(0);

  table_being_deleted= (delete_while_scanning ? delete_tables->next_local :
                        delete_tables);
 
  for (uint counter= 0; table_being_deleted;
       table_being_deleted= table_being_deleted->next_local, counter++)
  { 
    TABLE *table = table_being_deleted->table;
    int local_error; 
    if (unlikely(tempfiles[counter]->get(table)))
      DBUG_RETURN(1);

    local_error= do_table_deletes(table, &tempfiles[counter]->sort,
                                  thd->lex->ignore);

    if (unlikely(thd->killed) && likely(!local_error))
      DBUG_RETURN(1);

    if (unlikely(local_error == -1))            // End of file
      local_error= 0;

    if (unlikely(local_error))
      DBUG_RETURN(local_error);
  }
  DBUG_RETURN(0);
}


/**
   Implements the inner loop of nested-loops join within multi-DELETE
   execution.

   @param table The table from which to delete.

   @param ignore If used, all non fatal errors will be translated
   to warnings and we should not break the row-by-row iteration.

   @return Status code

   @retval  0 All ok.
   @retval  1 Triggers or handler reported error.
   @retval -1 End of file from handler.
*/
int multi_delete::do_table_deletes(TABLE *table, SORT_INFO *sort_info,
                                   bool ignore)
{
  int local_error= 0;
  READ_RECORD info;
  ha_rows last_deleted= deleted;
  DBUG_ENTER("do_deletes_for_table");

  if (unlikely(init_read_record(&info, thd, table, NULL, sort_info, 0, 1,
                                FALSE)))
    DBUG_RETURN(1);

  bool will_batch= !table->file->start_bulk_delete();
  while (likely(!(local_error= info.read_record())) && likely(!thd->killed))
  {
    if (table->triggers &&
        unlikely(table->triggers->process_triggers(thd, TRG_EVENT_DELETE,
                                                   TRG_ACTION_BEFORE, FALSE)))
    {
      local_error= 1;
      break;
    }

    local_error= table->delete_row();
    if (unlikely(local_error) && !ignore)
    {
      table->file->print_error(local_error, MYF(0));
      break;
    }
      
    /*
      Increase the reported number of deleted rows only if no error occurred
      during ha_delete_row.
      Also, don't execute the AFTER trigger if the row operation failed.
    */
    if (unlikely(!local_error))
    {
      deleted++;
      if (table->triggers &&
          table->triggers->process_triggers(thd, TRG_EVENT_DELETE,
                                            TRG_ACTION_AFTER, FALSE))
      {
        local_error= 1;
        break;
      }
    }
  }
  if (will_batch)
  {
    int tmp_error= table->file->end_bulk_delete();
    if (unlikely(tmp_error) && !local_error)
    {
      local_error= tmp_error;
      table->file->print_error(local_error, MYF(0));
    }
  }
  if (last_deleted != deleted && !table->file->has_transactions())
    thd->transaction.stmt.modified_non_trans_table= TRUE;

  end_read_record(&info);

  DBUG_RETURN(local_error);
}

/*
  Send ok to the client

  return:  0 sucess
	   1 error
*/

bool multi_delete::send_eof()
{
  killed_state killed_status= NOT_KILLED;
  THD_STAGE_INFO(thd, stage_deleting_from_reference_tables);

  /* Does deletes for the last n - 1 tables, returns 0 if ok */
  int local_error= do_deletes();		// returns 0 if success

  /* compute a total error to know if something failed */
  local_error= local_error || error;
  killed_status= (local_error == 0)? NOT_KILLED : thd->killed;
  /* reset used flags */
  THD_STAGE_INFO(thd, stage_end);

  if (thd->transaction.stmt.modified_non_trans_table)
    thd->transaction.all.modified_non_trans_table= TRUE;
  thd->transaction.all.m_unsafe_rollback_flags|=
    (thd->transaction.stmt.m_unsafe_rollback_flags & THD_TRANS::DID_WAIT);

  /*
    We must invalidate the query cache before binlog writing and
    ha_autocommit_...
  */
  if (deleted)
  {
    query_cache_invalidate3(thd, delete_tables, 1);
  }
  if (likely((local_error == 0) ||
             thd->transaction.stmt.modified_non_trans_table))
  {
    if(WSREP_EMULATE_BINLOG(thd) || mysql_bin_log.is_open())
    {
      int errcode= 0;
      if (likely(local_error == 0))
        thd->clear_error();
      else
        errcode= query_error_code(thd, killed_status == NOT_KILLED);
<<<<<<< HEAD
      if (unlikely(thd->binlog_query(THD::ROW_QUERY_TYPE,
                                     thd->query(), thd->query_length(),
                                     transactional_tables, FALSE, FALSE,
                                     errcode)) &&
=======
      thd->thread_specific_used= TRUE;
      if (thd->binlog_query(THD::ROW_QUERY_TYPE,
                            thd->query(), thd->query_length(),
                            transactional_tables, FALSE, FALSE, errcode) &&
>>>>>>> 32c6f40a
          !normal_tables)
      {
	local_error=1;  // Log write failed: roll back the SQL statement
      }
    }
  }
  if (unlikely(local_error != 0))
    error_handled= TRUE; // to force early leave from ::abort_result_set()

  if (likely(!local_error && !thd->lex->analyze_stmt))
  {
    ::my_ok(thd, deleted);
  }
  return 0;
}<|MERGE_RESOLUTION|>--- conflicted
+++ resolved
@@ -1518,17 +1518,11 @@
         thd->clear_error();
       else
         errcode= query_error_code(thd, killed_status == NOT_KILLED);
-<<<<<<< HEAD
+      thd->thread_specific_used= TRUE;
       if (unlikely(thd->binlog_query(THD::ROW_QUERY_TYPE,
                                      thd->query(), thd->query_length(),
                                      transactional_tables, FALSE, FALSE,
                                      errcode)) &&
-=======
-      thd->thread_specific_used= TRUE;
-      if (thd->binlog_query(THD::ROW_QUERY_TYPE,
-                            thd->query(), thd->query_length(),
-                            transactional_tables, FALSE, FALSE, errcode) &&
->>>>>>> 32c6f40a
           !normal_tables)
       {
 	local_error=1;  // Log write failed: roll back the SQL statement

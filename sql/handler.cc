/* Copyright (C) 2000 MySQL AB & MySQL Finland AB & TCX DataKonsult AB

   This program is free software; you can redistribute it and/or modify
   it under the terms of the GNU General Public License as published by
   the Free Software Foundation; either version 2 of the License, or
   (at your option) any later version.

   This program is distributed in the hope that it will be useful,
   but WITHOUT ANY WARRANTY; without even the implied warranty of
   MERCHANTABILITY or FITNESS FOR A PARTICULAR PURPOSE.  See the
   GNU General Public License for more details.

   You should have received a copy of the GNU General Public License
   along with this program; if not, write to the Free Software
   Foundation, Inc., 59 Temple Place, Suite 330, Boston, MA  02111-1307  USA */


/* Handler-calling-functions */

#ifdef __GNUC__
#pragma implementation				// gcc: Class implementation
#endif

#include "mysql_priv.h"
#include "ha_heap.h"
#include "ha_myisam.h"
#include "ha_myisammrg.h"
#ifdef HAVE_ISAM
#include "ha_isam.h"
#include "ha_isammrg.h"
#endif
#ifdef HAVE_BERKELEY_DB
#include "ha_berkeley.h"
#endif
#ifdef HAVE_EXAMPLE_DB
#include "examples/ha_example.h"
#endif
#ifdef HAVE_INNOBASE_DB
#include "ha_innodb.h"
#else
#define innobase_query_caching_of_table_permitted(X,Y,Z) 1
#endif
#ifdef HAVE_NDBCLUSTER_DB
#include "ha_ndbcluster.h"
#endif
#include <myisampack.h>
#include <errno.h>

	/* static functions defined in this file */

static int NEAR_F delete_file(const char *name,const char *ext,int extflag);

ulong ha_read_count, ha_write_count, ha_delete_count, ha_update_count,
      ha_read_key_count, ha_read_next_count, ha_read_prev_count,
      ha_read_first_count, ha_read_last_count,
      ha_commit_count, ha_rollback_count,
      ha_read_rnd_count, ha_read_rnd_next_count, ha_discover_count;

static SHOW_COMP_OPTION have_yes= SHOW_OPTION_YES;

struct show_table_type_st sys_table_types[]=
{
  {"MyISAM",	&have_yes,
   "Default type from 3.23 with great performance", DB_TYPE_MYISAM},
  {"HEAP",	&have_yes,
   "Hash based, stored in memory, useful for temporary tables", DB_TYPE_HEAP},
  {"MEMORY",	&have_yes,
   "Alias for HEAP", DB_TYPE_HEAP},
  {"MERGE",	&have_yes,
   "Collection of identical MyISAM tables", DB_TYPE_MRG_MYISAM},
  {"MRG_MYISAM",&have_yes,
   "Alias for MERGE", DB_TYPE_MRG_MYISAM},
  {"ISAM",	&have_isam,
   "Obsolete table type; Is replaced by MyISAM", DB_TYPE_ISAM},
  {"MRG_ISAM",  &have_isam,
   "Obsolete table type; Is replaced by MRG_MYISAM", DB_TYPE_MRG_ISAM},
  {"InnoDB",	&have_innodb,
   "Supports transactions, row-level locking and foreign keys", DB_TYPE_INNODB},
  {"INNOBASE",	&have_innodb,
   "Alias for INNODB", DB_TYPE_INNODB},
  {"BDB",	&have_berkeley_db,
   "Supports transactions and page-level locking", DB_TYPE_BERKELEY_DB},
  {"BERKELEYDB",&have_berkeley_db,
   "Alias for BDB", DB_TYPE_BERKELEY_DB},
<<<<<<< HEAD
  {"EXAMPLE",&have_example_db,
   "Example storage engine", DB_TYPE_EXAMPLE_DB},
=======
  {"NDBCLUSTER", &have_ndbcluster,
   "Clustered, fault tolerant memory based tables", DB_TYPE_NDBCLUSTER},
  {"NDB", &have_ndbcluster,
   "Alias for NDBCLUSTER", DB_TYPE_NDBCLUSTER},
>>>>>>> 43dcf48e
  {NullS, NULL, NullS, DB_TYPE_UNKNOWN}
};

const char *ha_row_type[] = {
  "", "FIXED", "DYNAMIC", "COMPRESSED","?","?","?"
};

const char *tx_isolation_names[] =
{ "READ-UNCOMMITTED", "READ-COMMITTED", "REPEATABLE-READ", "SERIALIZABLE",
  NullS};
TYPELIB tx_isolation_typelib= {array_elements(tx_isolation_names)-1,"",
			       tx_isolation_names};

enum db_type ha_resolve_by_name(const char *name, uint namelen)
{
  if (!my_strcasecmp(&my_charset_latin1, name, "DEFAULT")) {
    return(enum db_type) current_thd->variables.table_type;
  }
  
  show_table_type_st *types;
  for (types= sys_table_types; types->type; types++)
  {
    if (!my_strcasecmp(&my_charset_latin1, name, types->type))
      return(enum db_type)types->db_type;
  }
  return DB_TYPE_UNKNOWN;
}

const char *ha_get_storage_engine(enum db_type db_type)
{
  show_table_type_st *types;
  for (types= sys_table_types; types->type; types++)
  {
    if (db_type == types->db_type)
      return types->type;
  }
  
  return "none";
}

	/* Use other database handler if databasehandler is not incompiled */

enum db_type ha_checktype(enum db_type database_type)
{
  show_table_type_st *types;
  for (types= sys_table_types; types->type; types++)
  {
    if ((database_type == types->db_type) && 
	(*types->value == SHOW_OPTION_YES))
      return database_type;
  }

  switch (database_type) {
#ifndef NO_HASH
  case DB_TYPE_HASH:
    return (database_type);
#endif
  case DB_TYPE_MRG_ISAM:
    return (DB_TYPE_MRG_MYISAM);
  default:
    break;
  }
  
  return 
    DB_TYPE_UNKNOWN != (enum db_type) current_thd->variables.table_type ?
    (enum db_type) current_thd->variables.table_type :
    DB_TYPE_UNKNOWN != (enum db_type) global_system_variables.table_type ?
    (enum db_type) global_system_variables.table_type :
    DB_TYPE_MYISAM;
} /* ha_checktype */


handler *get_new_handler(TABLE *table, enum db_type db_type)
{
  switch (db_type) {
#ifndef NO_HASH
  case DB_TYPE_HASH:
    return new ha_hash(table);
#endif
#ifdef HAVE_ISAM
  case DB_TYPE_MRG_ISAM:
    return new ha_isammrg(table);
  case DB_TYPE_ISAM:
    return new ha_isam(table);
#else
  case DB_TYPE_MRG_ISAM:
    return new ha_myisammrg(table);
#endif
#ifdef HAVE_BERKELEY_DB
  case DB_TYPE_BERKELEY_DB:
    return new ha_berkeley(table);
#endif
#ifdef HAVE_INNOBASE_DB
  case DB_TYPE_INNODB:
    return new ha_innobase(table);
#endif
<<<<<<< HEAD
#ifdef HAVE_EXAMPLE_DB
  case DB_TYPE_EXAMPLE_DB:
    return new ha_example(table);
=======
#ifdef HAVE_NDBCLUSTER_DB
  case DB_TYPE_NDBCLUSTER:
    return new ha_ndbcluster(table);
>>>>>>> 43dcf48e
#endif
  case DB_TYPE_HEAP:
    return new ha_heap(table);
  default:					// should never happen
  {
    enum db_type def=(enum db_type) current_thd->variables.table_type;
    /* Try first with 'default table type' */
    if (db_type != def)
      return get_new_handler(table, def);
  }
  /* Fall back to MyISAM */
  case DB_TYPE_MYISAM:
    return new ha_myisam(table);
  case DB_TYPE_MRG_MYISAM:
    return new ha_myisammrg(table);
  }
}

int ha_init()
{
  int error= 0;
#ifdef HAVE_BERKELEY_DB
  if (have_berkeley_db == SHOW_OPTION_YES)
  {
    if (berkeley_init())
    {
      have_berkeley_db= SHOW_OPTION_DISABLED;	// If we couldn't use handler
      error= 1;
    }
    else
      opt_using_transactions=1;
  }
#endif
#ifdef HAVE_INNOBASE_DB
  if (have_innodb == SHOW_OPTION_YES)
  {
    if (innobase_init())
    {
      have_innodb= SHOW_OPTION_DISABLED;	// If we couldn't use handler
      error= 1;
    }
    else
      opt_using_transactions=1;
  }
#endif
#ifdef HAVE_NDBCLUSTER_DB
  if (have_ndbcluster == SHOW_OPTION_YES)
  {
    if (ndbcluster_init())
    {
      have_ndbcluster= SHOW_OPTION_DISABLED;
      error= 1;
    }
    else
      opt_using_transactions=1;
  }
#endif
  return error;
}

	/* close, flush or restart databases */
	/* Ignore this for other databases than ours */

int ha_panic(enum ha_panic_function flag)
{
  int error=0;
#ifndef NO_HASH
  error|=h_panic(flag);			/* fix hash */
#endif
#ifdef HAVE_ISAM
  error|=mrg_panic(flag);
  error|=nisam_panic(flag);
#endif
  error|=heap_panic(flag);
  error|=mi_panic(flag);
  error|=myrg_panic(flag);
#ifdef HAVE_BERKELEY_DB
  if (have_berkeley_db == SHOW_OPTION_YES)
    error|=berkeley_end();
#endif
#ifdef HAVE_INNOBASE_DB
  if (have_innodb == SHOW_OPTION_YES)
    error|=innobase_end();
#endif
#ifdef HAVE_NDBCLUSTER_DB
  if (have_ndbcluster == SHOW_OPTION_YES)
    error|=ndbcluster_end();
#endif
  return error;
} /* ha_panic */

void ha_drop_database(char* path)
{
#ifdef HAVE_INNOBASE_DB
  if (have_innodb == SHOW_OPTION_YES)
    innobase_drop_database(path);
#endif
#ifdef HAVE_NDBCLUSTER_DB
  if (have_ndbcluster == SHOW_OPTION_YES)
    ndbcluster_drop_database(path);
#endif
}

void ha_close_connection(THD* thd)
{
#ifdef HAVE_INNOBASE_DB
  if (have_innodb == SHOW_OPTION_YES)
    innobase_close_connection(thd);
#endif
#ifdef HAVE_NDBCLUSTER_DB
  if (have_ndbcluster == SHOW_OPTION_YES)
    ndbcluster_close_connection(thd);
#endif
}

/*
  This is used to commit or rollback a single statement depending on the value
  of error. Note that if the autocommit is on, then the following call inside
  InnoDB will commit or rollback the whole transaction (= the statement). The
  autocommit mechanism built into InnoDB is based on counting locks, but if
  the user has used LOCK TABLES then that mechanism does not know to do the
  commit.
*/

int ha_autocommit_or_rollback(THD *thd, int error)
{
  DBUG_ENTER("ha_autocommit_or_rollback");
#ifdef USING_TRANSACTIONS
  if (opt_using_transactions)
  {
    if (!error)
    {
      if (ha_commit_stmt(thd))
	error=1;
    }
    else
      (void) ha_rollback_stmt(thd);

    thd->variables.tx_isolation=thd->session_tx_isolation;
  }
#endif
  DBUG_RETURN(error);
}

/*
  This function is called when MySQL writes the log segment of a
  transaction to the binlog. It is called when the LOCK_log mutex is
  reserved. Here we communicate to transactional table handlers what
  binlog position corresponds to the current transaction. The handler
  can store it and in recovery print to the user, so that the user
  knows from what position in the binlog to start possible
  roll-forward, for example, if the crashed server was a slave in
  replication. This function also calls the commit of the table
  handler, because the order of transactions in the log of the table
  handler must be the same as in the binlog.
  NOTE that to eliminate the bottleneck of the group commit, we do not
  flush the handler log files here, but only later in a call of
  ha_commit_complete().

  arguments:
  thd:           the thread handle of the current connection
  log_file_name: latest binlog file name
  end_offset:	 the offset in the binlog file up to which we wrote
  return value:  0 if success, 1 if error
*/

int ha_report_binlog_offset_and_commit(THD *thd,
				       char *log_file_name,
				       my_off_t end_offset)
{
  int  error= 0;
#ifdef HAVE_INNOBASE_DB
  THD_TRANS *trans;
  trans = &thd->transaction.all;
  if (trans->innobase_tid)
  {
    if ((error=innobase_report_binlog_offset_and_commit(thd,
							trans->innobase_tid,
							log_file_name,
							end_offset)))
    {
      my_error(ER_ERROR_DURING_COMMIT, MYF(0), error);
      error=1;
    }
  }
#endif
  return error;
}

/*
  Flushes the handler log files (if my.cnf settings do not free us from it)
  after we have called ha_report_binlog_offset_and_commit(). To eliminate
  the bottleneck from the group commit, this should be called when
  LOCK_log has been released in log.cc.

  arguments:
  thd:           the thread handle of the current connection
  return value:  always 0
*/

int ha_commit_complete(THD *thd)
{
#ifdef HAVE_INNOBASE_DB
  THD_TRANS *trans;
  trans = &thd->transaction.all;
  if (trans->innobase_tid)
  {
    innobase_commit_complete(trans->innobase_tid);

    trans->innodb_active_trans=0;
  }
#endif
  return 0;
}

/*
  This function should be called when MySQL sends rows of a SELECT result set
  or the EOF mark to the client. It releases a possible adaptive hash index
  S-latch held by thd in InnoDB and also releases a possible InnoDB query
  FIFO ticket to enter InnoDB. To save CPU time, InnoDB allows a thd to
  keep them over several calls of the InnoDB handler interface when a join
  is executed. But when we let the control to pass to the client they have
  to be released because if the application program uses mysql_use_result(),
  it may deadlock on the S-latch if the application on another connection
  performs another SQL query. In MySQL-4.1 this is even more important because
  there a connection can have several SELECT queries open at the same time.

  arguments:
  thd:           the thread handle of the current connection
  return value:  always 0
*/

int ha_release_temporary_latches(THD *thd)
{
#ifdef HAVE_INNOBASE_DB
  THD_TRANS *trans;
  trans = &thd->transaction.all;
  if (trans->innobase_tid)
    innobase_release_temporary_latches(trans->innobase_tid);
#endif
  return 0;
}

int ha_commit_trans(THD *thd, THD_TRANS* trans)
{
  int error=0;
  DBUG_ENTER("ha_commit");
#ifdef USING_TRANSACTIONS
  if (opt_using_transactions)
  {
    bool operation_done= 0;
    bool transaction_commited= 0;

    /* Update the binary log if we have cached some queries */
    if (trans == &thd->transaction.all && mysql_bin_log.is_open() &&
	my_b_tell(&thd->transaction.trans_log))
    {
      mysql_bin_log.write(thd, &thd->transaction.trans_log, 1);
      statistic_increment(binlog_cache_use, &LOCK_status);
      if (thd->transaction.trans_log.disk_writes != 0)
      {
        /* 
          We have to do this after addition of trans_log to main binlog since
          this operation can cause flushing of end of trans_log to disk. 
        */
        statistic_increment(binlog_cache_disk_use, &LOCK_status);
        thd->transaction.trans_log.disk_writes= 0;
      }
      reinit_io_cache(&thd->transaction.trans_log,
		      WRITE_CACHE, (my_off_t) 0, 0, 1);
      thd->transaction.trans_log.end_of_file= max_binlog_cache_size;
    }
#ifdef HAVE_NDBCLUSTER_DB
    if (trans->ndb_tid)
    {
      if ((error=ndbcluster_commit(thd,trans->ndb_tid)))
      {
        my_error(ER_ERROR_DURING_COMMIT, MYF(0), error);
        error=1;
      }
      if (trans == &thd->transaction.all)
        operation_done= transaction_commited= 1;
      trans->ndb_tid=0;
    }
#endif
#ifdef HAVE_BERKELEY_DB
    if (trans->bdb_tid)
    {
      if ((error=berkeley_commit(thd,trans->bdb_tid)))
      {
	my_error(ER_ERROR_DURING_COMMIT, MYF(0), error);
	error=1;
      }
      else
	if (!(thd->options & OPTION_BEGIN))
	  transaction_commited= 1; 
      trans->bdb_tid=0;
    }
#endif
#ifdef HAVE_INNOBASE_DB
    if (trans->innobase_tid)
    {
      if ((error=innobase_commit(thd,trans->innobase_tid)))
      {
	my_error(ER_ERROR_DURING_COMMIT, MYF(0), error);
	error=1;
      }
      trans->innodb_active_trans=0;
      if (trans == &thd->transaction.all)
	operation_done= transaction_commited= 1;
    }
#endif
#ifdef HAVE_QUERY_CACHE
    if (transaction_commited && thd->transaction.changed_tables)
      query_cache.invalidate(thd->transaction.changed_tables);
#endif /*HAVE_QUERY_CACHE*/
    if (error && trans == &thd->transaction.all && mysql_bin_log.is_open())
      sql_print_error("Error: Got error during commit;  Binlog is not up to date!");
    thd->variables.tx_isolation=thd->session_tx_isolation;
    if (operation_done)
    {
      statistic_increment(ha_commit_count,&LOCK_status);
      thd->transaction.cleanup();
    }
  }
#endif // using transactions
  DBUG_RETURN(error);
}


int ha_rollback_trans(THD *thd, THD_TRANS *trans)
{
  int error=0;
  DBUG_ENTER("ha_rollback");
#ifdef USING_TRANSACTIONS
  if (opt_using_transactions)
  {
    bool operation_done=0;
#ifdef HAVE_NDBCLUSTER_DB
    if (trans->ndb_tid)
    {
      if ((error=ndbcluster_rollback(thd, trans->ndb_tid)))
      {
        my_error(ER_ERROR_DURING_ROLLBACK, MYF(0), error);
        error=1;
      }
      trans->ndb_tid = 0;
      operation_done=1;
    }
#endif
#ifdef HAVE_BERKELEY_DB
    if (trans->bdb_tid)
    {
      if ((error=berkeley_rollback(thd, trans->bdb_tid)))
      {
	my_error(ER_ERROR_DURING_ROLLBACK, MYF(0), error);
	error=1;
      }
      trans->bdb_tid=0;
      operation_done=1;
    }
#endif
#ifdef HAVE_INNOBASE_DB
    if (trans->innobase_tid)
    {
      if ((error=innobase_rollback(thd, trans->innobase_tid)))
      {
	my_error(ER_ERROR_DURING_ROLLBACK, MYF(0), error);
	error=1;
      }
      trans->innodb_active_trans=0;
      operation_done=1;
    }
#endif
    if ((trans == &thd->transaction.all) && mysql_bin_log.is_open())
    {
      /* 
         Update the binary log with a BEGIN/ROLLBACK block if we have cached some
         queries and we updated some non-transactional table. Such cases should
         be rare (updating a non-transactional table inside a transaction...).
         Count disk writes to trans_log in any case.
      */
      if (my_b_tell(&thd->transaction.trans_log))
      {
        if (unlikely(thd->options & OPTION_STATUS_NO_TRANS_UPDATE))
          mysql_bin_log.write(thd, &thd->transaction.trans_log, 0);
        statistic_increment(binlog_cache_use, &LOCK_status);
        if (thd->transaction.trans_log.disk_writes != 0)
        {
          /* 
            We have to do this after addition of trans_log to main binlog since
            this operation can cause flushing of end of trans_log to disk. 
          */
          statistic_increment(binlog_cache_disk_use, &LOCK_status);
          thd->transaction.trans_log.disk_writes= 0;
        }
      }
      /* Flushed or not, empty the binlog cache */
      reinit_io_cache(&thd->transaction.trans_log,
                      WRITE_CACHE, (my_off_t) 0, 0, 1);
      thd->transaction.trans_log.end_of_file= max_binlog_cache_size;
    }
    thd->variables.tx_isolation=thd->session_tx_isolation;
    if (operation_done)
    {
      statistic_increment(ha_rollback_count,&LOCK_status);
      thd->transaction.cleanup();
    }
  }
#endif /* USING_TRANSACTIONS */
  DBUG_RETURN(error);
}


/*
  Rolls the current transaction back to a savepoint.
  Return value: 0 if success, 1 if there was not a savepoint of the given
  name.
  NOTE: how do we handle this (unlikely but legal) case:
  [transaction] + [update to non-trans table] + [rollback to savepoint] ?
  The problem occurs when a savepoint is before the update to the
  non-transactional table. Then when there's a rollback to the savepoint, if we
  simply truncate the binlog cache, we lose the part of the binlog cache where
  the update is. If we want to not lose it, we need to write the SAVEPOINT
  command and the ROLLBACK TO SAVEPOINT command to the binlog cache. The latter
  is easy: it's just write at the end of the binlog cache, but the former should
  be *inserted* to the place where the user called SAVEPOINT. The solution is
  that when the user calls SAVEPOINT, we write it to the binlog cache (so no
  need to later insert it). As transactions are never intermixed in the binary log
  (i.e. they are serialized), we won't have conflicts with savepoint names when
  using mysqlbinlog or in the slave SQL thread.
  Then when ROLLBACK TO SAVEPOINT is called, if we updated some
  non-transactional table, we don't truncate the binlog cache but instead write
  ROLLBACK TO SAVEPOINT to it; otherwise we truncate the binlog cache (which
  will chop the SAVEPOINT command from the binlog cache, which is good as in
  that case there is no need to have it in the binlog).
*/

int ha_rollback_to_savepoint(THD *thd, char *savepoint_name)
{
  my_off_t binlog_cache_pos=0;
  bool operation_done=0;
  int error=0;
  DBUG_ENTER("ha_rollback_to_savepoint");
#ifdef USING_TRANSACTIONS
  if (opt_using_transactions)
  {
#ifdef HAVE_INNOBASE_DB
    /*
    Retrieve the trans_log binlog cache position corresponding to the
    savepoint, and if the rollback is successful inside InnoDB reset the write
    position in the binlog cache to what it was at the savepoint.
    */
    if ((error=innobase_rollback_to_savepoint(thd, savepoint_name,
						  &binlog_cache_pos)))
    {
      my_error(ER_ERROR_DURING_ROLLBACK, MYF(0), error);
      error=1;
    }
    else if (mysql_bin_log.is_open())
    {
      /* 
         Write ROLLBACK TO SAVEPOINT to the binlog cache if we have updated some
         non-transactional table. Otherwise, truncate the binlog cache starting
         from the SAVEPOINT command.
      */
      if (unlikely((thd->options & OPTION_STATUS_NO_TRANS_UPDATE) &&
                   my_b_tell(&thd->transaction.trans_log)))
      {
        Query_log_event qinfo(thd, thd->query, thd->query_length, TRUE);
        if (mysql_bin_log.write(&qinfo))
          error= 1;
      }
      else
        reinit_io_cache(&thd->transaction.trans_log, WRITE_CACHE,
                        binlog_cache_pos, 0, 0);
    }
    operation_done=1;
#endif
    if (operation_done)
      statistic_increment(ha_rollback_count,&LOCK_status);
  }
#endif /* USING_TRANSACTIONS */

  DBUG_RETURN(error);
}


/*
Sets a transaction savepoint.
Return value: always 0, that is, succeeds always
*/

int ha_savepoint(THD *thd, char *savepoint_name)
{
  int error=0;
  DBUG_ENTER("ha_savepoint");
#ifdef USING_TRANSACTIONS
  if (opt_using_transactions)
  {
    /* Write it to the binary log (see comments of ha_rollback_to_savepoint) */
    if (mysql_bin_log.is_open())
    {
#ifdef HAVE_INNOBASE_DB
      innobase_savepoint(thd,savepoint_name,
                         my_b_tell(&thd->transaction.trans_log));
#endif
      Query_log_event qinfo(thd, thd->query, thd->query_length, TRUE);
      if (mysql_bin_log.write(&qinfo))
	error= 1;
    }
#ifdef HAVE_INNOBASE_DB
    else
      innobase_savepoint(thd,savepoint_name,0);
#endif
  }
#endif /* USING_TRANSACTIONS */
  DBUG_RETURN(error);
}

bool ha_flush_logs()
{
  bool result=0;
#ifdef HAVE_BERKELEY_DB
  if ((have_berkeley_db == SHOW_OPTION_YES) && 
      berkeley_flush_logs())
    result=1;
#endif
#ifdef HAVE_INNOBASE_DB
  if ((have_innodb == SHOW_OPTION_YES) && 
      innobase_flush_logs())
    result=1;
#endif
  return result;
}

/*
  This should return ENOENT if the file doesn't exists.
  The .frm file will be deleted only if we return 0 or ENOENT
*/

int ha_delete_table(enum db_type table_type, const char *path)
{
  char tmp_path[FN_REFLEN];
  handler *file=get_new_handler((TABLE*) 0, table_type);
  if (!file)
    return ENOENT;
  if (lower_case_table_names == 2 && !(file->table_flags() & HA_FILE_BASED))
  {
    /* Ensure that table handler get path in lower case */
    strmov(tmp_path, path);
    my_casedn_str(system_charset_info, tmp_path);
    path= tmp_path;
  }
  int error=file->delete_table(path);
  delete file;
  return error;
}


void ha_store_ptr(byte *buff, uint pack_length, my_off_t pos)
{
  switch (pack_length) {
#if SIZEOF_OFF_T > 4
  case 8: mi_int8store(buff,pos); break;
  case 7: mi_int7store(buff,pos); break;
  case 6: mi_int6store(buff,pos); break;
  case 5: mi_int5store(buff,pos); break;
#endif
  case 4: mi_int4store(buff,pos); break;
  case 3: mi_int3store(buff,pos); break;
  case 2: mi_int2store(buff,(uint) pos); break;
  case 1: buff[0]= (uchar) pos; break;
  }
  return;
}

my_off_t ha_get_ptr(byte *ptr, uint pack_length)
{
  my_off_t pos;
  switch (pack_length) {
#if SIZEOF_OFF_T > 4
  case 8:
    pos= (my_off_t) mi_uint8korr(ptr);
    break;
  case 7:
    pos= (my_off_t) mi_uint7korr(ptr);
    break;
  case 6:
    pos= (my_off_t) mi_uint6korr(ptr);
    break;
  case 5:
    pos= (my_off_t) mi_uint5korr(ptr);
    break;
#endif
  case 4:
    pos= (my_off_t) mi_uint4korr(ptr);
    break;
  case 3:
    pos= (my_off_t) mi_uint3korr(ptr);
    break;
  case 2:
    pos= (my_off_t) mi_uint2korr(ptr);
    break;
  case 1:
    pos= (my_off_t) mi_uint2korr(ptr);
    break;
  default:
    pos=0;					// Impossible
    break;
  }
 return pos;
}

/****************************************************************************
** General handler functions
****************************************************************************/

	/* Open database-handler. Try O_RDONLY if can't open as O_RDWR */
	/* Don't wait for locks if not HA_OPEN_WAIT_IF_LOCKED is set */

int handler::ha_open(const char *name, int mode, int test_if_locked)
{
  int error;
  DBUG_ENTER("handler::open");
  DBUG_PRINT("enter",("name: %s  db_type: %d  db_stat: %d  mode: %d  lock_test: %d",
		      name, table->db_type, table->db_stat, mode,
		      test_if_locked));

  if ((error=open(name,mode,test_if_locked)))
  {
    if ((error == EACCES || error == EROFS) && mode == O_RDWR &&
	(table->db_stat & HA_TRY_READ_ONLY))
    {
      table->db_stat|=HA_READ_ONLY;
      error=open(name,O_RDONLY,test_if_locked);
    }
  }
  if (error)
  {
    my_errno=error;			/* Safeguard */
    DBUG_PRINT("error",("error: %d  errno: %d",error,errno));
  }
  else
  {
    if (table->db_options_in_use & HA_OPTION_READ_ONLY_DATA)
      table->db_stat|=HA_READ_ONLY;
    (void) extra(HA_EXTRA_NO_READCHECK);	// Not needed in SQL

    if (!alloc_root_inited(&table->mem_root))	// If temporary table
      ref=(byte*) sql_alloc(ALIGN_SIZE(ref_length)*2);
    else
      ref=(byte*) alloc_root(&table->mem_root, ALIGN_SIZE(ref_length)*2);
    if (!ref)
    {
      close();
      error=HA_ERR_OUT_OF_MEM;
    }
    else
      dupp_ref=ref+ALIGN_SIZE(ref_length);
  }
  DBUG_RETURN(error);
}

int handler::check(THD* thd, HA_CHECK_OPT* check_opt)
{
  return HA_ADMIN_NOT_IMPLEMENTED;
}

int handler::backup(THD* thd, HA_CHECK_OPT* check_opt)
{
  return HA_ADMIN_NOT_IMPLEMENTED;
}

int handler::restore(THD* thd, HA_CHECK_OPT* check_opt)
{
  return HA_ADMIN_NOT_IMPLEMENTED;
}

int handler::repair(THD* thd, HA_CHECK_OPT* check_opt)
{
  return HA_ADMIN_NOT_IMPLEMENTED;
}

int handler::optimize(THD* thd, HA_CHECK_OPT* check_opt)
{
  return HA_ADMIN_NOT_IMPLEMENTED;
}

int handler::analyze(THD* thd, HA_CHECK_OPT* check_opt)
{
  return HA_ADMIN_NOT_IMPLEMENTED;
}

int handler::assign_to_keycache(THD* thd, HA_CHECK_OPT* check_opt)
{
  return HA_ADMIN_NOT_IMPLEMENTED;
}

int handler::preload_keys(THD* thd, HA_CHECK_OPT* check_opt)
{
  return HA_ADMIN_NOT_IMPLEMENTED;
}

/*
  Read first row (only) from a table
  This is never called for InnoDB or BDB tables, as these table types
  has the HA_NOT_EXACT_COUNT set.
*/

int handler::read_first_row(byte * buf, uint primary_key)
{
  register int error;
  DBUG_ENTER("handler::read_first_row");

  statistic_increment(ha_read_first_count,&LOCK_status);

  /*
    If there is very few deleted rows in the table, find the first row by
    scanning the table.
  */
  if (deleted < 10 || primary_key >= MAX_KEY || 
      !(index_flags(primary_key) & HA_READ_ORDER))
  {
    (void) rnd_init();
    while ((error= rnd_next(buf)) == HA_ERR_RECORD_DELETED) ;
    (void) rnd_end();
  }
  else
  {
    /* Find the first row through the primary key */
    (void) index_init(primary_key);
    error=index_first(buf);
    (void) index_end();
  }
  DBUG_RETURN(error);
}


/*
  The following function is only needed for tables that may be temporary tables
  during joins
*/

int handler::restart_rnd_next(byte *buf, byte *pos)
{
  return HA_ERR_WRONG_COMMAND;
}


/* Set a timestamp in record */

void handler::update_timestamp(byte *record)
{
  long skr= (long) current_thd->query_start();
#ifdef WORDS_BIGENDIAN
  if (table->db_low_byte_first)
  {
    int4store(record,skr);
  }
  else
#endif
  longstore(record,skr);
  return;
}

/*
  Updates field with field_type NEXT_NUMBER according to following:
  if field = 0 change field to the next free key in database.
*/

void handler::update_auto_increment()
{
  longlong nr;
  THD *thd;
  DBUG_ENTER("update_auto_increment");
  if (table->next_number_field->val_int() != 0 ||
      table->auto_increment_field_not_null &&
      current_thd->variables.sql_mode & MODE_NO_AUTO_VALUE_ON_ZERO)
  {
    table->auto_increment_field_not_null= FALSE;
    auto_increment_column_changed=0;
    DBUG_VOID_RETURN;
  }
  table->auto_increment_field_not_null= FALSE;
  thd=current_thd;
  if ((nr=thd->next_insert_id))
    thd->next_insert_id=0;			// Clear after use
  else
    nr=get_auto_increment();
  if (!table->next_number_field->store(nr))
    thd->insert_id((ulonglong) nr);
  else
    thd->insert_id(table->next_number_field->val_int());
  auto_increment_column_changed=1;
  DBUG_VOID_RETURN;
}


longlong handler::get_auto_increment()
{
  longlong nr;
  int error;

  (void) extra(HA_EXTRA_KEYREAD);
  index_init(table->next_number_index);
  if (!table->next_number_key_offset)
  {						// Autoincrement at key-start
    error=index_last(table->record[1]);
  }
  else
  {
    byte key[MAX_KEY_LENGTH];
    key_copy(key,table,table->next_number_index,
             table->next_number_key_offset);
    error=index_read(table->record[1], key, table->next_number_key_offset,
                     HA_READ_PREFIX_LAST);
  }

  if (error)
    nr=1;
  else
    nr=(longlong) table->next_number_field->
      val_int_offset(table->rec_buff_length)+1;
  index_end();
  (void) extra(HA_EXTRA_NO_KEYREAD);
  return nr;
}

	/* Print error that we got from handler function */

void handler::print_error(int error, myf errflag)
{
  DBUG_ENTER("print_error");
  DBUG_PRINT("enter",("error: %d",error));

  int textno=ER_GET_ERRNO;
  switch (error) {
  case EACCES:
    textno=ER_OPEN_AS_READONLY;
    break;
  case EAGAIN:
    textno=ER_FILE_USED;
    break;
  case ENOENT:
    textno=ER_FILE_NOT_FOUND;
    break;
  case HA_ERR_KEY_NOT_FOUND:
  case HA_ERR_NO_ACTIVE_RECORD:
  case HA_ERR_END_OF_FILE:
    textno=ER_KEY_NOT_FOUND;
    break;
  case HA_ERR_WRONG_MRG_TABLE_DEF:
    textno=ER_WRONG_MRG_TABLE;
    break;
  case HA_ERR_FOUND_DUPP_KEY:
  {
    uint key_nr=get_dup_key(error);
    if ((int) key_nr >= 0)
    {
      /* Write the dupplicated key in the error message */
      char key[MAX_KEY_LENGTH];
      String str(key,sizeof(key),system_charset_info);
      key_unpack(&str,table,(uint) key_nr);
      uint max_length=MYSQL_ERRMSG_SIZE-(uint) strlen(ER(ER_DUP_ENTRY));
      if (str.length() >= max_length)
      {
	str.length(max_length-4);
	str.append("...");
      }
      my_error(ER_DUP_ENTRY,MYF(0),str.c_ptr(),key_nr+1);
      DBUG_VOID_RETURN;
    }
    textno=ER_DUP_KEY;
    break;
  }
  case HA_ERR_FOUND_DUPP_UNIQUE:
    textno=ER_DUP_UNIQUE;
    break;
  case HA_ERR_RECORD_CHANGED:
    textno=ER_CHECKREAD;
    break;
  case HA_ERR_CRASHED:
    textno=ER_NOT_KEYFILE;
    break;
  case HA_ERR_CRASHED_ON_USAGE:
    textno=ER_CRASHED_ON_USAGE;
    break;
  case HA_ERR_CRASHED_ON_REPAIR:
    textno=ER_CRASHED_ON_REPAIR;
    break;
  case HA_ERR_OUT_OF_MEM:
    my_error(ER_OUT_OF_RESOURCES,errflag);
    DBUG_VOID_RETURN;
  case HA_ERR_WRONG_COMMAND:
    textno=ER_ILLEGAL_HA;
    break;
  case HA_ERR_OLD_FILE:
    textno=ER_OLD_KEYFILE;
    break;
  case HA_ERR_UNSUPPORTED:
    textno=ER_UNSUPPORTED_EXTENSION;
    break;
  case HA_ERR_RECORD_FILE_FULL:
    textno=ER_RECORD_FILE_FULL;
    break;
  case HA_ERR_LOCK_WAIT_TIMEOUT:
    textno=ER_LOCK_WAIT_TIMEOUT;
    break;
  case HA_ERR_LOCK_TABLE_FULL:
    textno=ER_LOCK_TABLE_FULL;
    break;
  case HA_ERR_LOCK_DEADLOCK:
    textno=ER_LOCK_DEADLOCK;
    break;
  case HA_ERR_READ_ONLY_TRANSACTION:
    textno=ER_READ_ONLY_TRANSACTION;
    break;
  case HA_ERR_CANNOT_ADD_FOREIGN:
    textno=ER_CANNOT_ADD_FOREIGN;
    break;
  case HA_ERR_ROW_IS_REFERENCED:
    textno=ER_ROW_IS_REFERENCED;
    break;
  case HA_ERR_NO_REFERENCED_ROW:
    textno=ER_NO_REFERENCED_ROW;
    break;
  default:
    {
      my_error(ER_GET_ERRNO,errflag,error);
      DBUG_VOID_RETURN;
    }
  }
  my_error(textno,errflag,table->table_name,error);
  DBUG_VOID_RETURN;
}


/* Return key if error because of duplicated keys */

uint handler::get_dup_key(int error)
{
  DBUG_ENTER("get_dup_key");
  table->file->errkey  = (uint) -1;
  if (error == HA_ERR_FOUND_DUPP_KEY || error == HA_ERR_FOUND_DUPP_UNIQUE)
    info(HA_STATUS_ERRKEY | HA_STATUS_NO_LOCK);
  DBUG_RETURN(table->file->errkey);
}


int handler::delete_table(const char *name)
{
  int error=0;
  for (const char **ext=bas_ext(); *ext ; ext++)
  {
    if (delete_file(name,*ext,2))
    {
      if ((error=errno) != ENOENT)
	break;
    }
  }
  return error;
}


int handler::rename_table(const char * from, const char * to)
{
  DBUG_ENTER("handler::rename_table");
  for (const char **ext=bas_ext(); *ext ; ext++)
  {
    if (rename_file_ext(from,to,*ext))
      DBUG_RETURN(my_errno);
  }
  DBUG_RETURN(0);
}

/*
  Tell the handler to turn on or off logging to the handler's recovery log
*/

int ha_recovery_logging(THD *thd, bool on)
{
  int error=0;

  DBUG_ENTER("ha_recovery_logging");
  DBUG_RETURN(error);
}

int handler::index_next_same(byte *buf, const byte *key, uint keylen)
{
  int error;
  if (!(error=index_next(buf)))
  {
    if (key_cmp(table, key, active_index, keylen))
    {
      table->status=STATUS_NOT_FOUND;
      error=HA_ERR_END_OF_FILE;
    }
  }
  return error;
}


/*
  This is called to delete all rows in a table
  If the handler don't support this, then this function will
  return HA_ERR_WRONG_COMMAND and MySQL will delete the rows one
  by one.
*/

int handler::delete_all_rows()
{
  return (my_errno=HA_ERR_WRONG_COMMAND);
}

bool handler::caching_allowed(THD* thd, char* table_key,
			      uint key_length, uint8 cache_type)
{
  if (cache_type == HA_CACHE_TBL_ASKTRANSACT)
    return innobase_query_caching_of_table_permitted(thd, table_key,
						     key_length);
  else
    return 1;
}

/****************************************************************************
** Some general functions that isn't in the handler class
****************************************************************************/

/*
  Initiates table-file and calls apropriate database-creator
  Returns 1 if something got wrong
*/

int ha_create_table(const char *name, HA_CREATE_INFO *create_info,
		    bool update_create_info)
{
  int error;
  TABLE table;
  char name_buff[FN_REFLEN];
  DBUG_ENTER("ha_create_table");

  if (openfrm(name,"",0,(uint) READ_ALL, 0, &table))
    DBUG_RETURN(1);
  if (update_create_info)
  {
    update_create_info_from_table(create_info, &table);
    if (table.file->table_flags() & HA_DROP_BEFORE_CREATE)
      table.file->delete_table(name);
  }
  if (lower_case_table_names == 2 &&
      !(table.file->table_flags() & HA_FILE_BASED))
  {
    /* Ensure that handler gets name in lower case */
    strmov(name_buff, name);
    my_casedn_str(system_charset_info, name_buff);
    name= name_buff;
  }

  error=table.file->create(name,&table,create_info);
  VOID(closefrm(&table));
  if (error)
    my_error(ER_CANT_CREATE_TABLE,MYF(ME_BELL+ME_WAITTANG),name,error);
  DBUG_RETURN(error != 0);
}

static int NEAR_F delete_file(const char *name,const char *ext,int extflag)
{
  char buff[FN_REFLEN];
  VOID(fn_format(buff,name,"",ext,extflag | 4));
  return(my_delete_with_symlink(buff,MYF(MY_WME)));
}

void st_ha_check_opt::init()
{
  flags= sql_flags= 0;
  sort_buffer_size = current_thd->variables.myisam_sort_buff_size;
}


/*****************************************************************************
  Key cache handling.

  This code is only relevant for ISAM/MyISAM tables

  key_cache->cache may be 0 only in the case where a key cache is not
  initialized or when we where not able to init the key cache in a previous
  call to ha_init_key_cache() (probably out of memory)
*****************************************************************************/

/* Init a key cache if it has not been initied before */


int ha_init_key_cache(const char *name, KEY_CACHE *key_cache)
{
  DBUG_ENTER("ha_init_key_cache");

  if (!key_cache->key_cache_inited)
  {
    pthread_mutex_lock(&LOCK_global_system_variables);
    long tmp_buff_size= (long) key_cache->param_buff_size;
    long tmp_block_size= (long) key_cache->param_block_size;
    uint division_limit= key_cache->param_division_limit;
    uint age_threshold=  key_cache->param_age_threshold;
    pthread_mutex_unlock(&LOCK_global_system_variables);
    DBUG_RETURN(!init_key_cache(key_cache,
				tmp_block_size,
				tmp_buff_size,
				division_limit, age_threshold));
  }
  DBUG_RETURN(0);
}


/* Resize key cache */

int ha_resize_key_cache(KEY_CACHE *key_cache)
{
  DBUG_ENTER("ha_resize_key_cache");

  if (key_cache->key_cache_inited)
  {
    pthread_mutex_lock(&LOCK_global_system_variables);
    long tmp_buff_size= (long) key_cache->param_buff_size;
    long tmp_block_size= (long) key_cache->param_block_size;
    uint division_limit= key_cache->param_division_limit;
    uint age_threshold=  key_cache->param_age_threshold;
    pthread_mutex_unlock(&LOCK_global_system_variables);
    DBUG_RETURN(!resize_key_cache(key_cache, tmp_block_size,
				  tmp_buff_size,
				  division_limit, age_threshold));
  }
  DBUG_RETURN(0);
}


/* Change parameters for key cache (like size) */

int ha_change_key_cache_param(KEY_CACHE *key_cache)
{
  if (key_cache->key_cache_inited)
  {
    pthread_mutex_lock(&LOCK_global_system_variables);
    uint division_limit= key_cache->param_division_limit;
    uint age_threshold=  key_cache->param_age_threshold;
    pthread_mutex_unlock(&LOCK_global_system_variables);
    change_key_cache_param(key_cache, division_limit, age_threshold);
  }
  return 0;
}

/* Free memory allocated by a key cache */

int ha_end_key_cache(KEY_CACHE *key_cache)
{
  end_key_cache(key_cache, 1);		// Can never fail
  return 0;
}

/* Move all tables from one key cache to another one */

int ha_change_key_cache(KEY_CACHE *old_key_cache,
			KEY_CACHE *new_key_cache)
{
  mi_change_key_cache(old_key_cache, new_key_cache);
  return 0;
}


/*
  Try to discover one table from handler(s)
*/

int ha_discover(const char* dbname, const char* name,
               const void** frmblob, uint* frmlen)
{
  int error= 1; // Table does not exist in any handler
  DBUG_ENTER("ha_discover");
  DBUG_PRINT("enter", ("db: %s, name: %s", dbname, name));
#ifdef HAVE_NDBCLUSTER_DB
  if (have_ndbcluster == SHOW_OPTION_YES)
    error= ndbcluster_discover(dbname, name, frmblob, frmlen);
#endif
  if (!error)
    statistic_increment(ha_discover_count,&LOCK_status);
  DBUG_RETURN(error);
}


/*
  Read first row between two ranges.
  Store ranges for future calls to read_range_next

  SYNOPSIS
    read_range_first()
    start_key		Start key. Is 0 if no min range
    end_key		End key.  Is 0 if no max range
    sorted		Set to 1 if result should be sorted per key

  NOTES
    Record is read into table->record[0]

  RETURN
    0			Found row
    HA_ERR_END_OF_FILE	No rows in range
    #			Error code
*/

int handler::read_range_first(const key_range *start_key,
			      const key_range *end_key,
			      bool sorted)
{
  int result;
  DBUG_ENTER("handler::read_range_first");

  end_range= 0;
  if (end_key)
  {
    end_range= &save_end_range;
    save_end_range= *end_key;
    key_compare_result_on_equal= ((end_key->flag == HA_READ_BEFORE_KEY) ? 1 :
				  (end_key->flag == HA_READ_AFTER_KEY) ? -1 : 0);
  }
  range_key_part= table->key_info[active_index].key_part;


  if (!start_key)			// Read first record
    result= index_first(table->record[0]);
  else
    result= index_read(table->record[0],
		       start_key->key,
		       start_key->length,
		       start_key->flag);
  if (result)
    DBUG_RETURN((result == HA_ERR_KEY_NOT_FOUND ||
		 result == HA_ERR_END_OF_FILE) ? HA_ERR_END_OF_FILE :
		result);

  DBUG_RETURN (compare_key(end_range) <= 0 ? 0 : HA_ERR_END_OF_FILE);
}


/*
  Read next row between two ranges.

  SYNOPSIS
    read_range_next()
    eq_range		Set to 1 if start_key == end_key

  NOTES
    Record is read into table->record[0]

  RETURN
    0			Found row
    HA_ERR_END_OF_FILE	No rows in range
    #			Error code
*/

int handler::read_range_next(bool eq_range)
{
  int result;
  DBUG_ENTER("handler::read_range_next");

  if (eq_range)
    result= index_next_same(table->record[0],
			    end_range->key,
			    end_range->length);
  else
    result= index_next(table->record[0]);
  if (result)
    DBUG_RETURN(result);
  DBUG_RETURN(compare_key(end_range) <= 0 ? 0 : HA_ERR_END_OF_FILE);
}


/*
  Compare if found key is over max-value

  SYNOPSIS
    compare_key
    range		key to compare to row
 
  NOTES
    For this to work, the row must be stored in table->record[0]

  RETURN
    0			Key is equal to range or 'range' == 0 (no range)
   -1			Key is less than range
    1			Key is larger than range
*/

int handler::compare_key(key_range *range)
{
  KEY_PART_INFO *key_part= range_key_part;
  uint store_length;

  if (!range)
    return 0;					// No max range

  for (const char *key=range->key, *end=key+range->length;
       key < end;
       key+= store_length, key_part++)
  {
    int cmp;
    store_length= key_part->store_length;
    if (key_part->null_bit)
    {
      if (*key)
      {
	if (!key_part->field->is_null())
	  return 1;
	continue;
      }
      else if (key_part->field->is_null())
	return 0;
      key++;					// Skip null byte
      store_length--;
    }
    if ((cmp=key_part->field->key_cmp((byte*) key, key_part->length)) < 0)
      return -1;
    if (cmp > 0)
      return 1;
  }
  return key_compare_result_on_equal;
}

<|MERGE_RESOLUTION|>--- conflicted
+++ resolved
@@ -82,15 +82,12 @@
    "Supports transactions and page-level locking", DB_TYPE_BERKELEY_DB},
   {"BERKELEYDB",&have_berkeley_db,
    "Alias for BDB", DB_TYPE_BERKELEY_DB},
-<<<<<<< HEAD
-  {"EXAMPLE",&have_example_db,
-   "Example storage engine", DB_TYPE_EXAMPLE_DB},
-=======
   {"NDBCLUSTER", &have_ndbcluster,
    "Clustered, fault tolerant memory based tables", DB_TYPE_NDBCLUSTER},
   {"NDB", &have_ndbcluster,
    "Alias for NDBCLUSTER", DB_TYPE_NDBCLUSTER},
->>>>>>> 43dcf48e
+  {"EXAMPLE",&have_example_db,
+   "Example storage engine", DB_TYPE_EXAMPLE_DB},
   {NullS, NULL, NullS, DB_TYPE_UNKNOWN}
 };
 
@@ -187,15 +184,13 @@
   case DB_TYPE_INNODB:
     return new ha_innobase(table);
 #endif
-<<<<<<< HEAD
 #ifdef HAVE_EXAMPLE_DB
   case DB_TYPE_EXAMPLE_DB:
     return new ha_example(table);
-=======
+#endif
 #ifdef HAVE_NDBCLUSTER_DB
   case DB_TYPE_NDBCLUSTER:
     return new ha_ndbcluster(table);
->>>>>>> 43dcf48e
 #endif
   case DB_TYPE_HEAP:
     return new ha_heap(table);

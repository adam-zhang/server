/*
   Copyright (c) 2000, 2011, Oracle and/or its affiliates.
   Copyright (c) 2008-2012 Monty Program Ab

   This program is free software; you can redistribute it and/or modify
   it under the terms of the GNU General Public License as published by
   the Free Software Foundation; version 2 of the License.

   This program is distributed in the hope that it will be useful,
   but WITHOUT ANY WARRANTY; without even the implied warranty of
   MERCHANTABILITY or FITNESS FOR A PARTICULAR PURPOSE.  See the
   GNU General Public License for more details.

   You should have received a copy of the GNU General Public License
   along with this program; if not, write to the Free Software
   Foundation, Inc., 51 Franklin St, Fifth Floor, Boston, MA 02110-1301  USA
*/


/*****************************************************************************
**
** This file implements classes defined in sql_class.h
** Especially the classes to handle a result from a select
**
*****************************************************************************/

#ifdef USE_PRAGMA_IMPLEMENTATION
#pragma implementation				// gcc: Class implementation
#endif

#include "my_global.h"                          /* NO_EMBEDDED_ACCESS_CHECKS */
#include "sql_priv.h"
#include "unireg.h"                    // REQUIRED: for other includes
#include "sql_class.h"
#include "sql_cache.h"                          // query_cache_abort
#include "sql_base.h"                           // close_thread_tables
#include "sql_time.h"                         // date_time_format_copy
#include "sql_acl.h"                          // NO_ACCESS,
                                              // acl_getroot_no_password
#include "sql_base.h"                         // close_temporary_tables
#include "sql_handler.h"                      // mysql_ha_cleanup
#include "rpl_rli.h"
#include "rpl_filter.h"
#include "rpl_record.h"
#include "slave.h"
#include <my_bitmap.h>
#include "log_event.h"
#include "sql_audit.h"
#include <m_ctype.h>
#include <sys/stat.h>
#include <thr_alarm.h>
#ifdef	__WIN__
#include <io.h>
#endif
#include <mysys_err.h>
#include <limits.h>

#include "sp_rcontext.h"
#include "sp_cache.h"
#include "transaction.h"
#include "sql_select.h" /* declares create_tmp_table() */
#include "debug_sync.h"
#include "sql_parse.h"                          // is_update_query
#include "sql_callback.h"
#include "sql_connect.h"

/*
  The following is used to initialise Table_ident with a internal
  table name
*/
char internal_table_name[2]= "*";
char empty_c_string[1]= {0};    /* used for not defined db */

const char * const THD::DEFAULT_WHERE= "field list";


/*****************************************************************************
** Instansiate templates
*****************************************************************************/

#ifdef HAVE_EXPLICIT_TEMPLATE_INSTANTIATION
/* Used templates */
template class List<Key>;
template class List_iterator<Key>;
template class List<Key_part_spec>;
template class List_iterator<Key_part_spec>;
template class List<Alter_drop>;
template class List_iterator<Alter_drop>;
template class List<Alter_column>;
template class List_iterator<Alter_column>;
#endif

/****************************************************************************
** User variables
****************************************************************************/

extern "C" uchar *get_var_key(user_var_entry *entry, size_t *length,
                              my_bool not_used __attribute__((unused)))
{
  *length= entry->name.length;
  return (uchar*) entry->name.str;
}

extern "C" void free_user_var(user_var_entry *entry)
{
  char *pos= (char*) entry+ALIGN_SIZE(sizeof(*entry));
  if (entry->value && entry->value != pos)
    my_free(entry->value);
  my_free(entry);
}

bool Key_part_spec::operator==(const Key_part_spec& other) const
{
  return length == other.length &&
         !my_strcasecmp(system_charset_info, field_name.str,
                        other.field_name.str);
}

/**
  Construct an (almost) deep copy of this key. Only those
  elements that are known to never change are not copied.
  If out of memory, a partial copy is returned and an error is set
  in THD.
*/

Key::Key(const Key &rhs, MEM_ROOT *mem_root)
  :type(rhs.type),
  key_create_info(rhs.key_create_info),
  columns(rhs.columns, mem_root),
  name(rhs.name),
  option_list(rhs.option_list),
  generated(rhs.generated)
{
  list_copy_and_replace_each_value(columns, mem_root);
}

/**
  Construct an (almost) deep copy of this foreign key. Only those
  elements that are known to never change are not copied.
  If out of memory, a partial copy is returned and an error is set
  in THD.
*/

Foreign_key::Foreign_key(const Foreign_key &rhs, MEM_ROOT *mem_root)
  :Key(rhs,mem_root),
  ref_table(rhs.ref_table),
  ref_columns(rhs.ref_columns,mem_root),
  delete_opt(rhs.delete_opt),
  update_opt(rhs.update_opt),
  match_opt(rhs.match_opt)
{
  list_copy_and_replace_each_value(ref_columns, mem_root);
}

/*
  Test if a foreign key (= generated key) is a prefix of the given key
  (ignoring key name, key type and order of columns)

  NOTES:
    This is only used to test if an index for a FOREIGN KEY exists

  IMPLEMENTATION
    We only compare field names

  RETURN
    0	Generated key is a prefix of other key
    1	Not equal
*/

bool foreign_key_prefix(Key *a, Key *b)
{
  /* Ensure that 'a' is the generated key */
  if (a->generated)
  {
    if (b->generated && a->columns.elements > b->columns.elements)
      swap_variables(Key*, a, b);               // Put shorter key in 'a'
  }
  else
  {
    if (!b->generated)
      return TRUE;                              // No foreign key
    swap_variables(Key*, a, b);                 // Put generated key in 'a'
  }

  /* Test if 'a' is a prefix of 'b' */
  if (a->columns.elements > b->columns.elements)
    return TRUE;                                // Can't be prefix

  List_iterator<Key_part_spec> col_it1(a->columns);
  List_iterator<Key_part_spec> col_it2(b->columns);
  const Key_part_spec *col1, *col2;

#ifdef ENABLE_WHEN_INNODB_CAN_HANDLE_SWAPED_FOREIGN_KEY_COLUMNS
  while ((col1= col_it1++))
  {
    bool found= 0;
    col_it2.rewind();
    while ((col2= col_it2++))
    {
      if (*col1 == *col2)
      {
        found= TRUE;
	break;
      }
    }
    if (!found)
      return TRUE;                              // Error
  }
  return FALSE;                                 // Is prefix
#else
  while ((col1= col_it1++))
  {
    col2= col_it2++;
    if (!(*col1 == *col2))
      return TRUE;
  }
  return FALSE;                                 // Is prefix
#endif
}

/*
  @brief
  Check if the foreign key options are compatible with the specification
  of the columns on which the key is created

  @retval
    FALSE   The foreign key options are compatible with key columns
  @retval
    TRUE    Otherwise
*/
bool Foreign_key::validate(List<Create_field> &table_fields)
{
  Create_field  *sql_field;
  Key_part_spec *column;
  List_iterator<Key_part_spec> cols(columns);
  List_iterator<Create_field> it(table_fields);
  DBUG_ENTER("Foreign_key::validate");
  while ((column= cols++))
  {
    it.rewind();
    while ((sql_field= it++) &&
           my_strcasecmp(system_charset_info,
                         column->field_name.str,
                         sql_field->field_name)) {}
    if (!sql_field)
    {
      my_error(ER_KEY_COLUMN_DOES_NOT_EXITS, MYF(0), column->field_name);
      DBUG_RETURN(TRUE);
    }
    if (type == Key::FOREIGN_KEY && sql_field->vcol_info)
    {
      if (delete_opt == FK_OPTION_SET_NULL)
      {
        my_error(ER_WRONG_FK_OPTION_FOR_VIRTUAL_COLUMN, MYF(0), 
                 "ON DELETE SET NULL");
        DBUG_RETURN(TRUE);
      }
      if (update_opt == FK_OPTION_SET_NULL)
      {
        my_error(ER_WRONG_FK_OPTION_FOR_VIRTUAL_COLUMN, MYF(0), 
                 "ON UPDATE SET NULL");
        DBUG_RETURN(TRUE);
      }
      if (update_opt == FK_OPTION_CASCADE)
      {
        my_error(ER_WRONG_FK_OPTION_FOR_VIRTUAL_COLUMN, MYF(0), 
                 "ON UPDATE CASCADE");
        DBUG_RETURN(TRUE);
      }
    }
  }
  DBUG_RETURN(FALSE);
}

/****************************************************************************
** Thread specific functions
****************************************************************************/

/**
  Set the state on connection to killed

  @param thd               THD object
*/
void thd_set_killed(THD *thd)
{
  thd->killed= KILL_CONNECTION;
}

/**
  Clear errors from the previous THD

  @param thd              THD object
*/
void thd_clear_errors(THD *thd)
{
  my_errno= 0;
  thd->mysys_var->abort= 0;
}

/**
  Set thread stack in THD object

  @param thd              Thread object
  @param stack_start      Start of stack to set in THD object
*/
void thd_set_thread_stack(THD *thd, char *stack_start)
{
  thd->thread_stack= stack_start;
}

/**
  Lock connection data for the set of connections this connection
  belongs to

  @param thd                       THD object
*/
void thd_lock_thread_count(THD *)
{
  mysql_mutex_lock(&LOCK_thread_count);
}

/**
  Lock connection data for the set of connections this connection
  belongs to

  @param thd                       THD object
*/
void thd_unlock_thread_count(THD *)
{
  mysql_cond_broadcast(&COND_thread_count);
  mysql_mutex_unlock(&LOCK_thread_count);
}

/**
  Close the socket used by this connection

  @param thd                THD object
*/
void thd_close_connection(THD *thd)
{
  if (thd->net.vio)
    vio_close(thd->net.vio);
}

/**
  Get current THD object from thread local data

  @retval     The THD object for the thread, NULL if not connection thread
*/
THD *thd_get_current_thd()
{
  return current_thd;
}

/**
  Lock data that needs protection in THD object

  @param thd                   THD object
*/
void thd_lock_data(THD *thd)
{
  mysql_mutex_lock(&thd->LOCK_thd_data);
}

/**
  Unlock data that needs protection in THD object

  @param thd                   THD object
*/
void thd_unlock_data(THD *thd)
{
  mysql_mutex_unlock(&thd->LOCK_thd_data);
}

/**
  Support method to check if connection has already started transcaction

  @param client_cntx    Low level client context

  @retval               TRUE if connection already started transaction
*/
bool thd_is_transaction_active(THD *thd)
{
  return thd->transaction.is_active();
}

/**
  Check if there is buffered data on the socket representing the connection

  @param thd                  THD object
*/
int thd_connection_has_data(THD *thd)
{
  Vio *vio= thd->net.vio;
  return vio->has_data(vio);
}

/**
  Set reading/writing on socket, used by SHOW PROCESSLIST

  @param thd                       THD object
  @param val                       Value to set it to (0 or 1)
*/
void thd_set_net_read_write(THD *thd, uint val)
{
  thd->net.reading_or_writing= val;
}

/**
  Set reference to mysys variable in THD object

  @param thd             THD object
  @param mysys_var       Reference to set
*/
void thd_set_mysys_var(THD *thd, st_my_thread_var *mysys_var)
{
  thd->set_mysys_var(mysys_var);
}

/**
  Get socket file descriptor for this connection

  @param thd            THD object

  @retval               Socket of the connection
*/
my_socket thd_get_fd(THD *thd)
{
  return thd->net.vio->sd;
}

/**
  Get thread attributes for connection threads

  @retval      Reference to thread attribute for connection threads
*/
pthread_attr_t *get_connection_attrib(void)
{
  return &connection_attrib;
}

/**
  Get max number of connections

  @retval         Max number of connections for MySQL Server
*/
ulong get_max_connections(void)
{
  return max_connections;
}

/*
  The following functions form part of the C plugin API
*/

extern "C" int mysql_tmpfile(const char *prefix)
{
  char filename[FN_REFLEN];
  File fd = create_temp_file(filename, mysql_tmpdir, prefix,
#ifdef __WIN__
                             O_BINARY | O_TRUNC | O_SEQUENTIAL |
                             O_SHORT_LIVED |
#endif /* __WIN__ */
                             O_CREAT | O_EXCL | O_RDWR | O_TEMPORARY,
                             MYF(MY_WME));
  if (fd >= 0) {
#ifndef __WIN__
    /*
      This can be removed once the following bug is fixed:
      Bug #28903  create_temp_file() doesn't honor O_TEMPORARY option
                  (file not removed) (Unix)
    */
    unlink(filename);
#endif /* !__WIN__ */
  }

  return fd;
}


extern "C"
int thd_in_lock_tables(const THD *thd)
{
  return test(thd->in_lock_tables);
}


extern "C"
int thd_tablespace_op(const THD *thd)
{
  return test(thd->tablespace_op);
}


extern "C"
const char *set_thd_proc_info(THD *thd, const char *info,
                              const char *calling_function,
                              const char *calling_file,
                              const unsigned int calling_line)
{
  if (!thd)
    thd= current_thd;

  const char *old_info= thd->proc_info;
  DBUG_PRINT("proc_info", ("%s:%d  %s", calling_file, calling_line, info));

#if defined(ENABLED_PROFILING)
  thd->profiling.status_change(info,
                               calling_function, calling_file, calling_line);
#endif
  thd->proc_info= info;
  return old_info;
}

extern "C"
const char* thd_enter_cond(MYSQL_THD thd, mysql_cond_t *cond,
                           mysql_mutex_t *mutex, const char *msg)
{
  if (!thd)
    thd= current_thd;

  return thd->enter_cond(cond, mutex, msg);
}

extern "C"
void thd_exit_cond(MYSQL_THD thd, const char *old_msg)
{
  if (!thd)
    thd= current_thd;

  thd->exit_cond(old_msg);
  return;
}

extern "C"
void **thd_ha_data(const THD *thd, const struct handlerton *hton)
{
  return (void **) &thd->ha_data[hton->slot].ha_ptr;
}

extern "C"
void thd_storage_lock_wait(THD *thd, long long value)
{
  thd->utime_after_lock+= value;
}

/**
  Provide a handler data getter to simplify coding
*/
extern "C"
void *thd_get_ha_data(const THD *thd, const struct handlerton *hton)
{
  return *thd_ha_data(thd, hton);
}


/**
  Provide a handler data setter to simplify coding
  @see thd_set_ha_data() definition in plugin.h
*/
extern "C"
void thd_set_ha_data(THD *thd, const struct handlerton *hton,
                     const void *ha_data)
{
  plugin_ref *lock= &thd->ha_data[hton->slot].lock;
  if (ha_data && !*lock)
    *lock= ha_lock_engine(NULL, (handlerton*) hton);
  else if (!ha_data && *lock)
  {
    plugin_unlock(NULL, *lock);
    *lock= NULL;
  }
  *thd_ha_data(thd, hton)= (void*) ha_data;
}


extern "C"
long long thd_test_options(const THD *thd, long long test_options)
{
  return thd->variables.option_bits & test_options;
}

extern "C"
int thd_sql_command(const THD *thd)
{
  return (int) thd->lex->sql_command;
}

extern "C"
int thd_tx_isolation(const THD *thd)
{
  return (int) thd->tx_isolation;
}

extern "C"
void thd_inc_row_count(THD *thd)
{
  thd->warning_info->inc_current_row_for_warning();
}


/**
  Dumps a text description of a thread, its security context
  (user, host) and the current query.

  @param thd thread context
  @param buffer pointer to preferred result buffer
  @param length length of buffer
  @param max_query_len how many chars of query to copy (0 for all)

  @req LOCK_thread_count
  
  @note LOCK_thread_count mutex is not necessary when the function is invoked on
   the currently running thread (current_thd) or if the caller in some other
   way guarantees that access to thd->query is serialized.
 
  @return Pointer to string
*/

extern "C"
char *thd_security_context(THD *thd, char *buffer, unsigned int length,
                           unsigned int max_query_len)
{
  String str(buffer, length, &my_charset_latin1);
  const Security_context *sctx= &thd->main_security_ctx;
  char header[256];
  int len;
  /*
    The pointers thd->query and thd->proc_info might change since they are
    being modified concurrently. This is acceptable for proc_info since its
    values doesn't have to very accurate and the memory it points to is static,
    but we need to attempt a snapshot on the pointer values to avoid using NULL
    values. The pointer to thd->query however, doesn't point to static memory
    and has to be protected by LOCK_thread_count or risk pointing to
    uninitialized memory.
  */
  const char *proc_info= thd->proc_info;

  len= my_snprintf(header, sizeof(header),
                   "MySQL thread id %lu, OS thread handle 0x%lx, query id %lu",
                   thd->thread_id, (ulong) thd->real_id, (ulong) thd->query_id);
  str.length(0);
  str.append(header, len);

  if (sctx->host)
  {
    str.append(' ');
    str.append(sctx->host);
  }

  if (sctx->ip)
  {
    str.append(' ');
    str.append(sctx->ip);
  }

  if (sctx->user)
  {
    str.append(' ');
    str.append(sctx->user);
  }

  if (proc_info)
  {
    str.append(' ');
    str.append(proc_info);
  }

  mysql_mutex_lock(&thd->LOCK_thd_data);

  if (thd->query())
  {
    if (max_query_len < 1)
      len= thd->query_length();
    else
      len= min(thd->query_length(), max_query_len);
    str.append('\n');
    str.append(thd->query(), len);
  }

  mysql_mutex_unlock(&thd->LOCK_thd_data);

  if (str.c_ptr_safe() == buffer)
    return buffer;

  /*
    We have to copy the new string to the destination buffer because the string
    was reallocated to a larger buffer to be able to fit.
  */
  DBUG_ASSERT(buffer != NULL);
  length= min(str.length(), length-1);
  memcpy(buffer, str.c_ptr_quick(), length);
  /* Make sure that the new string is null terminated */
  buffer[length]= '\0';
  return buffer;
}


/**
  Implementation of Drop_table_error_handler::handle_condition().
  The reason in having this implementation is to silence technical low-level
  warnings during DROP TABLE operation. Currently we don't want to expose
  the following warnings during DROP TABLE:
    - Some of table files are missed or invalid (the table is going to be
      deleted anyway, so why bother that something was missed);
    - A trigger associated with the table does not have DEFINER (One of the
      MySQL specifics now is that triggers are loaded for the table being
      dropped. So, we may have a warning that trigger does not have DEFINER
      attribute during DROP TABLE operation).

  @return TRUE if the condition is handled.
*/
bool Drop_table_error_handler::handle_condition(THD *thd,
                                                uint sql_errno,
                                                const char* sqlstate,
                                                MYSQL_ERROR::enum_warning_level level,
                                                const char* msg,
                                                MYSQL_ERROR ** cond_hdl)
{
  *cond_hdl= NULL;
  return ((sql_errno == EE_DELETE && my_errno == ENOENT) ||
          sql_errno == ER_TRG_NO_DEFINER);
}


THD::THD()
   :Statement(&main_lex, &main_mem_root, STMT_CONVENTIONAL_EXECUTION,
              /* statement id */ 0),
   rli_fake(0),
   in_sub_stmt(0), log_all_errors(0),
   binlog_unsafe_warning_flags(0),
   binlog_table_maps(0),
   table_map_for_update(0),
   arg_of_last_insert_id_function(FALSE),
   first_successful_insert_id_in_prev_stmt(0),
   first_successful_insert_id_in_prev_stmt_for_binlog(0),
   first_successful_insert_id_in_cur_stmt(0),
   stmt_depends_on_first_successful_insert_id_in_prev_stmt(FALSE),
   examined_row_count(0),
   accessed_rows_and_keys(0),
   warning_info(&main_warning_info),
   stmt_da(&main_da),
   global_disable_checkpoint(0),
   is_fatal_error(0),
   transaction_rollback_request(0),
   is_fatal_sub_stmt_error(0),
   rand_used(0),
   time_zone_used(0),
   in_lock_tables(0),
   bootstrap(0),
   derived_tables_processing(FALSE),
   spcont(NULL),
   m_parser_state(NULL),
#if defined(ENABLED_DEBUG_SYNC)
   debug_sync_control(0),
#endif /* defined(ENABLED_DEBUG_SYNC) */
   main_warning_info(0, false)
{
  ulong tmp;

  mdl_context.init(this);
  /*
    Pass nominal parameters to init_alloc_root only to ensure that
    the destructor works OK in case of an error. The main_mem_root
    will be re-initialized in init_for_queries().
  */
  init_sql_alloc(&main_mem_root, ALLOC_ROOT_MIN_BLOCK_SIZE, 0);
  stmt_arena= this;
  thread_stack= 0;
  scheduler= thread_scheduler;                 // Will be fixed later
  event_scheduler.data= 0;
  event_scheduler.m_psi= 0;
  skip_wait_timeout= false;
  extra_port= 0;
  catalog= (char*)"std"; // the only catalog we have for now
  main_security_ctx.init();
  security_ctx= &main_security_ctx;
  no_errors= 0;
  password= 0;
  query_start_used= query_start_sec_part_used= 0;
  count_cuted_fields= CHECK_FIELD_IGNORE;
  killed= NOT_KILLED;
  col_access=0;
  is_slave_error= thread_specific_used= FALSE;
  my_hash_clear(&handler_tables_hash);
  tmp_table=0;
  cuted_fields= 0L;
  sent_row_count= 0L;
  limit_found_rows= 0;
  m_row_count_func= -1;
  statement_id_counter= 0UL;
  // Must be reset to handle error with THD's created for init of mysqld
  lex->current_select= 0;
  user_time.val= start_time= start_time_sec_part= 0;
  start_utime= prior_thr_create_utime= 0L;
  utime_after_lock= 0L;
  progress.arena= 0;
  progress.report_to_client= 0;
  progress.max_counter= 0;
  current_linfo =  0;
  slave_thread = 0;
  bzero(&variables, sizeof(variables));
  thread_id= 0;
  one_shot_set= 0;
  file_id = 0;
  query_id= 0;
  query_name_consts= 0;
  db_charset= global_system_variables.collation_database;
  bzero(ha_data, sizeof(ha_data));
  mysys_var=0;
  binlog_evt_union.do_union= FALSE;
  enable_slow_log= 0;

#ifndef DBUG_OFF
  dbug_sentry=THD_SENTRY_MAGIC;
#endif
#ifndef EMBEDDED_LIBRARY
  mysql_audit_init_thd(this);
#endif
  net.vio=0;
  client_capabilities= 0;                       // minimalistic client
  ull=0;
  system_thread= NON_SYSTEM_THREAD;
  cleanup_done= abort_on_warning= 0;
  peer_port= 0;					// For SHOW PROCESSLIST
  transaction.m_pending_rows_event= 0;
  transaction.on= 1;
  wt_thd_lazy_init(&transaction.wt, &variables.wt_deadlock_search_depth_short,
                                    &variables.wt_timeout_short,
                                    &variables.wt_deadlock_search_depth_long,
                                    &variables.wt_timeout_long);
#ifdef SIGNAL_WITH_VIO_CLOSE
  active_vio = 0;
#endif
  mysql_mutex_init(key_LOCK_thd_data, &LOCK_thd_data, MY_MUTEX_INIT_FAST);
  mysql_mutex_init(key_LOCK_wakeup_ready, &LOCK_wakeup_ready, MY_MUTEX_INIT_FAST);
  mysql_cond_init(key_COND_wakeup_ready, &COND_wakeup_ready, 0);
  /*
    LOCK_thread_count goes before LOCK_thd_data - the former is called around
    'delete thd', the latter - in THD::~THD
  */
  mysql_mutex_record_order(&LOCK_thread_count, &LOCK_thd_data);

  /* Variables with default values */
  proc_info="login";
  where= THD::DEFAULT_WHERE;
  server_id = ::server_id;
  slave_net = 0;
  command=COM_CONNECT;
  *scramble= '\0';

  /* Call to init() below requires fully initialized Open_tables_state. */
  reset_open_tables_state(this);

  init();
#if defined(ENABLED_PROFILING)
  profiling.set_thd(this);
#endif
  user_connect=(USER_CONN *)0;
  my_hash_init(&user_vars, system_charset_info, USER_VARS_HASH_SIZE, 0, 0,
               (my_hash_get_key) get_var_key,
               (my_hash_free_key) free_user_var, 0);

  sp_proc_cache= NULL;
  sp_func_cache= NULL;

  /* For user vars replication*/
  if (opt_bin_log)
    my_init_dynamic_array(&user_var_events,
			  sizeof(BINLOG_USER_VAR_EVENT *), 16, 16);
  else
    bzero((char*) &user_var_events, sizeof(user_var_events));

  /* Protocol */
  protocol= &protocol_text;			// Default protocol
  protocol_text.init(this);
  protocol_binary.init(this);

  tablespace_op=FALSE;
  tmp= sql_rnd_with_mutex();
  my_rnd_init(&rand, tmp + (ulong) &rand, tmp + (ulong) ::global_query_id);
  substitute_null_with_insert_id = FALSE;
  thr_lock_info_init(&lock_info); /* safety: will be reset after start */

  m_internal_handler= NULL;
  m_binlog_invoker= FALSE;
  arena_for_cached_items= 0;
  memset(&invoker_user, 0, sizeof(invoker_user));
  memset(&invoker_host, 0, sizeof(invoker_host));
  prepare_derived_at_open= FALSE;
  create_tmp_table_for_derived= FALSE;
  save_prep_leaf_list= FALSE;
}


void THD::push_internal_handler(Internal_error_handler *handler)
{
  DBUG_ENTER("THD::push_internal_handler");
  if (m_internal_handler)
  {
    handler->m_prev_internal_handler= m_internal_handler;
    m_internal_handler= handler;
  }
  else
  {
    m_internal_handler= handler;
  }
  DBUG_VOID_RETURN;
}

bool THD::handle_condition(uint sql_errno,
                           const char* sqlstate,
                           MYSQL_ERROR::enum_warning_level level,
                           const char* msg,
                           MYSQL_ERROR ** cond_hdl)
{
  if (!m_internal_handler)
  {
    *cond_hdl= NULL;
    return FALSE;
  }

  for (Internal_error_handler *error_handler= m_internal_handler;
       error_handler;
       error_handler= error_handler->m_prev_internal_handler)
  {
    if (error_handler->handle_condition(this, sql_errno, sqlstate, level, msg,
					cond_hdl))
    {
      return TRUE;
    }
  }
  return FALSE;
}


Internal_error_handler *THD::pop_internal_handler()
{
  DBUG_ENTER("THD::pop_internal_handler");
  DBUG_ASSERT(m_internal_handler != NULL);
  Internal_error_handler *popped_handler= m_internal_handler;
  m_internal_handler= m_internal_handler->m_prev_internal_handler;
  DBUG_RETURN(popped_handler);
}


void THD::raise_error(uint sql_errno)
{
  const char* msg= ER(sql_errno);
  (void) raise_condition(sql_errno,
                         NULL,
                         MYSQL_ERROR::WARN_LEVEL_ERROR,
                         msg);
}

void THD::raise_error_printf(uint sql_errno, ...)
{
  va_list args;
  char ebuff[MYSQL_ERRMSG_SIZE];
  DBUG_ENTER("THD::raise_error_printf");
  DBUG_PRINT("my", ("nr: %d  errno: %d", sql_errno, errno));
  const char* format= ER(sql_errno);
  va_start(args, sql_errno);
  my_vsnprintf(ebuff, sizeof(ebuff), format, args);
  va_end(args);
  (void) raise_condition(sql_errno,
                         NULL,
                         MYSQL_ERROR::WARN_LEVEL_ERROR,
                         ebuff);
  DBUG_VOID_RETURN;
}

void THD::raise_warning(uint sql_errno)
{
  const char* msg= ER(sql_errno);
  (void) raise_condition(sql_errno,
                         NULL,
                         MYSQL_ERROR::WARN_LEVEL_WARN,
                         msg);
}

void THD::raise_warning_printf(uint sql_errno, ...)
{
  va_list args;
  char    ebuff[MYSQL_ERRMSG_SIZE];
  DBUG_ENTER("THD::raise_warning_printf");
  DBUG_PRINT("enter", ("warning: %u", sql_errno));
  const char* format= ER(sql_errno);
  va_start(args, sql_errno);
  my_vsnprintf(ebuff, sizeof(ebuff), format, args);
  va_end(args);
  (void) raise_condition(sql_errno,
                         NULL,
                         MYSQL_ERROR::WARN_LEVEL_WARN,
                         ebuff);
  DBUG_VOID_RETURN;
}

void THD::raise_note(uint sql_errno)
{
  DBUG_ENTER("THD::raise_note");
  DBUG_PRINT("enter", ("code: %d", sql_errno));
  if (!(variables.option_bits & OPTION_SQL_NOTES))
    DBUG_VOID_RETURN;
  const char* msg= ER(sql_errno);
  (void) raise_condition(sql_errno,
                         NULL,
                         MYSQL_ERROR::WARN_LEVEL_NOTE,
                         msg);
  DBUG_VOID_RETURN;
}

void THD::raise_note_printf(uint sql_errno, ...)
{
  va_list args;
  char    ebuff[MYSQL_ERRMSG_SIZE];
  DBUG_ENTER("THD::raise_note_printf");
  DBUG_PRINT("enter",("code: %u", sql_errno));
  if (!(variables.option_bits & OPTION_SQL_NOTES))
    DBUG_VOID_RETURN;
  const char* format= ER(sql_errno);
  va_start(args, sql_errno);
  my_vsnprintf(ebuff, sizeof(ebuff), format, args);
  va_end(args);
  (void) raise_condition(sql_errno,
                         NULL,
                         MYSQL_ERROR::WARN_LEVEL_NOTE,
                         ebuff);
  DBUG_VOID_RETURN;
}

MYSQL_ERROR* THD::raise_condition(uint sql_errno,
                                  const char* sqlstate,
                                  MYSQL_ERROR::enum_warning_level level,
                                  const char* msg)
{
  MYSQL_ERROR *cond= NULL;
  DBUG_ENTER("THD::raise_condition");

  if (!(variables.option_bits & OPTION_SQL_NOTES) &&
      (level == MYSQL_ERROR::WARN_LEVEL_NOTE))
    DBUG_RETURN(NULL);

  warning_info->opt_clear_warning_info(query_id);

  /*
    TODO: replace by DBUG_ASSERT(sql_errno != 0) once all bugs similar to
    Bug#36768 are fixed: a SQL condition must have a real (!=0) error number
    so that it can be caught by handlers.
  */
  if (sql_errno == 0)
    sql_errno= ER_UNKNOWN_ERROR;
  if (msg == NULL)
    msg= ER(sql_errno);
  if (sqlstate == NULL)
   sqlstate= mysql_errno_to_sqlstate(sql_errno);

  if ((level == MYSQL_ERROR::WARN_LEVEL_WARN) &&
      really_abort_on_warning())
  {
    /*
      FIXME:
      push_warning and strict SQL_MODE case.
    */
    level= MYSQL_ERROR::WARN_LEVEL_ERROR;
    killed= KILL_BAD_DATA;
  }

  switch (level)
  {
  case MYSQL_ERROR::WARN_LEVEL_NOTE:
  case MYSQL_ERROR::WARN_LEVEL_WARN:
    got_warning= 1;
    break;
  case MYSQL_ERROR::WARN_LEVEL_ERROR:
    break;
  default:
    DBUG_ASSERT(FALSE);
  }

  if (handle_condition(sql_errno, sqlstate, level, msg, &cond))
    DBUG_RETURN(cond);

  if (level == MYSQL_ERROR::WARN_LEVEL_ERROR)
  {
    is_slave_error=  1; // needed to catch query errors during replication

    if (! stmt_da->is_error())
    {
      set_row_count_func(-1);
      stmt_da->set_error_status(this, sql_errno, msg, sqlstate);
    }
  }

  query_cache_abort(&query_cache_tls);

  /* When simulating OOM, skip writing to error log to avoid mtr errors */
  DBUG_EXECUTE_IF("simulate_out_of_memory", DBUG_RETURN(NULL););

  cond= warning_info->push_warning(this, sql_errno, sqlstate, level, msg);
  DBUG_RETURN(cond);
}

extern "C"
void *thd_alloc(MYSQL_THD thd, unsigned int size)
{
  return thd->alloc(size);
}

extern "C"
void *thd_calloc(MYSQL_THD thd, unsigned int size)
{
  return thd->calloc(size);
}

extern "C"
char *thd_strdup(MYSQL_THD thd, const char *str)
{
  return thd->strdup(str);
}

extern "C"
char *thd_strmake(MYSQL_THD thd, const char *str, unsigned int size)
{
  return thd->strmake(str, size);
}

extern "C"
LEX_STRING *thd_make_lex_string(THD *thd, LEX_STRING *lex_str,
                                const char *str, unsigned int size,
                                int allocate_lex_string)
{
  return thd->make_lex_string(lex_str, str, size,
                              (bool) allocate_lex_string);
}

extern "C"
void *thd_memdup(MYSQL_THD thd, const void* str, unsigned int size)
{
  return thd->memdup(str, size);
}

extern "C"
void thd_get_xid(const MYSQL_THD thd, MYSQL_XID *xid)
{
  *xid = *(MYSQL_XID *) &thd->transaction.xid_state.xid;
}

#ifdef _WIN32
extern "C"   THD *_current_thd_noinline(void)
{
  return my_pthread_getspecific_ptr(THD*,THR_THD);
}
#endif
/*
  Init common variables that has to be reset on start and on change_user
*/

void THD::init(void)
{
  mysql_mutex_lock(&LOCK_global_system_variables);
  plugin_thdvar_init(this);
  /*
    variables= global_system_variables above has reset
    variables.pseudo_thread_id to 0. We need to correct it here to
    avoid temporary tables replication failure.
  */
  variables.pseudo_thread_id= thread_id;
  mysql_mutex_unlock(&LOCK_global_system_variables);
  server_status= SERVER_STATUS_AUTOCOMMIT;
  if (variables.sql_mode & MODE_NO_BACKSLASH_ESCAPES)
    server_status|= SERVER_STATUS_NO_BACKSLASH_ESCAPES;

  transaction.all.modified_non_trans_table=
    transaction.stmt.modified_non_trans_table= FALSE;
  open_options=ha_open_options;
  update_lock_default= (variables.low_priority_updates ?
			TL_WRITE_LOW_PRIORITY :
			TL_WRITE);
  tx_isolation= (enum_tx_isolation) variables.tx_isolation;
  update_charset();
  reset_current_stmt_binlog_format_row();
  bzero((char *) &status_var, sizeof(status_var));
  bzero((char *) &org_status_var, sizeof(org_status_var));

  if (variables.sql_log_bin)
    variables.option_bits|= OPTION_BIN_LOG;
  else
    variables.option_bits&= ~OPTION_BIN_LOG;

  select_commands= update_commands= other_commands= 0;
  /* Set to handle counting of aborted connections */
  userstat_running= opt_userstat_running;
  last_global_update_time= current_connect_time= time(NULL);
#if defined(ENABLED_DEBUG_SYNC)
  /* Initialize the Debug Sync Facility. See debug_sync.cc. */
  debug_sync_init_thread(this);
#endif /* defined(ENABLED_DEBUG_SYNC) */
  apc_target.init();
}

 
/* Updates some status variables to be used by update_global_user_stats */

void THD::update_stats(void)
{
  /* sql_command == SQLCOM_END in case of parse errors or quit */
  if (lex->sql_command != SQLCOM_END)
  {
    /* A SQL query. */
    if (lex->sql_command == SQLCOM_SELECT)
      select_commands++;
    else if (sql_command_flags[lex->sql_command] & CF_STATUS_COMMAND)
    {
      /* Ignore 'SHOW ' commands */
    }
    else if (is_update_query(lex->sql_command))
      update_commands++;
    else
      other_commands++;
  }
}


void THD::update_all_stats()
{
  ulonglong end_cpu_time, end_utime;
  double busy_time, cpu_time;

  /* This is set at start of query if opt_userstat_running was set */
  if (!userstat_running)
    return;

  end_cpu_time= my_getcputime();
  end_utime=    microsecond_interval_timer();
  busy_time= (end_utime - start_utime) / 1000000.0;
  cpu_time=  (end_cpu_time - start_cpu_time) / 10000000.0;
  /* In case there are bad values, 2629743 is the #seconds in a month. */
  if (cpu_time > 2629743.0)
    cpu_time= 0;
  status_var_add(status_var.cpu_time, cpu_time);
  status_var_add(status_var.busy_time, busy_time);

  update_global_user_stats(this, TRUE, my_time(0));
  // Has to be updated after update_global_user_stats()
  userstat_running= 0;
}


/*
  Init THD for query processing.
  This has to be called once before we call mysql_parse.
  See also comments in sql_class.h.
*/

void THD::init_for_queries()
{
  set_time(); 
  ha_enable_transaction(this,TRUE);

  reset_root_defaults(mem_root, variables.query_alloc_block_size,
                      variables.query_prealloc_size);
  reset_root_defaults(&transaction.mem_root,
                      variables.trans_alloc_block_size,
                      variables.trans_prealloc_size);
  transaction.xid_state.xid.null();
  transaction.xid_state.in_thd=1;
}


/*
  Do what's needed when one invokes change user

  SYNOPSIS
    change_user()

  IMPLEMENTATION
    Reset all resources that are connection specific
*/


void THD::change_user(void)
{
  mysql_mutex_lock(&LOCK_status);
  add_to_status(&global_status_var, &status_var);
  mysql_mutex_unlock(&LOCK_status);

  cleanup();
  killed= NOT_KILLED;
  cleanup_done= 0;
  init();
  stmt_map.reset();
  my_hash_init(&user_vars, system_charset_info, USER_VARS_HASH_SIZE, 0, 0,
               (my_hash_get_key) get_var_key,
               (my_hash_free_key) free_user_var, 0);
  sp_cache_clear(&sp_proc_cache);
  sp_cache_clear(&sp_func_cache);
}


/* Do operations that may take a long time */

void THD::cleanup(void)
{
  DBUG_ENTER("THD::cleanup");
  DBUG_ASSERT(cleanup_done == 0);

  killed= KILL_CONNECTION;
#ifdef ENABLE_WHEN_BINLOG_WILL_BE_ABLE_TO_PREPARE
  if (transaction.xid_state.xa_state == XA_PREPARED)
  {
#error xid_state in the cache should be replaced by the allocated value
  }
#endif
  {
    transaction.xid_state.xa_state= XA_NOTR;
    trans_rollback(this);
    xid_cache_delete(&transaction.xid_state);
  }

  locked_tables_list.unlock_locked_tables(this);
  mysql_ha_cleanup(this);

  DBUG_ASSERT(open_tables == NULL);
  /*
    If the thread was in the middle of an ongoing transaction (rolled
    back a few lines above) or under LOCK TABLES (unlocked the tables
    and left the mode a few lines above), there will be outstanding
    metadata locks. Release them.
  */
  mdl_context.release_transactional_locks();

  /* Release the global read lock, if acquired. */
  if (global_read_lock.is_acquired())
    global_read_lock.unlock_global_read_lock(this);

  /* All metadata locks must have been released by now. */
  DBUG_ASSERT(!mdl_context.has_locks());
  if (user_connect)
  {
    decrease_user_connections(user_connect);
    user_connect= 0;                            // Safety
  }
  wt_thd_destroy(&transaction.wt);

#if defined(ENABLED_DEBUG_SYNC)
  /* End the Debug Sync Facility. See debug_sync.cc. */
  debug_sync_end_thread(this);
#endif /* defined(ENABLED_DEBUG_SYNC) */

  delete_dynamic(&user_var_events);
  my_hash_free(&user_vars);
  close_temporary_tables(this);
  sp_cache_clear(&sp_proc_cache);
  sp_cache_clear(&sp_func_cache);

  if (ull)
  {
    mysql_mutex_lock(&LOCK_user_locks);
    item_user_lock_release(ull);
    mysql_mutex_unlock(&LOCK_user_locks);
    ull= NULL;
  }
  
  apc_target.destroy();
  cleanup_done=1;
  DBUG_VOID_RETURN;
}


THD::~THD()
{
  THD_CHECK_SENTRY(this);
  DBUG_ENTER("~THD()");
  /* Ensure that no one is using THD */
  mysql_mutex_lock(&LOCK_thd_data);
  mysys_var=0;					// Safety (shouldn't be needed)
  mysql_mutex_unlock(&LOCK_thd_data);
  add_to_status(&global_status_var, &status_var);

  /* Close connection */
#ifndef EMBEDDED_LIBRARY
  if (net.vio)
  {
    vio_delete(net.vio);
    net_end(&net);
  }
#endif
  stmt_map.reset();                     /* close all prepared statements */
  if (!cleanup_done)
    cleanup();

  mdl_context.destroy();
  ha_close_connection(this);
  mysql_audit_release(this);
  plugin_thdvar_cleanup(this);

  DBUG_PRINT("info", ("freeing security context"));
  main_security_ctx.destroy();
  my_free(db);
  db= NULL;
  free_root(&transaction.mem_root,MYF(0));
  mysql_cond_destroy(&COND_wakeup_ready);
  mysql_mutex_destroy(&LOCK_wakeup_ready);
  mysql_mutex_destroy(&LOCK_thd_data);
#ifndef DBUG_OFF
  dbug_sentry= THD_SENTRY_GONE;
#endif  
#ifndef EMBEDDED_LIBRARY
  if (rli_fake)
  {
    delete rli_fake;
    rli_fake= NULL;
  }
  
  mysql_audit_free_thd(this);
#endif

  free_root(&main_mem_root, MYF(0));
  DBUG_VOID_RETURN;
}


/*
  Add all status variables to another status variable array

  SYNOPSIS
   add_to_status()
   to_var       add to this array
   from_var     from this array

  NOTES
    This function assumes that all variables at start are long/ulong and
    other types are handled explicitely
*/

void add_to_status(STATUS_VAR *to_var, STATUS_VAR *from_var)
{
  ulong *end= (ulong*) ((uchar*) to_var +
                        offsetof(STATUS_VAR, last_system_status_var) +
			sizeof(ulong));
  ulong *to= (ulong*) to_var, *from= (ulong*) from_var;

  while (to != end)
    *(to++)+= *(from++);

  /* Handle the not ulong variables. See end of system_status_var */
  to_var->bytes_received+=      from_var->bytes_received;
  to_var->bytes_sent+=          from_var->bytes_sent;
  to_var->rows_read+=           from_var->rows_read;
  to_var->rows_sent+=           from_var->rows_sent;
  to_var->rows_tmp_read+=       from_var->rows_tmp_read;
  to_var->binlog_bytes_written+= from_var->binlog_bytes_written;
  to_var->cpu_time+=            from_var->cpu_time;
  to_var->busy_time+=           from_var->busy_time;
}

/*
  Add the difference between two status variable arrays to another one.

  SYNOPSIS
    add_diff_to_status
    to_var       add to this array
    from_var     from this array
    dec_var      minus this array
  
  NOTE
    This function assumes that all variables at start are long/ulong and
    other types are handled explicitely
*/

void add_diff_to_status(STATUS_VAR *to_var, STATUS_VAR *from_var,
                        STATUS_VAR *dec_var)
{
  ulong *end= (ulong*) ((uchar*) to_var + offsetof(STATUS_VAR,
						  last_system_status_var) +
			sizeof(ulong));
  ulong *to= (ulong*) to_var, *from= (ulong*) from_var, *dec= (ulong*) dec_var;

  while (to != end)
    *(to++)+= *(from++) - *(dec++);

  to_var->bytes_received+=       from_var->bytes_received -
                                 dec_var->bytes_received;
  to_var->bytes_sent+=           from_var->bytes_sent - dec_var->bytes_sent;
  to_var->rows_read+=            from_var->rows_read - dec_var->rows_read;
  to_var->rows_sent+=            from_var->rows_sent - dec_var->rows_sent;
  to_var->rows_tmp_read+=        from_var->rows_tmp_read - dec_var->rows_tmp_read;
  to_var->binlog_bytes_written+= from_var->binlog_bytes_written -
                                 dec_var->binlog_bytes_written;
  to_var->cpu_time+=             from_var->cpu_time - dec_var->cpu_time;
  to_var->busy_time+=            from_var->busy_time - dec_var->busy_time;
}

#define SECONDS_TO_WAIT_FOR_KILL 2
#if !defined(__WIN__) && defined(HAVE_SELECT)
/* my_sleep() can wait for sub second times */
#define WAIT_FOR_KILL_TRY_TIMES 20
#else
#define WAIT_FOR_KILL_TRY_TIMES 2
#endif


/**
  Awake a thread.

  @param[in]  state_to_set    value for THD::killed

  This is normally called from another thread's THD object.

  @note Do always call this while holding LOCK_thd_data.
*/

void THD::awake(killed_state state_to_set)
{
  DBUG_ENTER("THD::awake");
  DBUG_PRINT("enter", ("this: %p current_thd: %p", this, current_thd));
  THD_CHECK_SENTRY(this);
  mysql_mutex_assert_owner(&LOCK_thd_data);

  print_aborted_warning(3, "KILLED");

  /* Set the 'killed' flag of 'this', which is the target THD object. */
  killed= state_to_set;

  if (state_to_set >= KILL_CONNECTION || state_to_set == NOT_KILLED)
  {
#ifdef SIGNAL_WITH_VIO_CLOSE
    if (this != current_thd)
    {
      if(active_vio)
        vio_shutdown(active_vio, SHUT_RDWR);
    }
#endif

    /* Mark the target thread's alarm request expired, and signal alarm. */
    thr_alarm_kill(thread_id);

    /* Send an event to the scheduler that a thread should be killed. */
    if (!slave_thread)
      MYSQL_CALLBACK(scheduler, post_kill_notification, (this));
  }

  /* Broadcast a condition to kick the target if it is waiting on it. */
  if (mysys_var)
  {
    mysql_mutex_lock(&mysys_var->mutex);
    if (!system_thread)		// Don't abort locks
      mysys_var->abort=1;
    /*
      This broadcast could be up in the air if the victim thread
      exits the cond in the time between read and broadcast, but that is
      ok since all we want to do is to make the victim thread get out
      of waiting on current_cond.
      If we see a non-zero current_cond: it cannot be an old value (because
      then exit_cond() should have run and it can't because we have mutex); so
      it is the true value but maybe current_mutex is not yet non-zero (we're
      in the middle of enter_cond() and there is a "memory order
      inversion"). So we test the mutex too to not lock 0.

      Note that there is a small chance we fail to kill. If victim has locked
      current_mutex, but hasn't yet entered enter_cond() (which means that
      current_cond and current_mutex are 0), then the victim will not get
      a signal and it may wait "forever" on the cond (until
      we issue a second KILL or the status it's waiting for happens).
      It's true that we have set its thd->killed but it may not
      see it immediately and so may have time to reach the cond_wait().

      However, where possible, we test for killed once again after
      enter_cond(). This should make the signaling as safe as possible.
      However, there is still a small chance of failure on platforms with
      instruction or memory write reordering.

      We have to do the loop with trylock, because if we would use
      pthread_mutex_lock(), we can cause a deadlock as we are here locking
      the mysys_var->mutex and mysys_var->current_mutex in a different order
      than in the thread we are trying to kill.
      We only sleep for 2 seconds as we don't want to have LOCK_thd_data
      locked too long time.

      There is a small change we may not succeed in aborting a thread that
      is not yet waiting for a mutex, but as this happens only for a
      thread that was doing something else when the kill was issued and
      which should detect the kill flag before it starts to wait, this
      should be good enough.
    */
    if (mysys_var->current_cond && mysys_var->current_mutex)
    {
      uint i;
      for (i= 0; i < WAIT_FOR_KILL_TRY_TIMES * SECONDS_TO_WAIT_FOR_KILL; i++)
      {
        int ret= mysql_mutex_trylock(mysys_var->current_mutex);
        mysql_cond_broadcast(mysys_var->current_cond);
        if (!ret)
        {
          /* Signal is sure to get through */
          mysql_mutex_unlock(mysys_var->current_mutex);
          break;
        }
      }
      my_sleep(1000000L / WAIT_FOR_KILL_TRY_TIMES);
    }
    mysql_mutex_unlock(&mysys_var->mutex);
  }
  DBUG_VOID_RETURN;
}


/**
  Close the Vio associated this session.

  @remark LOCK_thd_data is taken due to the fact that
          the Vio might be disassociated concurrently.
*/

void THD::disconnect()
{
  Vio *vio= NULL;

  mysql_mutex_lock(&LOCK_thd_data);

  killed= KILL_CONNECTION;

#ifdef SIGNAL_WITH_VIO_CLOSE
  /*
    Since a active vio might might have not been set yet, in
    any case save a reference to avoid closing a inexistent
    one or closing the vio twice if there is a active one.
  */
  vio= active_vio;
  close_active_vio();
#endif

  /* Disconnect even if a active vio is not associated. */
  if (net.vio != vio)
    vio_close(net.vio);

  mysql_mutex_unlock(&LOCK_thd_data);
}


/*
  Get error number for killed state
  Note that the error message can't have any parameters.
  See thd::kill_message()
*/

int killed_errno(killed_state killed)
{
  DBUG_ENTER("killed_errno");
  DBUG_PRINT("enter", ("killed: %d", killed));

  switch (killed) {
  case NOT_KILLED:
  case KILL_HARD_BIT:
    DBUG_RETURN(0);                            // Probably wrong usage
  case KILL_BAD_DATA:
  case KILL_BAD_DATA_HARD:
  case ABORT_QUERY_HARD:
  case ABORT_QUERY:
    DBUG_RETURN(0);                             // Not a real error
  case KILL_CONNECTION:
  case KILL_CONNECTION_HARD:
  case KILL_SYSTEM_THREAD:
  case KILL_SYSTEM_THREAD_HARD:
    DBUG_RETURN(ER_CONNECTION_KILLED);
  case KILL_QUERY:
  case KILL_QUERY_HARD:
    DBUG_RETURN(ER_QUERY_INTERRUPTED);
  case KILL_SERVER:
  case KILL_SERVER_HARD:
    DBUG_RETURN(ER_SERVER_SHUTDOWN);
  }
  DBUG_RETURN(0);                               // Keep compiler happy
}


/*
  Remember the location of thread info, the structure needed for
  sql_alloc() and the structure for the net buffer
*/

bool THD::store_globals()
{
  /*
    Assert that thread_stack is initialized: it's necessary to be able
    to track stack overrun.
  */
  DBUG_ASSERT(thread_stack);

  if (my_pthread_setspecific_ptr(THR_THD,  this) ||
      my_pthread_setspecific_ptr(THR_MALLOC, &mem_root))
    return 1;
  /*
    mysys_var is concurrently readable by a killer thread.
    It is protected by LOCK_thd_data, it is not needed to lock while the
    pointer is changing from NULL not non-NULL. If the kill thread reads
    NULL it doesn't refer to anything, but if it is non-NULL we need to
    ensure that the thread doesn't proceed to assign another thread to
    have the mysys_var reference (which in fact refers to the worker
    threads local storage with key THR_KEY_mysys. 
  */
  mysys_var=my_thread_var;
  /*
    Let mysqld define the thread id (not mysys)
    This allows us to move THD to different threads if needed.
  */
  mysys_var->id= thread_id;
  real_id= pthread_self();                      // For debugging
  mysys_var->stack_ends_here= thread_stack +    // for consistency, see libevent_thread_proc
                              STACK_DIRECTION * (long)my_thread_stack_size;
  vio_set_thread_id(net.vio, real_id);
  /*
    We have to call thr_lock_info_init() again here as THD may have been
    created in another thread
  */
  thr_lock_info_init(&lock_info);

  return 0;
}

/**
   Untie THD from current thread

   Used when using --thread-handling=pool-of-threads
*/

void THD::reset_globals()
{
  mysql_mutex_lock(&LOCK_thd_data);
  mysys_var= 0;
  mysql_mutex_unlock(&LOCK_thd_data);

  /* Undocking the thread specific data. */
  my_pthread_setspecific_ptr(THR_THD, NULL);
  my_pthread_setspecific_ptr(THR_MALLOC, NULL);
  
}

/*
  Cleanup after query.

  SYNOPSIS
    THD::cleanup_after_query()

  DESCRIPTION
    This function is used to reset thread data to its default state.

  NOTE
    This function is not suitable for setting thread data to some
    non-default values, as there is only one replication thread, so
    different master threads may overwrite data of each other on
    slave.
*/

void THD::cleanup_after_query()
{
  DBUG_ENTER("THD::cleanup_after_query");

  thd_progress_end(this);

  /*
    Reset rand_used so that detection of calls to rand() will save random 
    seeds if needed by the slave.

    Do not reset rand_used if inside a stored function or trigger because 
    only the call to these operations is logged. Thus only the calling 
    statement needs to detect rand() calls made by its substatements. These
    substatements must not set rand_used to 0 because it would remove the
    detection of rand() by the calling statement. 
  */
  if (!in_sub_stmt) /* stored functions and triggers are a special case */
  {
    /* Forget those values, for next binlogger: */
    stmt_depends_on_first_successful_insert_id_in_prev_stmt= 0;
    auto_inc_intervals_in_cur_stmt_for_binlog.empty();
    rand_used= 0;
  }
  if (first_successful_insert_id_in_cur_stmt > 0)
  {
    /* set what LAST_INSERT_ID() will return */
    first_successful_insert_id_in_prev_stmt= 
      first_successful_insert_id_in_cur_stmt;
    first_successful_insert_id_in_cur_stmt= 0;
    substitute_null_with_insert_id= TRUE;
  }
  arg_of_last_insert_id_function= 0;
  /* Free Items that were created during this execution */
  free_items();
  /* Reset where. */
  where= THD::DEFAULT_WHERE;
  /* reset table map for multi-table update */
  table_map_for_update= 0;
  m_binlog_invoker= FALSE;

  DBUG_VOID_RETURN;
}


/**
  Create a LEX_STRING in this connection.

  @param lex_str  pointer to LEX_STRING object to be initialized
  @param str      initializer to be copied into lex_str
  @param length   length of str, in bytes
  @param allocate_lex_string  if TRUE, allocate new LEX_STRING object,
                              instead of using lex_str value
  @return  NULL on failure, or pointer to the LEX_STRING object
*/
LEX_STRING *THD::make_lex_string(LEX_STRING *lex_str,
                                 const char* str, uint length,
                                 bool allocate_lex_string)
{
  if (allocate_lex_string)
    if (!(lex_str= (LEX_STRING *)alloc_root(mem_root, sizeof(LEX_STRING))))
      return 0;
  if (!(lex_str->str= strmake_root(mem_root, str, length)))
    return 0;
  lex_str->length= length;
  return lex_str;
}


/*
  Convert a string to another character set

  SYNOPSIS
    convert_string()
    to				Store new allocated string here
    to_cs			New character set for allocated string
    from			String to convert
    from_length			Length of string to convert
    from_cs			Original character set

  NOTES
    to will be 0-terminated to make it easy to pass to system funcs

  RETURN
    0	ok
    1	End of memory.
        In this case to->str will point to 0 and to->length will be 0.
*/

bool THD::convert_string(LEX_STRING *to, CHARSET_INFO *to_cs,
			 const char *from, uint from_length,
			 CHARSET_INFO *from_cs)
{
  DBUG_ENTER("convert_string");
  size_t new_length= to_cs->mbmaxlen * from_length;
  uint dummy_errors;
  if (!(to->str= (char*) alloc(new_length+1)))
  {
    to->length= 0;				// Safety fix
    DBUG_RETURN(1);				// EOM
  }
  to->length= copy_and_convert((char*) to->str, new_length, to_cs,
			       from, from_length, from_cs, &dummy_errors);
  to->str[to->length]=0;			// Safety
  DBUG_RETURN(0);
}


/*
  Convert string from source character set to target character set inplace.

  SYNOPSIS
    THD::convert_string

  DESCRIPTION
    Convert string using convert_buffer - buffer for character set 
    conversion shared between all protocols.

  RETURN
    0   ok
   !0   out of memory
*/

bool THD::convert_string(String *s, CHARSET_INFO *from_cs, CHARSET_INFO *to_cs)
{
  uint dummy_errors;
  if (convert_buffer.copy(s->ptr(), s->length(), from_cs, to_cs, &dummy_errors))
    return TRUE;
  /* If convert_buffer >> s copying is more efficient long term */
  if (convert_buffer.alloced_length() >= convert_buffer.length() * 2 ||
      !s->is_alloced())
  {
    return s->copy(convert_buffer);
  }
  s->swap(convert_buffer);
  return FALSE;
}


/*
  Update some cache variables when character set changes
*/

void THD::update_charset()
{
  uint32 not_used;
  charset_is_system_charset=
    !String::needs_conversion(0,
                              variables.character_set_client,
                              system_charset_info,
                              &not_used);
  charset_is_collation_connection= 
    !String::needs_conversion(0,
                              variables.character_set_client,
                              variables.collation_connection,
                              &not_used);
  charset_is_character_set_filesystem= 
    !String::needs_conversion(0,
                              variables.character_set_client,
                              variables.character_set_filesystem,
                              &not_used);
}


/* routings to adding tables to list of changed in transaction tables */

inline static void list_include(CHANGED_TABLE_LIST** prev,
				CHANGED_TABLE_LIST* curr,
				CHANGED_TABLE_LIST* new_table)
{
  if (new_table)
  {
    *prev = new_table;
    (*prev)->next = curr;
  }
}

/* add table to list of changed in transaction tables */

void THD::add_changed_table(TABLE *table)
{
  DBUG_ENTER("THD::add_changed_table(table)");

  DBUG_ASSERT(in_multi_stmt_transaction_mode() && table->file->has_transactions());
  add_changed_table(table->s->table_cache_key.str,
                    (long) table->s->table_cache_key.length);
  DBUG_VOID_RETURN;
}


void THD::add_changed_table(const char *key, long key_length)
{
  DBUG_ENTER("THD::add_changed_table(key)");
  CHANGED_TABLE_LIST **prev_changed = &transaction.changed_tables;
  CHANGED_TABLE_LIST *curr = transaction.changed_tables;

  for (; curr; prev_changed = &(curr->next), curr = curr->next)
  {
    int cmp =  (long)curr->key_length - (long)key_length;
    if (cmp < 0)
    {
      list_include(prev_changed, curr, changed_table_dup(key, key_length));
      DBUG_PRINT("info", 
		 ("key_length: %ld  %u", key_length,
                  (*prev_changed)->key_length));
      DBUG_VOID_RETURN;
    }
    else if (cmp == 0)
    {
      cmp = memcmp(curr->key, key, curr->key_length);
      if (cmp < 0)
      {
	list_include(prev_changed, curr, changed_table_dup(key, key_length));
	DBUG_PRINT("info", 
		   ("key_length:  %ld  %u", key_length,
		    (*prev_changed)->key_length));
	DBUG_VOID_RETURN;
      }
      else if (cmp == 0)
      {
	DBUG_PRINT("info", ("already in list"));
	DBUG_VOID_RETURN;
      }
    }
  }
  *prev_changed = changed_table_dup(key, key_length);
  DBUG_PRINT("info", ("key_length: %ld  %u", key_length,
		      (*prev_changed)->key_length));
  DBUG_VOID_RETURN;
}


CHANGED_TABLE_LIST* THD::changed_table_dup(const char *key, long key_length)
{
  CHANGED_TABLE_LIST* new_table = 
    (CHANGED_TABLE_LIST*) trans_alloc(ALIGN_SIZE(sizeof(CHANGED_TABLE_LIST))+
				      key_length + 1);
  if (!new_table)
  {
    my_error(EE_OUTOFMEMORY, MYF(ME_BELL),
             ALIGN_SIZE(sizeof(TABLE_LIST)) + key_length + 1);
    killed= KILL_CONNECTION;
    return 0;
  }

  new_table->key= ((char*)new_table)+ ALIGN_SIZE(sizeof(CHANGED_TABLE_LIST));
  new_table->next = 0;
  new_table->key_length = key_length;
  ::memcpy(new_table->key, key, key_length);
  return new_table;
}


int THD::send_explain_fields(select_result *result)
{
  List<Item> field_list;
  make_explain_field_list(field_list);
  return (result->send_fields(field_list,
                              Protocol::SEND_NUM_ROWS | Protocol::SEND_EOF));
}


void THD::make_explain_field_list(List<Item> &field_list)
{
  Item *item;
  CHARSET_INFO *cs= system_charset_info;
  field_list.push_back(item= new Item_return_int("id",3, MYSQL_TYPE_LONGLONG));
  item->maybe_null= 1;
  field_list.push_back(new Item_empty_string("select_type", 19, cs));
  field_list.push_back(item= new Item_empty_string("table", NAME_CHAR_LEN, cs));
  item->maybe_null= 1;
  if (lex->describe & DESCRIBE_PARTITIONS)
  {
    /* Maximum length of string that make_used_partitions_str() can produce */
    item= new Item_empty_string("partitions", MAX_PARTITIONS * (1 + FN_LEN),
                                cs);
    field_list.push_back(item);
    item->maybe_null= 1;
  }
  field_list.push_back(item= new Item_empty_string("type", 10, cs));
  item->maybe_null= 1;
  field_list.push_back(item=new Item_empty_string("possible_keys",
						  NAME_CHAR_LEN*MAX_KEY, cs));
  item->maybe_null=1;
  field_list.push_back(item=new Item_empty_string("key", NAME_CHAR_LEN, cs));
  item->maybe_null=1;
  field_list.push_back(item=new Item_empty_string("key_len",
						  NAME_CHAR_LEN*MAX_KEY));
  item->maybe_null=1;
  field_list.push_back(item=new Item_empty_string("ref",
                                                  NAME_CHAR_LEN*MAX_REF_PARTS,
                                                  cs));
  item->maybe_null=1;
  field_list.push_back(item= new Item_return_int("rows", 10,
                                                 MYSQL_TYPE_LONGLONG));
  if (lex->describe & DESCRIBE_EXTENDED)
  {
    field_list.push_back(item= new Item_float("filtered", 0.1234, 2, 4));
    item->maybe_null=1;
  }
  item->maybe_null= 1;
  field_list.push_back(new Item_empty_string("Extra", 255, cs));
<<<<<<< HEAD
  return (result->send_result_set_metadata(field_list,
                                           Protocol::SEND_NUM_ROWS | Protocol::SEND_EOF));
=======
>>>>>>> b8d2a821
}


#ifdef SIGNAL_WITH_VIO_CLOSE
void THD::close_active_vio()
{
  DBUG_ENTER("close_active_vio");
  mysql_mutex_assert_owner(&LOCK_thd_data);
#ifndef EMBEDDED_LIBRARY
  if (active_vio)
  {
    vio_close(active_vio);
    active_vio = 0;
  }
#endif
  DBUG_VOID_RETURN;
}
#endif


struct Item_change_record: public ilink
{
  Item **place;
  Item *old_value;
  /* Placement new was hidden by `new' in ilink (TODO: check): */
  static void *operator new(size_t size, void *mem) { return mem; }
  static void operator delete(void *ptr, size_t size) {}
  static void operator delete(void *ptr, void *mem) { /* never called */ }
};


/*
  Register an item tree tree transformation, performed by the query
  optimizer. We need a pointer to runtime_memroot because it may be !=
  thd->mem_root (due to possible set_n_backup_active_arena called for thd).
*/

void THD::nocheck_register_item_tree_change(Item **place, Item *old_value,
                                            MEM_ROOT *runtime_memroot)
{
  Item_change_record *change;
  /*
    Now we use one node per change, which adds some memory overhead,
    but still is rather fast as we use alloc_root for allocations.
    A list of item tree changes of an average query should be short.
  */
  void *change_mem= alloc_root(runtime_memroot, sizeof(*change));
  if (change_mem == 0)
  {
    /*
      OOM, thd->fatal_error() is called by the error handler of the
      memroot. Just return.
    */
    return;
  }
  change= new (change_mem) Item_change_record;
  change->place= place;
  change->old_value= old_value;
  change_list.append(change);
}

/**
  Check and register item change if needed

  @param place           place where we should assign new value
  @param new_value       place of the new value

  @details
    Let C be a reference to an item that changed the reference A
    at the location (occurrence) L1 and this change has been registered.
    If C is substituted for reference A another location (occurrence) L2
    that is to be registered as well than this change has to be
    consistent with the first change in order the procedure that rollback
    changes to substitute the same reference at both locations L1 and L2.
*/

void THD::check_and_register_item_tree_change(Item **place, Item **new_value,
                                              MEM_ROOT *runtime_memroot)
{
  Item_change_record *change;
  I_List_iterator<Item_change_record> it(change_list);
  while ((change= it++))
  {
    if (change->place == new_value)
      break; // we need only very first value
  }
  if (change)
    nocheck_register_item_tree_change(place, change->old_value,
                                      runtime_memroot);
}


void THD::rollback_item_tree_changes()
{
  I_List_iterator<Item_change_record> it(change_list);
  Item_change_record *change;
  DBUG_ENTER("rollback_item_tree_changes");

  while ((change= it++))
    *change->place= change->old_value;
  /* We can forget about changes memory: it's allocated in runtime memroot */
  change_list.empty();
  DBUG_VOID_RETURN;
}


/*
  Check if the thread has been killed, and also process "APC requests"

  @retval true  The thread is killed, execution should be interrupted
  @retval false Not killed, continue execution
*/

bool THD::check_killed()
{
  if (killed)
    return TRUE;
  apc_target.process_apc_requests(); 
  return FALSE;
}

/*****************************************************************************
** Functions to provide a interface to select results
*****************************************************************************/

select_result::select_result()
{
  thd=current_thd;
}

void select_result::send_error(uint errcode,const char *err)
{
  my_message(errcode, err, MYF(0));
}


void select_result::cleanup()
{
  /* do nothing */
}

bool select_result::check_simple_select() const
{
  my_error(ER_SP_BAD_CURSOR_QUERY, MYF(0));
  return TRUE;
}


static String default_line_term("\n",default_charset_info);
static String default_escaped("\\",default_charset_info);
static String default_field_term("\t",default_charset_info);
static String default_xml_row_term("<row>", default_charset_info);

sql_exchange::sql_exchange(char *name, bool flag,
                           enum enum_filetype filetype_arg)
  :file_name(name), opt_enclosed(0), dumpfile(flag), skip_lines(0)
{
  filetype= filetype_arg;
  field_term= &default_field_term;
  enclosed=   line_start= &my_empty_string;
  line_term=  filetype == FILETYPE_CSV ?
              &default_line_term : &default_xml_row_term;
  escaped=    &default_escaped;
  cs= NULL;
}

bool sql_exchange::escaped_given(void)
{
  return escaped != &default_escaped;
}


bool select_send::send_result_set_metadata(List<Item> &list, uint flags)
{
  bool res;
  if (!(res= thd->protocol->send_result_set_metadata(&list, flags)))
    is_result_set_started= 1;
  return res;
}

void select_send::abort_result_set()
{
  DBUG_ENTER("select_send::abort_result_set");

  if (is_result_set_started && thd->spcont)
  {
    /*
      We're executing a stored procedure, have an open result
      set and an SQL exception condition. In this situation we
      must abort the current statement, silence the error and
      start executing the continue/exit handler if one is found.
      Before aborting the statement, let's end the open result set, as
      otherwise the client will hang due to the violation of the
      client/server protocol.
    */
    thd->spcont->end_partial_result_set= TRUE;
  }
  DBUG_VOID_RETURN;
}


/** 
  Cleanup an instance of this class for re-use
  at next execution of a prepared statement/
  stored procedure statement.
*/

void select_send::cleanup()
{
  is_result_set_started= FALSE;
}

/* Send data to client. Returns 0 if ok */

int select_send::send_data(List<Item> &items)
{
  Protocol *protocol= thd->protocol;
  DBUG_ENTER("select_send::send_data");

  if (unit->offset_limit_cnt)
  {						// using limit offset,count
    unit->offset_limit_cnt--;
    DBUG_RETURN(FALSE);
  }
  if (thd->killed == ABORT_QUERY)
    DBUG_RETURN(FALSE);

  /*
    We may be passing the control from mysqld to the client: release the
    InnoDB adaptive hash S-latch to avoid thread deadlocks if it was reserved
    by thd
  */
  ha_release_temporary_latches(thd);

  protocol->prepare_for_resend();
  if (protocol->send_result_set_row(&items))
  {
    protocol->remove_last_row();
    DBUG_RETURN(TRUE);
  }

  thd->sent_row_count++;

  if (thd->vio_ok())
    DBUG_RETURN(protocol->write());

  DBUG_RETURN(0);
}


//////////////////////////////////////////////////////////////////////////////
int select_result_explain_buffer::send_data(List<Item> &items)
{
  List_iterator_fast<Item> li(items);
  char buff[MAX_FIELD_WIDTH];
  String buffer(buff, sizeof(buff), &my_charset_bin);
  DBUG_ENTER("select_send::send_data");

  protocol->prepare_for_resend();
  Item *item;
  while ((item=li++))
  {
    if (item->send(protocol, &buffer))
    {
      protocol->free();				// Free used buffer
      my_message(ER_OUT_OF_RESOURCES, ER(ER_OUT_OF_RESOURCES), MYF(0));
      break;
    }
    /*
      Reset buffer to its original state, as it may have been altered in
      Item::send().
    */
    buffer.set(buff, sizeof(buff), &my_charset_bin);
  }
  //TODO: do we need the following:
  if (thd->is_error())
  {
    protocol->remove_last_row();
    DBUG_RETURN(1);
  }
  /* psergey-TODO: instead of protocol->write(), steal the packet here */
  const char *packet_data;
  size_t len;
  protocol->get_packet(&packet_data, &len);

  String *s= new (thd->mem_root) String;
  s->append(packet_data, len);
  data_rows.push_back(s);
  protocol->remove_last_row(); // <-- this does nothing. Do we need it?
                               // prepare_for_resend() will wipe out the packet
  DBUG_RETURN(0);
}


void select_result_explain_buffer::flush_data()
{
  List_iterator<String> it(data_rows);
  String *str;
  while ((str= it++))
  {
    /* TODO: write out the lines. */
    protocol->set_packet(str->ptr(), str->length());
    protocol->write();
    delete str;
  }
  data_rows.empty();
}

//////////////////////////////////////////////////////////////////////////////


bool select_send::send_eof()
{
  /* 
    We may be passing the control from mysqld to the client: release the
    InnoDB adaptive hash S-latch to avoid thread deadlocks if it was reserved
    by thd 
  */
  ha_release_temporary_latches(thd);

  /* 
    Don't send EOF if we're in error condition (which implies we've already
    sent or are sending an error)
  */
  if (thd->is_error())
    return TRUE;
  ::my_eof(thd);
  is_result_set_started= 0;
  return FALSE;
}


/************************************************************************
  Handling writing to file
************************************************************************/

void select_to_file::send_error(uint errcode,const char *err)
{
  my_message(errcode, err, MYF(0));
  if (file > 0)
  {
    (void) end_io_cache(&cache);
    mysql_file_close(file, MYF(0));
    /* Delete file on error */
    mysql_file_delete(key_select_to_file, path, MYF(0));
    file= -1;
  }
}


bool select_to_file::send_eof()
{
  int error= test(end_io_cache(&cache));
  if (mysql_file_close(file, MYF(MY_WME)) || thd->is_error())
    error= true;

  if (!error)
  {
    ::my_ok(thd,row_count);
  }
  file= -1;
  return error;
}


void select_to_file::cleanup()
{
  /* In case of error send_eof() may be not called: close the file here. */
  if (file >= 0)
  {
    (void) end_io_cache(&cache);
    mysql_file_close(file, MYF(0));
    file= -1;
  }
  path[0]= '\0';
  row_count= 0;
}


select_to_file::~select_to_file()
{
  if (file >= 0)
  {					// This only happens in case of error
    (void) end_io_cache(&cache);
    mysql_file_close(file, MYF(0));
    file= -1;
  }
}

/***************************************************************************
** Export of select to textfile
***************************************************************************/

select_export::~select_export()
{
  thd->sent_row_count=row_count;
}


/*
  Create file with IO cache

  SYNOPSIS
    create_file()
    thd			Thread handle
    path		File name
    exchange		Excange class
    cache		IO cache

  RETURN
    >= 0 	File handle
   -1		Error
*/


static File create_file(THD *thd, char *path, sql_exchange *exchange,
			IO_CACHE *cache)
{
  File file;
  uint option= MY_UNPACK_FILENAME | MY_RELATIVE_PATH;

#ifdef DONT_ALLOW_FULL_LOAD_DATA_PATHS
  option|= MY_REPLACE_DIR;			// Force use of db directory
#endif

  if (!dirname_length(exchange->file_name))
  {
    strxnmov(path, FN_REFLEN-1, mysql_real_data_home, thd->db ? thd->db : "",
             NullS);
    (void) fn_format(path, exchange->file_name, path, "", option);
  }
  else
    (void) fn_format(path, exchange->file_name, mysql_real_data_home, "", option);

  if (!is_secure_file_path(path))
  {
    /* Write only allowed to dir or subdir specified by secure_file_priv */
    my_error(ER_OPTION_PREVENTS_STATEMENT, MYF(0), "--secure-file-priv");
    return -1;
  }

  if (!access(path, F_OK))
  {
    my_error(ER_FILE_EXISTS_ERROR, MYF(0), exchange->file_name);
    return -1;
  }
  /* Create the file world readable */
  if ((file= mysql_file_create(key_select_to_file,
                               path, 0666, O_WRONLY|O_EXCL, MYF(MY_WME))) < 0)
    return file;
#ifdef HAVE_FCHMOD
  (void) fchmod(file, 0666);			// Because of umask()
#else
  (void) chmod(path, 0666);
#endif
  if (init_io_cache(cache, file, 0L, WRITE_CACHE, 0L, 1, MYF(MY_WME)))
  {
    mysql_file_close(file, MYF(0));
    /* Delete file on error, it was just created */
    mysql_file_delete(key_select_to_file, path, MYF(0));
    return -1;
  }
  return file;
}


int
select_export::prepare(List<Item> &list, SELECT_LEX_UNIT *u)
{
  bool blob_flag=0;
  bool string_results= FALSE, non_string_results= FALSE;
  unit= u;
  if ((uint) strlen(exchange->file_name) + NAME_LEN >= FN_REFLEN)
    strmake(path,exchange->file_name,FN_REFLEN-1);

  write_cs= exchange->cs ? exchange->cs : &my_charset_bin;

  if ((file= create_file(thd, path, exchange, &cache)) < 0)
    return 1;
  /* Check if there is any blobs in data */
  {
    List_iterator_fast<Item> li(list);
    Item *item;
    while ((item=li++))
    {
      if (item->max_length >= MAX_BLOB_WIDTH)
      {
	blob_flag=1;
	break;
      }
      if (item->result_type() == STRING_RESULT)
        string_results= TRUE;
      else
        non_string_results= TRUE;
    }
  }
  if (exchange->escaped->numchars() > 1 || exchange->enclosed->numchars() > 1)
  {
    my_error(ER_WRONG_FIELD_TERMINATORS, MYF(0));
    return TRUE;
  }
  if (exchange->escaped->length() > 1 || exchange->enclosed->length() > 1 ||
      !my_isascii(exchange->escaped->ptr()[0]) ||
      !my_isascii(exchange->enclosed->ptr()[0]) ||
      !exchange->field_term->is_ascii() || !exchange->line_term->is_ascii() ||
      !exchange->line_start->is_ascii())
  {
    /*
      Current LOAD DATA INFILE recognizes field/line separators "as is" without
      converting from client charset to data file charset. So, it is supposed,
      that input file of LOAD DATA INFILE consists of data in one charset and
      separators in other charset. For the compatibility with that [buggy]
      behaviour SELECT INTO OUTFILE implementation has been saved "as is" too,
      but the new warning message has been added:

        Non-ASCII separator arguments are not fully supported
    */
    push_warning(thd, MYSQL_ERROR::WARN_LEVEL_WARN,
                 WARN_NON_ASCII_SEPARATOR_NOT_IMPLEMENTED,
                 ER(WARN_NON_ASCII_SEPARATOR_NOT_IMPLEMENTED));
  }
  field_term_length=exchange->field_term->length();
  field_term_char= field_term_length ?
                   (int) (uchar) (*exchange->field_term)[0] : INT_MAX;
  if (!exchange->line_term->length())
    exchange->line_term=exchange->field_term;	// Use this if it exists
  field_sep_char= (exchange->enclosed->length() ?
                  (int) (uchar) (*exchange->enclosed)[0] : field_term_char);
  if (exchange->escaped->length() && (exchange->escaped_given() ||
      !(thd->variables.sql_mode & MODE_NO_BACKSLASH_ESCAPES)))
    escape_char= (int) (uchar) (*exchange->escaped)[0];
  else
    escape_char= -1;
  is_ambiguous_field_sep= test(strchr(ESCAPE_CHARS, field_sep_char));
  is_unsafe_field_sep= test(strchr(NUMERIC_CHARS, field_sep_char));
  line_sep_char= (exchange->line_term->length() ?
                 (int) (uchar) (*exchange->line_term)[0] : INT_MAX);
  if (!field_term_length)
    exchange->opt_enclosed=0;
  if (!exchange->enclosed->length())
    exchange->opt_enclosed=1;			// A little quicker loop
  fixed_row_size= (!field_term_length && !exchange->enclosed->length() &&
		   !blob_flag);
  if ((is_ambiguous_field_sep && exchange->enclosed->is_empty() &&
       (string_results || is_unsafe_field_sep)) ||
      (exchange->opt_enclosed && non_string_results &&
       field_term_length && strchr(NUMERIC_CHARS, field_term_char)))
  {
    push_warning(thd, MYSQL_ERROR::WARN_LEVEL_WARN,
                 ER_AMBIGUOUS_FIELD_TERM, ER(ER_AMBIGUOUS_FIELD_TERM));
    is_ambiguous_field_term= TRUE;
  }
  else
    is_ambiguous_field_term= FALSE;

  return 0;
}


#define NEED_ESCAPING(x) ((int) (uchar) (x) == escape_char    || \
                          (enclosed ? (int) (uchar) (x) == field_sep_char      \
                                    : (int) (uchar) (x) == field_term_char) || \
                          (int) (uchar) (x) == line_sep_char  || \
                          !(x))

int select_export::send_data(List<Item> &items)
{

  DBUG_ENTER("select_export::send_data");
  char buff[MAX_FIELD_WIDTH],null_buff[2],space[MAX_FIELD_WIDTH];
  char cvt_buff[MAX_FIELD_WIDTH];
  String cvt_str(cvt_buff, sizeof(cvt_buff), write_cs);
  bool space_inited=0;
  String tmp(buff,sizeof(buff),&my_charset_bin),*res;
  tmp.length(0);

  if (unit->offset_limit_cnt)
  {						// using limit offset,count
    unit->offset_limit_cnt--;
    DBUG_RETURN(0);
  }
  if (thd->killed == ABORT_QUERY)
    DBUG_RETURN(0);
  row_count++;
  Item *item;
  uint used_length=0,items_left=items.elements;
  List_iterator_fast<Item> li(items);

  if (my_b_write(&cache,(uchar*) exchange->line_start->ptr(),
		 exchange->line_start->length()))
    goto err;
  while ((item=li++))
  {
    Item_result result_type=item->result_type();
    bool enclosed = (exchange->enclosed->length() &&
                     (!exchange->opt_enclosed || result_type == STRING_RESULT));
    res=item->str_result(&tmp);
    if (res && !my_charset_same(write_cs, res->charset()) &&
        !my_charset_same(write_cs, &my_charset_bin))
    {
      const char *well_formed_error_pos;
      const char *cannot_convert_error_pos;
      const char *from_end_pos;
      const char *error_pos;
      uint32 bytes;
      uint64 estimated_bytes=
        ((uint64) res->length() / res->charset()->mbminlen + 1) *
        write_cs->mbmaxlen + 1;
      set_if_smaller(estimated_bytes, UINT_MAX32);
      if (cvt_str.realloc((uint32) estimated_bytes))
      {
        my_error(ER_OUTOFMEMORY, MYF(0), (uint32) estimated_bytes);
        goto err;
      }

      bytes= well_formed_copy_nchars(write_cs, (char *) cvt_str.ptr(),
                                     cvt_str.alloced_length(),
                                     res->charset(), res->ptr(), res->length(),
                                     UINT_MAX32, // copy all input chars,
                                                 // i.e. ignore nchars parameter
                                     &well_formed_error_pos,
                                     &cannot_convert_error_pos,
                                     &from_end_pos);
      error_pos= well_formed_error_pos ? well_formed_error_pos
                                       : cannot_convert_error_pos;
      if (error_pos)
      {
        char printable_buff[32];
        convert_to_printable(printable_buff, sizeof(printable_buff),
                             error_pos, res->ptr() + res->length() - error_pos,
                             res->charset(), 6);
        push_warning_printf(thd, MYSQL_ERROR::WARN_LEVEL_WARN,
                            ER_TRUNCATED_WRONG_VALUE_FOR_FIELD,
                            ER(ER_TRUNCATED_WRONG_VALUE_FOR_FIELD),
                            "string", printable_buff,
                            item->name, static_cast<long>(row_count));
      }
      else if (from_end_pos < res->ptr() + res->length())
      { 
        /*
          result is longer than UINT_MAX32 and doesn't fit into String
        */
        push_warning_printf(thd, MYSQL_ERROR::WARN_LEVEL_WARN,
                            WARN_DATA_TRUNCATED, ER(WARN_DATA_TRUNCATED),
                            item->full_name(), static_cast<long>(row_count));
      }
      cvt_str.length(bytes);
      res= &cvt_str;
    }
    if (res && enclosed)
    {
      if (my_b_write(&cache,(uchar*) exchange->enclosed->ptr(),
		     exchange->enclosed->length()))
	goto err;
    }
    if (!res)
    {						// NULL
      if (!fixed_row_size)
      {
	if (escape_char != -1)			// Use \N syntax
	{
	  null_buff[0]=escape_char;
	  null_buff[1]='N';
	  if (my_b_write(&cache,(uchar*) null_buff,2))
	    goto err;
	}
	else if (my_b_write(&cache,(uchar*) "NULL",4))
	  goto err;
      }
      else
      {
	used_length=0;				// Fill with space
      }
    }
    else
    {
      if (fixed_row_size)
	used_length=min(res->length(),item->max_length);
      else
	used_length=res->length();
      if ((result_type == STRING_RESULT || is_unsafe_field_sep) &&
           escape_char != -1)
      {
        char *pos, *start, *end;
        CHARSET_INFO *res_charset= res->charset();
        CHARSET_INFO *character_set_client= thd->variables.
                                            character_set_client;
        bool check_second_byte= (res_charset == &my_charset_bin) &&
                                 character_set_client->
                                 escape_with_backslash_is_dangerous;
        DBUG_ASSERT(character_set_client->mbmaxlen == 2 ||
                    !character_set_client->escape_with_backslash_is_dangerous);
	for (start=pos=(char*) res->ptr(),end=pos+used_length ;
	     pos != end ;
	     pos++)
	{
#ifdef USE_MB
	  if (use_mb(res_charset))
	  {
	    int l;
	    if ((l=my_ismbchar(res_charset, pos, end)))
	    {
	      pos += l-1;
	      continue;
	    }
	  }
#endif

          /*
            Special case when dumping BINARY/VARBINARY/BLOB values
            for the clients with character sets big5, cp932, gbk and sjis,
            which can have the escape character (0x5C "\" by default)
            as the second byte of a multi-byte sequence.
            
            If
            - pos[0] is a valid multi-byte head (e.g 0xEE) and
            - pos[1] is 0x00, which will be escaped as "\0",
            
            then we'll get "0xEE + 0x5C + 0x30" in the output file.
            
            If this file is later loaded using this sequence of commands:
            
            mysql> create table t1 (a varchar(128)) character set big5;
            mysql> LOAD DATA INFILE 'dump.txt' INTO TABLE t1;
            
            then 0x5C will be misinterpreted as the second byte
            of a multi-byte character "0xEE + 0x5C", instead of
            escape character for 0x00.
            
            To avoid this confusion, we'll escape the multi-byte
            head character too, so the sequence "0xEE + 0x00" will be
            dumped as "0x5C + 0xEE + 0x5C + 0x30".
            
            Note, in the condition below we only check if
            mbcharlen is equal to 2, because there are no
            character sets with mbmaxlen longer than 2
            and with escape_with_backslash_is_dangerous set.
            DBUG_ASSERT before the loop makes that sure.
          */

          if ((NEED_ESCAPING(*pos) ||
               (check_second_byte &&
                my_mbcharlen(character_set_client, (uchar) *pos) == 2 &&
                pos + 1 < end &&
                NEED_ESCAPING(pos[1]))) &&
              /*
               Don't escape field_term_char by doubling - doubling is only
               valid for ENCLOSED BY characters:
              */
              (enclosed || !is_ambiguous_field_term ||
               (int) (uchar) *pos != field_term_char))
          {
	    char tmp_buff[2];
            tmp_buff[0]= ((int) (uchar) *pos == field_sep_char &&
                          is_ambiguous_field_sep) ?
                          field_sep_char : escape_char;
	    tmp_buff[1]= *pos ? *pos : '0';
	    if (my_b_write(&cache,(uchar*) start,(uint) (pos-start)) ||
		my_b_write(&cache,(uchar*) tmp_buff,2))
	      goto err;
	    start=pos+1;
	  }
	}
	if (my_b_write(&cache,(uchar*) start,(uint) (pos-start)))
	  goto err;
      }
      else if (my_b_write(&cache,(uchar*) res->ptr(),used_length))
	goto err;
    }
    if (fixed_row_size)
    {						// Fill with space
      if (item->max_length > used_length)
      {
	if (!space_inited)
	{
	  space_inited=1;
	  bfill(space,sizeof(space),' ');
	}
	uint length=item->max_length-used_length;
	for (; length > sizeof(space) ; length-=sizeof(space))
	{
	  if (my_b_write(&cache,(uchar*) space,sizeof(space)))
	    goto err;
	}
	if (my_b_write(&cache,(uchar*) space,length))
	  goto err;
      }
    }
    if (res && enclosed)
    {
      if (my_b_write(&cache, (uchar*) exchange->enclosed->ptr(),
                     exchange->enclosed->length()))
        goto err;
    }
    if (--items_left)
    {
      if (my_b_write(&cache, (uchar*) exchange->field_term->ptr(),
                     field_term_length))
        goto err;
    }
  }
  if (my_b_write(&cache,(uchar*) exchange->line_term->ptr(),
		 exchange->line_term->length()))
    goto err;
  DBUG_RETURN(0);
err:
  DBUG_RETURN(1);
}


/***************************************************************************
** Dump  of select to a binary file
***************************************************************************/


int
select_dump::prepare(List<Item> &list __attribute__((unused)),
		     SELECT_LEX_UNIT *u)
{
  unit= u;
  return (int) ((file= create_file(thd, path, exchange, &cache)) < 0);
}


int select_dump::send_data(List<Item> &items)
{
  List_iterator_fast<Item> li(items);
  char buff[MAX_FIELD_WIDTH];
  String tmp(buff,sizeof(buff),&my_charset_bin),*res;
  tmp.length(0);
  Item *item;
  DBUG_ENTER("select_dump::send_data");

  if (unit->offset_limit_cnt)
  {						// using limit offset,count
    unit->offset_limit_cnt--;
    DBUG_RETURN(0);
  }
  if (thd->killed == ABORT_QUERY)
    DBUG_RETURN(0);

  if (row_count++ > 1) 
  {
    my_message(ER_TOO_MANY_ROWS, ER(ER_TOO_MANY_ROWS), MYF(0));
    goto err;
  }
  while ((item=li++))
  {
    res=item->str_result(&tmp);
    if (!res)					// If NULL
    {
      if (my_b_write(&cache,(uchar*) "",1))
	goto err;
    }
    else if (my_b_write(&cache,(uchar*) res->ptr(),res->length()))
    {
      my_error(ER_ERROR_ON_WRITE, MYF(0), path, my_errno);
      goto err;
    }
  }
  DBUG_RETURN(0);
err:
  DBUG_RETURN(1);
}


select_subselect::select_subselect(Item_subselect *item_arg)
{
  item= item_arg;
}


int select_singlerow_subselect::send_data(List<Item> &items)
{
  DBUG_ENTER("select_singlerow_subselect::send_data");
  Item_singlerow_subselect *it= (Item_singlerow_subselect *)item;
  if (it->assigned())
  {
    my_message(ER_SUBQUERY_NO_1_ROW, ER(ER_SUBQUERY_NO_1_ROW),
               MYF(current_thd->lex->ignore ? ME_JUST_WARNING : 0));
    DBUG_RETURN(1);
  }
  if (unit->offset_limit_cnt)
  {				          // Using limit offset,count
    unit->offset_limit_cnt--;
    DBUG_RETURN(0);
  }
  if (thd->killed == ABORT_QUERY)
    DBUG_RETURN(0);
  List_iterator_fast<Item> li(items);
  Item *val_item;
  for (uint i= 0; (val_item= li++); i++)
    it->store(i, val_item);
  it->assigned(1);
  DBUG_RETURN(0);
}


void select_max_min_finder_subselect::cleanup()
{
  DBUG_ENTER("select_max_min_finder_subselect::cleanup");
  cache= 0;
  DBUG_VOID_RETURN;
}


int select_max_min_finder_subselect::send_data(List<Item> &items)
{
  DBUG_ENTER("select_max_min_finder_subselect::send_data");
  Item_maxmin_subselect *it= (Item_maxmin_subselect *)item;
  List_iterator_fast<Item> li(items);
  Item *val_item= li++;
  it->register_value();
  if (it->assigned())
  {
    cache->store(val_item);
    if ((this->*op)())
      it->store(0, cache);
  }
  else
  {
    if (!cache)
    {
      cache= Item_cache::get_cache(val_item);
      switch (val_item->result_type()) {
      case REAL_RESULT:
	op= &select_max_min_finder_subselect::cmp_real;
	break;
      case INT_RESULT:
	op= &select_max_min_finder_subselect::cmp_int;
	break;
      case STRING_RESULT:
	op= &select_max_min_finder_subselect::cmp_str;
	break;
      case DECIMAL_RESULT:
        op= &select_max_min_finder_subselect::cmp_decimal;
        break;
      case ROW_RESULT:
      case TIME_RESULT:
      case IMPOSSIBLE_RESULT:
        // This case should never be choosen
	DBUG_ASSERT(0);
	op= 0;
      }
    }
    cache->store(val_item);
    it->store(0, cache);
  }
  it->assigned(1);
  DBUG_RETURN(0);
}

bool select_max_min_finder_subselect::cmp_real()
{
  Item *maxmin= ((Item_singlerow_subselect *)item)->element_index(0);
  double val1= cache->val_real(), val2= maxmin->val_real();

  /* Ignore NULLs for ANY and keep them for ALL subqueries */
  if (cache->null_value)
    return (is_all && !maxmin->null_value) || (!is_all && maxmin->null_value);
  if (maxmin->null_value)
    return !is_all;

  if (fmax)
    return(val1 > val2);
  return (val1 < val2);
}

bool select_max_min_finder_subselect::cmp_int()
{
  Item *maxmin= ((Item_singlerow_subselect *)item)->element_index(0);
  longlong val1= cache->val_int(), val2= maxmin->val_int();

  /* Ignore NULLs for ANY and keep them for ALL subqueries */
  if (cache->null_value)
    return (is_all && !maxmin->null_value) || (!is_all && maxmin->null_value);
  if (maxmin->null_value)
    return !is_all;

  if (fmax)
    return(val1 > val2);
  return (val1 < val2);
}

bool select_max_min_finder_subselect::cmp_decimal()
{
  Item *maxmin= ((Item_singlerow_subselect *)item)->element_index(0);
  my_decimal cval, *cvalue= cache->val_decimal(&cval);
  my_decimal mval, *mvalue= maxmin->val_decimal(&mval);

  /* Ignore NULLs for ANY and keep them for ALL subqueries */
  if (cache->null_value)
    return (is_all && !maxmin->null_value) || (!is_all && maxmin->null_value);
  if (maxmin->null_value)
    return !is_all;

  if (fmax)
    return (my_decimal_cmp(cvalue, mvalue) > 0) ;
  return (my_decimal_cmp(cvalue,mvalue) < 0);
}

bool select_max_min_finder_subselect::cmp_str()
{
  String *val1, *val2, buf1, buf2;
  Item *maxmin= ((Item_singlerow_subselect *)item)->element_index(0);
  /*
    as far as both operand is Item_cache buf1 & buf2 will not be used,
    but added for safety
  */
  val1= cache->val_str(&buf1);
  val2= maxmin->val_str(&buf1);

  /* Ignore NULLs for ANY and keep them for ALL subqueries */
  if (cache->null_value)
    return (is_all && !maxmin->null_value) || (!is_all && maxmin->null_value);
  if (maxmin->null_value)
    return !is_all;

  if (fmax)
    return (sortcmp(val1, val2, cache->collation.collation) > 0) ;
  return (sortcmp(val1, val2, cache->collation.collation) < 0);
}

int select_exists_subselect::send_data(List<Item> &items)
{
  DBUG_ENTER("select_exists_subselect::send_data");
  Item_exists_subselect *it= (Item_exists_subselect *)item;
  if (unit->offset_limit_cnt)
  {				          // Using limit offset,count
    unit->offset_limit_cnt--;
    DBUG_RETURN(0);
  }
  if (thd->killed == ABORT_QUERY)
    DBUG_RETURN(0);
  it->value= 1;
  it->assigned(1);
  DBUG_RETURN(0);
}


/***************************************************************************
  Dump of select to variables
***************************************************************************/

int select_dumpvar::prepare(List<Item> &list, SELECT_LEX_UNIT *u)
{
  unit= u;
  
  if (var_list.elements != list.elements)
  {
    my_message(ER_WRONG_NUMBER_OF_COLUMNS_IN_SELECT,
               ER(ER_WRONG_NUMBER_OF_COLUMNS_IN_SELECT), MYF(0));
    return 1;
  }               
  return 0;
}


bool select_dumpvar::check_simple_select() const
{
  my_error(ER_SP_BAD_CURSOR_SELECT, MYF(0));
  return TRUE;
}


void select_dumpvar::cleanup()
{
  row_count= 0;
}


Query_arena::Type Query_arena::type() const
{
  DBUG_ASSERT(0); /* Should never be called */
  return STATEMENT;
}


void Query_arena::free_items()
{
  Item *next;
  DBUG_ENTER("Query_arena::free_items");
  /* This works because items are allocated with sql_alloc() */
  for (; free_list; free_list= next)
  {
    next= free_list->next;
    DBUG_ASSERT(free_list != next);
    free_list->delete_self();
  }
  /* Postcondition: free_list is 0 */
  DBUG_VOID_RETURN;
}


void Query_arena::set_query_arena(Query_arena *set)
{
  mem_root=  set->mem_root;
  free_list= set->free_list;
  state= set->state;
}


void Query_arena::cleanup_stmt()
{
  DBUG_ASSERT(! "Query_arena::cleanup_stmt() not implemented");
}

/*
  Statement functions
*/

Statement::Statement(LEX *lex_arg, MEM_ROOT *mem_root_arg,
                     enum enum_state state_arg, ulong id_arg)
  :Query_arena(mem_root_arg, state_arg),
  id(id_arg),
  mark_used_columns(MARK_COLUMNS_READ),
  lex(lex_arg),
  db(NULL),
  db_length(0)
{
  name.str= NULL;
}


Query_arena::Type Statement::type() const
{
  return STATEMENT;
}


void Statement::set_statement(Statement *stmt)
{
  id=             stmt->id;
  mark_used_columns=   stmt->mark_used_columns;
  lex=            stmt->lex;
  query_string=   stmt->query_string;
}


void
Statement::set_n_backup_statement(Statement *stmt, Statement *backup)
{
  DBUG_ENTER("Statement::set_n_backup_statement");
  backup->set_statement(this);
  set_statement(stmt);
  DBUG_VOID_RETURN;
}


void Statement::restore_backup_statement(Statement *stmt, Statement *backup)
{
  DBUG_ENTER("Statement::restore_backup_statement");
  stmt->set_statement(this);
  set_statement(backup);
  DBUG_VOID_RETURN;
}


void THD::end_statement()
{
  DBUG_ENTER("THD::end_statement");
  /* Cleanup SQL processing state to reuse this statement in next query. */
  lex_end(lex);
  delete lex->result;
  lex->result= 0;
  /* Note that free_list is freed in cleanup_after_query() */

  /*
    Don't free mem_root, as mem_root is freed in the end of dispatch_command
    (once for any command).
  */
  DBUG_VOID_RETURN;
}


/*
  Start using arena specified by @set. Current arena data will be saved to
  *backup.
*/
void THD::set_n_backup_active_arena(Query_arena *set, Query_arena *backup)
{
  DBUG_ENTER("THD::set_n_backup_active_arena");
  DBUG_ASSERT(backup->is_backup_arena == FALSE);

  backup->set_query_arena(this);
  set_query_arena(set);
#ifndef DBUG_OFF
  backup->is_backup_arena= TRUE;
#endif
  DBUG_VOID_RETURN;
}


/*
  Stop using the temporary arena, and start again using the arena that is 
  specified in *backup.
  The temporary arena is returned back into *set.
*/

void THD::restore_active_arena(Query_arena *set, Query_arena *backup)
{
  DBUG_ENTER("THD::restore_active_arena");
  DBUG_ASSERT(backup->is_backup_arena);
  set->set_query_arena(this);
  set_query_arena(backup);
#ifndef DBUG_OFF
  backup->is_backup_arena= FALSE;
#endif
  DBUG_VOID_RETURN;
}


/*
  Produce EXPLAIN data.

  This function is APC-scheduled to be run in the context of the thread that
  we're producing EXPLAIN for.
*/

void Show_explain_request::get_explain_data(void *arg)
{
  Show_explain_request *req= (Show_explain_request*)arg;
  //TODO: change mem_root to point to request_thd->mem_root.
  //      Actually, change the ARENA, because we're going to allocate items!
  Query_arena backup_arena;
  req->target_thd->set_n_backup_active_arena((Query_arena*)req->request_thd,
                                             &backup_arena);

  req->target_thd->lex->unit.print_explain(req->explain_buf);

  req->target_thd->restore_active_arena((Query_arena*)req->request_thd, 
                                        &backup_arena);
}


Statement::~Statement()
{
}

C_MODE_START

static uchar *
get_statement_id_as_hash_key(const uchar *record, size_t *key_length,
                             my_bool not_used __attribute__((unused)))
{
  const Statement *statement= (const Statement *) record; 
  *key_length= sizeof(statement->id);
  return (uchar *) &((const Statement *) statement)->id;
}

static void delete_statement_as_hash_key(void *key)
{
  delete (Statement *) key;
}

static uchar *get_stmt_name_hash_key(Statement *entry, size_t *length,
                                    my_bool not_used __attribute__((unused)))
{
  *length= entry->name.length;
  return (uchar*) entry->name.str;
}

C_MODE_END

Statement_map::Statement_map() :
  last_found_statement(0)
{
  enum
  {
    START_STMT_HASH_SIZE = 16,
    START_NAME_HASH_SIZE = 16
  };
  my_hash_init(&st_hash, &my_charset_bin, START_STMT_HASH_SIZE, 0, 0,
               get_statement_id_as_hash_key,
               delete_statement_as_hash_key, MYF(0));
  my_hash_init(&names_hash, system_charset_info, START_NAME_HASH_SIZE, 0, 0,
               (my_hash_get_key) get_stmt_name_hash_key,
               NULL,MYF(0));
}


/*
  Insert a new statement to the thread-local statement map.

  DESCRIPTION
    If there was an old statement with the same name, replace it with the
    new one. Otherwise, check if max_prepared_stmt_count is not reached yet,
    increase prepared_stmt_count, and insert the new statement. It's okay
    to delete an old statement and fail to insert the new one.

  POSTCONDITIONS
    All named prepared statements are also present in names_hash.
    Statement names in names_hash are unique.
    The statement is added only if prepared_stmt_count < max_prepard_stmt_count
    last_found_statement always points to a valid statement or is 0

  RETURN VALUE
    0  success
    1  error: out of resources or max_prepared_stmt_count limit has been
       reached. An error is sent to the client, the statement is deleted.
*/

int Statement_map::insert(THD *thd, Statement *statement)
{
  if (my_hash_insert(&st_hash, (uchar*) statement))
  {
    /*
      Delete is needed only in case of an insert failure. In all other
      cases hash_delete will also delete the statement.
    */
    delete statement;
    my_error(ER_OUT_OF_RESOURCES, MYF(0));
    goto err_st_hash;
  }
  if (statement->name.str && my_hash_insert(&names_hash, (uchar*) statement))
  {
    my_error(ER_OUT_OF_RESOURCES, MYF(0));
    goto err_names_hash;
  }
  mysql_mutex_lock(&LOCK_prepared_stmt_count);
  /*
    We don't check that prepared_stmt_count is <= max_prepared_stmt_count
    because we would like to allow to lower the total limit
    of prepared statements below the current count. In that case
    no new statements can be added until prepared_stmt_count drops below
    the limit.
  */
  if (prepared_stmt_count >= max_prepared_stmt_count)
  {
    mysql_mutex_unlock(&LOCK_prepared_stmt_count);
    my_error(ER_MAX_PREPARED_STMT_COUNT_REACHED, MYF(0),
             max_prepared_stmt_count);
    goto err_max;
  }
  prepared_stmt_count++;
  mysql_mutex_unlock(&LOCK_prepared_stmt_count);

  last_found_statement= statement;
  return 0;

err_max:
  if (statement->name.str)
    my_hash_delete(&names_hash, (uchar*) statement);
err_names_hash:
  my_hash_delete(&st_hash, (uchar*) statement);
err_st_hash:
  return 1;
}


void Statement_map::close_transient_cursors()
{
#ifdef TO_BE_IMPLEMENTED
  Statement *stmt;
  while ((stmt= transient_cursor_list.head()))
    stmt->close_cursor();                 /* deletes itself from the list */
#endif
}


void Statement_map::erase(Statement *statement)
{
  if (statement == last_found_statement)
    last_found_statement= 0;
  if (statement->name.str)
    my_hash_delete(&names_hash, (uchar *) statement);

  my_hash_delete(&st_hash, (uchar *) statement);
  mysql_mutex_lock(&LOCK_prepared_stmt_count);
  DBUG_ASSERT(prepared_stmt_count > 0);
  prepared_stmt_count--;
  mysql_mutex_unlock(&LOCK_prepared_stmt_count);
}


void Statement_map::reset()
{
  /* Must be first, hash_free will reset st_hash.records */
  mysql_mutex_lock(&LOCK_prepared_stmt_count);
  DBUG_ASSERT(prepared_stmt_count >= st_hash.records);
  prepared_stmt_count-= st_hash.records;
  mysql_mutex_unlock(&LOCK_prepared_stmt_count);

  my_hash_reset(&names_hash);
  my_hash_reset(&st_hash);
  last_found_statement= 0;
}


Statement_map::~Statement_map()
{
  /* Must go first, hash_free will reset st_hash.records */
  mysql_mutex_lock(&LOCK_prepared_stmt_count);
  DBUG_ASSERT(prepared_stmt_count >= st_hash.records);
  prepared_stmt_count-= st_hash.records;
  mysql_mutex_unlock(&LOCK_prepared_stmt_count);

  my_hash_free(&names_hash);
  my_hash_free(&st_hash);
}

int select_dumpvar::send_data(List<Item> &items)
{
  List_iterator_fast<my_var> var_li(var_list);
  List_iterator<Item> it(items);
  Item *item;
  my_var *mv;
  DBUG_ENTER("select_dumpvar::send_data");

  if (unit->offset_limit_cnt)
  {						// using limit offset,count
    unit->offset_limit_cnt--;
    DBUG_RETURN(0);
  }
  if (row_count++) 
  {
    my_message(ER_TOO_MANY_ROWS, ER(ER_TOO_MANY_ROWS), MYF(0));
    DBUG_RETURN(1);
  }
  while ((mv= var_li++) && (item= it++))
  {
    if (mv->local)
    {
      if (thd->spcont->set_variable(thd, mv->offset, &item))
	    DBUG_RETURN(1);
    }
    else
    {
      Item_func_set_user_var *suv= new Item_func_set_user_var(mv->s, item);
      if (suv->fix_fields(thd, 0))
        DBUG_RETURN (1);
      suv->save_item_result(item);
      if (suv->update())
        DBUG_RETURN (1);
    }
  }
  DBUG_RETURN(thd->is_error());
}

bool select_dumpvar::send_eof()
{
  if (! row_count)
    push_warning(thd, MYSQL_ERROR::WARN_LEVEL_WARN,
                 ER_SP_FETCH_NO_DATA, ER(ER_SP_FETCH_NO_DATA));
  /*
    Don't send EOF if we're in error condition (which implies we've already
    sent or are sending an error)
  */
  if (thd->is_error())
    return true;

  ::my_ok(thd,row_count);
  return 0;
}


bool
select_materialize_with_stats::
create_result_table(THD *thd_arg, List<Item> *column_types,
                    bool is_union_distinct, ulonglong options,
                    const char *table_alias, bool bit_fields_as_long,
                    bool create_table)
{
  DBUG_ASSERT(table == 0);
  tmp_table_param.field_count= column_types->elements;
  tmp_table_param.bit_fields_as_long= bit_fields_as_long;

  if (! (table= create_tmp_table(thd_arg, &tmp_table_param, *column_types,
                                 (ORDER*) 0, is_union_distinct, 1,
                                 options, HA_POS_ERROR, (char*) table_alias)))
    return TRUE;

  col_stat= (Column_statistics*) table->in_use->alloc(table->s->fields *
                                                      sizeof(Column_statistics));
  if (!col_stat)
    return TRUE;

  reset();
  table->file->extra(HA_EXTRA_WRITE_CACHE);
  table->file->extra(HA_EXTRA_IGNORE_DUP_KEY);
  return FALSE;
}


void select_materialize_with_stats::reset()
{
  memset(col_stat, 0, table->s->fields * sizeof(Column_statistics));
  max_nulls_in_row= 0;
  count_rows= 0;
}


void select_materialize_with_stats::cleanup()
{
  reset();
  select_union::cleanup();
}


/**
  Override select_union::send_data to analyze each row for NULLs and to
  update null_statistics before sending data to the client.

  @return TRUE if fatal error when sending data to the client
  @return FALSE on success
*/

int select_materialize_with_stats::send_data(List<Item> &items)
{
  List_iterator_fast<Item> item_it(items);
  Item *cur_item;
  Column_statistics *cur_col_stat= col_stat;
  uint nulls_in_row= 0;
  int res;

  if ((res= select_union::send_data(items)))
    return res;
  if (table->null_catch_flags & REJECT_ROW_DUE_TO_NULL_FIELDS)
  {
    table->null_catch_flags&= ~REJECT_ROW_DUE_TO_NULL_FIELDS;
    return 0;
  }
  /* Skip duplicate rows. */
  if (write_err == HA_ERR_FOUND_DUPP_KEY ||
      write_err == HA_ERR_FOUND_DUPP_UNIQUE)
    return 0;

  ++count_rows;

  while ((cur_item= item_it++))
  {
    if (cur_item->is_null_result())
    {
      ++cur_col_stat->null_count;
      cur_col_stat->max_null_row= count_rows;
      if (!cur_col_stat->min_null_row)
        cur_col_stat->min_null_row= count_rows;
      ++nulls_in_row;
    }
    ++cur_col_stat;
  }
  if (nulls_in_row > max_nulls_in_row)
    max_nulls_in_row= nulls_in_row;

  return 0;
}


/****************************************************************************
  TMP_TABLE_PARAM
****************************************************************************/

void TMP_TABLE_PARAM::init()
{
  DBUG_ENTER("TMP_TABLE_PARAM::init");
  DBUG_PRINT("enter", ("this: 0x%lx", (ulong)this));
  field_count= sum_func_count= func_count= hidden_field_count= 0;
  group_parts= group_length= group_null_parts= 0;
  quick_group= 1;
  table_charset= 0;
  precomputed_group_by= 0;
  bit_fields_as_long= 0;
  materialized_subquery= 0;
  force_not_null_cols= 0;
  skip_create_table= 0;
  DBUG_VOID_RETURN;
}


void thd_increment_bytes_sent(ulong length)
{
  THD *thd=current_thd;
  if (likely(thd != 0))
  {
    /* current_thd == 0 when close_connection() calls net_send_error() */
    thd->status_var.bytes_sent+= length;
  }
}


void thd_increment_bytes_received(ulong length)
{
  current_thd->status_var.bytes_received+= length;
}


void thd_increment_net_big_packet_count(ulong length)
{
  current_thd->status_var.net_big_packet_count+= length;
}


void THD::set_status_var_init()
{
  bzero((char*) &status_var, sizeof(status_var));
}


void Security_context::init()
{
  host= user= ip= external_user= 0;
  host_or_ip= "connecting host";
  priv_user[0]= priv_host[0]= proxy_user[0]= '\0';
  master_access= 0;
#ifndef NO_EMBEDDED_ACCESS_CHECKS
  db_access= NO_ACCESS;
#endif
}


void Security_context::destroy()
{
  // If not pointer to constant
  if (host != my_localhost)
  {
    my_free(host);
    host= NULL;
  }
  if (user != delayed_user)
  {
    my_free(user);
    user= NULL;
  }

  if (external_user)
  {
    my_free(external_user);
    user= NULL;
  }

  my_free(ip);
  ip= NULL;
}


void Security_context::skip_grants()
{
  /* privileges for the user are unknown everything is allowed */
  host_or_ip= (char *)"";
  master_access= ~NO_ACCESS;
  *priv_user= *priv_host= '\0';
}


bool Security_context::set_user(char *user_arg)
{
  my_free(user);
  user= my_strdup(user_arg, MYF(0));
  return user == 0;
}

#ifndef NO_EMBEDDED_ACCESS_CHECKS
/**
  Initialize this security context from the passed in credentials
  and activate it in the current thread.

  @param       thd
  @param       definer_user
  @param       definer_host
  @param       db
  @param[out]  backup  Save a pointer to the current security context
                       in the thread. In case of success it points to the
                       saved old context, otherwise it points to NULL.


  During execution of a statement, multiple security contexts may
  be needed:
  - the security context of the authenticated user, used as the
    default security context for all top-level statements
  - in case of a view or a stored program, possibly the security
    context of the definer of the routine, if the object is
    defined with SQL SECURITY DEFINER option.

  The currently "active" security context is parameterized in THD
  member security_ctx. By default, after a connection is
  established, this member points at the "main" security context
  - the credentials of the authenticated user.

  Later, if we would like to execute some sub-statement or a part
  of a statement under credentials of a different user, e.g.
  definer of a procedure, we authenticate this user in a local
  instance of Security_context by means of this method (and
  ultimately by means of acl_getroot), and make the
  local instance active in the thread by re-setting
  thd->security_ctx pointer.

  Note, that the life cycle and memory management of the "main" and
  temporary security contexts are different.
  For the main security context, the memory for user/host/ip is
  allocated on system heap, and the THD class frees this memory in
  its destructor. The only case when contents of the main security
  context may change during its life time is when someone issued
  CHANGE USER command.
  Memory management of a "temporary" security context is
  responsibility of the module that creates it.

  @retval TRUE  there is no user with the given credentials. The erro
                is reported in the thread.
  @retval FALSE success
*/

bool
Security_context::
change_security_context(THD *thd,
                        LEX_STRING *definer_user,
                        LEX_STRING *definer_host,
                        LEX_STRING *db,
                        Security_context **backup)
{
  bool needs_change;

  DBUG_ENTER("Security_context::change_security_context");

  DBUG_ASSERT(definer_user->str && definer_host->str);

  *backup= NULL;
  needs_change= (strcmp(definer_user->str, thd->security_ctx->priv_user) ||
                 my_strcasecmp(system_charset_info, definer_host->str,
                               thd->security_ctx->priv_host));
  if (needs_change)
  {
    if (acl_getroot(this, definer_user->str, definer_host->str,
                                definer_host->str, db->str))
    {
      my_error(ER_NO_SUCH_USER, MYF(0), definer_user->str,
               definer_host->str);
      DBUG_RETURN(TRUE);
    }
    *backup= thd->security_ctx;
    thd->security_ctx= this;
  }

  DBUG_RETURN(FALSE);
}


void
Security_context::restore_security_context(THD *thd,
                                           Security_context *backup)
{
  if (backup)
    thd->security_ctx= backup;
}
#endif


bool Security_context::user_matches(Security_context *them)
{
  return ((user != NULL) && (them->user != NULL) &&
          !strcmp(user, them->user));
}


/****************************************************************************
  Handling of open and locked tables states.

  This is used when we want to open/lock (and then close) some tables when
  we already have a set of tables open and locked. We use these methods for
  access to mysql.proc table to find definitions of stored routines.
****************************************************************************/

void THD::reset_n_backup_open_tables_state(Open_tables_backup *backup)
{
  DBUG_ENTER("reset_n_backup_open_tables_state");
  backup->set_open_tables_state(this);
  backup->mdl_system_tables_svp= mdl_context.mdl_savepoint();
  reset_open_tables_state(this);
  state_flags|= Open_tables_state::BACKUPS_AVAIL;
  DBUG_VOID_RETURN;
}


void THD::restore_backup_open_tables_state(Open_tables_backup *backup)
{
  DBUG_ENTER("restore_backup_open_tables_state");
  mdl_context.rollback_to_savepoint(backup->mdl_system_tables_svp);
  /*
    Before we will throw away current open tables state we want
    to be sure that it was properly cleaned up.
  */
  DBUG_ASSERT(open_tables == 0 && temporary_tables == 0 &&
              derived_tables == 0 &&
              lock == 0 &&
              locked_tables_mode == LTM_NONE &&
              m_reprepare_observer == NULL);

  set_open_tables_state(backup);
  DBUG_VOID_RETURN;
}

/**
  Check the killed state of a user thread
  @param thd  user thread
  @retval 0 the user thread is active
  @retval 1 the user thread has been killed

  This is used to signal a storage engine if it should be killed.
*/

extern "C" int thd_killed(const MYSQL_THD thd)
{
  if (!thd)
    thd= current_thd;

  if (!(thd->killed & KILL_HARD_BIT))
    return 0;
  return thd->killed;
}


/**
   Send an out-of-band progress report to the client

   The report is sent every 'thd->...progress_report_time' second,
   however not more often than global.progress_report_time.
   If global.progress_report_time is 0, then don't send progress reports, but
   check every second if the value has changed
*/

static void thd_send_progress(THD *thd)
{
  /* Check if we should send the client a progress report */
  ulonglong report_time= my_interval_timer();
  if (report_time > thd->progress.next_report_time)
  {
    uint seconds_to_next= max(thd->variables.progress_report_time,
                              global_system_variables.progress_report_time);
    if (seconds_to_next == 0)             // Turned off
      seconds_to_next= 1;                 // Check again after 1 second

    thd->progress.next_report_time= (report_time +
                                     seconds_to_next * 1000000000ULL);
    if (global_system_variables.progress_report_time &&
        thd->variables.progress_report_time)
      net_send_progress_packet(thd);
  }
}


/** Initialize progress report handling **/

extern "C" void thd_progress_init(MYSQL_THD thd, uint max_stage)
{
  DBUG_ASSERT(thd->stmt_arena != thd->progress.arena);
  if (thd->progress.arena)
    return; // already initialized
  /*
    Send progress reports to clients that supports it, if the command
    is a high level command (like ALTER TABLE) and we are not in a
    stored procedure
  */
  thd->progress.report= ((thd->client_capabilities & CLIENT_PROGRESS) &&
                         thd->progress.report_to_client &&
                         !thd->in_sub_stmt);
  thd->progress.next_report_time= 0;
  thd->progress.stage= 0;
  thd->progress.counter= thd->progress.max_counter= 0;
  thd->progress.max_stage= max_stage;
  thd->progress.arena= thd->stmt_arena;
}


/* Inform processlist and the client that some progress has been made */

extern "C" void thd_progress_report(MYSQL_THD thd,
                                    ulonglong progress, ulonglong max_progress)
{
  if (thd->stmt_arena != thd->progress.arena)
    return;
  if (thd->progress.max_counter != max_progress)        // Simple optimization
  {
    mysql_mutex_lock(&thd->LOCK_thd_data);
    thd->progress.counter= progress;
    thd->progress.max_counter= max_progress;
    mysql_mutex_unlock(&thd->LOCK_thd_data);
  }
  else
    thd->progress.counter= progress;

  if (thd->progress.report)
    thd_send_progress(thd);
}

/**
  Move to next stage in process list handling

  This will reset the timer to ensure the progress is sent to the client
  if client progress reports are activated.
*/

extern "C" void thd_progress_next_stage(MYSQL_THD thd)
{
  if (thd->stmt_arena != thd->progress.arena)
    return;
  mysql_mutex_lock(&thd->LOCK_thd_data);
  thd->progress.stage++;
  thd->progress.counter= 0;
  DBUG_ASSERT(thd->progress.stage < thd->progress.max_stage);
  mysql_mutex_unlock(&thd->LOCK_thd_data);
  if (thd->progress.report)
  {
    thd->progress.next_report_time= 0;          // Send new stage info
    thd_send_progress(thd);
  }
}

/**
  Disable reporting of progress in process list.

  @note
  This function is safe to call even if one has not called thd_progress_init.

  This function should be called by all parts that does progress
  reporting to ensure that progress list doesn't contain 100 % done
  forever.
*/


extern "C" void thd_progress_end(MYSQL_THD thd)
{
  if (thd->stmt_arena != thd->progress.arena)
    return;
  /*
    It's enough to reset max_counter to set disable progress indicator
    in processlist.
  */
  thd->progress.max_counter= 0;
  thd->progress.arena= 0;
}


/**
  Return the thread id of a user thread
  @param thd user thread
  @return thread id
*/
extern "C" unsigned long thd_get_thread_id(const MYSQL_THD thd)
{
  return((unsigned long)thd->thread_id);
}


#ifdef INNODB_COMPATIBILITY_HOOKS
extern "C" const struct charset_info_st *thd_charset(MYSQL_THD thd)
{
  return(thd->charset());
}

/**
  OBSOLETE : there's no way to ensure the string is null terminated.
  Use thd_query_string instead()
*/
extern "C" char **thd_query(MYSQL_THD thd)
{
  return (&thd->query_string.string.str);
}

/**
  Get the current query string for the thread.

  @param The MySQL internal thread pointer
  @return query string and length. May be non-null-terminated.
*/
extern "C" LEX_STRING * thd_query_string (MYSQL_THD thd)
{
  return(&thd->query_string.string);
}

extern "C" int thd_slave_thread(const MYSQL_THD thd)
{
  return(thd->slave_thread);
}

extern "C" int thd_non_transactional_update(const MYSQL_THD thd)
{
  return(thd->transaction.all.modified_non_trans_table);
}

extern "C" int thd_binlog_format(const MYSQL_THD thd)
{
  if (mysql_bin_log.is_open() && (thd->variables.option_bits & OPTION_BIN_LOG))
    return (int) thd->variables.binlog_format;
  else
    return BINLOG_FORMAT_UNSPEC;
}

extern "C" void thd_mark_transaction_to_rollback(MYSQL_THD thd, bool all)
{
  mark_transaction_to_rollback(thd, all);
}

extern "C" bool thd_binlog_filter_ok(const MYSQL_THD thd)
{
  return binlog_filter->db_ok(thd->db);
}

extern "C" bool thd_sqlcom_can_generate_row_events(const MYSQL_THD thd)
{
  return sqlcom_can_generate_row_events(thd);
}



/*
  Interface for MySQL Server, plugins and storage engines to report
  when they are going to sleep/stall.
  
  SYNOPSIS
  thd_wait_begin()
  thd                     Thread object
                          Can be NULL, in this case current THD is used.
  wait_type               Type of wait
                          1 -- short wait (e.g. for mutex)
                          2 -- medium wait (e.g. for disk io)
                          3 -- large wait (e.g. for locked row/table)
  NOTES
    This is used by the threadpool to have better knowledge of which
    threads that currently are actively running on CPUs. When a thread
    reports that it's going to sleep/stall, the threadpool scheduler is
    free to start another thread in the pool most likely. The expected wait
    time is simply an indication of how long the wait is expected to
    become, the real wait time could be very different.

  thd_wait_end MUST be called immediately after waking up again.
*/
extern "C" void thd_wait_begin(MYSQL_THD thd, int wait_type)
{
  if (!thd)
  {
    thd= current_thd;
    if (unlikely(!thd))
      return;
  }
  MYSQL_CALLBACK(thd->scheduler, thd_wait_begin, (thd, wait_type));
}

/**
  Interface for MySQL Server, plugins and storage engines to report
  when they waking up from a sleep/stall.

  @param  thd   Thread handle
  Can be NULL, in this case current THD is used.
*/
extern "C" void thd_wait_end(MYSQL_THD thd)
{
  if (!thd)
  {
    thd= current_thd;
    if (unlikely(!thd))
      return;
  }
  MYSQL_CALLBACK(thd->scheduler, thd_wait_end, (thd));
}

#endif // INNODB_COMPATIBILITY_HOOKS */

/****************************************************************************
  Handling of statement states in functions and triggers.

  This is used to ensure that the function/trigger gets a clean state
  to work with and does not cause any side effects of the calling statement.

  It also allows most stored functions and triggers to replicate even
  if they are used items that would normally be stored in the binary
  replication (like last_insert_id() etc...)

  The following things is done
  - Disable binary logging for the duration of the statement
  - Disable multi-result-sets for the duration of the statement
  - Value of last_insert_id() is saved and restored
  - Value set by 'SET INSERT_ID=#' is reset and restored
  - Value for found_rows() is reset and restored
  - examined_row_count is added to the total
  - cuted_fields is added to the total
  - new savepoint level is created and destroyed

  NOTES:
    Seed for random() is saved for the first! usage of RAND()
    We reset examined_row_count and cuted_fields and add these to the
    result to ensure that if we have a bug that would reset these within
    a function, we are not loosing any rows from the main statement.

    We do not reset value of last_insert_id().
****************************************************************************/

void THD::reset_sub_statement_state(Sub_statement_state *backup,
                                    uint new_state)
{
#ifndef EMBEDDED_LIBRARY
  /* BUG#33029, if we are replicating from a buggy master, reset
     auto_inc_intervals_forced to prevent substatement
     (triggers/functions) from using erroneous INSERT_ID value
   */
  if (rpl_master_erroneous_autoinc(this))
  {
    DBUG_ASSERT(backup->auto_inc_intervals_forced.nb_elements() == 0);
    auto_inc_intervals_forced.swap(&backup->auto_inc_intervals_forced);
  }
#endif
  
  backup->option_bits=     variables.option_bits;
  backup->count_cuted_fields= count_cuted_fields;
  backup->in_sub_stmt=     in_sub_stmt;
  backup->enable_slow_log= enable_slow_log;
  backup->query_plan_flags= query_plan_flags;
  backup->limit_found_rows= limit_found_rows;
  backup->examined_row_count= examined_row_count;
  backup->sent_row_count=   sent_row_count;
  backup->cuted_fields=     cuted_fields;
  backup->client_capabilities= client_capabilities;
  backup->savepoints= transaction.savepoints;
  backup->first_successful_insert_id_in_prev_stmt= 
    first_successful_insert_id_in_prev_stmt;
  backup->first_successful_insert_id_in_cur_stmt= 
    first_successful_insert_id_in_cur_stmt;

  if ((!lex->requires_prelocking() || is_update_query(lex->sql_command)) &&
      !is_current_stmt_binlog_format_row())
  {
    variables.option_bits&= ~OPTION_BIN_LOG;
  }

  if ((backup->option_bits & OPTION_BIN_LOG) &&
       is_update_query(lex->sql_command) &&
       !is_current_stmt_binlog_format_row())
    mysql_bin_log.start_union_events(this, this->query_id);

  /* Disable result sets */
  client_capabilities &= ~CLIENT_MULTI_RESULTS;
  in_sub_stmt|= new_state;
  examined_row_count= 0;
  sent_row_count= 0;
  cuted_fields= 0;
  transaction.savepoints= 0;
  first_successful_insert_id_in_cur_stmt= 0;
}


void THD::restore_sub_statement_state(Sub_statement_state *backup)
{
  DBUG_ENTER("THD::restore_sub_statement_state");
#ifndef EMBEDDED_LIBRARY
  /* BUG#33029, if we are replicating from a buggy master, restore
     auto_inc_intervals_forced so that the top statement can use the
     INSERT_ID value set before this statement.
   */
  if (rpl_master_erroneous_autoinc(this))
  {
    backup->auto_inc_intervals_forced.swap(&auto_inc_intervals_forced);
    DBUG_ASSERT(backup->auto_inc_intervals_forced.nb_elements() == 0);
  }
#endif

  /*
    To save resources we want to release savepoints which were created
    during execution of function or trigger before leaving their savepoint
    level. It is enough to release first savepoint set on this level since
    all later savepoints will be released automatically.
  */
  if (transaction.savepoints)
  {
    SAVEPOINT *sv;
    for (sv= transaction.savepoints; sv->prev; sv= sv->prev)
    {}
    /* ha_release_savepoint() never returns error. */
    (void)ha_release_savepoint(this, sv);
  }
  count_cuted_fields= backup->count_cuted_fields;
  transaction.savepoints= backup->savepoints;
  variables.option_bits= backup->option_bits;
  in_sub_stmt=      backup->in_sub_stmt;
  enable_slow_log=  backup->enable_slow_log;
  query_plan_flags= backup->query_plan_flags;
  first_successful_insert_id_in_prev_stmt= 
    backup->first_successful_insert_id_in_prev_stmt;
  first_successful_insert_id_in_cur_stmt= 
    backup->first_successful_insert_id_in_cur_stmt;
  limit_found_rows= backup->limit_found_rows;
  sent_row_count=   backup->sent_row_count;
  client_capabilities= backup->client_capabilities;
  /*
    If we've left sub-statement mode, reset the fatal error flag.
    Otherwise keep the current value, to propagate it up the sub-statement
    stack.
  */
  if (!in_sub_stmt)
    is_fatal_sub_stmt_error= FALSE;

  if ((variables.option_bits & OPTION_BIN_LOG) && is_update_query(lex->sql_command) &&
       !is_current_stmt_binlog_format_row())
    mysql_bin_log.stop_union_events(this);

  /*
    The following is added to the old values as we are interested in the
    total complexity of the query
  */
  examined_row_count+= backup->examined_row_count;
  cuted_fields+=       backup->cuted_fields;
  DBUG_VOID_RETURN;
}


void THD::set_statement(Statement *stmt)
{
  mysql_mutex_lock(&LOCK_thd_data);
  Statement::set_statement(stmt);
  mysql_mutex_unlock(&LOCK_thd_data);
}


/** Assign a new value to thd->query.  */

void THD::set_query(const CSET_STRING &string_arg)
{
  mysql_mutex_lock(&LOCK_thd_data);
  set_query_inner(string_arg);
  mysql_mutex_unlock(&LOCK_thd_data);
}

/** Assign a new value to thd->query and thd->query_id.  */

void THD::set_query_and_id(char *query_arg, uint32 query_length_arg,
                           CHARSET_INFO *cs,
                           query_id_t new_query_id)
{
  mysql_mutex_lock(&LOCK_thd_data);
  set_query_inner(query_arg, query_length_arg, cs);
  query_id= new_query_id;
  mysql_mutex_unlock(&LOCK_thd_data);
}

/** Assign a new value to thd->query_id.  */

void THD::set_query_id(query_id_t new_query_id)
{
  mysql_mutex_lock(&LOCK_thd_data);
  query_id= new_query_id;
  mysql_mutex_unlock(&LOCK_thd_data);
}

/** Assign a new value to thd->mysys_var.  */
void THD::set_mysys_var(struct st_my_thread_var *new_mysys_var)
{
  mysql_mutex_lock(&LOCK_thd_data);
  mysys_var= new_mysys_var;
  mysql_mutex_unlock(&LOCK_thd_data);
}

/**
  Leave explicit LOCK TABLES or prelocked mode and restore value of
  transaction sentinel in MDL subsystem.
*/

void THD::leave_locked_tables_mode()
{
  if (locked_tables_mode == LTM_LOCK_TABLES)
  {
    /*
      When leaving LOCK TABLES mode we have to change the duration of most
      of the metadata locks being held, except for HANDLER and GRL locks,
      to transactional for them to be properly released at UNLOCK TABLES.
    */
    mdl_context.set_transaction_duration_for_all_locks();
    /*
      Make sure we don't release the global read lock and commit blocker
      when leaving LTM.
    */
    global_read_lock.set_explicit_lock_duration(this);
    /* Also ensure that we don't release metadata locks for open HANDLERs. */
    if (handler_tables_hash.records)
      mysql_ha_set_explicit_lock_duration(this);
  }
  locked_tables_mode= LTM_NONE;
}

void THD::get_definer(LEX_USER *definer)
{
  binlog_invoker();
#if !defined(MYSQL_CLIENT) && defined(HAVE_REPLICATION)
  if (slave_thread && has_invoker())
  {
    definer->user = invoker_user;
    definer->host= invoker_host;
    definer->password= null_lex_str;
    definer->plugin= empty_lex_str;
    definer->auth= empty_lex_str;
  }
  else
#endif
    get_default_definer(this, definer);
}


/**
  Mark transaction to rollback and mark error as fatal to a sub-statement.

  @param  thd   Thread handle
  @param  all   TRUE <=> rollback main transaction.
*/

void mark_transaction_to_rollback(THD *thd, bool all)
{
  if (thd)
  {
    thd->is_fatal_sub_stmt_error= TRUE;
    thd->transaction_rollback_request= all;
  }
}
/***************************************************************************
  Handling of XA id cacheing
***************************************************************************/

mysql_mutex_t LOCK_xid_cache;
HASH xid_cache;

extern "C" uchar *xid_get_hash_key(const uchar *, size_t *, my_bool);
extern "C" void xid_free_hash(void *);

uchar *xid_get_hash_key(const uchar *ptr, size_t *length,
                                  my_bool not_used __attribute__((unused)))
{
  *length=((XID_STATE*)ptr)->xid.key_length();
  return ((XID_STATE*)ptr)->xid.key();
}

void xid_free_hash(void *ptr)
{
  if (!((XID_STATE*)ptr)->in_thd)
    my_free(ptr);
}

#ifdef HAVE_PSI_INTERFACE
static PSI_mutex_key key_LOCK_xid_cache;

static PSI_mutex_info all_xid_mutexes[]=
{
  { &key_LOCK_xid_cache, "LOCK_xid_cache", PSI_FLAG_GLOBAL}
};

static void init_xid_psi_keys(void)
{
  const char* category= "sql";
  int count;

  if (PSI_server == NULL)
    return;

  count= array_elements(all_xid_mutexes);
  PSI_server->register_mutex(category, all_xid_mutexes, count);
}
#endif /* HAVE_PSI_INTERFACE */

bool xid_cache_init()
{
#ifdef HAVE_PSI_INTERFACE
  init_xid_psi_keys();
#endif

  mysql_mutex_init(key_LOCK_xid_cache, &LOCK_xid_cache, MY_MUTEX_INIT_FAST);
  return my_hash_init(&xid_cache, &my_charset_bin, 100, 0, 0,
                      xid_get_hash_key, xid_free_hash, 0) != 0;
}

void xid_cache_free()
{
  if (my_hash_inited(&xid_cache))
  {
    my_hash_free(&xid_cache);
    mysql_mutex_destroy(&LOCK_xid_cache);
  }
}

XID_STATE *xid_cache_search(XID *xid)
{
  mysql_mutex_lock(&LOCK_xid_cache);
  XID_STATE *res=(XID_STATE *)my_hash_search(&xid_cache, xid->key(),
                                             xid->key_length());
  mysql_mutex_unlock(&LOCK_xid_cache);
  return res;
}


bool xid_cache_insert(XID *xid, enum xa_states xa_state)
{
  XID_STATE *xs;
  my_bool res;
  mysql_mutex_lock(&LOCK_xid_cache);
  if (my_hash_search(&xid_cache, xid->key(), xid->key_length()))
    res=0;
  else if (!(xs=(XID_STATE *)my_malloc(sizeof(*xs), MYF(MY_WME))))
    res=1;
  else
  {
    xs->xa_state=xa_state;
    xs->xid.set(xid);
    xs->in_thd=0;
    xs->rm_error=0;
    res=my_hash_insert(&xid_cache, (uchar*)xs);
  }
  mysql_mutex_unlock(&LOCK_xid_cache);
  return res;
}


bool xid_cache_insert(XID_STATE *xid_state)
{
  mysql_mutex_lock(&LOCK_xid_cache);
  DBUG_ASSERT(my_hash_search(&xid_cache, xid_state->xid.key(),
                             xid_state->xid.key_length())==0);
  my_bool res=my_hash_insert(&xid_cache, (uchar*)xid_state);
  mysql_mutex_unlock(&LOCK_xid_cache);
  return res;
}


void xid_cache_delete(XID_STATE *xid_state)
{
  mysql_mutex_lock(&LOCK_xid_cache);
  my_hash_delete(&xid_cache, (uchar *)xid_state);
  mysql_mutex_unlock(&LOCK_xid_cache);
}


/**
  Decide on logging format to use for the statement and issue errors
  or warnings as needed.  The decision depends on the following
  parameters:

  - The logging mode, i.e., the value of binlog_format.  Can be
    statement, mixed, or row.

  - The type of statement.  There are three types of statements:
    "normal" safe statements; unsafe statements; and row injections.
    An unsafe statement is one that, if logged in statement format,
    might produce different results when replayed on the slave (e.g.,
    INSERT DELAYED).  A row injection is either a BINLOG statement, or
    a row event executed by the slave's SQL thread.

  - The capabilities of tables modified by the statement.  The
    *capabilities vector* for a table is a set of flags associated
    with the table.  Currently, it only includes two flags: *row
    capability flag* and *statement capability flag*.

    The row capability flag is set if and only if the engine can
    handle row-based logging. The statement capability flag is set if
    and only if the table can handle statement-based logging.

  Decision table for logging format
  ---------------------------------

  The following table summarizes how the format and generated
  warning/error depends on the tables' capabilities, the statement
  type, and the current binlog_format.

     Row capable        N NNNNNNNNN YYYYYYYYY YYYYYYYYY
     Statement capable  N YYYYYYYYY NNNNNNNNN YYYYYYYYY

     Statement type     * SSSUUUIII SSSUUUIII SSSUUUIII

     binlog_format      * SMRSMRSMR SMRSMRSMR SMRSMRSMR

     Logged format      - SS-S----- -RR-RR-RR SRRSRR-RR
     Warning/Error      1 --2732444 5--5--6-- ---7--6--

  Legend
  ------

  Row capable:    N - Some table not row-capable, Y - All tables row-capable
  Stmt capable:   N - Some table not stmt-capable, Y - All tables stmt-capable
  Statement type: (S)afe, (U)nsafe, or Row (I)njection
  binlog_format:  (S)TATEMENT, (M)IXED, or (R)OW
  Logged format:  (S)tatement or (R)ow
  Warning/Error:  Warnings and error messages are as follows:

  1. Error: Cannot execute statement: binlogging impossible since both
     row-incapable engines and statement-incapable engines are
     involved.

  2. Error: Cannot execute statement: binlogging impossible since
     BINLOG_FORMAT = ROW and at least one table uses a storage engine
     limited to statement-logging.

  3. Error: Cannot execute statement: binlogging of unsafe statement
     is impossible when storage engine is limited to statement-logging
     and BINLOG_FORMAT = MIXED.

  4. Error: Cannot execute row injection: binlogging impossible since
     at least one table uses a storage engine limited to
     statement-logging.

  5. Error: Cannot execute statement: binlogging impossible since
     BINLOG_FORMAT = STATEMENT and at least one table uses a storage
     engine limited to row-logging.

  6. Error: Cannot execute row injection: binlogging impossible since
     BINLOG_FORMAT = STATEMENT.

  7. Warning: Unsafe statement binlogged in statement format since
     BINLOG_FORMAT = STATEMENT.

  In addition, we can produce the following error (not depending on
  the variables of the decision diagram):

  8. Error: Cannot execute statement: binlogging impossible since more
     than one engine is involved and at least one engine is
     self-logging.

  For each error case above, the statement is prevented from being
  logged, we report an error, and roll back the statement.  For
  warnings, we set the thd->binlog_flags variable: the warning will be
  printed only if the statement is successfully logged.

  @see THD::binlog_query

  @param[in] thd    Client thread
  @param[in] tables Tables involved in the query

  @retval 0 No error; statement can be logged.
  @retval -1 One of the error conditions above applies (1, 2, 4, 5, or 6).
*/

int THD::decide_logging_format(TABLE_LIST *tables)
{
  DBUG_ENTER("THD::decide_logging_format");
  DBUG_PRINT("info", ("query: %s", query()));
  DBUG_PRINT("info", ("variables.binlog_format: %lu",
                      variables.binlog_format));
  DBUG_PRINT("info", ("lex->get_stmt_unsafe_flags(): 0x%x",
                      lex->get_stmt_unsafe_flags()));

  /*
    We should not decide logging format if the binlog is closed or
    binlogging is off, or if the statement is filtered out from the
    binlog by filtering rules.
  */
  if (mysql_bin_log.is_open() && (variables.option_bits & OPTION_BIN_LOG) &&
      !(variables.binlog_format == BINLOG_FORMAT_STMT &&
        !binlog_filter->db_ok(db)))
  {
    /*
      Compute one bit field with the union of all the engine
      capabilities, and one with the intersection of all the engine
      capabilities.
    */
    handler::Table_flags flags_write_some_set= 0;
    handler::Table_flags flags_access_some_set= 0;
    handler::Table_flags flags_write_all_set=
      HA_BINLOG_ROW_CAPABLE | HA_BINLOG_STMT_CAPABLE;

    /* 
       If different types of engines are about to be updated.
       For example: Innodb and Falcon; Innodb and MyIsam.
    */
    my_bool multi_write_engine= FALSE;
    /*
       If different types of engines are about to be accessed 
       and any of them is about to be updated. For example:
       Innodb and Falcon; Innodb and MyIsam.
    */
    my_bool multi_access_engine= FALSE;
    /*
      Identifies if a table is changed.
    */
    my_bool is_write= FALSE;
    /*
      A pointer to a previous table that was changed.
    */
    TABLE* prev_write_table= NULL;
    /*
      A pointer to a previous table that was accessed.
    */
    TABLE* prev_access_table= NULL;

#ifndef DBUG_OFF
    {
      static const char *prelocked_mode_name[] = {
        "NON_PRELOCKED",
        "PRELOCKED",
        "PRELOCKED_UNDER_LOCK_TABLES",
      };
      DBUG_PRINT("debug", ("prelocked_mode: %s",
                           prelocked_mode_name[locked_tables_mode]));
    }
#endif

    /*
      Get the capabilities vector for all involved storage engines and
      mask out the flags for the binary log.
    */
    for (TABLE_LIST *table= tables; table; table= table->next_global)
    {
      if (table->placeholder())
        continue;

      if (table->table->s->table_category == TABLE_CATEGORY_PERFORMANCE ||
          table->table->s->table_category == TABLE_CATEGORY_LOG)
        lex->set_stmt_unsafe(LEX::BINLOG_STMT_UNSAFE_SYSTEM_TABLE);

      handler::Table_flags const flags= table->table->file->ha_table_flags();

      DBUG_PRINT("info", ("table: %s; ha_table_flags: 0x%llx",
                          table->table_name, flags));
      if (table->lock_type >= TL_WRITE_ALLOW_WRITE)
      {
        if (prev_write_table && prev_write_table->file->ht !=
            table->table->file->ht)
          multi_write_engine= TRUE;

        my_bool trans= table->table->file->has_transactions();

        if (table->table->s->tmp_table)
          lex->set_stmt_accessed_table(trans ? LEX::STMT_WRITES_TEMP_TRANS_TABLE :
                                               LEX::STMT_WRITES_TEMP_NON_TRANS_TABLE);
        else
          lex->set_stmt_accessed_table(trans ? LEX::STMT_WRITES_TRANS_TABLE :
                                               LEX::STMT_WRITES_NON_TRANS_TABLE);

        flags_write_all_set &= flags;
        flags_write_some_set |= flags;
        is_write= TRUE;

        prev_write_table= table->table;

      }
      flags_access_some_set |= flags;

      if (lex->sql_command != SQLCOM_CREATE_TABLE ||
          (lex->sql_command == SQLCOM_CREATE_TABLE &&
          (lex->create_info.options & HA_LEX_CREATE_TMP_TABLE)))
      {
        my_bool trans= table->table->file->has_transactions();

        if (table->table->s->tmp_table)
          lex->set_stmt_accessed_table(trans ? LEX::STMT_READS_TEMP_TRANS_TABLE :
                                               LEX::STMT_READS_TEMP_NON_TRANS_TABLE);
        else
          lex->set_stmt_accessed_table(trans ? LEX::STMT_READS_TRANS_TABLE :
                                               LEX::STMT_READS_NON_TRANS_TABLE);
      }

      if (prev_access_table && prev_access_table->file->ht !=
          table->table->file->ht)
        multi_access_engine= TRUE;

      prev_access_table= table->table;
    }

    DBUG_PRINT("info", ("flags_write_all_set: 0x%llx", flags_write_all_set));
    DBUG_PRINT("info", ("flags_write_some_set: 0x%llx", flags_write_some_set));
    DBUG_PRINT("info", ("flags_access_some_set: 0x%llx", flags_access_some_set));
    DBUG_PRINT("info", ("multi_write_engine: %d", multi_write_engine));
    DBUG_PRINT("info", ("multi_access_engine: %d", multi_access_engine));

    int error= 0;
    int unsafe_flags;

    bool multi_stmt_trans= in_multi_stmt_transaction_mode();
    bool trans_table= trans_has_updated_trans_table(this);
    bool binlog_direct= variables.binlog_direct_non_trans_update;

    if (lex->is_mixed_stmt_unsafe(multi_stmt_trans, binlog_direct,
                                  trans_table, tx_isolation))
      lex->set_stmt_unsafe(LEX::BINLOG_STMT_UNSAFE_MIXED_STATEMENT);
    else if (multi_stmt_trans && trans_table && !binlog_direct &&
             lex->stmt_accessed_table(LEX::STMT_WRITES_NON_TRANS_TABLE))
      lex->set_stmt_unsafe(LEX::BINLOG_STMT_UNSAFE_NONTRANS_AFTER_TRANS);

    /*
      If more than one engine is involved in the statement and at
      least one is doing it's own logging (is *self-logging*), the
      statement cannot be logged atomically, so we generate an error
      rather than allowing the binlog to become corrupt.
    */
    if (multi_write_engine &&
        (flags_write_some_set & HA_HAS_OWN_BINLOGGING))
      my_error((error= ER_BINLOG_MULTIPLE_ENGINES_AND_SELF_LOGGING_ENGINE),
               MYF(0));
    else if (multi_access_engine && flags_access_some_set & HA_HAS_OWN_BINLOGGING)
      lex->set_stmt_unsafe(LEX::BINLOG_STMT_UNSAFE_MULTIPLE_ENGINES_AND_SELF_LOGGING_ENGINE);

    /* both statement-only and row-only engines involved */
    if ((flags_write_all_set & (HA_BINLOG_STMT_CAPABLE | HA_BINLOG_ROW_CAPABLE)) == 0)
    {
      /*
        1. Error: Binary logging impossible since both row-incapable
           engines and statement-incapable engines are involved
      */
      my_error((error= ER_BINLOG_ROW_ENGINE_AND_STMT_ENGINE), MYF(0));
    }
    /* statement-only engines involved */
    else if ((flags_write_all_set & HA_BINLOG_ROW_CAPABLE) == 0)
    {
      if (lex->is_stmt_row_injection())
      {
        /*
          4. Error: Cannot execute row injection since table uses
             storage engine limited to statement-logging
        */
        my_error((error= ER_BINLOG_ROW_INJECTION_AND_STMT_ENGINE), MYF(0));
      }
      else if (variables.binlog_format == BINLOG_FORMAT_ROW &&
               sqlcom_can_generate_row_events(this))
      {
        /*
          2. Error: Cannot modify table that uses a storage engine
             limited to statement-logging when BINLOG_FORMAT = ROW
        */
        my_error((error= ER_BINLOG_ROW_MODE_AND_STMT_ENGINE), MYF(0));
      }
      else if ((unsafe_flags= lex->get_stmt_unsafe_flags()) != 0)
      {
        /*
          3. Error: Cannot execute statement: binlogging of unsafe
             statement is impossible when storage engine is limited to
             statement-logging and BINLOG_FORMAT = MIXED.
        */
        for (int unsafe_type= 0;
             unsafe_type < LEX::BINLOG_STMT_UNSAFE_COUNT;
             unsafe_type++)
          if (unsafe_flags & (1 << unsafe_type))
            my_error((error= ER_BINLOG_UNSAFE_AND_STMT_ENGINE), MYF(0),
                     ER(LEX::binlog_stmt_unsafe_errcode[unsafe_type]));
      }
      /* log in statement format! */
    }
    /* no statement-only engines */
    else
    {
      /* binlog_format = STATEMENT */
      if (variables.binlog_format == BINLOG_FORMAT_STMT)
      {
        if (lex->is_stmt_row_injection())
        {
          /*
            6. Error: Cannot execute row injection since
               BINLOG_FORMAT = STATEMENT
          */
          my_error((error= ER_BINLOG_ROW_INJECTION_AND_STMT_MODE), MYF(0));
        }
        else if ((flags_write_all_set & HA_BINLOG_STMT_CAPABLE) == 0 &&
                 sqlcom_can_generate_row_events(this))
        {
          /*
            5. Error: Cannot modify table that uses a storage engine
               limited to row-logging when binlog_format = STATEMENT
          */
          my_error((error= ER_BINLOG_STMT_MODE_AND_ROW_ENGINE), MYF(0), "");
        }
        else if (is_write && (unsafe_flags= lex->get_stmt_unsafe_flags()) != 0)
        {
          /*
            7. Warning: Unsafe statement logged as statement due to
               binlog_format = STATEMENT
          */
          binlog_unsafe_warning_flags|= unsafe_flags;

          DBUG_PRINT("info", ("Scheduling warning to be issued by "
                              "binlog_query: '%s'",
                              ER(ER_BINLOG_UNSAFE_STATEMENT)));
          DBUG_PRINT("info", ("binlog_unsafe_warning_flags: 0x%x",
                              binlog_unsafe_warning_flags));
        }
        /* log in statement format! */
      }
      /* No statement-only engines and binlog_format != STATEMENT.
         I.e., nothing prevents us from row logging if needed. */
      else
      {
        if (lex->is_stmt_unsafe() || lex->is_stmt_row_injection()
            || (flags_write_all_set & HA_BINLOG_STMT_CAPABLE) == 0)
        {
          /* log in row format! */
          set_current_stmt_binlog_format_row_if_mixed();
        }
      }
    }

    if (error) {
      DBUG_PRINT("info", ("decision: no logging since an error was generated"));
      DBUG_RETURN(-1);
    }
    DBUG_PRINT("info", ("decision: logging in %s format",
                        is_current_stmt_binlog_format_row() ?
                        "ROW" : "STATEMENT"));
  }
#ifndef DBUG_OFF
  else
    DBUG_PRINT("info", ("decision: no logging since "
                        "mysql_bin_log.is_open() = %d "
                        "and (options & OPTION_BIN_LOG) = 0x%llx "
                        "and binlog_format = %lu "
                        "and binlog_filter->db_ok(db) = %d",
                        mysql_bin_log.is_open(),
                        (variables.option_bits & OPTION_BIN_LOG),
                        variables.binlog_format,
                        binlog_filter->db_ok(db)));
#endif

  DBUG_RETURN(0);
}


/*
  Implementation of interface to write rows to the binary log through the
  thread.  The thread is responsible for writing the rows it has
  inserted/updated/deleted.
*/

#ifndef MYSQL_CLIENT

/*
  Template member function for ensuring that there is an rows log
  event of the apropriate type before proceeding.

  PRE CONDITION:
    - Events of type 'RowEventT' have the type code 'type_code'.
    
  POST CONDITION:
    If a non-NULL pointer is returned, the pending event for thread 'thd' will
    be an event of type 'RowEventT' (which have the type code 'type_code')
    will either empty or have enough space to hold 'needed' bytes.  In
    addition, the columns bitmap will be correct for the row, meaning that
    the pending event will be flushed if the columns in the event differ from
    the columns suppled to the function.

  RETURNS
    If no error, a non-NULL pending event (either one which already existed or
    the newly created one).
    If error, NULL.
 */

template <class RowsEventT> Rows_log_event* 
THD::binlog_prepare_pending_rows_event(TABLE* table, uint32 serv_id,
                                       MY_BITMAP const* cols,
                                       size_t colcnt,
                                       size_t needed,
                                       bool is_transactional,
				       RowsEventT *hint __attribute__((unused)))
{
  DBUG_ENTER("binlog_prepare_pending_rows_event");
  /* Pre-conditions */
  DBUG_ASSERT(table->s->table_map_id != ~0UL);

  /* Fetch the type code for the RowsEventT template parameter */
  int const type_code= RowsEventT::TYPE_CODE;

  /*
    There is no good place to set up the transactional data, so we
    have to do it here.
  */
  if (binlog_setup_trx_data())
    DBUG_RETURN(NULL);

  Rows_log_event* pending= binlog_get_pending_rows_event(is_transactional);

  if (unlikely(pending && !pending->is_valid()))
    DBUG_RETURN(NULL);

  /*
    Check if the current event is non-NULL and a write-rows
    event. Also check if the table provided is mapped: if it is not,
    then we have switched to writing to a new table.
    If there is no pending event, we need to create one. If there is a pending
    event, but it's not about the same table id, or not of the same type
    (between Write, Update and Delete), or not the same affected columns, or
    going to be too big, flush this event to disk and create a new pending
    event.
  */
  if (!pending ||
      pending->server_id != serv_id || 
      pending->get_table_id() != table->s->table_map_id ||
      pending->get_type_code() != type_code || 
      pending->get_data_size() + needed > opt_binlog_rows_event_max_size || 
      pending->get_width() != colcnt ||
      !bitmap_cmp(pending->get_cols(), cols)) 
  {
    /* Create a new RowsEventT... */
    Rows_log_event* const
	ev= new RowsEventT(this, table, table->s->table_map_id, cols,
                           is_transactional);
    if (unlikely(!ev))
      DBUG_RETURN(NULL);
    ev->server_id= serv_id; // I don't like this, it's too easy to forget.
    /*
      flush the pending event and replace it with the newly created
      event...
    */
    if (unlikely(
        mysql_bin_log.flush_and_set_pending_rows_event(this, ev,
                                                       is_transactional)))
    {
      delete ev;
      DBUG_RETURN(NULL);
    }

    DBUG_RETURN(ev);               /* This is the new pending event */
  }
  DBUG_RETURN(pending);        /* This is the current pending event */
}

#ifdef HAVE_EXPLICIT_TEMPLATE_INSTANTIATION
/*
  Instantiate the versions we need, we have -fno-implicit-template as
  compiling option.
*/
template Rows_log_event*
THD::binlog_prepare_pending_rows_event(TABLE*, uint32, MY_BITMAP const*,
				       size_t, size_t, bool,
				       Write_rows_log_event*);

template Rows_log_event*
THD::binlog_prepare_pending_rows_event(TABLE*, uint32, MY_BITMAP const*,
				       size_t colcnt, size_t, bool,
				       Delete_rows_log_event *);

template Rows_log_event* 
THD::binlog_prepare_pending_rows_event(TABLE*, uint32, MY_BITMAP const*,
				       size_t colcnt, size_t, bool,
				       Update_rows_log_event *);
#endif

/* Declare in unnamed namespace. */
CPP_UNNAMED_NS_START
  /**
     Class to handle temporary allocation of memory for row data.

     The responsibilities of the class is to provide memory for
     packing one or two rows of packed data (depending on what
     constructor is called).

     In order to make the allocation more efficient for "simple" rows,
     i.e., rows that do not contain any blobs, a pointer to the
     allocated memory is of memory is stored in the table structure
     for simple rows.  If memory for a table containing a blob field
     is requested, only memory for that is allocated, and subsequently
     released when the object is destroyed.

   */
  class Row_data_memory {
  public:
    /**
      Build an object to keep track of a block-local piece of memory
      for storing a row of data.

      @param table
      Table where the pre-allocated memory is stored.

      @param length
      Length of data that is needed, if the record contain blobs.
     */
    Row_data_memory(TABLE *table, size_t const len1)
      : m_memory(0)
    {
#ifndef DBUG_OFF
      m_alloc_checked= FALSE;
#endif
      allocate_memory(table, len1);
      m_ptr[0]= has_memory() ? m_memory : 0;
      m_ptr[1]= 0;
    }

    Row_data_memory(TABLE *table, size_t const len1, size_t const len2)
      : m_memory(0)
    {
#ifndef DBUG_OFF
      m_alloc_checked= FALSE;
#endif
      allocate_memory(table, len1 + len2);
      m_ptr[0]= has_memory() ? m_memory        : 0;
      m_ptr[1]= has_memory() ? m_memory + len1 : 0;
    }

    ~Row_data_memory()
    {
      if (m_memory != 0 && m_release_memory_on_destruction)
        my_free(m_memory);
    }

    /**
       Is there memory allocated?

       @retval true There is memory allocated
       @retval false Memory allocation failed
     */
    bool has_memory() const {
#ifndef DBUG_OFF
      m_alloc_checked= TRUE;
#endif
      return m_memory != 0;
    }

    uchar *slot(uint s)
    {
      DBUG_ASSERT(s < sizeof(m_ptr)/sizeof(*m_ptr));
      DBUG_ASSERT(m_ptr[s] != 0);
      DBUG_ASSERT(m_alloc_checked == TRUE);
      return m_ptr[s];
    }

  private:
    void allocate_memory(TABLE *const table, size_t const total_length)
    {
      if (table->s->blob_fields == 0)
      {
        /*
          The maximum length of a packed record is less than this
          length. We use this value instead of the supplied length
          when allocating memory for records, since we don't know how
          the memory will be used in future allocations.

          Since table->s->reclength is for unpacked records, we have
          to add two bytes for each field, which can potentially be
          added to hold the length of a packed field.
        */
        size_t const maxlen= table->s->reclength + 2 * table->s->fields;

        /*
          Allocate memory for two records if memory hasn't been
          allocated. We allocate memory for two records so that it can
          be used when processing update rows as well.
        */
        if (table->write_row_record == 0)
          table->write_row_record=
            (uchar *) alloc_root(&table->mem_root, 2 * maxlen);
        m_memory= table->write_row_record;
        m_release_memory_on_destruction= FALSE;
      }
      else
      {
        m_memory= (uchar *) my_malloc(total_length, MYF(MY_WME));
        m_release_memory_on_destruction= TRUE;
      }
    }

#ifndef DBUG_OFF
    mutable bool m_alloc_checked;
#endif
    bool m_release_memory_on_destruction;
    uchar *m_memory;
    uchar *m_ptr[2];
  };

CPP_UNNAMED_NS_END

int THD::binlog_write_row(TABLE* table, bool is_trans, 
                          MY_BITMAP const* cols, size_t colcnt, 
                          uchar const *record) 
{ 
  DBUG_ASSERT(is_current_stmt_binlog_format_row() && mysql_bin_log.is_open());

  /*
    Pack records into format for transfer. We are allocating more
    memory than needed, but that doesn't matter.
  */
  Row_data_memory memory(table, max_row_length(table, record));
  if (!memory.has_memory())
    return HA_ERR_OUT_OF_MEM;

  uchar *row_data= memory.slot(0);

  size_t const len= pack_row(table, cols, row_data, record);

  Rows_log_event* const ev=
    binlog_prepare_pending_rows_event(table, server_id, cols, colcnt,
                                      len, is_trans,
                                      static_cast<Write_rows_log_event*>(0));

  if (unlikely(ev == 0))
    return HA_ERR_OUT_OF_MEM;

  return ev->add_row_data(row_data, len);
}

int THD::binlog_update_row(TABLE* table, bool is_trans,
                           MY_BITMAP const* cols, size_t colcnt,
                           const uchar *before_record,
                           const uchar *after_record)
{ 
  DBUG_ASSERT(is_current_stmt_binlog_format_row() && mysql_bin_log.is_open());

  size_t const before_maxlen = max_row_length(table, before_record);
  size_t const after_maxlen  = max_row_length(table, after_record);

  Row_data_memory row_data(table, before_maxlen, after_maxlen);
  if (!row_data.has_memory())
    return HA_ERR_OUT_OF_MEM;

  uchar *before_row= row_data.slot(0);
  uchar *after_row= row_data.slot(1);

  size_t const before_size= pack_row(table, cols, before_row,
                                        before_record);
  size_t const after_size= pack_row(table, cols, after_row,
                                       after_record);

  /*
    Don't print debug messages when running valgrind since they can
    trigger false warnings.
   */
#ifndef HAVE_valgrind
  DBUG_DUMP("before_record", before_record, table->s->reclength);
  DBUG_DUMP("after_record",  after_record, table->s->reclength);
  DBUG_DUMP("before_row",    before_row, before_size);
  DBUG_DUMP("after_row",     after_row, after_size);
#endif

  Rows_log_event* const ev=
    binlog_prepare_pending_rows_event(table, server_id, cols, colcnt,
				      before_size + after_size, is_trans,
				      static_cast<Update_rows_log_event*>(0));

  if (unlikely(ev == 0))
    return HA_ERR_OUT_OF_MEM;

  return
    ev->add_row_data(before_row, before_size) ||
    ev->add_row_data(after_row, after_size);
}

int THD::binlog_delete_row(TABLE* table, bool is_trans, 
                           MY_BITMAP const* cols, size_t colcnt,
                           uchar const *record)
{ 
  DBUG_ASSERT(is_current_stmt_binlog_format_row() && mysql_bin_log.is_open());

  /* 
     Pack records into format for transfer. We are allocating more
     memory than needed, but that doesn't matter.
  */
  Row_data_memory memory(table, max_row_length(table, record));
  if (unlikely(!memory.has_memory()))
    return HA_ERR_OUT_OF_MEM;

  uchar *row_data= memory.slot(0);

  size_t const len= pack_row(table, cols, row_data, record);

  Rows_log_event* const ev=
    binlog_prepare_pending_rows_event(table, server_id, cols, colcnt,
				      len, is_trans,
				      static_cast<Delete_rows_log_event*>(0));

  if (unlikely(ev == 0))
    return HA_ERR_OUT_OF_MEM;

  return ev->add_row_data(row_data, len);
}


int THD::binlog_remove_pending_rows_event(bool clear_maps,
                                          bool is_transactional)
{
  DBUG_ENTER("THD::binlog_remove_pending_rows_event");

  if (!mysql_bin_log.is_open())
    DBUG_RETURN(0);

  mysql_bin_log.remove_pending_rows_event(this, is_transactional);

  if (clear_maps)
    binlog_table_maps= 0;

  DBUG_RETURN(0);
}

int THD::binlog_flush_pending_rows_event(bool stmt_end, bool is_transactional)
{
  DBUG_ENTER("THD::binlog_flush_pending_rows_event");
  /*
    We shall flush the pending event even if we are not in row-based
    mode: it might be the case that we left row-based mode before
    flushing anything (e.g., if we have explicitly locked tables).
   */
  if (!mysql_bin_log.is_open())
    DBUG_RETURN(0);

  /*
    Mark the event as the last event of a statement if the stmt_end
    flag is set.
  */
  int error= 0;
  if (Rows_log_event *pending= binlog_get_pending_rows_event(is_transactional))
  {
    if (stmt_end)
    {
      pending->set_flags(Rows_log_event::STMT_END_F);
      binlog_table_maps= 0;
    }

    error= mysql_bin_log.flush_and_set_pending_rows_event(this, 0,
                                                          is_transactional);
  }

  DBUG_RETURN(error);
}


#if !defined(DBUG_OFF) && !defined(_lint)
static const char *
show_query_type(THD::enum_binlog_query_type qtype)
{
  switch (qtype) {
  case THD::ROW_QUERY_TYPE:
    return "ROW";
  case THD::STMT_QUERY_TYPE:
    return "STMT";
  case THD::QUERY_TYPE_COUNT:
  default:
    DBUG_ASSERT(0 <= qtype && qtype < THD::QUERY_TYPE_COUNT);
  }
  static char buf[64];
  sprintf(buf, "UNKNOWN#%d", qtype);
  return buf;
}
#endif


/**
  Auxiliary method used by @c binlog_query() to raise warnings.

  The type of warning and the type of unsafeness is stored in
  THD::binlog_unsafe_warning_flags.
*/
void THD::issue_unsafe_warnings()
{
  DBUG_ENTER("issue_unsafe_warnings");
  /*
    Ensure that binlog_unsafe_warning_flags is big enough to hold all
    bits.  This is actually a constant expression.
  */
  DBUG_ASSERT(LEX::BINLOG_STMT_UNSAFE_COUNT <=
              sizeof(binlog_unsafe_warning_flags) * CHAR_BIT);

  uint32 unsafe_type_flags= binlog_unsafe_warning_flags;
  /*
    For each unsafe_type, check if the statement is unsafe in this way
    and issue a warning.
  */
  for (int unsafe_type=0;
       unsafe_type < LEX::BINLOG_STMT_UNSAFE_COUNT;
       unsafe_type++)
  {
    if ((unsafe_type_flags & (1 << unsafe_type)) != 0)
    {
      push_warning_printf(this, MYSQL_ERROR::WARN_LEVEL_NOTE,
                          ER_BINLOG_UNSAFE_STATEMENT,
                          ER(ER_BINLOG_UNSAFE_STATEMENT),
                          ER(LEX::binlog_stmt_unsafe_errcode[unsafe_type]));
      if (global_system_variables.log_warnings)
      {
        char buf[MYSQL_ERRMSG_SIZE * 2];
        sprintf(buf, ER(ER_BINLOG_UNSAFE_STATEMENT),
                ER(LEX::binlog_stmt_unsafe_errcode[unsafe_type]));
        sql_print_warning(ER(ER_MESSAGE_AND_STATEMENT), buf, query());
      }
    }
  }
  DBUG_VOID_RETURN;
}


/**
  Log the current query.

  The query will be logged in either row format or statement format
  depending on the value of @c current_stmt_binlog_format_row field and
  the value of the @c qtype parameter.

  This function must be called:

  - After the all calls to ha_*_row() functions have been issued.

  - After any writes to system tables. Rationale: if system tables
    were written after a call to this function, and the master crashes
    after the call to this function and before writing the system
    tables, then the master and slave get out of sync.

  - Before tables are unlocked and closed.

  @see decide_logging_format

  @retval 0 Success

  @retval nonzero If there is a failure when writing the query (e.g.,
  write failure), then the error code is returned.
*/
int THD::binlog_query(THD::enum_binlog_query_type qtype, char const *query_arg,
                      ulong query_len, bool is_trans, bool direct, 
                      bool suppress_use, int errcode)
{
  DBUG_ENTER("THD::binlog_query");
  DBUG_PRINT("enter", ("qtype: %s  query: '%-.*s'",
                       show_query_type(qtype), (int) query_len, query_arg));
  DBUG_ASSERT(query_arg && mysql_bin_log.is_open());

  /*
    If we are not in prelocked mode, mysql_unlock_tables() will be
    called after this binlog_query(), so we have to flush the pending
    rows event with the STMT_END_F set to unlock all tables at the
    slave side as well.

    If we are in prelocked mode, the flushing will be done inside the
    top-most close_thread_tables().
  */
  if (this->locked_tables_mode <= LTM_LOCK_TABLES)
    if (int error= binlog_flush_pending_rows_event(TRUE, is_trans))
      DBUG_RETURN(error);

  /*
    Warnings for unsafe statements logged in statement format are
    printed in three places instead of in decide_logging_format().
    This is because the warnings should be printed only if the statement
    is actually logged. When executing decide_logging_format(), we cannot
    know for sure if the statement will be logged:

    1 - sp_head::execute_procedure which prints out warnings for calls to
    stored procedures.

    2 - sp_head::execute_function which prints out warnings for calls
    involving functions.

    3 - THD::binlog_query (here) which prints warning for top level
    statements not covered by the two cases above: i.e., if not insided a
    procedure and a function.

    Besides, we should not try to print these warnings if it is not
    possible to write statements to the binary log as it happens when
    the execution is inside a function, or generaly speaking, when
    the variables.option_bits & OPTION_BIN_LOG is false.
    
  */
  if ((variables.option_bits & OPTION_BIN_LOG) &&
      spcont == NULL && !binlog_evt_union.do_union)
    issue_unsafe_warnings();

  switch (qtype) {
    /*
      ROW_QUERY_TYPE means that the statement may be logged either in
      row format or in statement format.  If
      current_stmt_binlog_format is row, it means that the
      statement has already been logged in row format and hence shall
      not be logged again.
    */
  case THD::ROW_QUERY_TYPE:
    DBUG_PRINT("debug",
               ("is_current_stmt_binlog_format_row: %d",
                is_current_stmt_binlog_format_row()));
    if (is_current_stmt_binlog_format_row())
      DBUG_RETURN(0);
    /* Fall through */

    /*
      STMT_QUERY_TYPE means that the query must be logged in statement
      format; it cannot be logged in row format.  This is typically
      used by DDL statements.  It is an error to use this query type
      if current_stmt_binlog_format_row is row.

      @todo Currently there are places that call this method with
      STMT_QUERY_TYPE and current_stmt_binlog_format is row.  Fix those
      places and add assert to ensure correct behavior. /Sven
    */
  case THD::STMT_QUERY_TYPE:
    /*
      The MYSQL_LOG::write() function will set the STMT_END_F flag and
      flush the pending rows event if necessary.
    */
    {
      Query_log_event qinfo(this, query_arg, query_len, is_trans, direct,
                            suppress_use, errcode);
      /*
        Binlog table maps will be irrelevant after a Query_log_event
        (they are just removed on the slave side) so after the query
        log event is written to the binary log, we pretend that no
        table maps were written.
       */
      int error= mysql_bin_log.write(&qinfo);
      binlog_table_maps= 0;
      DBUG_RETURN(error);
    }

  case THD::QUERY_TYPE_COUNT:
  default:
    DBUG_ASSERT(qtype < QUERY_TYPE_COUNT);
  }
  DBUG_RETURN(0);
}

void
THD::wait_for_wakeup_ready()
{
  mysql_mutex_lock(&LOCK_wakeup_ready);
  while (!wakeup_ready)
    mysql_cond_wait(&COND_wakeup_ready, &LOCK_wakeup_ready);
  mysql_mutex_unlock(&LOCK_wakeup_ready);
}

void
THD::signal_wakeup_ready()
{
  mysql_mutex_lock(&LOCK_wakeup_ready);
  wakeup_ready= true;
  mysql_mutex_unlock(&LOCK_wakeup_ready);
  mysql_cond_signal(&COND_wakeup_ready);
}


bool Discrete_intervals_list::append(ulonglong start, ulonglong val,
                                 ulonglong incr)
{
  DBUG_ENTER("Discrete_intervals_list::append");
  /* first, see if this can be merged with previous */
  if ((head == NULL) || tail->merge_if_contiguous(start, val, incr))
  {
    /* it cannot, so need to add a new interval */
    Discrete_interval *new_interval= new Discrete_interval(start, val, incr);
    DBUG_RETURN(append(new_interval));
  }
  DBUG_RETURN(0);
}

bool Discrete_intervals_list::append(Discrete_interval *new_interval)
{
  DBUG_ENTER("Discrete_intervals_list::append");
  if (unlikely(new_interval == NULL))
    DBUG_RETURN(1);
  DBUG_PRINT("info",("adding new auto_increment interval"));
  if (head == NULL)
    head= current= new_interval;
  else
    tail->next= new_interval;
  tail= new_interval;
  elements++;
  DBUG_RETURN(0);
}

#endif /* !defined(MYSQL_CLIENT) */<|MERGE_RESOLUTION|>--- conflicted
+++ resolved
@@ -2009,8 +2009,9 @@
 {
   List<Item> field_list;
   make_explain_field_list(field_list);
-  return (result->send_fields(field_list,
-                              Protocol::SEND_NUM_ROWS | Protocol::SEND_EOF));
+  return (result->send_result_set_metadata(field_list,
+                                           Protocol::SEND_NUM_ROWS | 
+                                           Protocol::SEND_EOF));
 }
 
 
@@ -2054,11 +2055,6 @@
   }
   item->maybe_null= 1;
   field_list.push_back(new Item_empty_string("Extra", 255, cs));
-<<<<<<< HEAD
-  return (result->send_result_set_metadata(field_list,
-                                           Protocol::SEND_NUM_ROWS | Protocol::SEND_EOF));
-=======
->>>>>>> b8d2a821
 }
 
 

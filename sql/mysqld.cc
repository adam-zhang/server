--- conflicted
+++ resolved
@@ -1030,17 +1030,13 @@
   key_TABLE_SHARE_cond, key_user_level_lock_cond,
   key_COND_thread_count, key_COND_thread_cache, key_COND_flush_thread_cache,
   key_BINLOG_COND_queue_busy;
-<<<<<<< HEAD
 #ifdef WITH_WSREP
 PSI_cond_key key_COND_wsrep_rollback, key_COND_wsrep_thd, 
   key_COND_wsrep_replaying, key_COND_wsrep_ready, key_COND_wsrep_sst,
   key_COND_wsrep_sst_init, key_COND_wsrep_sst_thread;
 #endif /* WITH_WSREP */
-PSI_cond_key key_RELAYLOG_update_cond, key_COND_wakeup_ready;
-=======
 PSI_cond_key key_RELAYLOG_update_cond, key_COND_wakeup_ready,
   key_COND_wait_commit;
->>>>>>> 26f56089
 PSI_cond_key key_RELAYLOG_COND_queue_busy;
 PSI_cond_key key_TC_LOG_MMAP_COND_queue_busy;
 PSI_cond_key key_COND_rpl_thread, key_COND_rpl_thread_pool,
@@ -1085,7 +1081,6 @@
   { &key_user_level_lock_cond, "User_level_lock::cond", 0},
   { &key_COND_thread_count, "COND_thread_count", PSI_FLAG_GLOBAL},
   { &key_COND_thread_cache, "COND_thread_cache", PSI_FLAG_GLOBAL},
-<<<<<<< HEAD
 #ifdef WITH_WSREP
   { &key_COND_wsrep_ready, "COND_wsrep_ready", PSI_FLAG_GLOBAL},
   { &key_COND_wsrep_sst, "COND_wsrep_sst", PSI_FLAG_GLOBAL},
@@ -1095,14 +1090,11 @@
   { &key_COND_wsrep_thd, "THD::COND_wsrep_thd", 0},
   { &key_COND_wsrep_replaying, "COND_wsrep_replaying", PSI_FLAG_GLOBAL},
 #endif
-  { &key_COND_flush_thread_cache, "COND_flush_thread_cache", PSI_FLAG_GLOBAL}
-=======
   { &key_COND_flush_thread_cache, "COND_flush_thread_cache", PSI_FLAG_GLOBAL},
   { &key_COND_rpl_thread, "COND_rpl_thread", 0},
   { &key_COND_rpl_thread_pool, "COND_rpl_thread_pool", 0},
   { &key_COND_parallel_entry, "COND_parallel_entry", 0},
   { &key_COND_prepare_ordered, "COND_prepare_ordered", 0}
->>>>>>> 26f56089
 };
 
 PSI_thread_key key_thread_bootstrap, key_thread_delayed_insert,
@@ -6029,13 +6021,6 @@
   }
 #endif
 
-  /*
-<<<<<<< HEAD
-   Initialize my_str_malloc() and my_str_free()
-  */
-  my_str_malloc= &my_str_malloc_mysqld;
-  my_str_free= &my_str_free_mysqld;
-
 #ifdef WITH_WSREP /* WSREP AFTER SE */
   if (wsrep_recovery)
   {
@@ -6046,8 +6031,6 @@
 #endif /* WITH_WSREP */
 
   /*
-=======
->>>>>>> 26f56089
     init signals & alarm
     After this we can't quit by a simple unireg_abort
   */

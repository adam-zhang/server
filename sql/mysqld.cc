--- conflicted
+++ resolved
@@ -1208,14 +1208,10 @@
   if (tc_log)
     tc_log->close();
   xid_cache_free();
-<<<<<<< HEAD
   delete_elements(&key_caches, (void (*)(const char*, uchar*)) free_key_cache);
-=======
-  delete_elements(&key_caches, (void (*)(const char*, gptr)) free_key_cache);
 #ifdef WITH_MARIA_STORAGE_ENGINE
   delete_elements(&pagecaches, (void (*)(const char*, gptr)) free_pagecache);
 #endif /* WITH_MARIA_STORAGE_ENGINE */
->>>>>>> 1a962591
   multi_keycache_free();
 #ifdef WITH_MARIA_STORAGE_ENGINE
   multi_pagecache_free();
@@ -2244,13 +2240,8 @@
   if (!(test_flags & TEST_NO_STACKTRACE))
   {
     fprintf(stderr,"thd: 0x%lx\n",(long) thd);
-<<<<<<< HEAD
     print_stacktrace(thd ? (uchar*) thd->thread_stack : (uchar*) 0,
-		     thread_stack);
-=======
-    print_stacktrace(thd ? (gptr) thd->thread_stack : (gptr) 0,
 		     my_thread_stack_size);
->>>>>>> 1a962591
   }
   if (thd)
   {
@@ -5076,38 +5067,7 @@
   OPT_SORT_BUFFER, OPT_TABLE_OPEN_CACHE, OPT_TABLE_DEF_CACHE,
   OPT_THREAD_CONCURRENCY, OPT_THREAD_CACHE_SIZE,
   OPT_TMP_TABLE_SIZE, OPT_THREAD_STACK,
-<<<<<<< HEAD
-  OPT_WAIT_TIMEOUT, OPT_MYISAM_REPAIR_THREADS,
-=======
   OPT_WAIT_TIMEOUT, 
-  OPT_INNODB_MIRRORED_LOG_GROUPS,
-  OPT_INNODB_LOG_FILES_IN_GROUP,
-  OPT_INNODB_LOG_FILE_SIZE,
-  OPT_INNODB_LOG_BUFFER_SIZE,
-  OPT_INNODB_BUFFER_POOL_SIZE,
-  OPT_INNODB_BUFFER_POOL_AWE_MEM_MB,
-  OPT_INNODB_ADDITIONAL_MEM_POOL_SIZE,
-  OPT_INNODB_MAX_PURGE_LAG,
-  OPT_INNODB_FILE_IO_THREADS,
-  OPT_INNODB_LOCK_WAIT_TIMEOUT,
-  OPT_INNODB_THREAD_CONCURRENCY,
-  OPT_INNODB_COMMIT_CONCURRENCY,
-  OPT_INNODB_FORCE_RECOVERY,
-  OPT_INNODB_STATUS_FILE,
-  OPT_INNODB_MAX_DIRTY_PAGES_PCT,
-  OPT_INNODB_TABLE_LOCKS,
-  OPT_INNODB_SUPPORT_XA,
-  OPT_INNODB_OPEN_FILES,
-  OPT_INNODB_AUTOEXTEND_INCREMENT,
-  OPT_INNODB_SYNC_SPIN_LOOPS,
-  OPT_INNODB_CONCURRENCY_TICKETS,
-  OPT_INNODB_THREAD_SLEEP_DELAY,
-  OPT_BDB_CACHE_SIZE,
-  OPT_BDB_CACHE_PARTS,
-  OPT_BDB_LOG_BUFFER_SIZE,
-  OPT_BDB_MAX_LOCK,
-  OPT_BDB_REGION_SIZE,
->>>>>>> 1a962591
   OPT_ERROR_LOG_FILE,
   OPT_DEFAULT_WEEK_FORMAT,
   OPT_RANGE_ALLOC_BLOCK_SIZE, OPT_ALLOW_SUSPICIOUS_UDFS,
@@ -6064,35 +6024,35 @@
 #ifdef WITH_MARIA_STORAGE_ENGINE
   {"maria_block_size", OPT_MARIA_BLOCK_SIZE,
    "Block size to be used for MARIA index pages.",
-   (gptr*) &maria_block_size,
-   (gptr*) &maria_block_size, 0, GET_ULONG, REQUIRED_ARG,
+   (uchar**) &maria_block_size,
+   (uchar**) &maria_block_size, 0, GET_ULONG, REQUIRED_ARG,
    MARIA_KEY_BLOCK_LENGTH, MARIA_MIN_KEY_BLOCK_LENGTH,
    MARIA_MAX_KEY_BLOCK_LENGTH,
    0, MARIA_MIN_KEY_BLOCK_LENGTH, 0},
   {"maria_max_sort_file_size", OPT_MARIA_MAX_SORT_FILE_SIZE,
    "Don't use the fast sort index method to created index if the temporary "
    "file would get bigger than this.",
-   (gptr*) &global_system_variables.maria_max_sort_file_size,
-   (gptr*) &max_system_variables.maria_max_sort_file_size, 0,
+   (uchar**) &global_system_variables.maria_max_sort_file_size,
+   (uchar**) &max_system_variables.maria_max_sort_file_size, 0,
    GET_ULL, REQUIRED_ARG, (longlong) LONG_MAX, 0, (ulonglong) MAX_FILE_SIZE,
    0, 1024*1024, 0},
   {"maria_repair_threads", OPT_MARIA_REPAIR_THREADS,
    "Number of threads to use when repairing maria tables. The value of 1 "
    "disables parallel repair.",
-   (gptr*) &global_system_variables.maria_repair_threads,
-   (gptr*) &max_system_variables.maria_repair_threads, 0,
+   (uchar**) &global_system_variables.maria_repair_threads,
+   (uchar**) &max_system_variables.maria_repair_threads, 0,
    GET_ULONG, REQUIRED_ARG, 1, 1, ~0L, 0, 1, 0},
   {"maria_sort_buffer_size", OPT_MARIA_SORT_BUFFER_SIZE,
    "The buffer that is allocated when sorting the index when doing a REPAIR "
    "or when creating indexes with CREATE INDEX or ALTER TABLE.",
-   (gptr*) &global_system_variables.maria_sort_buff_size,
-   (gptr*) &max_system_variables.maria_sort_buff_size, 0,
+   (uchar**) &global_system_variables.maria_sort_buff_size,
+   (uchar**) &max_system_variables.maria_sort_buff_size, 0,
    GET_ULONG, REQUIRED_ARG, 8192*1024, 4, ~0L, 0, 1, 0},
   {"maria_stats_method", OPT_MARIA_STATS_METHOD,
    "Specifies how maria index statistics collection code should threat NULLs. "
    "Possible values of name are \"nulls_unequal\" (default behavior for 4.1/5.0), "
    "\"nulls_equal\" (emulate 4.0 behavior), and \"nulls_ignored\".",
-   (gptr*) &maria_stats_method_str, (gptr*) &maria_stats_method_str, 0,
+   (uchar**) &maria_stats_method_str, (uchar**) &maria_stats_method_str, 0,
     GET_STR, REQUIRED_ARG, 0, 0, 0, 0, 0, 0},
 #endif
   {"max_allowed_packet", OPT_MAX_ALLOWED_PACKET,
@@ -6198,15 +6158,6 @@
    (uchar**) &myisam_data_pointer_size,
    (uchar**) &myisam_data_pointer_size, 0, GET_ULONG, REQUIRED_ARG,
    6, 2, 7, 0, 1, 0},
-<<<<<<< HEAD
-  {"myisam_max_extra_sort_file_size", OPT_MYISAM_MAX_EXTRA_SORT_FILE_SIZE,
-   "Deprecated option",
-   (uchar**) &global_system_variables.myisam_max_extra_sort_file_size,
-   (uchar**) &max_system_variables.myisam_max_extra_sort_file_size,
-   0, GET_ULL, REQUIRED_ARG, (ulonglong) MI_MAX_TEMP_LENGTH,
-   0, (ulonglong) MAX_FILE_SIZE, 0, 1, 0},
-=======
->>>>>>> 1a962591
   {"myisam_max_sort_file_size", OPT_MYISAM_MAX_SORT_FILE_SIZE,
    "Don't use the fast sort index method to created index if the temporary file would get bigger than this.",
    (uchar**) &global_system_variables.myisam_max_sort_file_size,
@@ -6254,7 +6205,7 @@
    (uchar**) &global_system_variables.net_write_timeout,
    (uchar**) &max_system_variables.net_write_timeout, 0, GET_ULONG,
    REQUIRED_ARG, NET_WRITE_TIMEOUT, 1, LONG_TIMEOUT, 0, 1, 0},
-  { "old", OPT_OLD_MODE, "Use compatible behavior.", 
+  {"old", OPT_OLD_MODE, "Use compatible behavior.", 
     (uchar**) &global_system_variables.old_mode,
     (uchar**) &max_system_variables.old_mode, 0, GET_BOOL, NO_ARG, 
     0, 0, 0, 0, 0, 0},
@@ -6275,21 +6226,21 @@
 #ifdef WITH_MARIA_STORAGE_ENGINE
   {"pagecache_age_threshold", OPT_KEY_CACHE_AGE_THRESHOLD,
    "This characterizes the number of hits a hot block has to be untouched until it is considered aged enough to be downgraded to a warm block. This specifies the percentage ratio of that number of hits to the total number of blocks in key cache",
-   (gptr*) &maria_pagecache_var.param_age_threshold,
-   (gptr*) 0,
+   (uchar**) &maria_pagecache_var.param_age_threshold,
+   (uchar**) 0,
    0, (GET_ULONG | GET_ASK_ADDR), REQUIRED_ARG, 
    300, 100, ~0L, 0, 100, 0},
   {"pagecache_buffer_size", OPT_KEY_BUFFER_SIZE,
    "The size of the buffer used for index blocks for MyISAM tables. Increase this to get better index handling (for all reads and multiple writes) to as much as you can afford; 64M on a 256M machine that mainly runs MySQL is quite common.",
-   (gptr*) &maria_pagecache_var.param_buff_size,
-   (gptr*) 0,
+   (uchar**) &maria_pagecache_var.param_buff_size,
+   (uchar**) 0,
    0, (GET_ULL | GET_ASK_ADDR),
    REQUIRED_ARG, KEY_CACHE_SIZE, MALLOC_OVERHEAD, ~(ulong) 0, MALLOC_OVERHEAD,
    IO_SIZE, KEY_CACHE_SIZE},
   {"pagecache_division_limit", OPT_KEY_CACHE_DIVISION_LIMIT,
    "The minimum percentage of warm blocks in key cache",
-   (gptr*) &maria_pagecache_var.param_division_limit,
-   (gptr*) 0,
+   (uchar**) &maria_pagecache_var.param_division_limit,
+   (uchar**) 0,
    0, (GET_ULONG | GET_ASK_ADDR) , REQUIRED_ARG, 100,
    1, 100, 0, 1, 0},
 #endif /* WITH_MARIA_STORAGE_ENGINE */
@@ -6301,7 +6252,6 @@
    "Optional colon separated list of plugins to load, where each plugin is "
    "identified by name and path to library seperated by an equals.",
    (uchar**) &opt_plugin_load, (uchar**) &opt_plugin_load, 0,
-   GET_STR, REQUIRED_ARG, 0, 0, 0, 0, 0, 0},
   {"preload_buffer_size", OPT_PRELOAD_BUFFER_SIZE,
     "The size of the buffer that is allocated when preloading indexes",
     (uchar**) &global_system_variables.preload_buff_size,
@@ -6449,13 +6399,8 @@
    REQUIRED_ARG, 20, 1, 16384, 0, 1, 0},
 #endif
   {"thread_stack", OPT_THREAD_STACK,
-<<<<<<< HEAD
-   "The stack size for each thread.", (uchar**) &thread_stack,
-   (uchar**) &thread_stack, 0, GET_ULONG, REQUIRED_ARG,DEFAULT_THREAD_STACK,
-=======
-   "The stack size for each thread.", (gptr*) &my_thread_stack_size,
-   (gptr*) &my_thread_stack_size, 0, GET_ULONG, REQUIRED_ARG,DEFAULT_THREAD_STACK,
->>>>>>> 1a962591
+   "The stack size for each thread.", (uchar**) &my_thread_stack_size,
+   (uchar**) &my_thread_stack_size, 0, GET_ULONG, REQUIRED_ARG,DEFAULT_THREAD_STACK,
    1024L*128L, ~0L, 0, 1024, 0},
   { "time_format", OPT_TIME_FORMAT,
     "The TIME format (for future).",
@@ -6468,12 +6413,12 @@
    (uchar**) &max_system_variables.tmp_table_size, 0, GET_ULL,
    REQUIRED_ARG, 16*1024*1024L, 1024, MAX_MEM_TABLE_SIZE, 0, 1, 0},
   {"transaction_alloc_block_size", OPT_TRANS_ALLOC_BLOCK_SIZE,
-   "Allocation block size for various transaction-related structures",
+   "Allocation block size for transactions to be stored in binary log",
    (uchar**) &global_system_variables.trans_alloc_block_size,
    (uchar**) &max_system_variables.trans_alloc_block_size, 0, GET_ULONG,
    REQUIRED_ARG, QUERY_ALLOC_BLOCK_SIZE, 1024, ~0L, 0, 1024, 0},
   {"transaction_prealloc_size", OPT_TRANS_PREALLOC_SIZE,
-   "Persistent buffer for various transaction-related structures",
+   "Persistent buffer for transactions to be stored in binary log",
    (uchar**) &global_system_variables.trans_prealloc_size,
    (uchar**) &max_system_variables.trans_prealloc_size, 0, GET_ULONG,
    REQUIRED_ARG, TRANS_ALLOC_PREALLOC_SIZE, 1024, ~0L, 0, 1024, 0},
@@ -7288,24 +7233,6 @@
 			     "d:t:i:o,/tmp/mysqld.trace");
 #endif
   opt_error_log= IF_WIN(1,0);
-<<<<<<< HEAD
-=======
-#ifdef WITH_INNOBASE_STORAGE_ENGINE
-  have_innodb= SHOW_OPTION_YES;
-#else
-  have_innodb= SHOW_OPTION_NO;
-#endif
-#ifdef WITH_CSV_STORAGE_ENGINE
-  have_csv_db= SHOW_OPTION_YES;
-#else
-  have_csv_db= SHOW_OPTION_NO;
-#endif
-#ifdef WITH_MARIA_STORAGE_ENGINE
-  have_maria_db= SHOW_OPTION_YES;
-#else
-  have_maria_db= SHOW_OPTION_NO;
-#endif
->>>>>>> 1a962591
 #ifdef WITH_NDBCLUSTER_STORAGE_ENGINE
   global_system_variables.ndb_index_stat_enable=FALSE;
   max_system_variables.ndb_index_stat_enable=TRUE;
@@ -7830,17 +7757,8 @@
     int method;
     LINT_INIT(method_conv);
 
-<<<<<<< HEAD
-    myisam_stats_method_str= argument;
     method= find_type_or_exit(argument, &myisam_stats_method_typelib,
                               opt->name);
-=======
-    if ((method=find_type(argument, &myisam_stats_method_typelib, 2)) <= 0)
-    {
-      fprintf(stderr, "Invalid value of myisam_stats_method: %s.\n", argument);
-      exit(1);
-    }
->>>>>>> 1a962591
     switch (method-1) {
     case 2:
       method_conv= MI_STATS_METHOD_IGNORE_NULLS;
@@ -8333,53 +8251,6 @@
   Instantiate variables for missing storage engines
   This section should go away soon
 *****************************************************************************/
-<<<<<<< HEAD
-=======
-#undef have_innodb
-#undef have_ndbcluster
-#undef have_csv_db
-#undef have_maria_db
-
-SHOW_COMP_OPTION have_innodb= SHOW_OPTION_NO;
-SHOW_COMP_OPTION have_ndbcluster= SHOW_OPTION_NO;
-SHOW_COMP_OPTION have_csv_db= SHOW_OPTION_NO;
-SHOW_COMP_OPTION have_partition_db= SHOW_OPTION_NO;
-SHOW_COMP_OPTION have_maria_db= SHOW_OPTION_NO;
-
-#ifndef WITH_INNOBASE_STORAGE_ENGINE
-uint innobase_flush_log_at_trx_commit;
-ulong innobase_fast_shutdown;
-long innobase_mirrored_log_groups, innobase_log_files_in_group;
-longlong innobase_log_file_size;
-long innobase_log_buffer_size;
-longlong innobase_buffer_pool_size;
-long innobase_additional_mem_pool_size;
-long innobase_file_io_threads, innobase_lock_wait_timeout;
-long innobase_force_recovery;
-long innobase_open_files;
-char *innobase_data_home_dir, *innobase_data_file_path;
-char *innobase_log_group_home_dir, *innobase_log_arch_dir;
-char *innobase_unix_file_flush_method;
-my_bool innobase_log_archive,
-        innobase_use_doublewrite,
-        innobase_use_checksums,
-        innobase_file_per_table,
-        innobase_locks_unsafe_for_binlog,
-        innobase_rollback_on_timeout;
-
-extern "C" {
-ulong srv_max_buf_pool_modified_pct;
-ulong srv_max_purge_lag;
-ulong srv_auto_extend_increment;
-ulong srv_n_spin_wait_rounds;
-ulong srv_n_free_tickets_to_enter;
-ulong srv_thread_sleep_delay;
-ulong srv_thread_concurrency;
-ulong srv_commit_concurrency;
-}
-
-#endif
->>>>>>> 1a962591
 
 #ifndef WITH_NDBCLUSTER_STORAGE_ENGINE
 ulong ndb_cache_check_time;

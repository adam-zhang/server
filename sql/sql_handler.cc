--- conflicted
+++ resolved
@@ -1,8 +1,4 @@
-<<<<<<< HEAD
-/* Copyright (C) 2000-2004 MySQL AB, 2008-2009 Sun Microsystems, Inc
-=======
 /* Copyright (c) 2000, 2011, Oracle and/or its affiliates. All rights reserved.
->>>>>>> 5a0e7394
 
    This program is free software; you can redistribute it and/or modify
    it under the terms of the GNU General Public License as published by
@@ -59,11 +55,7 @@
 #include "sql_handler.h"
 #include "unireg.h"                    // REQUIRED: for other includes
 #include "sql_base.h"                           // close_thread_tables
-<<<<<<< HEAD
-#include "lock.h"            // broadcast_refresh, mysql_unlock_tables
-=======
 #include "lock.h"                               // mysql_unlock_tables
->>>>>>> 5a0e7394
 #include "key.h"                                // key_copy
 #include "sql_base.h"                           // insert_fields
 #include "sql_select.h"
@@ -139,15 +131,7 @@
     /* Non temporary table. */
     tables->table->file->ha_index_or_rnd_end();
     tables->table->open_by_handler= 0;
-<<<<<<< HEAD
-    if (close_thread_table(thd, &tables->table))
-    {
-      /* Tell threads waiting for refresh that something has happened */
-      broadcast_refresh();
-    }
-=======
     (void) close_thread_table(thd, &tables->table);
->>>>>>> 5a0e7394
     thd->mdl_context.release_lock(tables->mdl_request.ticket);
   }
   else if (tables->table)
@@ -195,11 +179,7 @@
   uint          dblen, namelen, aliaslen, counter;
   bool          error;
   TABLE         *backup_open_tables;
-<<<<<<< HEAD
-  MDL_ticket    *mdl_savepoint;
-=======
   MDL_savepoint mdl_savepoint;
->>>>>>> 5a0e7394
   DBUG_ENTER("mysql_ha_open");
   DBUG_PRINT("enter",("'%s'.'%s' as '%s'  reopen: %d",
                       tables->db, tables->table_name, tables->alias,
@@ -241,50 +221,8 @@
       DBUG_PRINT("exit",("ERROR"));
       my_error(ER_NONUNIQ_TABLE, MYF(0), tables->alias);
       DBUG_RETURN(TRUE);
-<<<<<<< HEAD
-    }
-  }
-
-  if (! reopen)
-  {
-    /* copy the TABLE_LIST struct */
-    dblen= strlen(tables->db) + 1;
-    namelen= strlen(tables->table_name) + 1;
-    aliaslen= strlen(tables->alias) + 1;
-    if (!(my_multi_malloc(MYF(MY_WME),
-                          &hash_tables, (uint) sizeof(*hash_tables),
-                          &db, (uint) dblen,
-                          &name, (uint) namelen,
-                          &alias, (uint) aliaslen,
-                          NullS)))
-    {
-      DBUG_PRINT("exit",("ERROR"));
-      DBUG_RETURN(TRUE);
-    }
-    /* structure copy */
-    *hash_tables= *tables;
-    hash_tables->db= db;
-    hash_tables->table_name= name;
-    hash_tables->alias= alias;
-    memcpy(hash_tables->db, tables->db, dblen);
-    memcpy(hash_tables->table_name, tables->table_name, namelen);
-    memcpy(hash_tables->alias, tables->alias, aliaslen);
-    hash_tables->mdl_request.init(MDL_key::TABLE, db, name, MDL_SHARED);
-    /* for now HANDLER can be used only for real TABLES */
-    hash_tables->required_type= FRMTYPE_TABLE;
-
-    /* add to hash */
-    if (my_hash_insert(&thd->handler_tables_hash, (uchar*) hash_tables))
-    {
-      my_free(hash_tables);
-      DBUG_PRINT("exit",("ERROR"));
-      DBUG_RETURN(TRUE);
-=======
->>>>>>> 5a0e7394
-    }
-  }
-  else
-    hash_tables= tables;
+    }
+  }
 
   if (! reopen)
   {
@@ -370,7 +308,6 @@
     /* The ticket returned is within a savepoint. Make a copy.  */
     error= thd->mdl_context.clone_ticket(&hash_tables->mdl_request);
     hash_tables->table->mdl_ticket= hash_tables->mdl_request.ticket;
-<<<<<<< HEAD
   }
   if (error)
   {
@@ -397,38 +334,8 @@
   thd->set_open_tables(backup_open_tables);
   if (hash_tables->mdl_request.ticket)
   {
-    thd->mdl_context.
-      move_ticket_after_trans_sentinel(hash_tables->mdl_request.ticket);
-=======
-  }
-  if (error)
-  {
-    /*
-      No need to rollback statement transaction, it's not started.
-      If called with reopen flag, no need to rollback either,
-      it will be done at statement end.
-    */
-    DBUG_ASSERT(thd->transaction.stmt.is_empty());
-    close_thread_tables(thd);
-    thd->mdl_context.rollback_to_savepoint(mdl_savepoint);
-    thd->set_open_tables(backup_open_tables);
-    if (!reopen)
-      my_hash_delete(&thd->handler_tables_hash, (uchar*) hash_tables);
-    else
-    {
-      hash_tables->table= NULL;
-      /* Safety, cleanup the pointer to satisfy MDL assertions. */
-      hash_tables->mdl_request.ticket= NULL;
-    }
-    DBUG_PRINT("exit",("ERROR"));
-    DBUG_RETURN(TRUE);
-  }
-  thd->set_open_tables(backup_open_tables);
-  if (hash_tables->mdl_request.ticket)
-  {
     thd->mdl_context.set_lock_duration(hash_tables->mdl_request.ticket,
                                        MDL_EXPLICIT);
->>>>>>> 5a0e7394
     thd->mdl_context.set_needs_thr_lock_abort(TRUE);
   }
 
@@ -479,7 +386,6 @@
                       tables->db, tables->table_name, tables->alias));
 
   if (thd->locked_tables_mode)
-<<<<<<< HEAD
   {
     my_error(ER_LOCK_OR_ACTIVE_TRANSACTION, MYF(0));
     DBUG_RETURN(TRUE);
@@ -488,16 +394,6 @@
                                                  (uchar*) tables->alias,
                                                  strlen(tables->alias) + 1)))
   {
-=======
-  {
-    my_error(ER_LOCK_OR_ACTIVE_TRANSACTION, MYF(0));
-    DBUG_RETURN(TRUE);
-  }
-  if ((hash_tables= (TABLE_LIST*) my_hash_search(&thd->handler_tables_hash,
-                                                 (uchar*) tables->alias,
-                                                 strlen(tables->alias) + 1)))
-  {
->>>>>>> 5a0e7394
     mysql_ha_close_table(thd, hash_tables);
     my_hash_delete(&thd->handler_tables_hash, (uchar*) hash_tables);
   }
@@ -670,7 +566,6 @@
     be able to handle aborts properly.
   */
   thd->set_open_tables(hash_tables->table);
-<<<<<<< HEAD
 
 
   sql_handler_lock_error.init();
@@ -688,25 +583,6 @@
   /* Restore previous context. */
   thd->set_open_tables(backup_open_tables);
 
-=======
-
-
-  sql_handler_lock_error.init();
-  thd->push_internal_handler(&sql_handler_lock_error);
-
-  lock= mysql_lock_tables(thd, &thd->open_tables, 1, 0);
-
-  thd->pop_internal_handler();
-  /*
-    In 5.1 and earlier, mysql_lock_tables() could replace the TABLE
-    object with another one (reopen it). This is no longer the case
-    with new MDL.
-  */
-  DBUG_ASSERT(hash_tables->table == thd->open_tables);
-  /* Restore previous context. */
-  thd->set_open_tables(backup_open_tables);
-
->>>>>>> 5a0e7394
   if (sql_handler_lock_error.need_reopen())
   {
     DBUG_ASSERT(!lock && !thd->is_error());
@@ -1098,41 +974,23 @@
 
 
 /**
-<<<<<<< HEAD
-  Move tickets for metadata locks corresponding to open HANDLERs
-  after transaction sentinel in order to protect them from being
-  released at the end of transaction.
-=======
   Set explicit duration for metadata locks corresponding to open HANDLERs
   to protect them from being released at the end of transaction.
->>>>>>> 5a0e7394
 
   @param thd Thread identifier.
 */
 
-<<<<<<< HEAD
-void mysql_ha_move_tickets_after_trans_sentinel(THD *thd)
-{
-  TABLE_LIST *hash_tables;
-  DBUG_ENTER("mysql_ha_move_tickets_after_trans_sentinel");
-=======
 void mysql_ha_set_explicit_lock_duration(THD *thd)
 {
   TABLE_LIST *hash_tables;
   DBUG_ENTER("mysql_ha_set_explicit_lock_duration");
->>>>>>> 5a0e7394
 
   for (uint i= 0; i < thd->handler_tables_hash.records; i++)
   {
     hash_tables= (TABLE_LIST*) my_hash_element(&thd->handler_tables_hash, i);
     if (hash_tables->table && hash_tables->table->mdl_ticket)
-<<<<<<< HEAD
-      thd->mdl_context.
-             move_ticket_after_trans_sentinel(hash_tables->table->mdl_ticket);
-=======
       thd->mdl_context.set_lock_duration(hash_tables->table->mdl_ticket,
                                          MDL_EXPLICIT);
->>>>>>> 5a0e7394
   }
   DBUG_VOID_RETURN;
 }

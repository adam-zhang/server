/* Copyright (C) 2000-2006 MySQL AB

   This program is free software; you can redistribute it and/or modify
   it under the terms of the GNU General Public License as published by
   the Free Software Foundation; version 2 of the License.

   This program is distributed in the hope that it will be useful,
   but WITHOUT ANY WARRANTY; without even the implied warranty of
   MERCHANTABILITY or FITNESS FOR A PARTICULAR PURPOSE.  See the
   GNU General Public License for more details.

   You should have received a copy of the GNU General Public License
   along with this program; if not, write to the Free Software
   Foundation, Inc., 59 Temple Place, Suite 330, Boston, MA  02111-1307  USA */


/* Classes in mysql */

#ifdef USE_PRAGMA_INTERFACE
#pragma interface			/* gcc class implementation */
#endif

#include "log.h"
#include "rpl_tblmap.h"

struct st_relay_log_info;
typedef st_relay_log_info RELAY_LOG_INFO;

class Query_log_event;
class Load_log_event;
class Slave_log_event;
class sp_rcontext;
class sp_cache;
class Lex_input_stream;
class Rows_log_event;

enum enum_enable_or_disable { LEAVE_AS_IS, ENABLE, DISABLE };
enum enum_ha_read_modes { RFIRST, RNEXT, RPREV, RLAST, RKEY, RNEXT_SAME };
enum enum_duplicates { DUP_ERROR, DUP_REPLACE, DUP_UPDATE };
enum enum_delay_key_write { DELAY_KEY_WRITE_NONE, DELAY_KEY_WRITE_ON,
			    DELAY_KEY_WRITE_ALL };
enum enum_mark_columns
{ MARK_COLUMNS_NONE, MARK_COLUMNS_READ, MARK_COLUMNS_WRITE};

extern char internal_table_name[2];
extern char empty_c_string[1];
extern const char **errmesg;

#define TC_LOG_PAGE_SIZE   8192
#define TC_LOG_MIN_SIZE    (3*TC_LOG_PAGE_SIZE)

#define TC_HEURISTIC_RECOVER_COMMIT   1
#define TC_HEURISTIC_RECOVER_ROLLBACK 2
extern uint tc_heuristic_recover;

typedef struct st_user_var_events
{
  user_var_entry *user_var_event;
  char *value;
  ulong length;
  Item_result type;
  uint charset_number;
} BINLOG_USER_VAR_EVENT;

#define RP_LOCK_LOG_IS_ALREADY_LOCKED 1
#define RP_FORCE_ROTATE               2

/*
  The COPY_INFO structure is used by INSERT/REPLACE code.
  The schema of the row counting by the INSERT/INSERT ... ON DUPLICATE KEY
  UPDATE code:
    If a row is inserted then the copied variable is incremented.
    If a row is updated by the INSERT ... ON DUPLICATE KEY UPDATE and the
      new data differs from the old one then the copied and the updated
      variables are incremented.
    The touched variable is incremented if a row was touched by the update part
      of the INSERT ... ON DUPLICATE KEY UPDATE no matter whether the row
      was actually changed or not.
*/
typedef struct st_copy_info {
  ha_rows records; /* Number of processed records */
  ha_rows deleted; /* Number of deleted records */
  ha_rows updated; /* Number of updated records */
  ha_rows copied;  /* Number of copied records */
  ha_rows error_count;
  ha_rows touched; /* Number of touched records */
  enum enum_duplicates handle_duplicates;
  int escape_char, last_errno;
  bool ignore;
  /* for INSERT ... UPDATE */
  List<Item> *update_fields;
  List<Item> *update_values;
  /* for VIEW ... WITH CHECK OPTION */
  TABLE_LIST *view;
} COPY_INFO;


class Key_part_spec :public Sql_alloc {
public:
  const char *field_name;
  uint length;
  Key_part_spec(const char *name,uint len=0) :field_name(name), length(len) {}
  bool operator==(const Key_part_spec& other) const;
  /**
    Construct a copy of this Key_part_spec. field_name is copied
    by-pointer as it is known to never change. At the same time
    'length' may be reset in mysql_prepare_create_table, and this
    is why we supply it with a copy.

    @return If out of memory, 0 is returned and an error is set in
    THD.
  */
  Key_part_spec *clone(MEM_ROOT *mem_root) const
  { return new (mem_root) Key_part_spec(*this); }
};


class Alter_drop :public Sql_alloc {
public:
  enum drop_type {KEY, COLUMN };
  const char *name;
  enum drop_type type;
  Alter_drop(enum drop_type par_type,const char *par_name)
    :name(par_name), type(par_type) {}
  /**
    Used to make a clone of this object for ALTER/CREATE TABLE
    @sa comment for Key_part_spec::clone
  */
  Alter_drop *clone(MEM_ROOT *mem_root) const
    { return new (mem_root) Alter_drop(*this); }
};


class Alter_column :public Sql_alloc {
public:
  const char *name;
  Item *def;
  Alter_column(const char *par_name,Item *literal)
    :name(par_name), def(literal) {}
  /**
    Used to make a clone of this object for ALTER/CREATE TABLE
    @sa comment for Key_part_spec::clone
  */
  Alter_column *clone(MEM_ROOT *mem_root) const
    { return new (mem_root) Alter_column(*this); }
};


class Key :public Sql_alloc {
public:
  enum Keytype { PRIMARY, UNIQUE, MULTIPLE, FULLTEXT, SPATIAL, FOREIGN_KEY};
  enum Keytype type;
  KEY_CREATE_INFO key_create_info;
  List<Key_part_spec> columns;
  const char *name;
  bool generated;

  Key(enum Keytype type_par, const char *name_arg,
      KEY_CREATE_INFO *key_info_arg,
      bool generated_arg, List<Key_part_spec> &cols)
    :type(type_par), key_create_info(*key_info_arg), columns(cols),
    name(name_arg), generated(generated_arg)
  {}
  Key(const Key &rhs, MEM_ROOT *mem_root);
  virtual ~Key() {}
  /* Equality comparison of keys (ignoring name) */
  friend bool foreign_key_prefix(Key *a, Key *b);
  /**
    Used to make a clone of this object for ALTER/CREATE TABLE
    @sa comment for Key_part_spec::clone
  */
  virtual Key *clone(MEM_ROOT *mem_root) const
    { return new (mem_root) Key(*this, mem_root); }
};

class Table_ident;

class Foreign_key: public Key {
public:
  enum fk_match_opt { FK_MATCH_UNDEF, FK_MATCH_FULL,
		      FK_MATCH_PARTIAL, FK_MATCH_SIMPLE};
  enum fk_option { FK_OPTION_UNDEF, FK_OPTION_RESTRICT, FK_OPTION_CASCADE,
		   FK_OPTION_SET_NULL, FK_OPTION_NO_ACTION, FK_OPTION_DEFAULT};

  Table_ident *ref_table;
  List<Key_part_spec> ref_columns;
  uint delete_opt, update_opt, match_opt;
  Foreign_key(const char *name_arg, List<Key_part_spec> &cols,
	      Table_ident *table,   List<Key_part_spec> &ref_cols,
	      uint delete_opt_arg, uint update_opt_arg, uint match_opt_arg)
    :Key(FOREIGN_KEY, name_arg, &default_key_create_info, 0, cols),
    ref_table(table), ref_columns(ref_cols),
    delete_opt(delete_opt_arg), update_opt(update_opt_arg),
    match_opt(match_opt_arg)
  {}
  Foreign_key(const Foreign_key &rhs, MEM_ROOT *mem_root);
  /**
    Used to make a clone of this object for ALTER/CREATE TABLE
    @sa comment for Key_part_spec::clone
  */
  virtual Key *clone(MEM_ROOT *mem_root) const
  { return new (mem_root) Foreign_key(*this, mem_root); }
};

typedef struct st_mysql_lock
{
  TABLE **table;
  uint table_count,lock_count;
  THR_LOCK_DATA **locks;
} MYSQL_LOCK;


class LEX_COLUMN : public Sql_alloc
{
public:
  String column;
  uint rights;
  LEX_COLUMN (const String& x,const  uint& y ): column (x),rights (y) {}
};

#include "sql_lex.h"				/* Must be here */

class Delayed_insert;
class select_result;
class Time_zone;

#define THD_SENTRY_MAGIC 0xfeedd1ff
#define THD_SENTRY_GONE  0xdeadbeef

#define THD_CHECK_SENTRY(thd) DBUG_ASSERT(thd->dbug_sentry == THD_SENTRY_MAGIC)

struct system_variables
{
  /*
    How dynamically allocated system variables are handled:
    
    The global_system_variables and max_system_variables are "authoritative"
    They both should have the same 'version' and 'size'.
    When attempting to access a dynamic variable, if the session version
    is out of date, then the session version is updated and realloced if
    neccessary and bytes copied from global to make up for missing data.
  */ 
  ulong dynamic_variables_version;
  char* dynamic_variables_ptr;
  uint dynamic_variables_head;  /* largest valid variable offset */
  uint dynamic_variables_size;  /* how many bytes are in use */
  
  ulonglong myisam_max_extra_sort_file_size;
  ulonglong myisam_max_sort_file_size;
  ulonglong max_heap_table_size;
  ulonglong tmp_table_size;
  ha_rows select_limit;
  ha_rows max_join_size;
  ulong auto_increment_increment, auto_increment_offset;
  ulong bulk_insert_buff_size;
  ulong join_buff_size;
  ulong long_query_time;
  ulong max_allowed_packet;
  ulong max_error_count;
  ulong max_length_for_sort_data;
  ulong max_sort_length;
  ulong max_tmp_tables;
  ulong max_insert_delayed_threads;
  ulong multi_range_count;
  ulong myisam_repair_threads;
  ulong myisam_sort_buff_size;
  ulong myisam_stats_method;
  ulong net_buffer_length;
  ulong net_interactive_timeout;
  ulong net_read_timeout;
  ulong net_retry_count;
  ulong net_wait_timeout;
  ulong net_write_timeout;
  ulong optimizer_prune_level;
  ulong optimizer_search_depth;
  ulong preload_buff_size;
  ulong query_cache_type;
  ulong read_buff_size;
  ulong read_rnd_buff_size;
  ulong div_precincrement;
  ulong sortbuff_size;
  ulong thread_handling;
  ulong tx_isolation;
  ulong completion_type;
  /* Determines which non-standard SQL behaviour should be enabled */
  ulong sql_mode;
  ulong max_sp_recursion_depth;
  /* check of key presence in updatable view */
  ulong updatable_views_with_limit;
  ulong default_week_format;
  ulong max_seeks_for_key;
  ulong range_alloc_block_size;
  ulong query_alloc_block_size;
  ulong query_prealloc_size;
  ulong trans_alloc_block_size;
  ulong trans_prealloc_size;
  ulong log_warnings;
  ulong group_concat_max_len;
  ulong ndb_autoincrement_prefetch_sz;
  ulong ndb_index_stat_cache_entries;
  ulong ndb_index_stat_update_freq;
  ulong binlog_format; // binlog format for this thd (see enum_binlog_format)
  /*
    In slave thread we need to know in behalf of which
    thread the query is being run to replicate temp tables properly
  */
  my_thread_id pseudo_thread_id;

  my_bool low_priority_updates;
  my_bool new_mode;
  /* 
    compatibility option:
      - index usage hints (USE INDEX without a FOR clause) behave as in 5.0 
  */
  my_bool old_mode;
  my_bool query_cache_wlock_invalidate;
  my_bool engine_condition_pushdown;
  my_bool keep_files_on_create;
  my_bool ndb_force_send;
  my_bool ndb_use_copying_alter_table;
  my_bool ndb_use_exact_count;
  my_bool ndb_use_transactions;
  my_bool ndb_index_stat_enable;

  my_bool old_alter_table;
  my_bool old_passwords;

  plugin_ref table_plugin;

  /* Only charset part of these variables is sensible */
  CHARSET_INFO  *character_set_filesystem;
  CHARSET_INFO  *character_set_client;
  CHARSET_INFO  *character_set_results;

  /* Both charset and collation parts of these variables are important */
  CHARSET_INFO	*collation_server;
  CHARSET_INFO	*collation_database;
  CHARSET_INFO  *collation_connection;

  /* Locale Support */
  MY_LOCALE *lc_time_names;

  Time_zone *time_zone;

  /* DATE, DATETIME and MYSQL_TIME formats */
  DATE_TIME_FORMAT *date_format;
  DATE_TIME_FORMAT *datetime_format;
  DATE_TIME_FORMAT *time_format;
  my_bool sysdate_is_now;

};


/* per thread status variables */

typedef struct system_status_var
{
  ulonglong bytes_received;
  ulonglong bytes_sent;
  ulong com_other;
  ulong com_stat[(uint) SQLCOM_END];
  ulong created_tmp_disk_tables;
  ulong created_tmp_tables;
  ulong ha_commit_count;
  ulong ha_delete_count;
  ulong ha_read_first_count;
  ulong ha_read_last_count;
  ulong ha_read_key_count;
  ulong ha_read_next_count;
  ulong ha_read_prev_count;
  ulong ha_read_rnd_count;
  ulong ha_read_rnd_next_count;
  ulong ha_rollback_count;
  ulong ha_update_count;
  ulong ha_write_count;
  ulong ha_prepare_count;
  ulong ha_discover_count;
  ulong ha_savepoint_count;
  ulong ha_savepoint_rollback_count;

  /* KEY_CACHE parts. These are copies of the original */
  ulong key_blocks_changed;
  ulong key_blocks_used;
  ulong key_cache_r_requests;
  ulong key_cache_read;
  ulong key_cache_w_requests;
  ulong key_cache_write;
  /* END OF KEY_CACHE parts */

  ulong net_big_packet_count;
  ulong opened_tables;
  ulong opened_shares;
  ulong select_full_join_count;
  ulong select_full_range_join_count;
  ulong select_range_count;
  ulong select_range_check_count;
  ulong select_scan_count;
  ulong long_query_count;
  ulong filesort_merge_passes;
  ulong filesort_range_count;
  ulong filesort_rows;
  ulong filesort_scan_count;
  /* Prepared statements and binary protocol */
  ulong com_stmt_prepare;
  ulong com_stmt_execute;
  ulong com_stmt_send_long_data;
  ulong com_stmt_fetch;
  ulong com_stmt_reset;
  ulong com_stmt_close;

  /*
    Status variables which it does not make sense to add to
    global status variable counter
  */
  double last_query_cost;
} STATUS_VAR;

/*
  This is used for 'SHOW STATUS'. It must be updated to the last ulong
  variable in system_status_var which is makes sens to add to the global
  counter
*/

#define last_system_status_var com_stmt_close

#ifdef MYSQL_SERVER

void free_tmp_table(THD *thd, TABLE *entry);


/* The following macro is to make init of Query_arena simpler */
#ifndef DBUG_OFF
#define INIT_ARENA_DBUG_INFO is_backup_arena= 0
#else
#define INIT_ARENA_DBUG_INFO
#endif

class Query_arena
{
public:
  /*
    List of items created in the parser for this query. Every item puts
    itself to the list on creation (see Item::Item() for details))
  */
  Item *free_list;
  MEM_ROOT *mem_root;                   // Pointer to current memroot
#ifndef DBUG_OFF
  bool is_backup_arena; /* True if this arena is used for backup. */
#endif
  /*
    The states relfects three diffrent life cycles for three
    different types of statements:
    Prepared statement: INITIALIZED -> PREPARED -> EXECUTED.
    Stored procedure:   INITIALIZED_FOR_SP -> EXECUTED.
    Other statements:   CONVENTIONAL_EXECUTION never changes.
  */
  enum enum_state
  {
    INITIALIZED= 0, INITIALIZED_FOR_SP= 1, PREPARED= 2,
    CONVENTIONAL_EXECUTION= 3, EXECUTED= 4, ERROR= -1
  };

  enum_state state;

  /* We build without RTTI, so dynamic_cast can't be used. */
  enum Type
  {
    STATEMENT, PREPARED_STATEMENT, STORED_PROCEDURE
  };

  Query_arena(MEM_ROOT *mem_root_arg, enum enum_state state_arg) :
    free_list(0), mem_root(mem_root_arg), state(state_arg)
  { INIT_ARENA_DBUG_INFO; }
  /*
    This constructor is used only when Query_arena is created as
    backup storage for another instance of Query_arena.
  */
  Query_arena() { INIT_ARENA_DBUG_INFO; }

  virtual Type type() const;
  virtual ~Query_arena() {};

  inline bool is_stmt_prepare() const { return state == INITIALIZED; }
  inline bool is_first_sp_execute() const
  { return state == INITIALIZED_FOR_SP; }
  inline bool is_stmt_prepare_or_first_sp_execute() const
  { return (int)state < (int)PREPARED; }
  inline bool is_first_stmt_execute() const { return state == PREPARED; }
  inline bool is_stmt_execute() const
  { return state == PREPARED || state == EXECUTED; }
  inline bool is_conventional() const
  { return state == CONVENTIONAL_EXECUTION; }

  inline void* alloc(size_t size) { return alloc_root(mem_root,size); }
  inline void* calloc(size_t size)
  {
    void *ptr;
    if ((ptr=alloc_root(mem_root,size)))
      bzero(ptr, size);
    return ptr;
  }
  inline char *strdup(const char *str)
  { return strdup_root(mem_root,str); }
  inline char *strmake(const char *str, size_t size)
  { return strmake_root(mem_root,str,size); }
  inline void *memdup(const void *str, size_t size)
  { return memdup_root(mem_root,str,size); }
  inline void *memdup_w_gap(const void *str, size_t size, uint gap)
  {
    void *ptr;
    if ((ptr= alloc_root(mem_root,size+gap)))
      memcpy(ptr,str,size);
    return ptr;
  }

  void set_query_arena(Query_arena *set);

  void free_items();
  /* Close the active state associated with execution of this statement */
  virtual void cleanup_stmt();
};


class Server_side_cursor;

/**
  @class Statement
  @brief State of a single command executed against this connection.

  One connection can contain a lot of simultaneously running statements,
  some of which could be:
   - prepared, that is, contain placeholders,
   - opened as cursors. We maintain 1 to 1 relationship between
     statement and cursor - if user wants to create another cursor for his
     query, we create another statement for it. 
  To perform some action with statement we reset THD part to the state  of
  that statement, do the action, and then save back modified state from THD
  to the statement. It will be changed in near future, and Statement will
  be used explicitly.
*/

class Statement: public ilink, public Query_arena
{
  Statement(const Statement &rhs);              /* not implemented: */
  Statement &operator=(const Statement &rhs);   /* non-copyable */
public:
  /*
    Uniquely identifies each statement object in thread scope; change during
    statement lifetime. FIXME: must be const
  */
   ulong id;

  /*
    MARK_COLUMNS_NONE:  Means mark_used_colums is not set and no indicator to
                        handler of fields used is set
    MARK_COLUMNS_READ:  Means a bit in read set is set to inform handler
	                that the field is to be read. If field list contains
                        duplicates, then thd->dup_field is set to point
                        to the last found duplicate.
    MARK_COLUMNS_WRITE: Means a bit is set in write set to inform handler
			that it needs to update this field in write_row
                        and update_row.
  */
  enum enum_mark_columns mark_used_columns;

  LEX_STRING name; /* name for named prepared statements */
  LEX *lex;                                     // parse tree descriptor
  /*
    Points to the query associated with this statement. It's const, but
    we need to declare it char * because all table handlers are written
    in C and need to point to it.

    Note that (A) if we set query = NULL, we must at the same time set
    query_length = 0, and protect the whole operation with the
    LOCK_thread_count mutex. And (B) we are ONLY allowed to set query to a
    non-NULL value if its previous value is NULL. We do not need to protect
    operation (B) with any mutex. To avoid crashes in races, if we do not
    know that thd->query cannot change at the moment, one should print
    thd->query like this:
      (1) reserve the LOCK_thread_count mutex;
      (2) check if thd->query is NULL;
      (3) if not NULL, then print at most thd->query_length characters from
      it. We will see the query_length field as either 0, or the right value
      for it.
    Assuming that the write and read of an n-bit memory field in an n-bit
    computer is atomic, we can avoid races in the above way. 
    This printing is needed at least in SHOW PROCESSLIST and SHOW INNODB
    STATUS.
  */
  char *query;
  uint32 query_length;                          // current query length
  Server_side_cursor *cursor;

public:

  /* This constructor is called for backup statements */
  Statement() {}

  Statement(LEX *lex_arg, MEM_ROOT *mem_root_arg,
            enum enum_state state_arg, ulong id_arg);
  virtual ~Statement();

  /* Assign execution context (note: not all members) of given stmt to self */
  void set_statement(Statement *stmt);
  void set_n_backup_statement(Statement *stmt, Statement *backup);
  void restore_backup_statement(Statement *stmt, Statement *backup);
  /* return class type */
  virtual Type type() const;
};


/**
  Container for all statements created/used in a connection.
  Statements in Statement_map have unique Statement::id (guaranteed by id
  assignment in Statement::Statement)
  Non-empty statement names are unique too: attempt to insert a new statement
  with duplicate name causes older statement to be deleted

  Statements are auto-deleted when they are removed from the map and when the
  map is deleted.
*/

class Statement_map
{
public:
  Statement_map();

  int insert(THD *thd, Statement *statement);

  Statement *find_by_name(LEX_STRING *name)
  {
    Statement *stmt;
    stmt= (Statement*)hash_search(&names_hash, (uchar*)name->str,
                                  name->length);
    return stmt;
  }

  Statement *find(ulong id)
  {
    if (last_found_statement == 0 || id != last_found_statement->id)
    {
      Statement *stmt;
      stmt= (Statement *) hash_search(&st_hash, (uchar *) &id, sizeof(id));
      if (stmt && stmt->name.str)
        return NULL;
      last_found_statement= stmt;
    }
    return last_found_statement;
  }
  /*
    Close all cursors of this connection that use tables of a storage
    engine that has transaction-specific state and therefore can not
    survive COMMIT or ROLLBACK. Currently all but MyISAM cursors are closed.
  */
  void close_transient_cursors();
  void erase(Statement *statement);
  /* Erase all statements (calls Statement destructor) */
  void reset();
  ~Statement_map();
private:
  HASH st_hash;
  HASH names_hash;
  I_List<Statement> transient_cursor_list;
  Statement *last_found_statement;
};

struct st_savepoint {
  struct st_savepoint *prev;
  char                *name;
  uint                 length, nht;
};

enum xa_states {XA_NOTR=0, XA_ACTIVE, XA_IDLE, XA_PREPARED};
extern const char *xa_state_names[];

typedef struct st_xid_state {
  /* For now, this is only used to catch duplicated external xids */
  XID  xid;                           // transaction identifier
  enum xa_states xa_state;            // used by external XA only
  bool in_thd;
} XID_STATE;

extern pthread_mutex_t LOCK_xid_cache;
extern HASH xid_cache;
bool xid_cache_init(void);
void xid_cache_free(void);
XID_STATE *xid_cache_search(XID *xid);
bool xid_cache_insert(XID *xid, enum xa_states xa_state);
bool xid_cache_insert(XID_STATE *xid_state);
void xid_cache_delete(XID_STATE *xid_state);

/**
  @class Security_context
  @brief A set of THD members describing the current authenticated user.
*/

class Security_context {
public:
  Security_context() {}                       /* Remove gcc warning */
  /*
    host - host of the client
    user - user of the client, set to NULL until the user has been read from
    the connection
    priv_user - The user privilege we are using. May be "" for anonymous user.
    ip - client IP
  */
  char   *host, *user, *priv_user, *ip;
  /* The host privilege we are using */
  char   priv_host[MAX_HOSTNAME];
  /* points to host if host is available, otherwise points to ip */
  const char *host_or_ip;
  ulong master_access;                 /* Global privileges from mysql.user */
  ulong db_access;                     /* Privileges for current db */

  void init();
  void destroy();
  void skip_grants();
  inline char *priv_host_name()
  {
    return (*priv_host ? priv_host : (char *)"%");
  }
  
  bool set_user(char *user_arg);

#ifndef NO_EMBEDDED_ACCESS_CHECKS
  bool
  change_security_context(THD *thd,
                          LEX_STRING *definer_user,
                          LEX_STRING *definer_host,
                          LEX_STRING *db,
                          Security_context **backup);

  void
  restore_security_context(THD *thd, Security_context *backup);
#endif
};


/**
  A registry for item tree transformations performed during
  query optimization. We register only those changes which require
  a rollback to re-execute a prepared statement or stored procedure
  yet another time.
*/

struct Item_change_record;
typedef I_List<Item_change_record> Item_change_list;


/**
  Type of prelocked mode.
  See comment for THD::prelocked_mode for complete description.
*/

enum prelocked_mode_type {NON_PRELOCKED= 0, PRELOCKED= 1,
                          PRELOCKED_UNDER_LOCK_TABLES= 2};


/**
  Class that holds information about tables which were opened and locked
  by the thread. It is also used to save/restore this information in
  push_open_tables_state()/pop_open_tables_state().
*/

class Open_tables_state
{
public:
  /**
    List of regular tables in use by this thread. Contains temporary and
    base tables that were opened with @see open_tables().
  */
  TABLE *open_tables;
  /**
    List of temporary tables used by this thread. Contains user-level
    temporary tables, created with CREATE TEMPORARY TABLE, and
    internal temporary tables, created, e.g., to resolve a SELECT,
    or for an intermediate table used in ALTER.
    XXX Why are internal temporary tables added to this list?
  */
  TABLE *temporary_tables;
  /**
    List of tables that were opened with HANDLER OPEN and are
    still in use by this thread.
  */
  TABLE *handler_tables;
  TABLE *derived_tables;
  /*
    During a MySQL session, one can lock tables in two modes: automatic
    or manual. In automatic mode all necessary tables are locked just before
    statement execution, and all acquired locks are stored in 'lock'
    member. Unlocking takes place automatically as well, when the
    statement ends.
    Manual mode comes into play when a user issues a 'LOCK TABLES'
    statement. In this mode the user can only use the locked tables.
    Trying to use any other tables will give an error. The locked tables are
    stored in 'locked_tables' member.  Manual locking is described in
    the 'LOCK_TABLES' chapter of the MySQL manual.
    See also lock_tables() for details.
  */
  MYSQL_LOCK *lock;
  /*
    Tables that were locked with explicit or implicit LOCK TABLES.
    (Implicit LOCK TABLES happens when we are prelocking tables for
     execution of statement which uses stored routines. See description
     THD::prelocked_mode for more info.)
  */
  MYSQL_LOCK *locked_tables;

  /*
    CREATE-SELECT keeps an extra lock for the table being
    created. This field is used to keep the extra lock available for
    lower level routines, which would otherwise miss that lock.
   */
  MYSQL_LOCK *extra_lock;

  /*
    prelocked_mode_type enum and prelocked_mode member are used for
    indicating whenever "prelocked mode" is on, and what type of
    "prelocked mode" is it.

    Prelocked mode is used for execution of queries which explicitly
    or implicitly (via views or triggers) use functions, thus may need
    some additional tables (mentioned in query table list) for their
    execution.

    First open_tables() call for such query will analyse all functions
    used by it and add all additional tables to table its list. It will
    also mark this query as requiring prelocking. After that lock_tables()
    will issue implicit LOCK TABLES for the whole table list and change
    thd::prelocked_mode to non-0. All queries called in functions invoked
    by the main query will use prelocked tables. Non-0 prelocked_mode
    will also surpress mentioned analysys in those queries thus saving
    cycles. Prelocked mode will be turned off once close_thread_tables()
    for the main query will be called.

    Note: Since not all "tables" present in table list are really locked
    thd::prelocked_mode does not imply thd::locked_tables.
  */
  prelocked_mode_type prelocked_mode;
  ulong	version;
  uint current_tablenr;

  enum enum_flags {
    BACKUPS_AVAIL = (1U << 0)     /* There are backups available */
  };

  /*
    Flags with information about the open tables state.
  */
  uint state_flags;

  /*
    This constructor serves for creation of Open_tables_state instances
    which are used as backup storage.
  */
  Open_tables_state() : state_flags(0U) { }

  Open_tables_state(ulong version_arg);

  void set_open_tables_state(Open_tables_state *state)
  {
    *this= *state;
  }

  void reset_open_tables_state()
  {
    open_tables= temporary_tables= handler_tables= derived_tables= 0;
    extra_lock= lock= locked_tables= 0;
    prelocked_mode= NON_PRELOCKED;
    state_flags= 0U;
  }
};

/**
  @class Sub_statement_state
  @brief Used to save context when executing a function or trigger
*/

/* Defines used for Sub_statement_state::in_sub_stmt */

#define SUB_STMT_TRIGGER 1
#define SUB_STMT_FUNCTION 2


class Sub_statement_state
{
public:
  ulonglong options;
  ulonglong first_successful_insert_id_in_prev_stmt;
  ulonglong first_successful_insert_id_in_cur_stmt, insert_id_for_cur_row;
  Discrete_interval auto_inc_interval_for_cur_row;
  ulonglong limit_found_rows;
  ha_rows    cuted_fields, sent_row_count, examined_row_count;
  ulong client_capabilities;
  uint in_sub_stmt;
  bool enable_slow_log;
  bool last_insert_id_used;
  my_bool no_send_ok;
  SAVEPOINT *savepoints;
};


/* Flags for the THD::system_thread variable */
enum enum_thread_type
{
  NON_SYSTEM_THREAD= 0,
  SYSTEM_THREAD_DELAYED_INSERT= 1,
  SYSTEM_THREAD_SLAVE_IO= 2,
  SYSTEM_THREAD_SLAVE_SQL= 4,
  SYSTEM_THREAD_NDBCLUSTER_BINLOG= 8,
  SYSTEM_THREAD_EVENT_SCHEDULER= 16,
  SYSTEM_THREAD_EVENT_WORKER= 32
};


/**
  This class represents the interface for internal error handlers.
  Internal error handlers are exception handlers used by the server
  implementation.
*/
class Internal_error_handler
{
protected:
  Internal_error_handler() {}
  virtual ~Internal_error_handler() {}

public:
  /**
    Handle an error condition.
    This method can be implemented by a subclass to achieve any of the
    following:
    - mask an error internally, prevent exposing it to the user,
    - mask an error and throw another one instead.
    When this method returns true, the error condition is considered
    'handled', and will not be propagated to upper layers.
    It is the responsability of the code installing an internal handler
    to then check for trapped conditions, and implement logic to recover
    from the anticipated conditions trapped during runtime.

    This mechanism is similar to C++ try/throw/catch:
    - 'try' correspond to <code>THD::push_internal_handler()</code>,
    - 'throw' correspond to <code>my_error()</code>,
    which invokes <code>my_message_sql()</code>,
    - 'catch' correspond to checking how/if an internal handler was invoked,
    before removing it from the exception stack with
    <code>THD::pop_internal_handler()</code>.

    @param sql_errno the error number
    @param level the error level
    @param thd the calling thread
    @return true if the error is handled
  */
  virtual bool handle_error(uint sql_errno,
                            MYSQL_ERROR::enum_warning_level level,
                            THD *thd) = 0;
};


/**
  @class THD
  For each client connection we create a separate thread with THD serving as
  a thread/connection descriptor
*/

class THD :public Statement,
           public Open_tables_state
{
public:
  /* Used to execute base64 coded binlog events in MySQL server */
  RELAY_LOG_INFO* rli_fake;

  /*
    Constant for THD::where initialization in the beginning of every query.

    It's needed because we do not save/restore THD::where normally during
    primary (non subselect) query execution.
  */
  static const char * const DEFAULT_WHERE;

#ifdef EMBEDDED_LIBRARY
  struct st_mysql  *mysql;
  unsigned long	 client_stmt_id;
  unsigned long  client_param_count;
  struct st_mysql_bind *client_params;
  char *extra_data;
  ulong extra_length;
  struct st_mysql_data *cur_data;
  struct st_mysql_data *first_data;
  struct st_mysql_data **data_tail;
  void clear_data_list();
  struct st_mysql_data *alloc_new_dataset();
  /*
    In embedded server it points to the statement that is processed
    in the current query. We store some results directly in statement
    fields then.
  */
  struct st_mysql_stmt *current_stmt;
#endif
  NET	  net;				// client connection descriptor
  MEM_ROOT warn_root;			// For warnings and errors
  Protocol *protocol;			// Current protocol
  Protocol_text   protocol_text;	// Normal protocol
  Protocol_binary protocol_binary;	// Binary protocol
  HASH    user_vars;			// hash for user variables
  String  packet;			// dynamic buffer for network I/O
  String  convert_buffer;               // buffer for charset conversions
  struct  sockaddr_in remote;		// client socket address
  struct  rand_struct rand;		// used for authentication
  struct  system_variables variables;	// Changeable local variables
  struct  system_status_var status_var; // Per thread statistic vars
  struct  system_status_var *initial_status_var; /* used by show status */
  THR_LOCK_INFO lock_info;              // Locking info of this thread
  THR_LOCK_OWNER main_lock_id;          // To use for conventional queries
  THR_LOCK_OWNER *lock_id;              // If not main_lock_id, points to
                                        // the lock_id of a cursor.
  pthread_mutex_t LOCK_delete;		// Locked before thd is deleted
  /* all prepared statements and cursors of this connection */
  Statement_map stmt_map;
  /*
    A pointer to the stack frame of handle_one_connection(),
    which is called first in the thread for handling a client
  */
  char	  *thread_stack;

  /*
    db - currently selected database
    catalog - currently selected catalog
    WARNING: some members of THD (currently 'db', 'catalog' and 'query')  are
    set and alloced by the slave SQL thread (for the THD of that thread); that
    thread is (and must remain, for now) the only responsible for freeing these
    3 members. If you add members here, and you add code to set them in
    replication, don't forget to free_them_and_set_them_to_0 in replication
    properly. For details see the 'err:' label of the handle_slave_sql()
    in sql/slave.cc.
   */
  char   *db, *catalog;
  Security_context main_security_ctx;
  Security_context *security_ctx;

  /* remote (peer) port */
  uint16 peer_port;
  /*
    Points to info-string that we show in SHOW PROCESSLIST
    You are supposed to update thd->proc_info only if you have coded
    a time-consuming piece that MySQL can get stuck in for a long time.
  */
  const char *proc_info;

  ulong client_capabilities;		/* What the client supports */
  ulong max_client_packet_length;

  HASH		handler_tables_hash;
  /*
    One thread can hold up to one named user-level lock. This variable
    points to a lock object if the lock is present. See item_func.cc and
    chapter 'Miscellaneous functions', for functions GET_LOCK, RELEASE_LOCK. 
  */
  User_level_lock *ull;
#ifndef DBUG_OFF
  uint dbug_sentry; // watch out for memory corruption
#endif
  struct st_my_thread_var *mysys_var;
  /*
    Type of current query: COM_STMT_PREPARE, COM_QUERY, etc. Set from
    first byte of the packet in do_command()
  */
  enum enum_server_command command;
  uint32     server_id;
  uint32     file_id;			// for LOAD DATA INFILE
  /*
    Used in error messages to tell user in what part of MySQL we found an
    error. E. g. when where= "having clause", if fix_fields() fails, user
    will know that the error was in having clause.
  */
  const char *where;
  time_t     start_time,time_after_lock,user_time;
  time_t     connect_time,thr_create_time; // track down slow pthread_create
  thr_lock_type update_lock_default;
  Delayed_insert *di;

  /* <> 0 if we are inside of trigger or stored function. */
  uint in_sub_stmt;

  /* container for handler's private per-connection data */
  void *ha_data[MAX_HA];

#ifndef MYSQL_CLIENT
  int binlog_setup_trx_data();

  /*
    Public interface to write RBR events to the binlog
  */
  void binlog_start_trans_and_stmt();
  int binlog_flush_transaction_cache();
  void binlog_set_stmt_begin();
  int binlog_write_table_map(TABLE *table, bool is_transactional);
  int binlog_write_row(TABLE* table, bool is_transactional,
                       MY_BITMAP const* cols, size_t colcnt,
                       const uchar *buf);
  int binlog_delete_row(TABLE* table, bool is_transactional,
                        MY_BITMAP const* cols, size_t colcnt,
                        const uchar *buf);
  int binlog_update_row(TABLE* table, bool is_transactional,
                        MY_BITMAP const* cols, size_t colcnt,
                        const uchar *old_data, const uchar *new_data);

  void set_server_id(uint32 sid) { server_id = sid; }

  /*
    Member functions to handle pending event for row-level logging.
  */
  template <class RowsEventT> Rows_log_event*
    binlog_prepare_pending_rows_event(TABLE* table, uint32 serv_id,
                                      MY_BITMAP const* cols,
                                      size_t colcnt,
                                      size_t needed,
                                      bool is_transactional,
				      RowsEventT* hint);
  Rows_log_event* binlog_get_pending_rows_event() const;
  void            binlog_set_pending_rows_event(Rows_log_event* ev);
  int binlog_flush_pending_rows_event(bool stmt_end);

private:
  uint binlog_table_maps; // Number of table maps currently in the binlog

  enum enum_binlog_flag {
    BINLOG_FLAG_UNSAFE_STMT_PRINTED,
    BINLOG_FLAG_COUNT
  };

  /**
     Flags with per-thread information regarding the status of the
     binary log.
   */
  uint32 binlog_flags;
public:
  uint get_binlog_table_maps() const {
    return binlog_table_maps;
  }
#endif /* MYSQL_CLIENT */

public:

  struct st_transactions {
    SAVEPOINT *savepoints;
    THD_TRANS all;			// Trans since BEGIN WORK
    THD_TRANS stmt;			// Trans for current statement
    bool on;                            // see ha_enable_transaction()
    XID  xid;                           // transaction identifier
    enum xa_states xa_state;            // used by external XA only
    XID_STATE xid_state;
    Rows_log_event *m_pending_rows_event;

    /*
       Tables changed in transaction (that must be invalidated in query cache).
       List contain only transactional tables, that not invalidated in query
       cache (instead of full list of changed in transaction tables).
    */
    CHANGED_TABLE_LIST* changed_tables;
    MEM_ROOT mem_root; // Transaction-life memory allocation pool
    void cleanup()
    {
      changed_tables= 0;
      savepoints= 0;
#ifdef USING_TRANSACTIONS
      free_root(&mem_root,MYF(MY_KEEP_PREALLOC));
#endif
    }
    st_transactions()
    {
#ifdef USING_TRANSACTIONS
      bzero((char*)this, sizeof(*this));
      xid_state.xid.null();
      init_sql_alloc(&mem_root, ALLOC_ROOT_MIN_BLOCK_SIZE, 0);
#else
      xid_state.xa_state= XA_NOTR;
#endif
    }
  } transaction;
  Field      *dup_field;
#ifndef __WIN__
  sigset_t signals;
#endif
#ifdef SIGNAL_WITH_VIO_CLOSE
  Vio* active_vio;
#endif
  /*
    This is to track items changed during execution of a prepared
    statement/stored procedure. It's created by
    register_item_tree_change() in memory root of THD, and freed in
    rollback_item_tree_changes(). For conventional execution it's always
    empty.
  */
  Item_change_list change_list;

  /*
    A permanent memory area of the statement. For conventional
    execution, the parsed tree and execution runtime reside in the same
    memory root. In this case stmt_arena points to THD. In case of
    a prepared statement or a stored procedure statement, thd->mem_root
    conventionally points to runtime memory, and thd->stmt_arena
    points to the memory of the PS/SP, where the parsed tree of the
    statement resides. Whenever you need to perform a permanent
    transformation of a parsed tree, you should allocate new memory in
    stmt_arena, to allow correct re-execution of PS/SP.
    Note: in the parser, stmt_arena == thd, even for PS/SP.
  */
  Query_arena *stmt_arena;
  /* Tells if LAST_INSERT_ID(#) was called for the current statement */
  bool arg_of_last_insert_id_function;
  /*
    ALL OVER THIS FILE, "insert_id" means "*automatically generated* value for
    insertion into an auto_increment column".
  */
  /*
    This is the first autogenerated insert id which was *successfully*
    inserted by the previous statement (exactly, if the previous statement
    didn't successfully insert an autogenerated insert id, then it's the one
    of the statement before, etc).
    It can also be set by SET LAST_INSERT_ID=# or SELECT LAST_INSERT_ID(#).
    It is returned by LAST_INSERT_ID().
  */
  ulonglong  first_successful_insert_id_in_prev_stmt;
  /*
    Variant of the above, used for storing in statement-based binlog. The
    difference is that the one above can change as the execution of a stored
    function progresses, while the one below is set once and then does not
    change (which is the value which statement-based binlog needs).
  */
  ulonglong  first_successful_insert_id_in_prev_stmt_for_binlog;
  /*
    This is the first autogenerated insert id which was *successfully*
    inserted by the current statement. It is maintained only to set
    first_successful_insert_id_in_prev_stmt when statement ends.
  */
  ulonglong  first_successful_insert_id_in_cur_stmt;
  /*
    We follow this logic:
    - when stmt starts, first_successful_insert_id_in_prev_stmt contains the
    first insert id successfully inserted by the previous stmt.
    - as stmt makes progress, handler::insert_id_for_cur_row changes; every
    time get_auto_increment() is called, auto_inc_intervals_for_binlog is
    augmented with the reserved interval (if statement-based binlogging).
    - at first successful insertion of an autogenerated value,
    first_successful_insert_id_in_cur_stmt is set to
    handler::insert_id_for_cur_row.
    - when stmt goes to binlog, auto_inc_intervals_for_binlog is
    binlogged if non-empty.
    - when stmt ends, first_successful_insert_id_in_prev_stmt is set to
    first_successful_insert_id_in_cur_stmt.
  */
  /*
    stmt_depends_on_first_successful_insert_id_in_prev_stmt is set when
    LAST_INSERT_ID() is used by a statement.
    If it is set, first_successful_insert_id_in_prev_stmt_for_binlog will be
    stored in the statement-based binlog.
    This variable is CUMULATIVE along the execution of a stored function or
    trigger: if one substatement sets it to 1 it will stay 1 until the
    function/trigger ends, thus making sure that
    first_successful_insert_id_in_prev_stmt_for_binlog does not change anymore
    and is propagated to the caller for binlogging.
  */
  bool       stmt_depends_on_first_successful_insert_id_in_prev_stmt;
  /*
    List of auto_increment intervals reserved by the thread so far, for
    storage in the statement-based binlog.
    Note that its minimum is not first_successful_insert_id_in_cur_stmt:
    assuming a table with an autoinc column, and this happens:
    INSERT INTO ... VALUES(3);
    SET INSERT_ID=3; INSERT IGNORE ... VALUES (NULL);
    then the latter INSERT will insert no rows
    (first_successful_insert_id_in_cur_stmt == 0), but storing "INSERT_ID=3"
    in the binlog is still needed; the list's minimum will contain 3.
  */
  Discrete_intervals_list auto_inc_intervals_in_cur_stmt_for_binlog;
  /* Used by replication and SET INSERT_ID */
  Discrete_intervals_list auto_inc_intervals_forced;
  /*
    There is BUG#19630 where statement-based replication of stored
    functions/triggers with two auto_increment columns breaks.
    We however ensure that it works when there is 0 or 1 auto_increment
    column; our rules are
    a) on master, while executing a top statement involving substatements,
    first top- or sub- statement to generate auto_increment values wins the
    exclusive right to see its values be written to binlog (the write
    will be done by the statement or its caller), and the losers won't see
    their values be written to binlog.
    b) on slave, while replicating a top statement involving substatements,
    first top- or sub- statement to need to read auto_increment values from
    the master's binlog wins the exclusive right to read them (so the losers
    won't read their values from binlog but instead generate on their own).
    a) implies that we mustn't backup/restore
    auto_inc_intervals_in_cur_stmt_for_binlog.
    b) implies that we mustn't backup/restore auto_inc_intervals_forced.

    If there are more than 1 auto_increment columns, then intervals for
    different columns may mix into the
    auto_inc_intervals_in_cur_stmt_for_binlog list, which is logically wrong,
    but there is no point in preventing this mixing by preventing intervals
    from the secondly inserted column to come into the list, as such
    prevention would be wrong too.
    What will happen in the case of
    INSERT INTO t1 (auto_inc) VALUES(NULL);
    where t1 has a trigger which inserts into an auto_inc column of t2, is
    that in binlog we'll store the interval of t1 and the interval of t2 (when
    we store intervals, soon), then in slave, t1 will use both intervals, t2
    will use none; if t1 inserts the same number of rows as on master,
    normally the 2nd interval will not be used by t1, which is fine. t2's
    values will be wrong if t2's internal auto_increment counter is different
    from what it was on master (which is likely). In 5.1, in mixed binlogging
    mode, row-based binlogging is used for such cases where two
    auto_increment columns are inserted.
  */
  inline void record_first_successful_insert_id_in_cur_stmt(ulonglong id)
  {
    if (first_successful_insert_id_in_cur_stmt == 0)
      first_successful_insert_id_in_cur_stmt= id;
  }
  inline ulonglong read_first_successful_insert_id_in_prev_stmt(void)
  {
    if (!stmt_depends_on_first_successful_insert_id_in_prev_stmt)
    {
      /* It's the first time we read it */
      first_successful_insert_id_in_prev_stmt_for_binlog=
        first_successful_insert_id_in_prev_stmt;
      stmt_depends_on_first_successful_insert_id_in_prev_stmt= 1;
    }
    return first_successful_insert_id_in_prev_stmt;
  }
  /*
    Used by Intvar_log_event::do_apply_event() and by "SET INSERT_ID=#"
    (mysqlbinlog). We'll soon add a variant which can take many intervals in
    argument.
  */
  inline void force_one_auto_inc_interval(ulonglong next_id)
  {
    auto_inc_intervals_forced.empty(); // in case of multiple SET INSERT_ID
    auto_inc_intervals_forced.append(next_id, ULONGLONG_MAX, 0);
  }

  ulonglong  limit_found_rows;
  ulonglong  options;           /* Bitmap of states */
  longlong   row_count_func;	/* For the ROW_COUNT() function */
  ha_rows    cuted_fields,
             sent_row_count, examined_row_count;
  /*
    The set of those tables whose fields are referenced in all subqueries
    of the query.
    TODO: possibly this it is incorrect to have used tables in THD because
    with more than one subquery, it is not clear what does the field mean.
  */
  table_map  used_tables;
  USER_CONN *user_connect;
  CHARSET_INFO *db_charset;
  /*
    FIXME: this, and some other variables like 'count_cuted_fields'
    maybe should be statement/cursor local, that is, moved to Statement
    class. With current implementation warnings produced in each prepared
    statement/cursor settle here.
  */
  List	     <MYSQL_ERROR> warn_list;
  uint	     warn_count[(uint) MYSQL_ERROR::WARN_LEVEL_END];
  uint	     total_warn_count;
  /*
    Id of current query. Statement can be reused to execute several queries
    query_id is global in context of the whole MySQL server.
    ID is automatically generated from mutex-protected counter.
    It's used in handler code for various purposes: to check which columns
    from table are necessary for this select, to check if it's necessary to
    update auto-updatable fields (like auto_increment and timestamp).
  */
  query_id_t query_id, warn_id;
  ulong      col_access;

#ifdef ERROR_INJECT_SUPPORT
  ulong      error_inject_value;
#endif
  /* Statement id is thread-wide. This counter is used to generate ids */
  ulong      statement_id_counter;
  ulong	     rand_saved_seed1, rand_saved_seed2;
  ulong      row_count;  // Row counter, mainly for errors and warnings
  pthread_t  real_id;                           /* For debugging */
  my_thread_id  thread_id;
  uint	     tmp_table, global_read_lock;
  uint	     server_status,open_options;
  enum enum_thread_type system_thread;
  uint       db_length;
  uint       select_number;             //number of select (used for EXPLAIN)
  /* variables.transaction_isolation is reset to this after each commit */
  enum_tx_isolation session_tx_isolation;
  enum_check_fields count_cuted_fields;

  DYNAMIC_ARRAY user_var_events;        /* For user variables replication */
  MEM_ROOT      *user_var_events_alloc; /* Allocate above array elements here */

  enum killed_state
  {
    NOT_KILLED=0,
    KILL_BAD_DATA=1,
    KILL_CONNECTION=ER_SERVER_SHUTDOWN,
    KILL_QUERY=ER_QUERY_INTERRUPTED,
    KILLED_NO_VALUE      /* means neither of the states */
  };
  killed_state volatile killed;

  /* scramble - random string sent to client on handshake */
  char	     scramble[SCRAMBLE_LENGTH+1];

  bool       slave_thread, one_shot_set;
  /* tells if current statement should binlog row-based(1) or stmt-based(0) */
  bool       current_stmt_binlog_row_based;
  bool	     locked, some_tables_deleted;
  bool       last_cuted_field;
  bool	     no_errors, password;
  /**
    Set to TRUE if execution of the current compound statement
    can not continue. In particular, disables activation of
    CONTINUE or EXIT handlers of stored routines.
    Reset in the end of processing of the current user request, in
    @see mysql_reset_thd_for_next_command().
  */
  bool is_fatal_error;
  /**
    Set by a storage engine to request the entire
    transaction (that possibly spans multiple engines) to
    rollback. Reset in ha_rollback.
  */
  bool       transaction_rollback_request;
  /**
    TRUE if we are in a sub-statement and the current error can
    not be safely recovered until we left the sub-statement mode.
    In particular, disables activation of CONTINUE and EXIT
    handlers inside sub-statements. E.g. if it is a deadlock
    error and requires a transaction-wide rollback, this flag is
    raised (traditionally, MySQL first has to close all the reads
    via @see handler::ha_index_or_rnd_end() and only then perform
    the rollback).
    Reset to FALSE when we leave the sub-statement mode.
  */
  bool       is_fatal_sub_stmt_error;
  bool	     query_start_used, rand_used, time_zone_used;
  /* for IS NULL => = last_insert_id() fix in remove_eq_conds() */
  bool       substitute_null_with_insert_id;
  bool	     in_lock_tables;
  bool       query_error, bootstrap, cleanup_done;
  
  /**  is set if some thread specific value(s) used in a statement. */
  bool       thread_specific_used;
  bool	     charset_is_system_charset, charset_is_collation_connection;
  bool       charset_is_character_set_filesystem;
  bool       enable_slow_log;   /* enable slow log for current statement */
  bool	     abort_on_warning;
  bool 	     got_warning;       /* Set on call to push_warning() */
  bool	     no_warnings_for_error; /* no warnings on call to my_error() */
  /* set during loop of derived table processing */
  bool       derived_tables_processing;
  my_bool    tablespace_op;	/* This is TRUE in DISCARD/IMPORT TABLESPACE */

  sp_rcontext *spcont;		// SP runtime context
  sp_cache   *sp_proc_cache;
  sp_cache   *sp_func_cache;

  /*
    If we do a purge of binary logs, log index info of the threads
    that are currently reading it needs to be adjusted. To do that
    each thread that is using LOG_INFO needs to adjust the pointer to it
  */
  LOG_INFO*  current_linfo;
  NET*       slave_net;			// network connection from slave -> m.
  /* Used by the sys_var class to store temporary values */
  union
  {
    my_bool   my_bool_value;
    long      long_value;
    ulong     ulong_value;
    ulonglong ulonglong_value;
  } sys_var_tmp;
  
  struct {
    /* 
      If true, mysql_bin_log::write(Log_event) call will not write events to 
      binlog, and maintain 2 below variables instead (use
      mysql_bin_log.start_union_events to turn this on)
    */
    bool do_union;
    /*
      If TRUE, at least one mysql_bin_log::write(Log_event) call has been
      made after last mysql_bin_log.start_union_events() call.
    */
    bool unioned_events;
    /*
      If TRUE, at least one mysql_bin_log::write(Log_event e), where 
      e.cache_stmt == TRUE call has been made after last 
      mysql_bin_log.start_union_events() call.
    */
    bool unioned_events_trans;
    
    /* 
      'queries' (actually SP statements) that run under inside this binlog
      union have thd->query_id >= first_query_id.
    */
    query_id_t first_query_id;
  } binlog_evt_union;

  /**
    Character input stream consumed by the lexical analyser,
    used during parsing.
    Note that since the parser is not re-entrant, we keep only one input
    stream here. This member is valid only when executing code during parsing,
    and may point to invalid memory after that.
  */
  Lex_input_stream *m_lip;

#ifdef WITH_PARTITION_STORAGE_ENGINE
  partition_info *work_part_info;
#endif

  THD();
  ~THD();

  void init(void);
  /*
    Initialize memory roots necessary for query processing and (!)
    pre-allocate memory for it. We can't do that in THD constructor because
    there are use cases (acl_init, delayed inserts, watcher threads,
    killing mysqld) where it's vital to not allocate excessive and not used
    memory. Note, that we still don't return error from init_for_queries():
    if preallocation fails, we should notice that at the first call to
    alloc_root. 
  */
  void init_for_queries();
  void change_user(void);
  void cleanup(void);
  void cleanup_after_query();
  bool store_globals();
#ifdef SIGNAL_WITH_VIO_CLOSE
  inline void set_active_vio(Vio* vio)
  {
    pthread_mutex_lock(&LOCK_delete);
    active_vio = vio;
    pthread_mutex_unlock(&LOCK_delete);
  }
  inline void clear_active_vio()
  {
    pthread_mutex_lock(&LOCK_delete);
    active_vio = 0;
    pthread_mutex_unlock(&LOCK_delete);
  }
  void close_active_vio();
#endif
  void awake(THD::killed_state state_to_set);

#ifndef MYSQL_CLIENT
  enum enum_binlog_query_type {
    /*
      The query can be logged row-based or statement-based
    */
    ROW_QUERY_TYPE,
    
    /*
      The query has to be logged statement-based
    */
    STMT_QUERY_TYPE,
    
    /*
      The query represents a change to a table in the "mysql"
      database and is currently mapped to ROW_QUERY_TYPE.
    */
    MYSQL_QUERY_TYPE,
    QUERY_TYPE_COUNT
  };
  
  int binlog_query(enum_binlog_query_type qtype,
                   char const *query, ulong query_len,
                   bool is_trans, bool suppress_use,
                   THD::killed_state killed_err_arg= THD::KILLED_NO_VALUE);
#endif

  /*
    For enter_cond() / exit_cond() to work the mutex must be got before
    enter_cond(); this mutex is then released by exit_cond().
    Usage must be: lock mutex; enter_cond(); your code; exit_cond().
  */
  inline const char* enter_cond(pthread_cond_t *cond, pthread_mutex_t* mutex,
			  const char* msg)
  {
    const char* old_msg = proc_info;
    safe_mutex_assert_owner(mutex);
    mysys_var->current_mutex = mutex;
    mysys_var->current_cond = cond;
    proc_info = msg;
    return old_msg;
  }
  inline void exit_cond(const char* old_msg)
  {
    /*
      Putting the mutex unlock in exit_cond() ensures that
      mysys_var->current_mutex is always unlocked _before_ mysys_var->mutex is
      locked (if that would not be the case, you'll get a deadlock if someone
      does a THD::awake() on you).
    */
    pthread_mutex_unlock(mysys_var->current_mutex);
    pthread_mutex_lock(&mysys_var->mutex);
    mysys_var->current_mutex = 0;
    mysys_var->current_cond = 0;
    proc_info = old_msg;
    pthread_mutex_unlock(&mysys_var->mutex);
  }

  static inline void safe_time(time_t *t)
  {
    /**
       Wrapper around time() which retries on error (-1)

       @details
       This is needed because, despite the documentation, time() may fail
       in some circumstances.  Here we retry time() until it succeeds, and
       log the failure so that performance problems related to this can be
       identified.
    */
    while(unlikely(time(t) == ((time_t) -1)))
      sql_print_information("time() failed with %d", errno);
  }

  inline time_t query_start() { query_start_used=1; return start_time; }
  inline void	set_time()    { if (user_time) start_time=time_after_lock=user_time; else { safe_time(&start_time); time_after_lock= start_time; }}
  inline void	end_time()    { safe_time(&start_time); }
  inline void	set_time(time_t t) { time_after_lock=start_time=user_time=t; }
  inline void	lock_time()   { safe_time(&time_after_lock); }
  inline ulonglong found_rows(void)
  {
    return limit_found_rows;
  }
  inline bool active_transaction()
  {
#ifdef USING_TRANSACTIONS
    return server_status & SERVER_STATUS_IN_TRANS;
#else
    return 0;
#endif
  }
  inline bool fill_derived_tables()
  {
    return !stmt_arena->is_stmt_prepare() && !lex->only_view_structure();
  }
  inline bool fill_information_schema_tables()
  {
    return !stmt_arena->is_stmt_prepare();
  }
  inline void* trans_alloc(unsigned int size)
  {
    return alloc_root(&transaction.mem_root,size);
  }

  LEX_STRING *make_lex_string(LEX_STRING *lex_str,
                              const char* str, uint length,
                              bool allocate_lex_string);

  bool convert_string(LEX_STRING *to, CHARSET_INFO *to_cs,
		      const char *from, uint from_length,
		      CHARSET_INFO *from_cs);

  bool convert_string(String *s, CHARSET_INFO *from_cs, CHARSET_INFO *to_cs);

  void add_changed_table(TABLE *table);
  void add_changed_table(const char *key, long key_length);
  CHANGED_TABLE_LIST * changed_table_dup(const char *key, long key_length);
  int send_explain_fields(select_result *result);
#ifndef EMBEDDED_LIBRARY
  inline void clear_error()
  {
    DBUG_ENTER("clear_error");
    net.last_error[0]= 0;
    net.last_errno= 0;
    net.report_error= 0;
    query_error= 0;
    DBUG_VOID_RETURN;
  }
  inline bool vio_ok() const { return net.vio != 0; }
#else
  void clear_error();
  inline bool vio_ok() const { return true; }
#endif
  inline void fatal_error()
  {
    is_fatal_error= 1;
    net.report_error= 1;
    DBUG_PRINT("error",("Fatal error set"));
  }
  inline CHARSET_INFO *charset() { return variables.character_set_client; }
  void update_charset();

  inline Query_arena *activate_stmt_arena_if_needed(Query_arena *backup)
  {
    /*
      Use the persistent arena if we are in a prepared statement or a stored
      procedure statement and we have not already changed to use this arena.
    */
    if (!stmt_arena->is_conventional() && mem_root != stmt_arena->mem_root)
    {
      set_n_backup_active_arena(stmt_arena, backup);
      return stmt_arena;
    }
    return 0;
  }

  void change_item_tree(Item **place, Item *new_value)
  {
    /* TODO: check for OOM condition here */
    if (!stmt_arena->is_conventional())
      nocheck_register_item_tree_change(place, *place, mem_root);
    *place= new_value;
  }
  void nocheck_register_item_tree_change(Item **place, Item *old_value,
                                         MEM_ROOT *runtime_memroot);
  void rollback_item_tree_changes();

  /*
    Cleanup statement parse state (parse tree, lex) and execution
    state after execution of a non-prepared SQL statement.
  */
  void end_statement();
  inline int killed_errno() const
  {
    killed_state killed_val; /* to cache the volatile 'killed' */
    return (killed_val= killed) != KILL_BAD_DATA ? killed_val : 0;
  }
  inline void send_kill_message() const
  {
    int err= killed_errno();
    if (err)
      my_message(err, ER(err), MYF(0));
  }
  /* return TRUE if we will abort query if we make a warning now */
  inline bool really_abort_on_warning()
  {
    return (abort_on_warning &&
            (!transaction.stmt.modified_non_trans_table ||
             (variables.sql_mode & MODE_STRICT_ALL_TABLES)));
  }
  void set_status_var_init();
  bool is_context_analysis_only()
    { return stmt_arena->is_stmt_prepare() || lex->view_prepare_mode; }
  void reset_n_backup_open_tables_state(Open_tables_state *backup);
  void restore_backup_open_tables_state(Open_tables_state *backup);
  void reset_sub_statement_state(Sub_statement_state *backup, uint new_state);
  void restore_sub_statement_state(Sub_statement_state *backup);
  void set_n_backup_active_arena(Query_arena *set, Query_arena *backup);
  void restore_active_arena(Query_arena *set, Query_arena *backup);

  inline void set_current_stmt_binlog_row_based_if_mixed()
  {
    /*
      If in a stored/function trigger, the caller should already have done the
      change. We test in_sub_stmt to prevent introducing bugs where people
      wouldn't ensure that, and would switch to row-based mode in the middle
      of executing a stored function/trigger (which is too late, see also
      reset_current_stmt_binlog_row_based()); this condition will make their
      tests fail and so force them to propagate the
      lex->binlog_row_based_if_mixed upwards to the caller.
    */
    if ((variables.binlog_format == BINLOG_FORMAT_MIXED) &&
        (in_sub_stmt == 0))
      current_stmt_binlog_row_based= TRUE;
  }
  inline void set_current_stmt_binlog_row_based()
  {
    current_stmt_binlog_row_based= TRUE;
  }
  inline void clear_current_stmt_binlog_row_based()
  {
    current_stmt_binlog_row_based= FALSE;
  }
  inline void reset_current_stmt_binlog_row_based()
  {
    /*
      If there are temporary tables, don't reset back to
      statement-based. Indeed it could be that:
      CREATE TEMPORARY TABLE t SELECT UUID(); # row-based
      # and row-based does not store updates to temp tables
      # in the binlog.
      INSERT INTO u SELECT * FROM t; # stmt-based
      and then the INSERT will fail as data inserted into t was not logged.
      So we continue with row-based until the temp table is dropped.
      If we are in a stored function or trigger, we mustn't reset in the
      middle of its execution (as the binary logging way of a stored function
      or trigger is decided when it starts executing, depending for example on
      the caller (for a stored function: if caller is SELECT or
      INSERT/UPDATE/DELETE...).

      Don't reset binlog format for NDB binlog injector thread.
    */
    if ((temporary_tables == NULL) && (in_sub_stmt == 0) &&
        (system_thread != SYSTEM_THREAD_NDBCLUSTER_BINLOG))
    {
      current_stmt_binlog_row_based= 
        test(variables.binlog_format == BINLOG_FORMAT_ROW);
    }
  }

  /*
    Initialize the current database from a NULL-terminated string with length
    If we run out of memory, we free the current database and return TRUE.
    This way the user will notice the error as there will be no current
    database selected (in addition to the error message set by malloc).
  */
  bool set_db(const char *new_db, size_t new_db_len)
  {
    /* Do not reallocate memory if current chunk is big enough. */
    if (db && new_db && db_length >= new_db_len)
      memcpy(db, new_db, new_db_len+1);
    else
    {
      x_free(db);
      db= new_db ? my_strndup(new_db, new_db_len, MYF(MY_WME)) : NULL;
    }
    db_length= db ? new_db_len : 0;
    return new_db && !db;
  }
  void reset_db(char *new_db, size_t new_db_len)
  {
    db= new_db;
    db_length= new_db_len;
  }
  /*
    Copy the current database to the argument. Use the current arena to
    allocate memory for a deep copy: current database may be freed after
    a statement is parsed but before it's executed.
  */
  bool copy_db_to(char **p_db, size_t *p_db_length)
  {
    if (db == NULL)
    {
      my_message(ER_NO_DB_ERROR, ER(ER_NO_DB_ERROR), MYF(0));
      return TRUE;
    }
    *p_db= strmake(db, db_length);
    *p_db_length= db_length;
    return FALSE;
  }
  thd_scheduler scheduler;

public:
  /**
    Add an internal error handler to the thread execution context.
    @param handler the exception handler to add
  */
  void push_internal_handler(Internal_error_handler *handler);

  /**
    Handle an error condition.
    @param sql_errno the error number
    @param level the error level
    @return true if the error is handled
  */
  virtual bool handle_error(uint sql_errno,
                            MYSQL_ERROR::enum_warning_level level);

  /**
    Remove the error handler last pushed.
  */
  void pop_internal_handler();

private:
  /** The current internal error handler for this thread, or NULL. */
  Internal_error_handler *m_internal_handler;
  /**
    The lex to hold the parsed tree of conventional (non-prepared) queries.
    Whereas for prepared and stored procedure statements we use an own lex
    instance for each new query, for conventional statements we reuse
    the same lex. (@see mysql_parse for details).
  */
  LEX main_lex;
  /**
    This memory root is used for two purposes:
    - for conventional queries, to allocate structures stored in main_lex
    during parsing, and allocate runtime data (execution plan, etc.)
    during execution.
    - for prepared queries, only to allocate runtime data. The parsed
    tree itself is reused between executions and thus is stored elsewhere.
  */
  MEM_ROOT main_mem_root;
};


#define tmp_disable_binlog(A)       \
  {ulonglong tmp_disable_binlog__save_options= (A)->options; \
  (A)->options&= ~OPTION_BIN_LOG

#define reenable_binlog(A)   (A)->options= tmp_disable_binlog__save_options;}


/*
  Used to hold information about file and file structure in exchange
  via non-DB file (...INTO OUTFILE..., ...LOAD DATA...)
  XXX: We never call destructor for objects of this class.
*/

class sql_exchange :public Sql_alloc
{
public:
  char *file_name;
  String *field_term,*enclosed,*line_term,*line_start,*escaped;
  bool opt_enclosed;
  bool dumpfile;
  ulong skip_lines;
  CHARSET_INFO *cs;
  sql_exchange(char *name,bool dumpfile_flag);
};

#include "log_event.h"

/*
  This is used to get result from a select
*/

class JOIN;

class select_result :public Sql_alloc {
protected:
  THD *thd;
  SELECT_LEX_UNIT *unit;
public:
  select_result();
  virtual ~select_result() {};
  virtual int prepare(List<Item> &list, SELECT_LEX_UNIT *u)
  {
    unit= u;
    return 0;
  }
  virtual int prepare2(void) { return 0; }
  /*
    Because of peculiarities of prepared statements protocol
    we need to know number of columns in the result set (if
    there is a result set) apart from sending columns metadata.
  */
  virtual uint field_count(List<Item> &fields) const
  { return fields.elements; }
  virtual bool send_fields(List<Item> &list, uint flags)=0;
  virtual bool send_data(List<Item> &items)=0;
  virtual bool initialize_tables (JOIN *join=0) { return 0; }
  virtual void send_error(uint errcode,const char *err);
  virtual bool send_eof()=0;
  /**
    Check if this query returns a result set and therefore is allowed in
    cursors and set an error message if it is not the case.

    @retval FALSE     success
    @retval TRUE      error, an error message is set
  */
  virtual bool check_simple_select() const;
  virtual void abort() {}
  /*
    Cleanup instance of this class for next execution of a prepared
    statement/stored procedure.
  */
  virtual void cleanup();
  void set_thd(THD *thd_arg) { thd= thd_arg; }
#ifdef EMBEDDED_LIBRARY
  virtual void begin_dataset() {}
#else
  void begin_dataset() {}
#endif
};


/*
  Base class for select_result descendands which intercept and
  transform result set rows. As the rows are not sent to the client,
  sending of result set metadata should be suppressed as well.
*/

class select_result_interceptor: public select_result
{
public:
  select_result_interceptor() {}              /* Remove gcc warning */
  uint field_count(List<Item> &fields) const { return 0; }
  bool send_fields(List<Item> &fields, uint flag) { return FALSE; }
};


class select_send :public select_result {
  int status;
public:
  select_send() :status(0) {}
  bool send_fields(List<Item> &list, uint flags);
  bool send_data(List<Item> &items);
  bool send_eof();
  virtual bool check_simple_select() const { return FALSE; }
  void abort();
};


class select_to_file :public select_result_interceptor {
protected:
  sql_exchange *exchange;
  File file;
  IO_CACHE cache;
  ha_rows row_count;
  char path[FN_REFLEN];

public:
  select_to_file(sql_exchange *ex) :exchange(ex), file(-1),row_count(0L)
  { path[0]=0; }
  ~select_to_file();
  void send_error(uint errcode,const char *err);
  bool send_eof();
  void cleanup();
};


#define ESCAPE_CHARS "ntrb0ZN" // keep synchronous with READ_INFO::unescape


/*
 List of all possible characters of a numeric value text representation.
*/
#define NUMERIC_CHARS ".0123456789e+-"


class select_export :public select_to_file {
  uint field_term_length;
  int field_sep_char,escape_char,line_sep_char;
  /*
    The is_ambiguous_field_sep field is true if a value of the field_sep_char
    field is one of the 'n', 't', 'r' etc characters
    (see the READ_INFO::unescape method and the ESCAPE_CHARS constant value).
  */
  bool is_ambiguous_field_sep;
  /*
    The is_unsafe_field_sep field is true if a value of the field_sep_char
    field is one of the '0'..'9', '+', '-', '.' and 'e' characters
    (see the NUMERIC_CHARS constant value).
  */
  bool is_unsafe_field_sep;
  bool fixed_row_size;
public:
  select_export(sql_exchange *ex) :select_to_file(ex) {}
  ~select_export();
  int prepare(List<Item> &list, SELECT_LEX_UNIT *u);
  bool send_data(List<Item> &items);
};


class select_dump :public select_to_file {
public:
  select_dump(sql_exchange *ex) :select_to_file(ex) {}
  int prepare(List<Item> &list, SELECT_LEX_UNIT *u);
  bool send_data(List<Item> &items);
};


class select_insert :public select_result_interceptor {
 public:
  TABLE_LIST *table_list;
  TABLE *table;
  List<Item> *fields;
  ulonglong autoinc_value_of_last_inserted_row; // autogenerated or not
  COPY_INFO info;
  bool insert_into_view;

  select_insert(TABLE_LIST *table_list_par,
		TABLE *table_par, List<Item> *fields_par,
		List<Item> *update_fields, List<Item> *update_values,
		enum_duplicates duplic, bool ignore);
  ~select_insert();
  int prepare(List<Item> &list, SELECT_LEX_UNIT *u);
  int prepare2(void);
  bool send_data(List<Item> &items);
  virtual void store_values(List<Item> &values);
  virtual bool can_rollback_data() { return 0; }
  void send_error(uint errcode,const char *err);
  bool send_eof();
  void abort();
  /* not implemented: select_insert is never re-used in prepared statements */
  void cleanup();
};


class select_create: public select_insert {
  ORDER *group;
  TABLE_LIST *create_table;
  HA_CREATE_INFO *create_info;
  TABLE_LIST *select_tables;
  Alter_info *alter_info;
  Field **field;
public:
  select_create (TABLE_LIST *table_arg,
		 HA_CREATE_INFO *create_info_par,
                 Alter_info *alter_info_arg,
		 List<Item> &select_fields,enum_duplicates duplic, bool ignore,
                 TABLE_LIST *select_tables_arg)
    :select_insert (NULL, NULL, &select_fields, 0, 0, duplic, ignore),
    create_table(table_arg),
    create_info(create_info_par),
    select_tables(select_tables_arg),
    alter_info(alter_info_arg)
    {}
  int prepare(List<Item> &list, SELECT_LEX_UNIT *u);

  void binlog_show_create_table(TABLE **tables, uint count);
  void store_values(List<Item> &values);
  void send_error(uint errcode,const char *err);
  bool send_eof();
  void abort();
  virtual bool can_rollback_data() { return 1; }

  // Needed for access from local class MY_HOOKS in prepare(), since thd is proteted.
  const THD *get_thd(void) { return thd; }
  const HA_CREATE_INFO *get_create_info() { return create_info; };
};

#include <myisam.h>

/* 
  Param to create temporary tables when doing SELECT:s 
  NOTE
    This structure is copied using memcpy as a part of JOIN.
*/

class TMP_TABLE_PARAM :public Sql_alloc
{
private:
  /* Prevent use of these (not safe because of lists and copy_field) */
  TMP_TABLE_PARAM(const TMP_TABLE_PARAM &);
  void operator=(TMP_TABLE_PARAM &);

public:
  List<Item> copy_funcs;
  List<Item> save_copy_funcs;
  Copy_field *copy_field, *copy_field_end;
  Copy_field *save_copy_field, *save_copy_field_end;
  uchar	    *group_buff;
  Item	    **items_to_copy;			/* Fields in tmp table */
  MI_COLUMNDEF *recinfo,*start_recinfo;
  KEY *keyinfo;
  ha_rows end_write_records;
  uint	field_count,sum_func_count,func_count;
  uint  hidden_field_count;
  uint	group_parts,group_length,group_null_parts;
  uint	quick_group;
  bool  using_indirect_summary_function;
  /* If >0 convert all blob fields to varchar(convert_blob_length) */
  uint  convert_blob_length; 
  CHARSET_INFO *table_charset; 
  bool schema_table;
  /*
    True if GROUP BY and its aggregate functions are already computed
    by a table access method (e.g. by loose index scan). In this case
    query execution should not perform aggregation and should treat
    aggregate functions as normal functions.
  */
  bool precomputed_group_by;
  bool force_copy_fields;

  TMP_TABLE_PARAM()
    :copy_field(0), group_parts(0),
     group_length(0), group_null_parts(0), convert_blob_length(0),
     schema_table(0), precomputed_group_by(0), force_copy_fields(0)
  {}
  ~TMP_TABLE_PARAM()
  {
    cleanup();
  }
  void init(void);
  inline void cleanup(void)
  {
    if (copy_field)				/* Fix for Intel compiler */
    {
      delete [] copy_field;
      save_copy_field= copy_field= 0;
    }
  }
};

class select_union :public select_result_interceptor
{
  TMP_TABLE_PARAM tmp_table_param;
public:
  TABLE *table;

  select_union() :table(0) {}
  int prepare(List<Item> &list, SELECT_LEX_UNIT *u);
  bool send_data(List<Item> &items);
  bool send_eof();
  bool flush();

  bool create_result_table(THD *thd, List<Item> *column_types,
                           bool is_distinct, ulonglong options,
                           const char *alias);
};

/* Base subselect interface class */
class select_subselect :public select_result_interceptor
{
protected:
  Item_subselect *item;
public:
  select_subselect(Item_subselect *item);
  bool send_data(List<Item> &items)=0;
  bool send_eof() { return 0; };
};

/* Single value subselect interface class */
class select_singlerow_subselect :public select_subselect
{
public:
  select_singlerow_subselect(Item_subselect *item_arg)
    :select_subselect(item_arg)
  {}
  bool send_data(List<Item> &items);
};

/* used in independent ALL/ANY optimisation */
class select_max_min_finder_subselect :public select_subselect
{
  Item_cache *cache;
  bool (select_max_min_finder_subselect::*op)();
  bool fmax;
public:
  select_max_min_finder_subselect(Item_subselect *item_arg, bool mx)
    :select_subselect(item_arg), cache(0), fmax(mx)
  {}
  void cleanup();
  bool send_data(List<Item> &items);
  bool cmp_real();
  bool cmp_int();
  bool cmp_decimal();
  bool cmp_str();
};

/* EXISTS subselect interface class */
class select_exists_subselect :public select_subselect
{
public:
  select_exists_subselect(Item_subselect *item_arg)
    :select_subselect(item_arg){}
  bool send_data(List<Item> &items);
};

/* Structs used when sorting */

typedef struct st_sort_field {
  Field *field;				/* Field to sort */
  Item	*item;				/* Item if not sorting fields */
  uint	 length;			/* Length of sort field */
  uint   suffix_length;                 /* Length suffix (0-4) */
  Item_result result_type;		/* Type of item */
  bool reverse;				/* if descending sort */
  bool need_strxnfrm;			/* If we have to use strxnfrm() */
} SORT_FIELD;


typedef struct st_sort_buffer {
  uint index;					/* 0 or 1 */
  uint sort_orders;
  uint change_pos;				/* If sort-fields changed */
  char **buff;
  SORT_FIELD *sortorder;
} SORT_BUFFER;

/* Structure for db & table in sql_yacc */

class Table_ident :public Sql_alloc
{
public:
  LEX_STRING db;
  LEX_STRING table;
  SELECT_LEX_UNIT *sel;
  inline Table_ident(THD *thd, LEX_STRING db_arg, LEX_STRING table_arg,
		     bool force)
    :table(table_arg), sel((SELECT_LEX_UNIT *)0)
  {
    if (!force && (thd->client_capabilities & CLIENT_NO_SCHEMA))
      db.str=0;
    else
      db= db_arg;
  }
  inline Table_ident(LEX_STRING table_arg) 
    :table(table_arg), sel((SELECT_LEX_UNIT *)0)
  {
    db.str=0;
  }
  /*
    This constructor is used only for the case when we create a derived
    table. A derived table has no name and doesn't belong to any database.
    Later, if there was an alias specified for the table, it will be set
    by add_table_to_list.
  */
  inline Table_ident(SELECT_LEX_UNIT *s) : sel(s)
  {
    /* We must have a table name here as this is used with add_table_to_list */
    db.str= empty_c_string;                    /* a subject to casedn_str */
    db.length= 0;
    table.str= internal_table_name;
    table.length=1;
  }
  bool is_derived_table() const { return test(sel); }
  inline void change_db(char *db_name)
  {
    db.str= db_name; db.length= (uint) strlen(db_name);
  }
};

// this is needed for user_vars hash
class user_var_entry
{
 public:
  user_var_entry() {}                         /* Remove gcc warning */
  LEX_STRING name;
  char *value;
  ulong length;
  query_id_t update_query_id, used_query_id;
  Item_result type;
  bool unsigned_flag;

  double val_real(my_bool *null_value);
  longlong val_int(my_bool *null_value);
  String *val_str(my_bool *null_value, String *str, uint decimals);
  my_decimal *val_decimal(my_bool *null_value, my_decimal *result);
  DTCollation collation;
};

/*
   Unique -- class for unique (removing of duplicates). 
   Puts all values to the TREE. If the tree becomes too big,
   it's dumped to the file. User can request sorted values, or
   just iterate through them. In the last case tree merging is performed in
   memory simultaneously with iteration, so it should be ~2-3x faster.
 */

class Unique :public Sql_alloc
{
  DYNAMIC_ARRAY file_ptrs;
  ulong max_elements;
  ulonglong max_in_memory_size;
  IO_CACHE file;
  TREE tree;
  uchar *record_pointers;
  bool flush();
  uint size;

public:
  ulong elements;
  Unique(qsort_cmp2 comp_func, void *comp_func_fixed_arg,
	 uint size_arg, ulonglong max_in_memory_size_arg);
  ~Unique();
  ulong elements_in_tree() { return tree.elements_in_tree; }
  inline bool unique_add(void *ptr)
  {
    DBUG_ENTER("unique_add");
    DBUG_PRINT("info", ("tree %u - %lu", tree.elements_in_tree, max_elements));
    if (tree.elements_in_tree > max_elements && flush())
      DBUG_RETURN(1);
    DBUG_RETURN(!tree_insert(&tree, ptr, 0, tree.custom_arg));
  }

  bool get(TABLE *table);
  static double get_use_cost(uint *buffer, uint nkeys, uint key_size, 
                             ulonglong max_in_memory_size);
  inline static int get_cost_calc_buff_size(ulong nkeys, uint key_size, 
                                            ulonglong max_in_memory_size)
  {
    register ulonglong max_elems_in_tree=
      (1 + max_in_memory_size / ALIGN_SIZE(sizeof(TREE_ELEMENT)+key_size));
    return (int) (sizeof(uint)*(1 + nkeys/max_elems_in_tree));
  }

  void reset();
  bool walk(tree_walk_action action, void *walk_action_arg);

  friend int unique_write_to_file(uchar* key, element_count count, Unique *unique);
  friend int unique_write_to_ptrs(uchar* key, element_count count, Unique *unique);
};


class multi_delete :public select_result_interceptor
{
  TABLE_LIST *delete_tables, *table_being_deleted;
  Unique **tempfiles;
  ha_rows deleted, found;
  uint num_of_tables;
  int error;
  bool do_delete;
  /* True if at least one table we delete from is transactional */
  bool transactional_tables;
  /* True if at least one table we delete from is not transactional */
  bool normal_tables;
  bool delete_while_scanning;

public:
  multi_delete(TABLE_LIST *dt, uint num_of_tables);
  ~multi_delete();
  int prepare(List<Item> &list, SELECT_LEX_UNIT *u);
  bool send_data(List<Item> &items);
  bool initialize_tables (JOIN *join);
  void send_error(uint errcode,const char *err);
  int  do_deletes();
  bool send_eof();
};


class multi_update :public select_result_interceptor
{
  TABLE_LIST *all_tables; /* query/update command tables */
  TABLE_LIST *leaves;     /* list of leves of join table tree */
  TABLE_LIST *update_tables, *table_being_updated;
  TABLE **tmp_tables, *main_table, *table_to_update;
  TMP_TABLE_PARAM *tmp_table_param;
  ha_rows updated, found;
  List <Item> *fields, *values;
  List <Item> **fields_for_table, **values_for_table;
  uint table_count;
  /*
   List of tables referenced in the CHECK OPTION condition of
   the updated view excluding the updated table. 
  */
  List <TABLE> unupdated_check_opt_tables;
  Copy_field *copy_field;
  enum enum_duplicates handle_duplicates;
  bool do_update, trans_safe;
  /* True if the update operation has made a change in a transactional table */
  bool transactional_tables;
  bool ignore;

public:
  multi_update(TABLE_LIST *ut, TABLE_LIST *leaves_list,
	       List<Item> *fields, List<Item> *values,
	       enum_duplicates handle_duplicates, bool ignore);
  ~multi_update();
  int prepare(List<Item> &list, SELECT_LEX_UNIT *u);
  bool send_data(List<Item> &items);
  bool initialize_tables (JOIN *join);
  void send_error(uint errcode,const char *err);
  int  do_updates (bool from_send_error);
  bool send_eof();
};

class my_var : public Sql_alloc  {
public:
  LEX_STRING s;
#ifndef DBUG_OFF
  /*
    Routine to which this Item_splocal belongs. Used for checking if correct
    runtime context is used for variable handling.
  */
  sp_head *sp;
#endif
  bool local;
  uint offset;
  enum_field_types type;
  my_var (LEX_STRING& j, bool i, uint o, enum_field_types t)
    :s(j), local(i), offset(o), type(t)
  {}
  ~my_var() {}
};

class select_dumpvar :public select_result_interceptor {
  ha_rows row_count;
public:
  List<my_var> var_list;
  select_dumpvar()  { var_list.empty(); row_count= 0;}
  ~select_dumpvar() {}
  int prepare(List<Item> &list, SELECT_LEX_UNIT *u);
  bool send_data(List<Item> &items);
  bool send_eof();
  virtual bool check_simple_select() const;
  void cleanup();
};

/* Bits in sql_command_flags */

#define CF_CHANGES_DATA		1
#define CF_HAS_ROW_COUNT	2
#define CF_STATUS_COMMAND	4
#define CF_SHOW_TABLE_COMMAND	8
#define CF_WRITE_LOGS_COMMAND  16

/* Functions in sql_class.cc */

void add_to_status(STATUS_VAR *to_var, STATUS_VAR *from_var);
<<<<<<< HEAD
void add_diff_to_status(STATUS_VAR *to_var, STATUS_VAR *from_var,
                        STATUS_VAR *dec_var);
#endif /* MYSQL_SERVER */
=======
void mark_transaction_to_rollback(THD *thd, bool all);
>>>>>>> d66b4bd4
<|MERGE_RESOLUTION|>--- conflicted
+++ resolved
@@ -2479,10 +2479,8 @@
 /* Functions in sql_class.cc */
 
 void add_to_status(STATUS_VAR *to_var, STATUS_VAR *from_var);
-<<<<<<< HEAD
 void add_diff_to_status(STATUS_VAR *to_var, STATUS_VAR *from_var,
                         STATUS_VAR *dec_var);
-#endif /* MYSQL_SERVER */
-=======
 void mark_transaction_to_rollback(THD *thd, bool all);
->>>>>>> d66b4bd4
+
+#endif /* MYSQL_SERVER */
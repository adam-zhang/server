--- conflicted
+++ resolved
@@ -1023,7 +1023,7 @@
   vers_select_conds_t vers_export_outer;
   bool vers_import_outer;
   /* push new Item_field into item_list */
-  bool vers_push_field(THD *thd, TABLE_LIST *table, const char* field_name);
+  bool vers_push_field(THD *thd, TABLE_LIST *table, const LEX_CSTRING field_name);
 
   void init_query();
   void init_select();
@@ -3660,7 +3660,6 @@
   SELECT_LEX *exclude_last_select();
   bool add_unit_in_brackets(SELECT_LEX *nselect);
   void check_automatic_up(enum sub_select_type type);
-<<<<<<< HEAD
   bool create_or_alter_view_finalize(THD *thd, Table_ident *table_ident);
   bool add_alter_view(THD *thd, uint16 algorithm, enum_view_suid suid,
                       Table_ident *table_ident);
@@ -3670,13 +3669,11 @@
 
   bool add_grant_command(THD *thd, enum_sql_command sql_command_arg,
                          stored_procedure_type type_arg);
-=======
 
   Vers_parse_info &vers_get_info()
   {
     return create_info.vers_info;
   }
->>>>>>> ce66d5b2
 };
 
 

## Process this file with automake to create Makefile.in

EXTRA_DIST= errmsg.txt

dist-hook:
	for dir in charsets @AVAILABLE_LANGUAGES@; do \
	  test -d $(distdir)/$$dir || mkdir $(distdir)/$$dir; \
	  $(INSTALL_DATA) $(srcdir)/$$dir/*.* $(distdir)/$$dir; \
	done; \
	sleep 1 ; touch $(srcdir)/*/errmsg.sys
	$(INSTALL_DATA) $(srcdir)/charsets/README $(distdir)/charsets
	$(INSTALL_DATA) $(srcdir)/charsets/Index.xml $(distdir)/charsets

<<<<<<< HEAD
all:	english/errmsg.sys

# Use the english errmsg.sys as a flag that all errmsg.sys needs to be
# created. Normally these are created by extra/Makefile
=======
all-local: @AVAILABLE_LANGUAGES_ERRORS@
>>>>>>> d1a0f654

english/errmsg.sys: errmsg.txt
	rm $(top_builddir)/include/mysqld_error.h
	(cd $(top_builddir)/extra && $(MAKE))

install-data-local:
	for lang in @AVAILABLE_LANGUAGES@; \
	do \
		$(mkinstalldirs) $(DESTDIR)$(pkgdatadir)/$$lang; \
		$(INSTALL_DATA) $(srcdir)/$$lang/errmsg.sys \
			        $(DESTDIR)$(pkgdatadir)/$$lang/errmsg.sys; \
	done
	$(mkinstalldirs) $(DESTDIR)$(pkgdatadir)/charsets
		$(INSTALL_DATA) $(srcdir)/errmsg.txt \
	        $(DESTDIR)$(pkgdatadir)/errmsg.txt; \
	$(INSTALL_DATA) $(srcdir)/charsets/README $(DESTDIR)$(pkgdatadir)/charsets/README
	$(INSTALL_DATA) $(srcdir)/charsets/*.xml $(DESTDIR)$(pkgdatadir)/charsets

# Don't update the files from bitkeeper
%::SCCS/s.%<|MERGE_RESOLUTION|>--- conflicted
+++ resolved
@@ -11,14 +11,10 @@
 	$(INSTALL_DATA) $(srcdir)/charsets/README $(distdir)/charsets
 	$(INSTALL_DATA) $(srcdir)/charsets/Index.xml $(distdir)/charsets
 
-<<<<<<< HEAD
-all:	english/errmsg.sys
+all-local:	english/errmsg.sys
 
 # Use the english errmsg.sys as a flag that all errmsg.sys needs to be
 # created. Normally these are created by extra/Makefile
-=======
-all-local: @AVAILABLE_LANGUAGES_ERRORS@
->>>>>>> d1a0f654
 
 english/errmsg.sys: errmsg.txt
 	rm $(top_builddir)/include/mysqld_error.h

/* Copyright (C) 2000-2003 MySQL AB

   This program is free software; you can redistribute it and/or modify
   it under the terms of the GNU General Public License as published by
   the Free Software Foundation; either version 2 of the License, or
   (at your option) any later version.

   This program is distributed in the hope that it will be useful,
   but WITHOUT ANY WARRANTY; without even the implied warranty of
   MERCHANTABILITY or FITNESS FOR A PARTICULAR PURPOSE.  See the
   GNU General Public License for more details.

   You should have received a copy of the GNU General Public License
   along with this program; if not, write to the Free Software
   Foundation, Inc., 59 Temple Place, Suite 330, Boston, MA  02111-1307  USA */


/* This file defines all time functions */

#ifdef __GNUC__
#pragma implementation				// gcc: Class implementation
#endif

#include "mysql_priv.h"
#include <m_ctype.h>
#include <time.h>

/* TODO: Move month and days to language files */

#define MAX_DAY_NUMBER 3652424L

static const char *month_names[]=
{
  "January", "February", "March", "April", "May", "June", "July", "August",
  "September", "October", "November", "December", NullS
};

TYPELIB month_names_typelib=
{ array_elements(month_names)-1,"", month_names, NULL };

static const char *day_names[]=
{
  "Monday", "Tuesday", "Wednesday",
  "Thursday", "Friday", "Saturday" ,"Sunday", NullS
};

TYPELIB day_names_typelib=
{ array_elements(day_names)-1,"", day_names, NULL};


/*
  OPTIMIZATION TODO:
   - Replace the switch with a function that should be called for each
     date type.
   - Remove sprintf and opencode the conversion, like we do in
     Field_datetime.

  The reason for this functions existence is that as we don't have a
  way to know if a datetime/time value has microseconds in them
  we are now only adding microseconds to the output if the
  value has microseconds.

  We can't use a standard make_date_time() for this as we don't know
  if someone will use %f in the format specifier in which case we would get
  the microseconds twice.
*/

static bool make_datetime(date_time_format_types format, TIME *ltime,
			  String *str)
{
  char *buff;
  CHARSET_INFO *cs= &my_charset_bin;
  uint length= 30;

  if (str->alloc(length))
    return 1;
  buff= (char*) str->ptr();

  switch (format) {
  case TIME_ONLY:
    length= cs->cset->snprintf(cs, buff, length, "%s%02d:%02d:%02d",
			       ltime->neg ? "-" : "",
			       ltime->hour, ltime->minute, ltime->second);
    break;
  case TIME_MICROSECOND:
    length= cs->cset->snprintf(cs, buff, length, "%s%02d:%02d:%02d.%06d",
			       ltime->neg ? "-" : "",
			       ltime->hour, ltime->minute, ltime->second,
			       ltime->second_part);
    break;
  case DATE_ONLY:
    length= cs->cset->snprintf(cs, buff, length, "%04d-%02d-%02d",
			       ltime->year, ltime->month, ltime->day);
    break;
  case DATE_TIME:
    length= cs->cset->snprintf(cs, buff, length,
			       "%04d-%02d-%02d %02d:%02d:%02d",
			       ltime->year, ltime->month, ltime->day,
			       ltime->hour, ltime->minute, ltime->second);
    break;
  case DATE_TIME_MICROSECOND:
    length= cs->cset->snprintf(cs, buff, length,
			       "%04d-%02d-%02d %02d:%02d:%02d.%06d",
			       ltime->year, ltime->month, ltime->day,
			       ltime->hour, ltime->minute, ltime->second,
			       ltime->second_part);
    break;
  }

  str->length(length);
  str->set_charset(cs);
  return 0;
}


/*
  Date formats corresponding to compound %r and %T conversion specifiers

  Note: We should init at least first element of "positions" array
        (first member) or hpux11 compiler will die horribly.
*/
static DATE_TIME_FORMAT time_ampm_format= {{0}, '\0', 0,
                                           {(char *)"%I:%i:%S %p", 11}};
static DATE_TIME_FORMAT time_24hrs_format= {{0}, '\0', 0,
                                            {(char *)"%H:%i:%S", 8}};

/*
  Extract datetime value to TIME struct from string value
  according to format string. 

  SYNOPSIS
    extract_date_time()
    format		date/time format specification
    val			String to decode
    length		Length of string
    l_time		Store result here
    cached_timestamp_type 
                       It uses to get an appropriate warning
                       in the case when the value is truncated.
    sub_pattern_end    if non-zero then we are parsing string which
                       should correspond compound specifier (like %T or
                       %r) and this parameter is pointer to place where
                       pointer to end of string matching this specifier
                       should be stored.
    NOTE
     Possibility to parse strings matching to patterns equivalent to compound
     specifiers is mainly intended for use from inside of this function in
     order to understand %T and %r conversion specifiers, so number of
     conversion specifiers that can be used in such sub-patterns is limited.
     Also most of checks are skipped in this case.

     If one adds new format specifiers to this function he should also
     consider adding them to get_date_time_result_type() function.

    RETURN
      0	ok
      1	error
*/

static bool extract_date_time(DATE_TIME_FORMAT *format,
			      const char *val, uint length, TIME *l_time,
                              timestamp_type cached_timestamp_type,
                              const char **sub_pattern_end,
                              const char *date_time_type)
{
  int weekday= 0, yearday= 0, daypart= 0;
  int week_number= -1;
  int error= 0;
  int  strict_week_number_year= -1;
  int frac_part;
  bool usa_time= 0;
  bool sunday_first_n_first_week_non_iso;
  bool strict_week_number;
  bool strict_week_number_year_type;
  const char *val_begin= val;
  const char *val_end= val + length;
  const char *ptr= format->format.str;
  const char *end= ptr + format->format.length;
  CHARSET_INFO *cs= &my_charset_bin;
  DBUG_ENTER("extract_date_time");

  LINT_INIT(strict_week_number);
  /* Remove valgrind varnings when using gcc 3.3 and -O1 */
  PURIFY_OR_LINT_INIT(strict_week_number_year_type);
  PURIFY_OR_LINT_INIT(sunday_first_n_first_week_non_iso);

  if (!sub_pattern_end)
    bzero((char*) l_time, sizeof(*l_time));

  for (; ptr != end && val != val_end; ptr++)
  {
    if (*ptr == '%' && ptr+1 != end)
    {
      int val_len;
      char *tmp;

      error= 0;
      /* Skip pre-space between each argument */
      while (val != val_end && my_isspace(cs, *val))
	val++;

      val_len= (uint) (val_end - val);
      switch (*++ptr) {
	/* Year */
      case 'Y':
	tmp= (char*) val + min(4, val_len);
	l_time->year= (int) my_strtoll10(val, &tmp, &error);
	val= tmp;
	break;
      case 'y':
	tmp= (char*) val + min(2, val_len);
	l_time->year= (int) my_strtoll10(val, &tmp, &error);
	val= tmp;
	l_time->year+= (l_time->year < YY_PART_YEAR ? 2000 : 1900);
	break;

	/* Month */
      case 'm':
      case 'c':
	tmp= (char*) val + min(2, val_len);
	l_time->month= (int) my_strtoll10(val, &tmp, &error);
	val= tmp;
	break;
      case 'M':
      case 'b':
	if ((l_time->month= check_word(&month_names_typelib,
				       val, val_end, &val)) <= 0)
	  goto err;
	break;
	/* Day */
      case 'd':
      case 'e':
	tmp= (char*) val + min(2, val_len);
	l_time->day= (int) my_strtoll10(val, &tmp, &error);
	val= tmp;
	break;
      case 'D':
	tmp= (char*) val + min(2, val_len);
	l_time->day= (int) my_strtoll10(val, &tmp, &error);
	/* Skip 'st, 'nd, 'th .. */
	val= tmp + min((int) (end-tmp), 2);
	break;

	/* Hour */
      case 'h':
      case 'I':
      case 'l':
	usa_time= 1;
	/* fall through */
      case 'k':
      case 'H':
	tmp= (char*) val + min(2, val_len);
	l_time->hour= (int) my_strtoll10(val, &tmp, &error);
	val= tmp;
	break;

	/* Minute */
      case 'i':
	tmp= (char*) val + min(2, val_len);
	l_time->minute= (int) my_strtoll10(val, &tmp, &error);
	val= tmp;
	break;

	/* Second */
      case 's':
      case 'S':
	tmp= (char*) val + min(2, val_len);
	l_time->second= (int) my_strtoll10(val, &tmp, &error);
	val= tmp;
	break;

	/* Second part */
      case 'f':
	tmp= (char*) val_end;
	if (tmp - val > 6)
	  tmp= (char*) val + 6;
	l_time->second_part= (int) my_strtoll10(val, &tmp, &error);
	frac_part= 6 - (tmp - val);
	if (frac_part > 0)
	  l_time->second_part*= (ulong) log_10_int[frac_part];
	val= tmp;
	break;

	/* AM / PM */
      case 'p':
	if (val_len < 2 || ! usa_time)
	  goto err;
	if (!my_strnncoll(&my_charset_latin1,
			  (const uchar *) val, 2, 
			  (const uchar *) "PM", 2))
	  daypart= 12;
	else if (my_strnncoll(&my_charset_latin1,
			      (const uchar *) val, 2, 
			      (const uchar *) "AM", 2))
	  goto err;
	val+= 2;
	break;

	/* Exotic things */
      case 'W':
      case 'a':
	if ((weekday= check_word(&day_names_typelib, val, val_end, &val)) <= 0)
	  goto err;
	break;
      case 'w':
	tmp= (char*) val + 1;
	if ((weekday= (int) my_strtoll10(val, &tmp, &error)) < 0 ||
	    weekday >= 7)
	  goto err;
        /* We should use the same 1 - 7 scale for %w as for %W */
        if (!weekday)
          weekday= 7;
	val= tmp;
	break;
      case 'j':
	tmp= (char*) val + min(val_len, 3);
	yearday= (int) my_strtoll10(val, &tmp, &error);
	val= tmp;
	break;

        /* Week numbers */
      case 'V':
      case 'U':
      case 'v':
      case 'u':
        sunday_first_n_first_week_non_iso= (*ptr=='U' || *ptr== 'V');
        strict_week_number= (*ptr=='V' || *ptr=='v');
	tmp= (char*) val + min(val_len, 2);
	if ((week_number= (int) my_strtoll10(val, &tmp, &error)) < 0 ||
            strict_week_number && !week_number ||
            week_number > 53)
          goto err;
	val= tmp;
	break;

        /* Year used with 'strict' %V and %v week numbers */
      case 'X':
      case 'x':
        strict_week_number_year_type= (*ptr=='X');
        tmp= (char*) val + min(4, val_len);
        strict_week_number_year= (int) my_strtoll10(val, &tmp, &error);
        val= tmp;
        break;

        /* Time in AM/PM notation */
      case 'r':
        /*
          We can't just set error here, as we don't want to generate two
          warnings in case of errors
        */
        if (extract_date_time(&time_ampm_format, val,
                              (uint)(val_end - val), l_time,
                              cached_timestamp_type, &val, "time"))
          DBUG_RETURN(1);
        break;

        /* Time in 24-hour notation */
      case 'T':
        if (extract_date_time(&time_24hrs_format, val,
                              (uint)(val_end - val), l_time,
                              cached_timestamp_type, &val, "time"))
          DBUG_RETURN(1);
        break;

        /* Conversion specifiers that match classes of characters */
      case '.':
	while (my_ispunct(cs, *val) && val != val_end)
	  val++;
	break;
      case '@':
	while (my_isalpha(cs, *val) && val != val_end)
	  val++;
	break;
      case '#':
	while (my_isdigit(cs, *val) && val != val_end)
	  val++;
	break;
      default:
	goto err;
      }
      if (error)				// Error from my_strtoll10
	goto err;
    }
    else if (!my_isspace(cs, *ptr))
    {
      if (*val != *ptr)
	goto err;
      val++;
    }
  }
  if (usa_time)
  {
    if (l_time->hour > 12 || l_time->hour < 1)
      goto err;
    l_time->hour= l_time->hour%12+daypart;
  }

  /*
    If we are recursively called for parsing string matching compound
    specifiers we are already done.
  */
  if (sub_pattern_end)
  {
    *sub_pattern_end= val;
    DBUG_RETURN(0);
  }

  if (yearday > 0)
  {
    uint days= calc_daynr(l_time->year,1,1) +  yearday - 1;
    if (days <= 0 || days >= MAX_DAY_NUMBER)
      goto err;
    get_date_from_daynr(days,&l_time->year,&l_time->month,&l_time->day);
  }

  if (week_number >= 0 && weekday)
  {
    int days;
    uint weekday_b;

    /*
      %V,%v require %X,%x resprectively,
      %U,%u should be used with %Y and not %X or %x
    */
    if (strict_week_number &&
        (strict_week_number_year < 0 ||
         strict_week_number_year_type != sunday_first_n_first_week_non_iso) ||
        !strict_week_number && strict_week_number_year >= 0)
      goto err;

    /* Number of days since year 0 till 1st Jan of this year */
    days= calc_daynr((strict_week_number ? strict_week_number_year :
                                           l_time->year),
                     1, 1);
    /* Which day of week is 1st Jan of this year */
    weekday_b= calc_weekday(days, sunday_first_n_first_week_non_iso);

    /*
      Below we are going to sum:
      1) number of days since year 0 till 1st day of 1st week of this year
      2) number of days between 1st week and our week
      3) and position of our day in the week
    */
    if (sunday_first_n_first_week_non_iso)
    {
      days+= ((weekday_b == 0) ? 0 : 7) - weekday_b +
             (week_number - 1) * 7 +
             weekday % 7;
    }
    else
    {
      days+= ((weekday_b <= 3) ? 0 : 7) - weekday_b +
             (week_number - 1) * 7 +
             (weekday - 1);
    }

    if (days <= 0 || days >= MAX_DAY_NUMBER)
      goto err;
    get_date_from_daynr(days,&l_time->year,&l_time->month,&l_time->day);
  }

  if (l_time->month > 12 || l_time->day > 31 || l_time->hour > 23 || 
      l_time->minute > 59 || l_time->second > 59)
    goto err;

  if (val != val_end)
  {
    do
    {
      if (!my_isspace(&my_charset_latin1,*val))
      {
	make_truncated_value_warning(current_thd, val_begin, length,
				     cached_timestamp_type, NullS);
	break;
      }
    } while (++val != val_end);
  }
  DBUG_RETURN(0);

err:
  {
    char buff[128];
    strmake(buff, val_begin, min(length, sizeof(buff)-1));
    push_warning_printf(current_thd, MYSQL_ERROR::WARN_LEVEL_ERROR,
                        ER_WRONG_VALUE_FOR_TYPE, ER(ER_WRONG_VALUE_FOR_TYPE),
                        date_time_type, buff, "str_to_time");
  }
  DBUG_RETURN(1);
}


/*
  Create a formated date/time value in a string
*/

bool make_date_time(DATE_TIME_FORMAT *format, TIME *l_time,
		    timestamp_type type, String *str)
{
  char intbuff[15];
  uint days_i;
  uint hours_i;
  uint weekday;
  ulong length;
  const char *ptr, *end;

  str->length(0);
  str->set_charset(&my_charset_bin);

  if (l_time->neg)
    str->append("-", 1);
  
  end= (ptr= format->format.str) + format->format.length;
  for (; ptr != end ; ptr++)
  {
    if (*ptr != '%' || ptr+1 == end)
      str->append(*ptr);
    else
    {
      switch (*++ptr) {
      case 'M':
	if (!l_time->month)
	  return 1;
	str->append(month_names[l_time->month-1]);
	break;
      case 'b':
	if (!l_time->month)
	  return 1;
	str->append(month_names[l_time->month-1],3);
	break;
      case 'W':
	if (type == MYSQL_TIMESTAMP_TIME)
	  return 1;
	weekday= calc_weekday(calc_daynr(l_time->year,l_time->month,
					 l_time->day),0);
	str->append(day_names[weekday]);
	break;
      case 'a':
	if (type == MYSQL_TIMESTAMP_TIME)
	  return 1;
	weekday=calc_weekday(calc_daynr(l_time->year,l_time->month,
					l_time->day),0);
	str->append(day_names[weekday],3);
	break;
      case 'D':
	if (type == MYSQL_TIMESTAMP_TIME)
	  return 1;
	length= int10_to_str(l_time->day, intbuff, 10) - intbuff;
	str->append_with_prefill(intbuff, length, 1, '0');
	if (l_time->day >= 10 &&  l_time->day <= 19)
	  str->append("th", 2);
	else
	{
	  switch (l_time->day %10) {
	  case 1:
	    str->append("st",2);
	    break;
	  case 2:
	    str->append("nd",2);
	    break;
	  case 3:
	    str->append("rd",2);
	    break;
	  default:
	    str->append("th",2);
	    break;
	  }
	}
	break;
      case 'Y':
	length= int10_to_str(l_time->year, intbuff, 10) - intbuff;
	str->append_with_prefill(intbuff, length, 4, '0');
	break;
      case 'y':
	length= int10_to_str(l_time->year%100, intbuff, 10) - intbuff;
	str->append_with_prefill(intbuff, length, 2, '0');
	break;
      case 'm':
	length= int10_to_str(l_time->month, intbuff, 10) - intbuff;
	str->append_with_prefill(intbuff, length, 2, '0');
	break;
      case 'c':
	length= int10_to_str(l_time->month, intbuff, 10) - intbuff;
	str->append_with_prefill(intbuff, length, 1, '0');
	break;
      case 'd':
	length= int10_to_str(l_time->day, intbuff, 10) - intbuff;
	str->append_with_prefill(intbuff, length, 2, '0');
	break;
      case 'e':
	length= int10_to_str(l_time->day, intbuff, 10) - intbuff;
	str->append_with_prefill(intbuff, length, 1, '0');
	break;
      case 'f':
	length= int10_to_str(l_time->second_part, intbuff, 10) - intbuff;
	str->append_with_prefill(intbuff, length, 6, '0');
	break;
      case 'H':
	length= int10_to_str(l_time->hour, intbuff, 10) - intbuff;
	str->append_with_prefill(intbuff, length, 2, '0');
	break;
      case 'h':
      case 'I':
	days_i= l_time->hour/24;
	hours_i= (l_time->hour%24 + 11)%12+1 + 24*days_i;
	length= int10_to_str(hours_i, intbuff, 10) - intbuff;
	str->append_with_prefill(intbuff, length, 2, '0');
	break;
      case 'i':					/* minutes */
	length= int10_to_str(l_time->minute, intbuff, 10) - intbuff;
	str->append_with_prefill(intbuff, length, 2, '0');
	break;
      case 'j':
	if (type == MYSQL_TIMESTAMP_TIME)
	  return 1;
	length= int10_to_str(calc_daynr(l_time->year,l_time->month,
					l_time->day) - 
		     calc_daynr(l_time->year,1,1) + 1, intbuff, 10) - intbuff;
	str->append_with_prefill(intbuff, length, 3, '0');
	break;
      case 'k':
	length= int10_to_str(l_time->hour, intbuff, 10) - intbuff;
	str->append_with_prefill(intbuff, length, 1, '0');
	break;
      case 'l':
	days_i= l_time->hour/24;
	hours_i= (l_time->hour%24 + 11)%12+1 + 24*days_i;
	length= int10_to_str(hours_i, intbuff, 10) - intbuff;
	str->append_with_prefill(intbuff, length, 1, '0');
	break;
      case 'p':
	hours_i= l_time->hour%24;
	str->append(hours_i < 12 ? "AM" : "PM",2);
	break;
      case 'r':
	length= my_sprintf(intbuff, 
		   (intbuff, 
		    (l_time->hour < 12) ? "%02d:%02d:%02d AM" : "%02d:%02d:%02d PM",
		    (l_time->hour+11)%12+1,
		    l_time->minute,
		    l_time->second));
	str->append(intbuff, length);
	break;
      case 'S':
      case 's':
	length= int10_to_str(l_time->second, intbuff, 10) - intbuff;
	str->append_with_prefill(intbuff, length, 2, '0');
	break;
      case 'T':
	length= my_sprintf(intbuff, 
		   (intbuff, 
		    "%02d:%02d:%02d", 
		    l_time->hour, 
		    l_time->minute,
		    l_time->second));
	str->append(intbuff, length);
	break;
      case 'U':
      case 'u':
      {
	uint year;
	if (type == MYSQL_TIMESTAMP_TIME)
	  return 1;
	length= int10_to_str(calc_week(l_time,
				       (*ptr) == 'U' ?
				       WEEK_FIRST_WEEKDAY : WEEK_MONDAY_FIRST,
				       &year),
			     intbuff, 10) - intbuff;
	str->append_with_prefill(intbuff, length, 2, '0');
      }
      break;
      case 'v':
      case 'V':
      {
	uint year;
	if (type == MYSQL_TIMESTAMP_TIME)
	  return 1;
	length= int10_to_str(calc_week(l_time,
				       ((*ptr) == 'V' ?
					(WEEK_YEAR | WEEK_FIRST_WEEKDAY) :
					(WEEK_YEAR | WEEK_MONDAY_FIRST)),
				       &year),
			     intbuff, 10) - intbuff;
	str->append_with_prefill(intbuff, length, 2, '0');
      }
      break;
      case 'x':
      case 'X':
      {
	uint year;
	if (type == MYSQL_TIMESTAMP_TIME)
	  return 1;
	(void) calc_week(l_time,
			 ((*ptr) == 'X' ?
			  WEEK_YEAR | WEEK_FIRST_WEEKDAY :
			  WEEK_YEAR | WEEK_MONDAY_FIRST),
			 &year);
	length= int10_to_str(year, intbuff, 10) - intbuff;
	str->append_with_prefill(intbuff, length, 4, '0');
      }
      break;
      case 'w':
	if (type == MYSQL_TIMESTAMP_TIME)
	  return 1;
	weekday=calc_weekday(calc_daynr(l_time->year,l_time->month,
					l_time->day),1);
	length= int10_to_str(weekday, intbuff, 10) - intbuff;
	str->append_with_prefill(intbuff, length, 1, '0');
	break;

      default:
	str->append(*ptr);
	break;
      }
    }
  }
  return 0;
}


/*
  Get a array of positive numbers from a string object.
  Each number is separated by 1 non digit character
  Return error if there is too many numbers.
  If there is too few numbers, assume that the numbers are left out
  from the high end. This allows one to give:
  DAY_TO_SECOND as "D MM:HH:SS", "MM:HH:SS" "HH:SS" or as seconds.

  SYNOPSIS
    str:            string value
    length:         length of str
    cs:             charset of str
    values:         array of results
    count:          count of elements in result array
    transform_msec: if value is true we suppose
                    that the last part of string value is microseconds
                    and we should transform value to six digit value.
                    For example, '1.1' -> '1.100000'
*/

static bool get_interval_info(const char *str,uint length,CHARSET_INFO *cs,
                              uint count, ulonglong *values,
                              bool transform_msec)
{
  const char *end=str+length;
  uint i;
  while (str != end && !my_isdigit(cs,*str))
    str++;

  for (i=0 ; i < count ; i++)
  {
    longlong value;
    const char *start= str;
    for (value=0; str != end && my_isdigit(cs,*str) ; str++)
      value= value*LL(10) + (longlong) (*str - '0');
    if (transform_msec && i == count - 1) // microseconds always last
    {
      long msec_length= 6 - (str - start);
      if (msec_length > 0)
	value*= (long) log_10_int[msec_length];
    }
    values[i]= value;
    while (str != end && !my_isdigit(cs,*str))
      str++;
    if (str == end && i != count-1)
    {
      i++;
      /* Change values[0...i-1] -> values[0...count-1] */
      bmove_upp((char*) (values+count), (char*) (values+i),
		sizeof(*values)*i);
      bzero((char*) values, sizeof(*values)*(count-i));
      break;
    }
  }
  return (str != end);
}


/*
  Calculate difference between two datetime values as seconds + microseconds.

  SYNOPSIS
    calc_time_diff()
      l_time1         - TIME/DATE/DATETIME value
      l_time2         - TIME/DATE/DATETIME value
      l_sign          - 1 absolute values are substracted,
                        -1 absolute values are added.
      seconds_out     - Out parameter where difference between
                        l_time1 and l_time2 in seconds is stored.
      microseconds_out- Out parameter where microsecond part of difference
                        between l_time1 and l_time2 is stored.

  NOTE
    This function calculates difference between l_time1 and l_time2 absolute
    values. So one should set l_sign and correct result if he want to take
    signs into account (i.e. for TIME values).

  RETURN VALUES
    Returns sign of difference.
    1 means negative result
    0 means positive result

*/

static bool calc_time_diff(TIME *l_time1, TIME *l_time2, int l_sign,
                           longlong *seconds_out, long *microseconds_out)
{
  long days;
  bool neg;
  longlong microseconds;

  /*
    We suppose that if first argument is MYSQL_TIMESTAMP_TIME
    the second argument should be TIMESTAMP_TIME also.
    We should check it before calc_time_diff call.
  */
  if (l_time1->time_type == MYSQL_TIMESTAMP_TIME)  // Time value
    days= l_time1->day - l_sign*l_time2->day;
  else
  {
    days= calc_daynr((uint) l_time1->year,
		     (uint) l_time1->month,
		     (uint) l_time1->day);
    if (l_time2->time_type == MYSQL_TIMESTAMP_TIME)
      days-= l_sign*l_time2->day;
    else
      days-= l_sign*calc_daynr((uint) l_time2->year,
			       (uint) l_time2->month,
			       (uint) l_time2->day);
  }

  microseconds= ((longlong)days*LL(86400) +
                 (longlong)(l_time1->hour*3600L +
                            l_time1->minute*60L +
                            l_time1->second) -
                 l_sign*(longlong)(l_time2->hour*3600L +
                                   l_time2->minute*60L +
                                   l_time2->second)) * LL(1000000) +
                (longlong)l_time1->second_part -
                l_sign*(longlong)l_time2->second_part;

  neg= 0;
  if (microseconds < 0)
  {
    microseconds= -microseconds;
    neg= 1;
  }
  *seconds_out= microseconds/1000000L;
  *microseconds_out= (long) (microseconds%1000000L);
  return neg;
}


longlong Item_func_period_add::val_int()
{
  DBUG_ASSERT(fixed == 1);
  ulong period=(ulong) args[0]->val_int();
  int months=(int) args[1]->val_int();

  if ((null_value=args[0]->null_value || args[1]->null_value) ||
      period == 0L)
    return 0; /* purecov: inspected */
  return (longlong)
    convert_month_to_period((uint) ((int) convert_period_to_month(period)+
				    months));
}


longlong Item_func_period_diff::val_int()
{
  DBUG_ASSERT(fixed == 1);
  ulong period1=(ulong) args[0]->val_int();
  ulong period2=(ulong) args[1]->val_int();

  if ((null_value=args[0]->null_value || args[1]->null_value))
    return 0; /* purecov: inspected */
  return (longlong) ((long) convert_period_to_month(period1)-
		     (long) convert_period_to_month(period2));
}



longlong Item_func_to_days::val_int()
{
  DBUG_ASSERT(fixed == 1);
  TIME ltime;
  if (get_arg0_date(&ltime, TIME_NO_ZERO_DATE))
    return 0;
  return (longlong) calc_daynr(ltime.year,ltime.month,ltime.day);
}

longlong Item_func_dayofyear::val_int()
{
  DBUG_ASSERT(fixed == 1);
  TIME ltime;
  if (get_arg0_date(&ltime,TIME_NO_ZERO_DATE))
    return 0;
  return (longlong) calc_daynr(ltime.year,ltime.month,ltime.day) -
    calc_daynr(ltime.year,1,1) + 1;
}

longlong Item_func_dayofmonth::val_int()
{
  DBUG_ASSERT(fixed == 1);
  TIME ltime;
  (void) get_arg0_date(&ltime, TIME_FUZZY_DATE);
  return (longlong) ltime.day;
}

longlong Item_func_month::val_int()
{
  DBUG_ASSERT(fixed == 1);
  TIME ltime;
  (void) get_arg0_date(&ltime, TIME_FUZZY_DATE);
  return (longlong) ltime.month;
}


String* Item_func_monthname::val_str(String* str)
{
  DBUG_ASSERT(fixed == 1);
  const char *month_name;
  uint   month=(uint) Item_func_month::val_int();

  if (!month)					// This is also true for NULL
  {
    null_value=1;
    return (String*) 0;
  }
  null_value=0;
  month_name= month_names[month-1];
  str->set(month_name, strlen(month_name), system_charset_info);
  return str;
}


// Returns the quarter of the year

longlong Item_func_quarter::val_int()
{
  DBUG_ASSERT(fixed == 1);
  TIME ltime;
  (void) get_arg0_date(&ltime, TIME_FUZZY_DATE);
  return (longlong) ((ltime.month+2)/3);
}

longlong Item_func_hour::val_int()
{
  DBUG_ASSERT(fixed == 1);
  TIME ltime;
  (void) get_arg0_time(&ltime);
  return ltime.hour;
}

longlong Item_func_minute::val_int()
{
  DBUG_ASSERT(fixed == 1);
  TIME ltime;
  (void) get_arg0_time(&ltime);
  return ltime.minute;
}
// Returns the second in time_exp in the range of 0 - 59

longlong Item_func_second::val_int()
{
  DBUG_ASSERT(fixed == 1);
  TIME ltime;
  (void) get_arg0_time(&ltime);
  return ltime.second;
}


uint week_mode(uint mode)
{
  uint week_format= (mode & 7);
  if (!(week_format & WEEK_MONDAY_FIRST))
    week_format^= WEEK_FIRST_WEEKDAY;
  return week_format;
}

/*
  The bits in week_format(for calc_week() function) has the following meaning:
   WEEK_MONDAY_FIRST (0)  If not set	Sunday is first day of week
      		   	  If set	Monday is first day of week
   WEEK_YEAR (1)	  If not set	Week is in range 0-53

   	Week 0 is returned for the the last week of the previous year (for
	a date at start of january) In this case one can get 53 for the
	first week of next year.  This flag ensures that the week is
	relevant for the given year. Note that this flag is only
	releveant if WEEK_JANUARY is not set.

			  If set	 Week is in range 1-53.

	In this case one may get week 53 for a date in January (when
	the week is that last week of previous year) and week 1 for a
	date in December.

  WEEK_FIRST_WEEKDAY (2)  If not set	Weeks are numbered according
			   		to ISO 8601:1988
			  If set	The week that contains the first
					'first-day-of-week' is week 1.
	
	ISO 8601:1988 means that if the week containing January 1 has
	four or more days in the new year, then it is week 1;
	Otherwise it is the last week of the previous year, and the
	next week is week 1.
*/

longlong Item_func_week::val_int()
{
  DBUG_ASSERT(fixed == 1);
  uint year;
  TIME ltime;
  if (get_arg0_date(&ltime, TIME_NO_ZERO_DATE))
    return 0;
  return (longlong) calc_week(&ltime,
			      week_mode((uint) args[1]->val_int()),
			      &year);
}


longlong Item_func_yearweek::val_int()
{
  DBUG_ASSERT(fixed == 1);
  uint year,week;
  TIME ltime;
  if (get_arg0_date(&ltime, TIME_NO_ZERO_DATE))
    return 0;
  week= calc_week(&ltime, 
		  (week_mode((uint) args[1]->val_int()) | WEEK_YEAR),
		  &year);
  return week+year*100;
}


/* weekday() has a automatic to_days() on item */

longlong Item_func_weekday::val_int()
{
  DBUG_ASSERT(fixed == 1);
  ulong tmp_value=(ulong) args[0]->val_int();
  if ((null_value=(args[0]->null_value || !tmp_value)))
    return 0; /* purecov: inspected */

  return (longlong) calc_weekday(tmp_value,odbc_type)+test(odbc_type);
}


String* Item_func_dayname::val_str(String* str)
{
  DBUG_ASSERT(fixed == 1);
  uint weekday=(uint) val_int();		// Always Item_func_daynr()
  const char *name;

  if (null_value)
    return (String*) 0;
  
  name= day_names[weekday];
  str->set(name, strlen(name), system_charset_info);
  return str;
}


longlong Item_func_year::val_int()
{
  DBUG_ASSERT(fixed == 1);
  TIME ltime;
  (void) get_arg0_date(&ltime, TIME_FUZZY_DATE);
  return (longlong) ltime.year;
}


longlong Item_func_unix_timestamp::val_int()
{
  TIME ltime;
  bool not_used;
  
  DBUG_ASSERT(fixed == 1);
  if (arg_count == 0)
    return (longlong) current_thd->query_start();
  if (args[0]->type() == FIELD_ITEM)
  {						// Optimize timestamp field
    Field *field=((Item_field*) args[0])->field;
    if (field->type() == FIELD_TYPE_TIMESTAMP)
      return ((Field_timestamp*) field)->get_timestamp(&null_value);
  }
  
  if (get_arg0_date(&ltime, 0))
  {
    /*
      We have to set null_value again because get_arg0_date will also set it
      to true if we have wrong datetime parameter (and we should return 0 in 
      this case).
    */
    null_value= args[0]->null_value;
    return 0;
  }
  
  return (longlong) TIME_to_timestamp(current_thd, &ltime, &not_used);
}


longlong Item_func_time_to_sec::val_int()
{
  DBUG_ASSERT(fixed == 1);
  TIME ltime;
  longlong seconds;
  (void) get_arg0_time(&ltime);
  seconds=ltime.hour*3600L+ltime.minute*60+ltime.second;
  return ltime.neg ? -seconds : seconds;
}


/*
  Convert a string to a interval value
  To make code easy, allow interval objects without separators.
*/

static bool get_interval_value(Item *args,interval_type int_type,
			       String *str_value, INTERVAL *interval)
{
  ulonglong array[5];
  longlong value;
  const char *str;
  uint32 length;
  CHARSET_INFO *cs=str_value->charset();

  LINT_INIT(value);
  LINT_INIT(str);
  LINT_INIT(length);

  bzero((char*) interval,sizeof(*interval));
  if ((int) int_type <= INTERVAL_MICROSECOND)
  {
    value= args->val_int();
    if (args->null_value)
      return 1;
    if (value < 0)
    {
      interval->neg=1;
      value= -value;
    }
  }
  else
  {
    String *res;
    if (!(res=args->val_str(str_value)))
      return (1);

    /* record negative intervalls in interval->neg */
    str=res->ptr();
    const char *end=str+res->length();
    while (str != end && my_isspace(cs,*str))
      str++;
    if (str != end && *str == '-')
    {
      interval->neg=1;
      str++;
    }
    length=(uint32) (end-str);		// Set up pointers to new str
  }

  switch (int_type) {
  case INTERVAL_YEAR:
    interval->year= (ulong) value;
    break;
  case INTERVAL_QUARTER:
    interval->month= (ulong)(value*3);
    break;
  case INTERVAL_MONTH:
    interval->month= (ulong) value;
    break;
  case INTERVAL_WEEK:
    interval->day= (ulong)(value*7);
    break;
  case INTERVAL_DAY:
    interval->day= (ulong) value;
    break;
  case INTERVAL_HOUR:
    interval->hour= (ulong) value;
    break;
  case INTERVAL_MICROSECOND:
    interval->second_part=value;
    break;
  case INTERVAL_MINUTE:
    interval->minute=value;
    break;
  case INTERVAL_SECOND:
    interval->second=value;
    break;
  case INTERVAL_YEAR_MONTH:			// Allow YEAR-MONTH YYYYYMM
    if (get_interval_info(str,length,cs,2,array,0))
      return (1);
    interval->year=  (ulong) array[0];
    interval->month= (ulong) array[1];
    break;
  case INTERVAL_DAY_HOUR:
    if (get_interval_info(str,length,cs,2,array,0))
      return (1);
    interval->day=  (ulong) array[0];
    interval->hour= (ulong) array[1];
    break;
  case INTERVAL_DAY_MICROSECOND:
    if (get_interval_info(str,length,cs,5,array,1))
      return (1);
    interval->day=    (ulong) array[0];
    interval->hour=   (ulong) array[1];
    interval->minute= array[2];
    interval->second= array[3];
    interval->second_part= array[4];
    break;
  case INTERVAL_DAY_MINUTE:
    if (get_interval_info(str,length,cs,3,array,0))
      return (1);
    interval->day=    (ulong) array[0];
    interval->hour=   (ulong) array[1];
    interval->minute= array[2];
    break;
  case INTERVAL_DAY_SECOND:
    if (get_interval_info(str,length,cs,4,array,0))
      return (1);
    interval->day=    (ulong) array[0];
    interval->hour=   (ulong) array[1];
    interval->minute= array[2];
    interval->second= array[3];
    break;
  case INTERVAL_HOUR_MICROSECOND:
    if (get_interval_info(str,length,cs,4,array,1))
      return (1);
    interval->hour=   (ulong) array[0];
    interval->minute= array[1];
    interval->second= array[2];
    interval->second_part= array[3];
    break;
  case INTERVAL_HOUR_MINUTE:
    if (get_interval_info(str,length,cs,2,array,0))
      return (1);
    interval->hour=   (ulong) array[0];
    interval->minute= array[1];
    break;
  case INTERVAL_HOUR_SECOND:
    if (get_interval_info(str,length,cs,3,array,0))
      return (1);
    interval->hour=   (ulong) array[0];
    interval->minute= array[1];
    interval->second= array[2];
    break;
  case INTERVAL_MINUTE_MICROSECOND:
    if (get_interval_info(str,length,cs,3,array,1))
      return (1);
    interval->minute= array[0];
    interval->second= array[1];
    interval->second_part= array[2];
    break;
  case INTERVAL_MINUTE_SECOND:
    if (get_interval_info(str,length,cs,2,array,0))
      return (1);
    interval->minute= array[0];
    interval->second= array[1];
    break;
  case INTERVAL_SECOND_MICROSECOND:
    if (get_interval_info(str,length,cs,2,array,1))
      return (1);
    interval->second= array[0];
    interval->second_part= array[1];
    break;
  }
  return 0;
}


String *Item_date::val_str(String *str)
{
  DBUG_ASSERT(fixed == 1);
  TIME ltime;
  if (get_date(&ltime, TIME_FUZZY_DATE))
    return (String *) 0;
  if (str->alloc(11))
  {
    null_value= 1;
    return (String *) 0;
  }
  make_date((DATE_TIME_FORMAT *) 0, &ltime, str);
  return str;
}


int Item_date::save_in_field(Field *field, bool no_conversions)
{
  TIME ltime;
  if (get_date(&ltime, TIME_FUZZY_DATE))
    return set_field_to_null(field);
  field->set_notnull();
  field->store_time(&ltime, MYSQL_TIMESTAMP_DATE);
  return 0;
}


longlong Item_date::val_int()
{
  DBUG_ASSERT(fixed == 1);
  TIME ltime;
  if (get_date(&ltime, TIME_FUZZY_DATE))
    return 0;
  return (longlong) (ltime.year*10000L+ltime.month*100+ltime.day);
}


bool Item_func_from_days::get_date(TIME *ltime, uint fuzzy_date)
{
  longlong value=args[0]->val_int();
  if ((null_value=args[0]->null_value))
    return 1;
  bzero(ltime, sizeof(TIME));
  get_date_from_daynr((long) value, &ltime->year, &ltime->month, &ltime->day);
  ltime->time_type= MYSQL_TIMESTAMP_DATE;
  return 0;
}


void Item_func_curdate::fix_length_and_dec()
{
  collation.set(&my_charset_bin);
  decimals=0; 
  max_length=MAX_DATE_WIDTH*MY_CHARSET_BIN_MB_MAXLEN;

  store_now_in_TIME(&ltime);
  
  /* We don't need to set second_part and neg because they already 0 */
  ltime.hour= ltime.minute= ltime.second= 0;
  ltime.time_type= MYSQL_TIMESTAMP_DATE;
  value= (longlong) TIME_to_ulonglong_date(&ltime);
}

String *Item_func_curdate::val_str(String *str)
{
  DBUG_ASSERT(fixed == 1);
  if (str->alloc(11))
  {
    null_value= 1;
    return (String *) 0;
  }
  make_date((DATE_TIME_FORMAT *) 0, &ltime, str);
  return str;
}

/*
    Converts current time in my_time_t to TIME represenatation for local
    time zone. Defines time zone (local) used for whole CURDATE function.
*/
void Item_func_curdate_local::store_now_in_TIME(TIME *now_time)
{
  THD *thd= current_thd;
  thd->variables.time_zone->gmt_sec_to_TIME(now_time, 
                                             (my_time_t)thd->query_start());
  thd->time_zone_used= 1;
}


/*
    Converts current time in my_time_t to TIME represenatation for UTC
    time zone. Defines time zone (UTC) used for whole UTC_DATE function.
*/
void Item_func_curdate_utc::store_now_in_TIME(TIME *now_time)
{
  my_tz_UTC->gmt_sec_to_TIME(now_time, 
                             (my_time_t)(current_thd->query_start()));
  /* 
    We are not flagging this query as using time zone, since it uses fixed
    UTC-SYSTEM time-zone.
  */
}


bool Item_func_curdate::get_date(TIME *res,
				 uint fuzzy_date __attribute__((unused)))
{
  *res=ltime;
  return 0;
}


String *Item_func_curtime::val_str(String *str)
{
  DBUG_ASSERT(fixed == 1);
  str_value.set(buff, buff_length, &my_charset_bin);
  return &str_value;
}


void Item_func_curtime::fix_length_and_dec()
{
  TIME ltime;

  decimals=0;
  collation.set(&my_charset_bin);
  store_now_in_TIME(&ltime);
  value= TIME_to_ulonglong_time(&ltime);
  buff_length= (uint) my_time_to_str(&ltime, buff);
  max_length= buff_length;
}


/*
    Converts current time in my_time_t to TIME represenatation for local
    time zone. Defines time zone (local) used for whole CURTIME function.
*/
void Item_func_curtime_local::store_now_in_TIME(TIME *now_time)
{
  THD *thd= current_thd;
  thd->variables.time_zone->gmt_sec_to_TIME(now_time, 
                                             (my_time_t)thd->query_start());
  thd->time_zone_used= 1;
}


/*
    Converts current time in my_time_t to TIME represenatation for UTC
    time zone. Defines time zone (UTC) used for whole UTC_TIME function.
*/
void Item_func_curtime_utc::store_now_in_TIME(TIME *now_time)
{
  my_tz_UTC->gmt_sec_to_TIME(now_time, 
                             (my_time_t)(current_thd->query_start()));
  /* 
    We are not flagging this query as using time zone, since it uses fixed
    UTC-SYSTEM time-zone.
  */
}


String *Item_func_now::val_str(String *str)
{
  DBUG_ASSERT(fixed == 1);
  str_value.set(buff,buff_length, &my_charset_bin);
  return &str_value;
}


void Item_func_now::fix_length_and_dec()
{
  decimals=0;
  collation.set(&my_charset_bin);

  store_now_in_TIME(&ltime);
  value= (longlong) TIME_to_ulonglong_datetime(&ltime);

  buff_length= (uint) my_datetime_to_str(&ltime, buff);
  max_length= buff_length;
}


/*
    Converts current time in my_time_t to TIME represenatation for local
    time zone. Defines time zone (local) used for whole NOW function.
*/
void Item_func_now_local::store_now_in_TIME(TIME *now_time)
{
  THD *thd= current_thd;
  thd->variables.time_zone->gmt_sec_to_TIME(now_time, 
                                             (my_time_t)thd->query_start());
  thd->time_zone_used= 1;
}


/*
    Converts current time in my_time_t to TIME represenatation for UTC
    time zone. Defines time zone (UTC) used for whole UTC_TIMESTAMP function.
*/
void Item_func_now_utc::store_now_in_TIME(TIME *now_time)
{
  my_tz_UTC->gmt_sec_to_TIME(now_time, 
                             (my_time_t)(current_thd->query_start()));
  /* 
    We are not flagging this query as using time zone, since it uses fixed
    UTC-SYSTEM time-zone.
  */
}


bool Item_func_now::get_date(TIME *res,
			     uint fuzzy_date __attribute__((unused)))
{
  *res=ltime;
  return 0;
}


int Item_func_now::save_in_field(Field *to, bool no_conversions)
{
  to->set_notnull();
  to->store_time(&ltime, MYSQL_TIMESTAMP_DATETIME);
  return 0;
}


String *Item_func_sec_to_time::val_str(String *str)
{
  DBUG_ASSERT(fixed == 1);
  longlong seconds=(longlong) args[0]->val_int();
  uint sec;
  TIME ltime;

  if ((null_value=args[0]->null_value) || str->alloc(19))
  {
    null_value= 1;
    return (String*) 0;
  }

  ltime.neg= 0;
  if (seconds < 0)
  {
    seconds= -seconds;
    ltime.neg= 1;
  }

  sec= (uint) ((ulonglong) seconds % 3600);
  ltime.day= 0;
  ltime.hour= (uint) (seconds/3600);
  ltime.minute= sec/60;
  ltime.second= sec % 60;

  make_time((DATE_TIME_FORMAT *) 0, &ltime, str);
  return str;
}


longlong Item_func_sec_to_time::val_int()
{
  DBUG_ASSERT(fixed == 1);
  longlong seconds=args[0]->val_int();
  longlong sign=1;
  if ((null_value=args[0]->null_value))
    return 0;
  if (seconds < 0)
  {
    seconds= -seconds;
    sign= -1;
  }
  return sign*((seconds / 3600)*10000+((seconds/60) % 60)*100+ (seconds % 60));
}


void Item_func_date_format::fix_length_and_dec()
{
  decimals=0;
  collation.set(&my_charset_bin);
  if (args[1]->type() == STRING_ITEM)
  {						// Optimize the normal case
    fixed_length=1;
    /*
      The result is a binary string (no reason to use collation->mbmaxlen
      This is becasue make_date_time() only returns binary strings
    */
    max_length= format_length(((Item_string*) args[1])->const_string());
  }
  else
  {
    fixed_length=0;
    /* The result is a binary string (no reason to use collation->mbmaxlen */
    max_length=args[1]->max_length*10;
    set_if_smaller(max_length,MAX_BLOB_WIDTH);
  }
  maybe_null=1;					// If wrong date
}


uint Item_func_date_format::format_length(const String *format)
{
  uint size=0;
  const char *ptr=format->ptr();
  const char *end=ptr+format->length();

  for (; ptr != end ; ptr++)
  {
    if (*ptr != '%' || ptr == end-1)
      size++;
    else
    {
      switch(*++ptr) {
      case 'M': /* month, textual */
      case 'W': /* day (of the week), textual */
	size += 9;
	break;
      case 'D': /* day (of the month), numeric plus english suffix */
      case 'Y': /* year, numeric, 4 digits */
      case 'x': /* Year, used with 'v' */
      case 'X': /* Year, used with 'v, where week starts with Monday' */
	size += 4;
	break;
      case 'a': /* locale's abbreviated weekday name (Sun..Sat) */
      case 'b': /* locale's abbreviated month name (Jan.Dec) */
      case 'j': /* day of year (001..366) */
	size += 3;
	break;
      case 'U': /* week (00..52) */
      case 'u': /* week (00..52), where week starts with Monday */
      case 'V': /* week 1..53 used with 'x' */
      case 'v': /* week 1..53 used with 'x', where week starts with Monday */
      case 'H': /* hour (00..23) */
      case 'y': /* year, numeric, 2 digits */
      case 'm': /* month, numeric */
      case 'd': /* day (of the month), numeric */
      case 'h': /* hour (01..12) */
      case 'I': /* --||-- */
      case 'i': /* minutes, numeric */
      case 'k': /* hour ( 0..23) */
      case 'l': /* hour ( 1..12) */
      case 'p': /* locale's AM or PM */
      case 'S': /* second (00..61) */
      case 's': /* seconds, numeric */
      case 'c': /* month (0..12) */
      case 'e': /* day (0..31) */
	size += 2;
	break;
      case 'r': /* time, 12-hour (hh:mm:ss [AP]M) */
	size += 11;
	break;
      case 'T': /* time, 24-hour (hh:mm:ss) */
	size += 8;
	break;
      case 'f': /* microseconds */
	size += 6;
	break;
      case 'w': /* day (of the week), numeric */
      case '%':
      default:
	size++;
	break;
      }
    }
  }
  return size;
}


String *Item_func_date_format::val_str(String *str)
{
  String *format;
  TIME l_time;
  uint size;
  DBUG_ASSERT(fixed == 1);

  if (!is_time_format)
  {
    if (get_arg0_date(&l_time, TIME_FUZZY_DATE))
      return 0;
  }
  else
  {
    String *res;
    if (!(res=args[0]->val_str(str)) ||
	(str_to_time_with_warn(res->ptr(), res->length(), &l_time)))
      goto null_date;

    l_time.year=l_time.month=l_time.day=0;
    null_value=0;
  }

  if (!(format = args[1]->val_str(str)) || !format->length())
    goto null_date;

  if (fixed_length)
    size=max_length;
  else
    size=format_length(format);
  if (format == str)
    str= &value;				// Save result here
  if (str->alloc(size))
    goto null_date;

  DATE_TIME_FORMAT date_time_format;
  date_time_format.format.str=    (char*) format->ptr();
  date_time_format.format.length= format->length(); 

  /* Create the result string */
  if (!make_date_time(&date_time_format, &l_time,
                      is_time_format ? MYSQL_TIMESTAMP_TIME :
                                       MYSQL_TIMESTAMP_DATE,
                      str))
    return str;

null_date:
  null_value=1;
  return 0;
}


void Item_func_from_unixtime::fix_length_and_dec()
{ 
  thd= current_thd;
  collation.set(&my_charset_bin);
  decimals=0;
  max_length=MAX_DATETIME_WIDTH*MY_CHARSET_BIN_MB_MAXLEN;
  maybe_null= 1;
  thd->time_zone_used= 1;
}


String *Item_func_from_unixtime::val_str(String *str)
{
  TIME time_tmp;

  DBUG_ASSERT(fixed == 1);

  if (get_date(&time_tmp, 0))
    return 0;

  if (str->alloc(20*MY_CHARSET_BIN_MB_MAXLEN))
  {
    null_value= 1;
    return 0;
  }

  make_datetime((DATE_TIME_FORMAT *) 0, &time_tmp, str);
  return str;
}


longlong Item_func_from_unixtime::val_int()
{
  TIME time_tmp;

  DBUG_ASSERT(fixed == 1);

  if (get_date(&time_tmp, 0))
    return 0;

  return (longlong) TIME_to_ulonglong_datetime(&time_tmp);
}

bool Item_func_from_unixtime::get_date(TIME *ltime,
				       uint fuzzy_date __attribute__((unused)))
{
  ulonglong tmp= (ulonglong)(args[0]->val_int());
  /*
    "tmp > TIMESTAMP_MAX_VALUE" check also covers case of negative
    from_unixtime() argument since tmp is unsigned.
  */
  if ((null_value= (args[0]->null_value || tmp > TIMESTAMP_MAX_VALUE)))
    return 1;

  thd->variables.time_zone->gmt_sec_to_TIME(ltime, (my_time_t)tmp);

  return 0;
}


void Item_func_convert_tz::fix_length_and_dec()
{
  collation.set(&my_charset_bin);
  decimals= 0;
  max_length= MAX_DATETIME_WIDTH*MY_CHARSET_BIN_MB_MAXLEN;
  maybe_null= 1;
}


bool
Item_func_convert_tz::fix_fields(THD *thd_arg, TABLE_LIST *tables_arg, Item **ref)
{
  String str;
  if (Item_date_func::fix_fields(thd_arg, tables_arg, ref))
    return TRUE;

  tz_tables= thd_arg->lex->time_zone_tables_used;

  return FALSE;
}


String *Item_func_convert_tz::val_str(String *str)
{
  TIME time_tmp;

  if (get_date(&time_tmp, 0))
    return 0;
  
  if (str->alloc(20*MY_CHARSET_BIN_MB_MAXLEN))
  {
    null_value= 1;
    return 0;
  }
  
  make_datetime((DATE_TIME_FORMAT *) 0, &time_tmp, str);
  return str;
}


longlong Item_func_convert_tz::val_int()
{
  TIME time_tmp;

  if (get_date(&time_tmp, 0))
    return 0;
  
  return (longlong)TIME_to_ulonglong_datetime(&time_tmp);
}


bool Item_func_convert_tz::get_date(TIME *ltime,
                                    uint fuzzy_date __attribute__((unused)))
{
  my_time_t my_time_tmp;
  bool not_used;
  String str;

  if (!from_tz_cached)
  {
    from_tz= my_tz_find(args[1]->val_str(&str), tz_tables);
    from_tz_cached= args[1]->const_item();
  }

  if (!to_tz_cached)
  {
    to_tz= my_tz_find(args[2]->val_str(&str), tz_tables);
    to_tz_cached= args[2]->const_item();
  }

  if (from_tz==0 || to_tz==0 || get_arg0_date(ltime, TIME_NO_ZERO_DATE))
  {
    null_value= 1;
    return 1;
  }

  /* Check if we in range where we treat datetime values as non-UTC */
  if (ltime->year < TIMESTAMP_MAX_YEAR && ltime->year > TIMESTAMP_MIN_YEAR ||
      ltime->year==TIMESTAMP_MAX_YEAR && ltime->month==1 && ltime->day==1 ||
      ltime->year==TIMESTAMP_MIN_YEAR && ltime->month==12 && ltime->day==31)
  {
    my_time_tmp= from_tz->TIME_to_gmt_sec(ltime, &not_used);
    if (my_time_tmp >= TIMESTAMP_MIN_VALUE && my_time_tmp <= TIMESTAMP_MAX_VALUE)
      to_tz->gmt_sec_to_TIME(ltime, my_time_tmp);
  }
  
  null_value= 0;
  return 0;
}


void Item_func_convert_tz::cleanup()
{
  from_tz_cached= to_tz_cached= 0;
  Item_date_func::cleanup();
}


void Item_date_add_interval::fix_length_and_dec()
{
  enum_field_types arg0_field_type;

  collation.set(&my_charset_bin);
  maybe_null=1;
  max_length=MAX_DATETIME_FULL_WIDTH*MY_CHARSET_BIN_MB_MAXLEN;
  value.alloc(max_length);

  /*
    The field type for the result of an Item_date function is defined as
    follows:

    - If first arg is a MYSQL_TYPE_DATETIME result is MYSQL_TYPE_DATETIME
    - If first arg is a MYSQL_TYPE_DATE and the interval type uses hours,
      minutes or seconds then type is MYSQL_TYPE_DATETIME.
    - Otherwise the result is MYSQL_TYPE_STRING
      (This is because you can't know if the string contains a DATE, TIME or
      DATETIME argument)
  */
  cached_field_type= MYSQL_TYPE_STRING;
  arg0_field_type= args[0]->field_type();
  if (arg0_field_type == MYSQL_TYPE_DATETIME ||
      arg0_field_type == MYSQL_TYPE_TIMESTAMP)
    cached_field_type= MYSQL_TYPE_DATETIME;
  else if (arg0_field_type == MYSQL_TYPE_DATE)
  {
    if (int_type <= INTERVAL_DAY || int_type == INTERVAL_YEAR_MONTH)
      cached_field_type= arg0_field_type;
    else
      cached_field_type= MYSQL_TYPE_DATETIME;
  }
}


/* Here arg[1] is a Item_interval object */

bool Item_date_add_interval::get_date(TIME *ltime, uint fuzzy_date)
{
  long period,sign;
  INTERVAL interval;

  ltime->neg= 0;
  if (args[0]->get_date(ltime, TIME_NO_ZERO_DATE) ||
      get_interval_value(args[1],int_type,&value,&interval))
    goto null_date;
  sign= (interval.neg ? -1 : 1);
  if (date_sub_interval)
    sign = -sign;

  null_value=0;
  switch (int_type) {
  case INTERVAL_SECOND:
  case INTERVAL_SECOND_MICROSECOND:
  case INTERVAL_MICROSECOND:
  case INTERVAL_MINUTE:
  case INTERVAL_HOUR:
  case INTERVAL_MINUTE_MICROSECOND:
  case INTERVAL_MINUTE_SECOND:
  case INTERVAL_HOUR_MICROSECOND:
  case INTERVAL_HOUR_SECOND:
  case INTERVAL_HOUR_MINUTE:
  case INTERVAL_DAY_MICROSECOND:
  case INTERVAL_DAY_SECOND:
  case INTERVAL_DAY_MINUTE:
  case INTERVAL_DAY_HOUR:
  {
    longlong sec, days, daynr, microseconds, extra_sec;
    ltime->time_type= MYSQL_TIMESTAMP_DATETIME; // Return full date
    microseconds= ltime->second_part + sign*interval.second_part;
    extra_sec= microseconds/1000000L;
    microseconds= microseconds%1000000L;

    sec=((ltime->day-1)*3600*24L+ltime->hour*3600+ltime->minute*60+
	 ltime->second +
	 sign* (longlong) (interval.day*3600*24L +
                           interval.hour*LL(3600)+interval.minute*LL(60)+
                           interval.second))+ extra_sec;
    if (microseconds < 0)
    {
      microseconds+= LL(1000000);
      sec--;
    }
    days= sec/(3600*LL(24));
    sec-= days*3600*LL(24);
    if (sec < 0)
    {
      days--;
      sec+= 3600*LL(24);
    }
    ltime->second_part= (uint) microseconds;
    ltime->second= (uint) (sec % 60);
    ltime->minute= (uint) (sec/60 % 60);
    ltime->hour=   (uint) (sec/3600);
    daynr= calc_daynr(ltime->year,ltime->month,1) + days;
    /* Day number from year 0 to 9999-12-31 */
    if ((ulonglong) daynr >= MAX_DAY_NUMBER)
      goto null_date;
    get_date_from_daynr((long) daynr, &ltime->year, &ltime->month,
                        &ltime->day);
    break;
  }
  case INTERVAL_DAY:
  case INTERVAL_WEEK:
    period= (calc_daynr(ltime->year,ltime->month,ltime->day) +
             sign * (long) interval.day);
    /* Daynumber from year 0 to 9999-12-31 */
    if ((ulong) period >= MAX_DAY_NUMBER)
      goto null_date;
    get_date_from_daynr((long) period,&ltime->year,&ltime->month,&ltime->day);
    break;
  case INTERVAL_YEAR:
    ltime->year+= sign * (long) interval.year;
    if ((ulong) ltime->year >= 10000L)
      goto null_date;
    if (ltime->month == 2 && ltime->day == 29 &&
	calc_days_in_year(ltime->year) != 366)
      ltime->day=28;				// Was leap-year
    break;
  case INTERVAL_YEAR_MONTH:
  case INTERVAL_QUARTER:
  case INTERVAL_MONTH:
    period= (ltime->year*12 + sign * (long) interval.year*12 +
	     ltime->month-1 + sign * (long) interval.month);
    if ((ulong) period >= 120000L)
      goto null_date;
    ltime->year= (uint) (period / 12);
    ltime->month= (uint) (period % 12L)+1;
    /* Adjust day if the new month doesn't have enough days */
    if (ltime->day > days_in_month[ltime->month-1])
    {
      ltime->day = days_in_month[ltime->month-1];
      if (ltime->month == 2 && calc_days_in_year(ltime->year) == 366)
	ltime->day++;				// Leap-year
    }
    break;
  default:
    goto null_date;
  }
  return 0;					// Ok

 null_date:
  return (null_value=1);
}


String *Item_date_add_interval::val_str(String *str)
{
  DBUG_ASSERT(fixed == 1);
  TIME ltime;
  enum date_time_format_types format;

  if (Item_date_add_interval::get_date(&ltime, TIME_NO_ZERO_DATE))
    return 0;

  if (ltime.time_type == MYSQL_TIMESTAMP_DATE)
    format= DATE_ONLY;
  else if (ltime.second_part)
    format= DATE_TIME_MICROSECOND;
  else
    format= DATE_TIME;

  if (!make_datetime(format, &ltime, str))
    return str;

  null_value=1;
  return 0;
}


longlong Item_date_add_interval::val_int()
{
  DBUG_ASSERT(fixed == 1);
  TIME ltime;
  longlong date;
  if (Item_date_add_interval::get_date(&ltime, TIME_NO_ZERO_DATE))
    return (longlong) 0;
  date = (ltime.year*100L + ltime.month)*100L + ltime.day;
  return ltime.time_type == MYSQL_TIMESTAMP_DATE ? date :
    ((date*100L + ltime.hour)*100L+ ltime.minute)*100L + ltime.second;
}

static const char *interval_names[]=
{
  "year", "quarter", "month", "day", "hour",
  "minute", "week", "second", "microsecond",
  "year_month", "day_hour", "day_minute", 
  "day_second", "hour_minute", "hour_second",
  "minute_second", "day_microsecond",
  "hour_microsecond", "minute_microsecond",
  "second_microsecond"
};

void Item_date_add_interval::print(String *str)
{
  str->append('(');
  args[0]->print(str);
  str->append(date_sub_interval?" - interval ":" + interval ");
  args[1]->print(str);
  str->append(' ');
  str->append(interval_names[int_type]);
  str->append(')');
}

void Item_extract::print(String *str)
{
  str->append("extract(", 8);
  str->append(interval_names[int_type]);
  str->append(" from ", 6);
  args[0]->print(str);
  str->append(')');
}

void Item_extract::fix_length_and_dec()
{
  value.alloc(32);				// alloc buffer

  maybe_null=1;					// If wrong date
  switch (int_type) {
  case INTERVAL_YEAR:		max_length=4; date_value=1; break;
  case INTERVAL_YEAR_MONTH:	max_length=6; date_value=1; break;
  case INTERVAL_QUARTER:        max_length=2; date_value=1; break;
  case INTERVAL_MONTH:		max_length=2; date_value=1; break;
  case INTERVAL_WEEK:		max_length=2; date_value=1; break;
  case INTERVAL_DAY:		max_length=2; date_value=1; break;
  case INTERVAL_DAY_HOUR:	max_length=9; date_value=0; break;
  case INTERVAL_DAY_MINUTE:	max_length=11; date_value=0; break;
  case INTERVAL_DAY_SECOND:	max_length=13; date_value=0; break;
  case INTERVAL_HOUR:		max_length=2; date_value=0; break;
  case INTERVAL_HOUR_MINUTE:	max_length=4; date_value=0; break;
  case INTERVAL_HOUR_SECOND:	max_length=6; date_value=0; break;
  case INTERVAL_MINUTE:		max_length=2; date_value=0; break;
  case INTERVAL_MINUTE_SECOND:	max_length=4; date_value=0; break;
  case INTERVAL_SECOND:		max_length=2; date_value=0; break;
  case INTERVAL_MICROSECOND:	max_length=2; date_value=0; break;
  case INTERVAL_DAY_MICROSECOND: max_length=20; date_value=0; break;
  case INTERVAL_HOUR_MICROSECOND: max_length=13; date_value=0; break;
  case INTERVAL_MINUTE_MICROSECOND: max_length=11; date_value=0; break;
  case INTERVAL_SECOND_MICROSECOND: max_length=9; date_value=0; break;
  }
}


longlong Item_extract::val_int()
{
  DBUG_ASSERT(fixed == 1);
  TIME ltime;
  uint year;
  ulong week_format;
  long neg;
  if (date_value)
  {
    if (get_arg0_date(&ltime, TIME_FUZZY_DATE))
      return 0;
    neg=1;
  }
  else
  {
    String *res= args[0]->val_str(&value);
    if (!res || str_to_time_with_warn(res->ptr(), res->length(), &ltime))
    {
      null_value=1;
      return 0;
    }
    neg= ltime.neg ? -1 : 1;
    null_value=0;
  }
  switch (int_type) {
  case INTERVAL_YEAR:		return ltime.year;
  case INTERVAL_YEAR_MONTH:	return ltime.year*100L+ltime.month;
  case INTERVAL_QUARTER:	return ltime.month/3 + 1;
  case INTERVAL_MONTH:		return ltime.month;
  case INTERVAL_WEEK:
  {
    week_format= current_thd->variables.default_week_format;
    return calc_week(&ltime, week_mode(week_format), &year);
  }
  case INTERVAL_DAY:		return ltime.day;
  case INTERVAL_DAY_HOUR:	return (long) (ltime.day*100L+ltime.hour)*neg;
  case INTERVAL_DAY_MINUTE:	return (long) (ltime.day*10000L+
					       ltime.hour*100L+
					       ltime.minute)*neg;
  case INTERVAL_DAY_SECOND:	 return ((longlong) ltime.day*1000000L+
					 (longlong) (ltime.hour*10000L+
						     ltime.minute*100+
						     ltime.second))*neg;
  case INTERVAL_HOUR:		return (long) ltime.hour*neg;
  case INTERVAL_HOUR_MINUTE:	return (long) (ltime.hour*100+ltime.minute)*neg;
  case INTERVAL_HOUR_SECOND:	return (long) (ltime.hour*10000+ltime.minute*100+
					       ltime.second)*neg;
  case INTERVAL_MINUTE:		return (long) ltime.minute*neg;
  case INTERVAL_MINUTE_SECOND:	return (long) (ltime.minute*100+ltime.second)*neg;
  case INTERVAL_SECOND:		return (long) ltime.second*neg;
  case INTERVAL_MICROSECOND:	return (long) ltime.second_part*neg;
  case INTERVAL_DAY_MICROSECOND: return (((longlong)ltime.day*1000000L +
					  (longlong)ltime.hour*10000L +
					  ltime.minute*100 +
					  ltime.second)*1000000L +
					 ltime.second_part)*neg;
  case INTERVAL_HOUR_MICROSECOND: return (((longlong)ltime.hour*10000L +
					   ltime.minute*100 +
					   ltime.second)*1000000L +
					  ltime.second_part)*neg;
  case INTERVAL_MINUTE_MICROSECOND: return (((longlong)(ltime.minute*100+
							ltime.second))*1000000L+
					    ltime.second_part)*neg;
  case INTERVAL_SECOND_MICROSECOND: return ((longlong)ltime.second*1000000L+
					    ltime.second_part)*neg;
  }
  return 0;					// Impossible
}

bool Item_extract::eq(const Item *item, bool binary_cmp) const
{
  if (this == item)
    return 1;
  if (item->type() != FUNC_ITEM ||
      func_name() != ((Item_func*)item)->func_name())
    return 0;

  Item_extract* ie= (Item_extract*)item;
  if (ie->int_type != int_type)
    return 0;

  if (!args[0]->eq(ie->args[0], binary_cmp))
      return 0;
  return 1;
}


bool Item_char_typecast::eq(const Item *item, bool binary_cmp) const
{
  if (this == item)
    return 1;
  if (item->type() != FUNC_ITEM ||
      func_name() != ((Item_func*)item)->func_name())
    return 0;

  Item_char_typecast *cast= (Item_char_typecast*)item;
  if (cast_length != cast->cast_length ||
      cast_cs     != cast->cast_cs)
    return 0;

  if (!args[0]->eq(cast->args[0], binary_cmp))
      return 0;
  return 1;
}

void Item_typecast::print(String *str)
{
  str->append("cast(", 5);
  args[0]->print(str);
  str->append(" as ", 4);
  str->append(cast_type());
  str->append(')');
}


void Item_char_typecast::print(String *str)
{
  str->append("cast(", 5);
  args[0]->print(str);
  str->append(" as char", 8);
  if (cast_length >= 0)
  {
    str->append('(');
    char buffer[20];
    // my_charset_bin is good enough for numbers
    String st(buffer, sizeof(buffer), &my_charset_bin);
    st.set((ulonglong)cast_length, &my_charset_bin);
    str->append(st);
    str->append(')');
  }
  if (cast_cs)
  {
    str->append(" charset ", 9);
    str->append(cast_cs->csname);
  }
  str->append(')');
}

String *Item_char_typecast::val_str(String *str)
{
  DBUG_ASSERT(fixed == 1);
  String *res;
  uint32 length;

  if (!charset_conversion)
  {
    if (!(res= args[0]->val_str(str)))
    {
      null_value= 1;
      return 0;
    }
  }
  else
  {
    // Convert character set if differ
    uint dummy_errors;
    if (!(res= args[0]->val_str(&tmp_value)) ||
	str->copy(res->ptr(), res->length(), res->charset(),
                  cast_cs, &dummy_errors))
    {
      null_value= 1;
      return 0;
    }
    res= str;
  }

  res->set_charset(cast_cs);

  /*
    Cut the tail if cast with length
    and the result is longer than cast length, e.g.
    CAST('string' AS CHAR(1))
  */
  if (cast_length >= 0 &&
      (res->length() > (length= (uint32) res->charpos(cast_length))))
  {						// Safe even if const arg
    char char_type[40];
    my_snprintf(char_type, sizeof(char_type), "CHAR(%lu)", length);

    if (!res->alloced_length())
    {						// Don't change const str
      str_value= *res;				// Not malloced string
      res= &str_value;
    }
    push_warning_printf(current_thd, MYSQL_ERROR::WARN_LEVEL_WARN,
                        ER_TRUNCATED_WRONG_VALUE,
                        ER(ER_TRUNCATED_WRONG_VALUE), char_type,
                        res->c_ptr_safe());
    res->length((uint) length);
  }
  null_value= 0;
  return res;
}


void Item_char_typecast::fix_length_and_dec()
{
  uint32 char_length;
  /*
    We always force character set conversion if cast_cs is a
    multi-byte character set. It garantees that the result of CAST is
    a well-formed string.  For single-byte character sets we allow
    just to copy from the argument. A single-byte character sets
    string is always well-formed.
  */
  charset_conversion= ((cast_cs->mbmaxlen > 1) ||
                       !my_charset_same(args[0]->collation.collation,
                                        cast_cs) &&
                       args[0]->collation.collation != &my_charset_bin &&
                       cast_cs != &my_charset_bin);
  collation.set(cast_cs, DERIVATION_IMPLICIT);
  char_length= (cast_length >= 0) ? cast_length : 
	       args[0]->max_length/args[0]->collation.collation->mbmaxlen;
  max_length= char_length * cast_cs->mbmaxlen;
}


String *Item_datetime_typecast::val_str(String *str)
{
  DBUG_ASSERT(fixed == 1);
  TIME ltime;
  if (!get_arg0_date(&ltime, TIME_FUZZY_DATE) &&
      !make_datetime(ltime.second_part ? DATE_TIME_MICROSECOND : DATE_TIME, 
		     &ltime, str))
    return str;

  null_value=1;
  return 0;
}


bool Item_time_typecast::get_time(TIME *ltime)
{
  bool res= get_arg0_time(ltime);
  /*
    For MYSQL_TIMESTAMP_TIME value we can have non-zero day part,
    which we should not lose.
  */
  if (ltime->time_type == MYSQL_TIMESTAMP_DATETIME)
    ltime->year= ltime->month= ltime->day= 0;
  ltime->time_type= MYSQL_TIMESTAMP_TIME;
  return res;
}


String *Item_time_typecast::val_str(String *str)
{
  DBUG_ASSERT(fixed == 1);
  TIME ltime;

  if (!get_arg0_time(&ltime) &&
      !make_datetime(ltime.second_part ? TIME_MICROSECOND : TIME_ONLY,
		     &ltime, str))
    return str;

  null_value=1;
  return 0;
}


bool Item_date_typecast::get_date(TIME *ltime, uint fuzzy_date)
{
  bool res= get_arg0_date(ltime, TIME_FUZZY_DATE);
  ltime->hour= ltime->minute= ltime->second= ltime->second_part= 0;
  ltime->time_type= MYSQL_TIMESTAMP_DATE;
  return res;
}


String *Item_date_typecast::val_str(String *str)
{
  DBUG_ASSERT(fixed == 1);
  TIME ltime;

  if (!get_arg0_date(&ltime, TIME_FUZZY_DATE) && !str->alloc(11))
  {
    make_date((DATE_TIME_FORMAT *) 0, &ltime, str);
    return str;
  }

  null_value=1;
  return 0;
}


/*
  MAKEDATE(a,b) is a date function that creates a date value 
  from a year and day value.
*/

String *Item_func_makedate::val_str(String *str)
{
  DBUG_ASSERT(fixed == 1);
  TIME l_time;
  long daynr=  (long) args[1]->val_int();
  long yearnr= (long) args[0]->val_int();
  long days;

  if (args[0]->null_value || args[1]->null_value ||
      yearnr < 0 || daynr <= 0)
    goto err;

  days= calc_daynr(yearnr,1,1) + daynr - 1;
  /* Day number from year 0 to 9999-12-31 */
  if (days >= 0 && days < MAX_DAY_NUMBER)
  {
    null_value=0;
    get_date_from_daynr(days,&l_time.year,&l_time.month,&l_time.day);
    if (str->alloc(11))
      goto err;
    make_date((DATE_TIME_FORMAT *) 0, &l_time, str);
    return str;
  }

err:
  null_value=1;
  return 0;
}


void Item_func_add_time::fix_length_and_dec()
{
  enum_field_types arg0_field_type;
  decimals=0;
  max_length=MAX_DATETIME_FULL_WIDTH*MY_CHARSET_BIN_MB_MAXLEN;

  /*
    The field type for the result of an Item_func_add_time function is defined
    as follows:

    - If first arg is a MYSQL_TYPE_DATETIME or MYSQL_TYPE_TIMESTAMP 
      result is MYSQL_TYPE_DATETIME
    - If first arg is a MYSQL_TYPE_TIME result is MYSQL_TYPE_TIME
    - Otherwise the result is MYSQL_TYPE_STRING
  */

  cached_field_type= MYSQL_TYPE_STRING;
  arg0_field_type= args[0]->field_type();
  if (arg0_field_type == MYSQL_TYPE_DATE ||
      arg0_field_type == MYSQL_TYPE_DATETIME ||
      arg0_field_type == MYSQL_TYPE_TIMESTAMP)
    cached_field_type= MYSQL_TYPE_DATETIME;
  else if (arg0_field_type == MYSQL_TYPE_TIME)
    cached_field_type= MYSQL_TYPE_TIME;
}

/*
  ADDTIME(t,a) and SUBTIME(t,a) are time functions that calculate a
  time/datetime value 

  t: time_or_datetime_expression
  a: time_expression
  
  Result: Time value or datetime value
*/

String *Item_func_add_time::val_str(String *str)
{
  DBUG_ASSERT(fixed == 1);
  TIME l_time1, l_time2, l_time3;
  bool is_time= 0;
  long days, microseconds;
  longlong seconds;
  int l_sign= sign;

  null_value=0;
  if (is_date)                        // TIMESTAMP function
  {
    if (get_arg0_date(&l_time1, TIME_FUZZY_DATE) || 
        args[1]->get_time(&l_time2) ||
        l_time1.time_type == MYSQL_TIMESTAMP_TIME || 
        l_time2.time_type != MYSQL_TIMESTAMP_TIME)
      goto null_date;
  }
  else                                // ADDTIME function
  {
    if (args[0]->get_time(&l_time1) || 
        args[1]->get_time(&l_time2) ||
        l_time2.time_type == MYSQL_TIMESTAMP_DATETIME)
      goto null_date;
    is_time= (l_time1.time_type == MYSQL_TIMESTAMP_TIME);
  }
  if (l_time1.neg != l_time2.neg)
    l_sign= -l_sign;

  l_time3.neg= calc_time_diff(&l_time1, &l_time2, -l_sign,
			      &seconds, &microseconds);

  /*
    If first argument was negative and diff between arguments
    is non-zero we need to swap sign to get proper result.
  */
  if (l_time1.neg && (seconds || microseconds))
    l_time3.neg= 1-l_time3.neg;         // Swap sign of result

  if (!is_time && l_time3.neg)
    goto null_date;

  days= (long)(seconds/86400L);

  calc_time_from_sec(&l_time3, (long)(seconds%86400L), microseconds);
  if (!is_time)
  {
    get_date_from_daynr(days,&l_time3.year,&l_time3.month,&l_time3.day);
    if (l_time3.day &&
	!make_datetime(l_time1.second_part || l_time2.second_part ?
		       DATE_TIME_MICROSECOND : DATE_TIME,
		       &l_time3, str))
      return str;
    goto null_date;
  }
  
  l_time3.hour+= days*24;
  if (!make_datetime(l_time1.second_part || l_time2.second_part ?
		     TIME_MICROSECOND : TIME_ONLY,
		     &l_time3, str))
    return str;

null_date:
  null_value=1;
  return 0;
}


void Item_func_add_time::print(String *str)
{
  if (is_date)
  {
    DBUG_ASSERT(sign > 0);
    str->append("timestamp(", 10);
  }
  else
  {
    if (sign > 0)
      str->append("addtime(", 8);
    else
      str->append("subtime(", 8);
  }
  args[0]->print(str);
  str->append(',');
  args[0]->print(str);
  str->append(')');
}


/*
  Calculate difference between two datetime values as seconds + microseconds.

  SYNOPSIS
    calc_time_diff()
      l_time1         - TIME/DATE/DATETIME value
      l_time2         - TIME/DATE/DATETIME value
      l_sign          - 1 absolute values are substracted,
                        -1 absolute values are added.
      seconds_out     - Out parameter where difference between
                        l_time1 and l_time2 in seconds is stored.
      microseconds_out- Out parameter where microsecond part of difference
                        between l_time1 and l_time2 is stored.

  NOTE
    This function calculates difference between l_time1 and l_time2 absolute
    values. So one should set l_sign and correct result if he want to take
    signs into account (i.e. for TIME values).

  RETURN VALUES
    Returns sign of difference.
    1 means negative result
    0 means positive result

*/

static bool calc_time_diff(TIME *l_time1, TIME *l_time2, int l_sign,
                           longlong *seconds_out, long *microseconds_out)
{
  long days;
  bool neg;
  longlong microseconds;

  /*
    We suppose that if first argument is MYSQL_TIMESTAMP_TIME
    the second argument should be TIMESTAMP_TIME also.
    We should check it before calc_time_diff call.
  */
  if (l_time1->time_type == MYSQL_TIMESTAMP_TIME)  // Time value
    days= l_time1->day - l_sign*l_time2->day;
  else                                      // DateTime value
    days= (calc_daynr((uint) l_time1->year,
		      (uint) l_time1->month,
		      (uint) l_time1->day) - 
	   l_sign*calc_daynr((uint) l_time2->year,
			     (uint) l_time2->month,
			     (uint) l_time2->day));

  microseconds= ((longlong)days*86400L +
                 l_time1->hour*3600L + l_time1->minute*60L + l_time1->second -
                 (longlong)l_sign*(l_time2->hour*3600L + l_time2->minute*60L +
                                   l_time2->second))*1000000L +
                l_time1->second_part - l_sign*l_time2->second_part;

  neg= 0;
  if (microseconds < 0)
  {
    microseconds= -microseconds;
    neg= 1;
  }
  *seconds_out= microseconds/1000000L;
  *microseconds_out= (long) (microseconds%1000000L);
  return neg;
}

/*
  TIMEDIFF(t,s) is a time function that calculates the 
  time value between a start and end time.

  t and s: time_or_datetime_expression
  Result: Time value
*/

String *Item_func_timediff::val_str(String *str)
{
  DBUG_ASSERT(fixed == 1);
  longlong seconds;
  long microseconds;
  int l_sign= 1;
  TIME l_time1 ,l_time2, l_time3;

  null_value= 0;  
  if (args[0]->get_time(&l_time1) ||
      args[1]->get_time(&l_time2) ||
      l_time1.time_type != l_time2.time_type)
    goto null_date;

  if (l_time1.neg != l_time2.neg)
    l_sign= -l_sign;

<<<<<<< HEAD
  l_time3.neg= calc_time_diff(&l_time1,&l_time2, l_sign,
=======
  l_time3.neg= calc_time_diff(&l_time1, &l_time2, l_sign,
>>>>>>> ffc8a1b1
			      &seconds, &microseconds);

  /*
    For MYSQL_TIMESTAMP_TIME only:
<<<<<<< HEAD
      If both argumets are negative values and diff between them
      is non-zero we need to swap sign to get proper result.
  */
  if ((l_time2.neg == l_time1.neg) && l_time1.neg &&
      (seconds || microseconds))
=======
      If first argument was negative and diff between arguments
      is non-zero we need to swap sign to get proper result.
  */
  if (l_time1.neg && (seconds || microseconds))
>>>>>>> ffc8a1b1
    l_time3.neg= 1-l_time3.neg;         // Swap sign of result

  calc_time_from_sec(&l_time3, (long) seconds, microseconds);

  if (!make_datetime(l_time1.second_part || l_time2.second_part ?
		     TIME_MICROSECOND : TIME_ONLY,
		     &l_time3, str))
    return str;

null_date:
  null_value=1;
  return 0;
}

/*
  MAKETIME(h,m,s) is a time function that calculates a time value 
  from the total number of hours, minutes, and seconds.
  Result: Time value
*/

String *Item_func_maketime::val_str(String *str)
{
  DBUG_ASSERT(fixed == 1);
  TIME ltime;

  long hour=   (long) args[0]->val_int();
  long minute= (long) args[1]->val_int();
  long second= (long) args[2]->val_int();

  if ((null_value=(args[0]->null_value || 
		   args[1]->null_value ||
		   args[2]->null_value || 
		   minute > 59 || minute < 0 || 
		   second > 59 || second < 0 ||
		   str->alloc(19))))
    return 0;

  ltime.neg= 0;
  if (hour < 0)
  {
    ltime.neg= 1;
    hour= -hour;
  }
  ltime.hour=   (ulong) hour;
  ltime.minute= (ulong) minute;
  ltime.second= (ulong) second;
  make_time((DATE_TIME_FORMAT *) 0, &ltime, str);
  return str;
}


/*
  MICROSECOND(a) is a function ( extraction) that extracts the microseconds
  from a.

  a: Datetime or time value
  Result: int value
*/

longlong Item_func_microsecond::val_int()
{
  DBUG_ASSERT(fixed == 1);
  TIME ltime;
  if (!get_arg0_time(&ltime))
    return ltime.second_part;
  return 0;
}


longlong Item_func_timestamp_diff::val_int()
{
  TIME ltime1, ltime2;
  longlong seconds;
  long microseconds;
  long months= 0;
  int neg= 1;

  null_value= 0;  
  if (args[0]->get_date(&ltime1, TIME_NO_ZERO_DATE) ||
      args[1]->get_date(&ltime2, TIME_NO_ZERO_DATE))
    goto null_date;

  if (calc_time_diff(&ltime2,&ltime1, 1,
		     &seconds, &microseconds))
    neg= -1;

  if (int_type == INTERVAL_YEAR ||
      int_type == INTERVAL_QUARTER ||
      int_type == INTERVAL_MONTH)
  {
    uint year;
    uint year_beg, year_end, month_beg, month_end;
    uint diff_days= (uint) (seconds/86400L);
    uint diff_years= 0;
    if (neg == -1)
    {
      year_beg= ltime2.year;
      year_end= ltime1.year;
      month_beg= ltime2.month;
      month_end= ltime1.month;
    }
    else
    {
      year_beg= ltime1.year;
      year_end= ltime2.year;
      month_beg= ltime1.month;
      month_end= ltime2.month;
    }
    /* calc years*/
    for (year= year_beg;year < year_end; year++)
    {
      uint days=calc_days_in_year(year);
      if (days > diff_days)
	break;
      diff_days-= days;
      diff_years++;
    }

    /* calc months;  Current year is in the 'year' variable */
    month_beg--;	/* Change months to be 0-11 for easier calculation */
    month_end--;

    months= 12*diff_years;
    while (month_beg != month_end)
    {
      uint m_days= (uint) days_in_month[month_beg];
      if (month_beg == 1)
      {
	/* This is only calculated once so there is no reason to cache it*/
	uint leap= (uint) ((year & 3) == 0 && (year%100 ||
					       (year%400 == 0 && year)));
	m_days+= leap;
      }
      if (m_days > diff_days)
	break;
      diff_days-= m_days;
      months++;
      if (month_beg++ == 11)		/* if we wrap to next year */
      {
	month_beg= 0;
	year++;
      }
    }
    if (neg == -1)
      months= -months;
  }

  switch (int_type) {
  case INTERVAL_YEAR:
    return months/12;
  case INTERVAL_QUARTER:
    return months/3;
  case INTERVAL_MONTH:
    return months;
  case INTERVAL_WEEK:          
    return seconds/86400L/7L*neg;
  case INTERVAL_DAY:		
    return seconds/86400L*neg;
  case INTERVAL_HOUR:		
    return seconds/3600L*neg;
  case INTERVAL_MINUTE:		
    return seconds/60L*neg;
  case INTERVAL_SECOND:		
    return seconds*neg;
  case INTERVAL_MICROSECOND:
    /*
      In MySQL difference between any two valid datetime values
      in microseconds fits into longlong.
    */
    return (seconds*1000000L+microseconds)*neg;
  default:
    break;
  }

null_date:
  null_value=1;
  return 0;
}


void Item_func_timestamp_diff::print(String *str)
{
  str->append(func_name());
  str->append('(');

  switch (int_type) {
  case INTERVAL_YEAR:
    str->append("YEAR");
    break;
  case INTERVAL_QUARTER:
    str->append("QUARTER");
    break;
  case INTERVAL_MONTH:
    str->append("MONTH");
    break;
  case INTERVAL_WEEK:          
    str->append("WEEK");
    break;
  case INTERVAL_DAY:		
    str->append("DAY");
    break;
  case INTERVAL_HOUR:
    str->append("HOUR");
    break;
  case INTERVAL_MINUTE:		
    str->append("MINUTE");
    break;
  case INTERVAL_SECOND:
    str->append("SECOND");
    break;		
  case INTERVAL_MICROSECOND:
    str->append("SECOND_FRAC");
    break;
  default:
    break;
  }

  for (uint i=0 ; i < 2 ; i++)
  {
    str->append(',');
    args[i]->print(str);
  }
  str->append(')');
}


String *Item_func_get_format::val_str(String *str)
{
  DBUG_ASSERT(fixed == 1);
  const char *format_name;
  KNOWN_DATE_TIME_FORMAT *format;
  String *val= args[0]->val_str(str);
  ulong val_len;

  if ((null_value= args[0]->null_value))
    return 0;    

  val_len= val->length();
  for (format= &known_date_time_formats[0];
       (format_name= format->format_name);
       format++)
  {
    uint format_name_len;
    format_name_len= strlen(format_name);
    if (val_len == format_name_len &&
	!my_strnncoll(&my_charset_latin1, 
		      (const uchar *) val->ptr(), val_len, 
		      (const uchar *) format_name, val_len))
    {
      const char *format_str= get_date_time_format_str(format, type);
      str->set(format_str, strlen(format_str), &my_charset_bin);
      return str;
    }
  }

  null_value= 1;
  return 0;
}


void Item_func_get_format::print(String *str)
{
  str->append(func_name());
  str->append('(');

  switch (type) {
  case MYSQL_TIMESTAMP_DATE:
    str->append("DATE, ");
    break;
  case MYSQL_TIMESTAMP_DATETIME:
    str->append("DATETIME, ");
    break;
  case MYSQL_TIMESTAMP_TIME:
    str->append("TIME, ");
    break;
  default:
    DBUG_ASSERT(0);
  }
  args[0]->print(str);
  str->append(')');
}


/*
  Get type of datetime value (DATE/TIME/...) which will be produced
  according to format string.

  SYNOPSIS
    get_date_time_result_type()
      format - format string
      length - length of format string

  NOTE
    We don't process day format's characters('D', 'd', 'e') because day
    may be a member of all date/time types.

    Format specifiers supported by this function should be in sync with
    specifiers supported by extract_date_time() function.

  RETURN VALUE
    One of date_time_format_types values:
    DATE_TIME_MICROSECOND, DATE_TIME, DATE_ONLY, TIME_MICROSECOND, TIME_ONLY
*/

static date_time_format_types
get_date_time_result_type(const char *format, uint length)
{
  const char *time_part_frms= "HISThiklrs";
  const char *date_part_frms= "MVUXYWabcjmvuxyw";
  bool date_part_used= 0, time_part_used= 0, frac_second_used= 0;
  
  const char *val= format;
  const char *end= format + length;

  for (; val != end && val != end; val++)
  {
    if (*val == '%' && val+1 != end)
    {
      val++;
      if (*val == 'f')
        frac_second_used= time_part_used= 1;
      else if (!time_part_used && strchr(time_part_frms, *val))
	time_part_used= 1;
      else if (!date_part_used && strchr(date_part_frms, *val))
	date_part_used= 1;
      if (date_part_used && frac_second_used)
      {
        /*
          frac_second_used implies time_part_used, and thus we already
          have all types of date-time components and can end our search.
        */
	return DATE_TIME_MICROSECOND;
    }
  }
  }

  /* We don't have all three types of date-time components */
  if (frac_second_used)
    return TIME_MICROSECOND;
  if (time_part_used)
  {
    if (date_part_used)
      return DATE_TIME;
    return TIME_ONLY;
  }
  return DATE_ONLY;
}


Field *Item_func_str_to_date::tmp_table_field(TABLE *t_arg)
{
  if (cached_field_type == MYSQL_TYPE_TIME)
    return (new Field_time(maybe_null, name, t_arg, &my_charset_bin));
  if (cached_field_type == MYSQL_TYPE_DATE)
    return (new Field_date(maybe_null, name, t_arg, &my_charset_bin));
  if (cached_field_type == MYSQL_TYPE_DATETIME)
    return (new Field_datetime(maybe_null, name, t_arg, &my_charset_bin));
  return (new Field_string(max_length, maybe_null, name, t_arg, &my_charset_bin));
}


void Item_func_str_to_date::fix_length_and_dec()
{
  char format_buff[64];
  String format_str(format_buff, sizeof(format_buff), &my_charset_bin), *format;
  maybe_null= 1;
  decimals=0;
  cached_field_type= MYSQL_TYPE_STRING;
  max_length= MAX_DATETIME_FULL_WIDTH*MY_CHARSET_BIN_MB_MAXLEN;
  cached_timestamp_type= MYSQL_TIMESTAMP_NONE;
  if ((const_item= args[1]->const_item()))
  {
    format= args[1]->val_str(&format_str);
    cached_format_type= get_date_time_result_type(format->ptr(),
                                                  format->length());
    switch (cached_format_type) {
    case DATE_ONLY:
      cached_timestamp_type= MYSQL_TIMESTAMP_DATE;
      cached_field_type= MYSQL_TYPE_DATE; 
      max_length= MAX_DATE_WIDTH*MY_CHARSET_BIN_MB_MAXLEN;
      break;
    case TIME_ONLY:
    case TIME_MICROSECOND:
      cached_timestamp_type= MYSQL_TIMESTAMP_TIME;
      cached_field_type= MYSQL_TYPE_TIME; 
      max_length= MAX_TIME_WIDTH*MY_CHARSET_BIN_MB_MAXLEN;
      break;
    default:
      cached_timestamp_type= MYSQL_TIMESTAMP_DATETIME;
      cached_field_type= MYSQL_TYPE_DATETIME; 
      break;
    }
  }
}

bool Item_func_str_to_date::get_date(TIME *ltime, uint fuzzy_date)
{
  DATE_TIME_FORMAT date_time_format;
  char val_buff[64], format_buff[64];
  String val_str(val_buff, sizeof(val_buff), &my_charset_bin), *val;
  String format_str(format_buff, sizeof(format_buff), &my_charset_bin), *format;

  val=    args[0]->val_str(&val_str);
  format= args[1]->val_str(&format_str);
  if (args[0]->null_value || args[1]->null_value)
    goto null_date;

  null_value= 0;
  bzero((char*) ltime, sizeof(ltime));
  date_time_format.format.str=    (char*) format->ptr();
  date_time_format.format.length= format->length();
  if (extract_date_time(&date_time_format, val->ptr(), val->length(),
			ltime, cached_timestamp_type, 0, "datetime"))
    goto null_date;
  if (cached_timestamp_type == MYSQL_TIMESTAMP_TIME && ltime->day)
  {
    /*
      Day part for time type can be nonzero value and so 
      we should add hours from day part to hour part to
      keep valid time value.
    */
    ltime->hour+= ltime->day*24;
    ltime->day= 0;
  }
  return 0;

null_date:
  return (null_value=1);
}


String *Item_func_str_to_date::val_str(String *str)
{
  DBUG_ASSERT(fixed == 1);
  TIME ltime;

  if (Item_func_str_to_date::get_date(&ltime, TIME_FUZZY_DATE))
    return 0;

  if (!make_datetime((const_item ? cached_format_type :
		     (ltime.second_part ? DATE_TIME_MICROSECOND : DATE_TIME)),
		     &ltime, str))
    return str;
  return 0;
}


bool Item_func_last_day::get_date(TIME *ltime, uint fuzzy_date)
{
  if (get_arg0_date(ltime,fuzzy_date))
    return 1;
  uint month_idx= ltime->month-1;
  ltime->day= days_in_month[month_idx];
  if ( month_idx == 1 && calc_days_in_year(ltime->year) == 366)
    ltime->day= 29;
  ltime->time_type= MYSQL_TIMESTAMP_DATE;
  return 0;
}<|MERGE_RESOLUTION|>--- conflicted
+++ resolved
@@ -2533,71 +2533,6 @@
 
 
 /*
-  Calculate difference between two datetime values as seconds + microseconds.
-
-  SYNOPSIS
-    calc_time_diff()
-      l_time1         - TIME/DATE/DATETIME value
-      l_time2         - TIME/DATE/DATETIME value
-      l_sign          - 1 absolute values are substracted,
-                        -1 absolute values are added.
-      seconds_out     - Out parameter where difference between
-                        l_time1 and l_time2 in seconds is stored.
-      microseconds_out- Out parameter where microsecond part of difference
-                        between l_time1 and l_time2 is stored.
-
-  NOTE
-    This function calculates difference between l_time1 and l_time2 absolute
-    values. So one should set l_sign and correct result if he want to take
-    signs into account (i.e. for TIME values).
-
-  RETURN VALUES
-    Returns sign of difference.
-    1 means negative result
-    0 means positive result
-
-*/
-
-static bool calc_time_diff(TIME *l_time1, TIME *l_time2, int l_sign,
-                           longlong *seconds_out, long *microseconds_out)
-{
-  long days;
-  bool neg;
-  longlong microseconds;
-
-  /*
-    We suppose that if first argument is MYSQL_TIMESTAMP_TIME
-    the second argument should be TIMESTAMP_TIME also.
-    We should check it before calc_time_diff call.
-  */
-  if (l_time1->time_type == MYSQL_TIMESTAMP_TIME)  // Time value
-    days= l_time1->day - l_sign*l_time2->day;
-  else                                      // DateTime value
-    days= (calc_daynr((uint) l_time1->year,
-		      (uint) l_time1->month,
-		      (uint) l_time1->day) - 
-	   l_sign*calc_daynr((uint) l_time2->year,
-			     (uint) l_time2->month,
-			     (uint) l_time2->day));
-
-  microseconds= ((longlong)days*86400L +
-                 l_time1->hour*3600L + l_time1->minute*60L + l_time1->second -
-                 (longlong)l_sign*(l_time2->hour*3600L + l_time2->minute*60L +
-                                   l_time2->second))*1000000L +
-                l_time1->second_part - l_sign*l_time2->second_part;
-
-  neg= 0;
-  if (microseconds < 0)
-  {
-    microseconds= -microseconds;
-    neg= 1;
-  }
-  *seconds_out= microseconds/1000000L;
-  *microseconds_out= (long) (microseconds%1000000L);
-  return neg;
-}
-
-/*
   TIMEDIFF(t,s) is a time function that calculates the 
   time value between a start and end time.
 
@@ -2622,27 +2557,15 @@
   if (l_time1.neg != l_time2.neg)
     l_sign= -l_sign;
 
-<<<<<<< HEAD
-  l_time3.neg= calc_time_diff(&l_time1,&l_time2, l_sign,
-=======
   l_time3.neg= calc_time_diff(&l_time1, &l_time2, l_sign,
->>>>>>> ffc8a1b1
 			      &seconds, &microseconds);
 
   /*
     For MYSQL_TIMESTAMP_TIME only:
-<<<<<<< HEAD
-      If both argumets are negative values and diff between them
-      is non-zero we need to swap sign to get proper result.
-  */
-  if ((l_time2.neg == l_time1.neg) && l_time1.neg &&
-      (seconds || microseconds))
-=======
       If first argument was negative and diff between arguments
       is non-zero we need to swap sign to get proper result.
   */
   if (l_time1.neg && (seconds || microseconds))
->>>>>>> ffc8a1b1
     l_time3.neg= 1-l_time3.neg;         // Swap sign of result
 
   calc_time_from_sec(&l_time3, (long) seconds, microseconds);

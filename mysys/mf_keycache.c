--- conflicted
+++ resolved
@@ -223,11 +223,7 @@
 #define release_whole_queue(wqueue)     /* release_whole_queue() */
 #endif
 static void free_block(KEY_CACHE *keycache, BLOCK_LINK *block);
-<<<<<<< HEAD
-#ifndef DBUG_OFF
-=======
 #if !defined(DBUG_OFF)
->>>>>>> 9a874f84
 static void test_key_cache(KEY_CACHE *keycache,
                            const char *where, my_bool lock);
 #endif
@@ -1028,14 +1024,10 @@
                               BLOCK_LINK *block, int file,
                               my_bool unlink_block)
 {
-<<<<<<< HEAD
-  if (unlink_block)
-=======
   DBUG_ASSERT(block->status & BLOCK_IN_USE);
   DBUG_ASSERT(block->hash_link && block->hash_link->block == block);
   DBUG_ASSERT(block->hash_link->file == file);
-  if (unlink)
->>>>>>> 9a874f84
+  if (unlink_block)
     unlink_changed(block);
   link_changed(block, &keycache->file_blocks[FILE_HASH(file)]);
   if (block->status & BLOCK_CHANGED)

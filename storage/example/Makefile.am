# Copyright (C) 2000 MySQL AB & MySQL Finland AB & TCX DataKonsult AB
#
# This program is free software; you can redistribute it and/or modify
# it under the terms of the GNU General Public License as published by
# the Free Software Foundation; either version 2 of the License, or
# (at your option) any later version.
#
# This program is distributed in the hope that it will be useful,
# but WITHOUT ANY WARRANTY; without even the implied warranty of
# MERCHANTABILITY or FITNESS FOR A PARTICULAR PURPOSE.  See the
# GNU General Public License for more details.
#
# You should have received a copy of the GNU General Public License
# along with this program; if not, write to the Free Software
# Foundation, Inc., 59 Temple Place, Suite 330, Boston, MA  02111-1307  USA

#called from the top level Makefile

MYSQLDATAdir =          $(localstatedir)
MYSQLSHAREdir =         $(pkgdatadir)
MYSQLBASEdir=           $(prefix)
MYSQLLIBdir=            $(pkglibdir)
INCLUDES =              -I$(top_srcdir)/include \
			-I$(top_srcdir)/regex \
			-I$(top_srcdir)/sql \
                        -I$(srcdir)
WRAPLIBS=

pkglib_LIBRARIES =	libexample.a

noinst_HEADERS	      =	ha_example.h
<<<<<<< HEAD
ha_example_la_SOURCES =	ha_example.cc
EXTRA_DIST	      = cmakelists.txt
=======
libexample_a_SOURCES =	ha_example.cc

>>>>>>> fded4bdf
LDADD =

DEFS =                  -DMYSQL_SERVER @DEFS@

# Don't update the files from bitkeeper
%::SCCS/s.%<|MERGE_RESOLUTION|>--- conflicted
+++ resolved
@@ -29,13 +29,8 @@
 pkglib_LIBRARIES =	libexample.a
 
 noinst_HEADERS	      =	ha_example.h
-<<<<<<< HEAD
-ha_example_la_SOURCES =	ha_example.cc
+libexample_a_SOURCES =	ha_example.cc
 EXTRA_DIST	      = cmakelists.txt
-=======
-libexample_a_SOURCES =	ha_example.cc
-
->>>>>>> fded4bdf
 LDADD =
 
 DEFS =                  -DMYSQL_SERVER @DEFS@

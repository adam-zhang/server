--- conflicted
+++ resolved
@@ -2,11 +2,7 @@
 
 Copyright (c) 1996, 2017, Oracle and/or its affiliates. All Rights Reserved.
 Copyright (c) 2012, Facebook Inc.
-<<<<<<< HEAD
-Copyright (c) 2013, 2018, MariaDB Corporation.
-=======
-Copyright (c) 2018, 2019, MariaDB Corporation.
->>>>>>> 925b5030
+Copyright (c) 2013, 2019, MariaDB Corporation.
 
 This program is free software; you can redistribute it and/or modify it under
 the terms of the GNU General Public License as published by the Free Software

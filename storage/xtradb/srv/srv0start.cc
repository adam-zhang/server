--- conflicted
+++ resolved
@@ -3,11 +3,7 @@
 Copyright (c) 1996, 2016, Oracle and/or its affiliates. All rights reserved.
 Copyright (c) 2008, Google Inc.
 Copyright (c) 2009, Percona Inc.
-<<<<<<< HEAD
-Copyright (c) 2013, 2016, MariaDB Corporation
-=======
-Copyright (c) 2017, MariaDB Corporation.
->>>>>>> 80d5d145
+Copyright (c) 2013, 2017, MariaDB Corporation
 
 Portions of this file contain modifications contributed and copyrighted by
 Google, Inc. Those modifications are gratefully acknowledged and are described

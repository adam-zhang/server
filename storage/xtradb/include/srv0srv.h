/*****************************************************************************

Copyright (c) 1995, 2017, Oracle and/or its affiliates. All rights reserved.
Copyright (c) 2008, 2009, Google Inc.
Copyright (c) 2009, Percona Inc.
Copyright (c) 2013, 2017, MariaDB Corporation.

Portions of this file contain modifications contributed and copyrighted by
Google, Inc. Those modifications are gratefully acknowledged and are described
briefly in the InnoDB documentation. The contributions by Google are
incorporated with their permission, and subject to the conditions contained in
the file COPYING.Google.

Portions of this file contain modifications contributed and copyrighted
by Percona Inc.. Those modifications are
gratefully acknowledged and are described briefly in the InnoDB
documentation. The contributions by Percona Inc. are incorporated with
their permission, and subject to the conditions contained in the file
COPYING.Percona.

This program is free software; you can redistribute it and/or modify it under
the terms of the GNU General Public License as published by the Free Software
Foundation; version 2 of the License.

This program is distributed in the hope that it will be useful, but WITHOUT
ANY WARRANTY; without even the implied warranty of MERCHANTABILITY or FITNESS
FOR A PARTICULAR PURPOSE. See the GNU General Public License for more details.

You should have received a copy of the GNU General Public License along with
this program; if not, write to the Free Software Foundation, Inc.,
51 Franklin Street, Suite 500, Boston, MA 02110-1335 USA

*****************************************************************************/

/**************************************************//**
@file include/srv0srv.h
The server main program

Created 10/10/1995 Heikki Tuuri
*******************************************************/

#ifndef srv0srv_h
#define srv0srv_h

#include "univ.i"
#ifndef UNIV_HOTBACKUP
#include "log0log.h"
#include "sync0sync.h"
#include "os0sync.h"
#include "que0types.h"
#include "trx0types.h"
#include "srv0conc.h"
#include "buf0checksum.h"
#include "ut0counter.h"

/* Global counters used inside InnoDB. */
struct srv_stats_t {
	typedef ib_counter_t<ulint, 64> ulint_ctr_64_t;
	typedef simple_counter<lsn_t> lsn_ctr_1_t;
	typedef simple_counter<ulint> ulint_ctr_1_t;
	typedef simple_counter<ib_int64_t> ib_int64_ctr_1_t;

	/** Count the amount of data written in total (in bytes) */
	ulint_ctr_1_t		data_written;

	/** Number of the log write requests done */
	ulint_ctr_1_t		log_write_requests;

	/** Number of physical writes to the log performed */
	ulint_ctr_1_t		log_writes;

	/** Amount of data written to the log files in bytes */
	lsn_ctr_1_t		os_log_written;

	/** Number of writes being done to the log files.
	Protected by log_sys->write_mutex. */
	ulint_ctr_1_t		os_log_pending_writes;

	/** We increase this counter, when we don't have enough
	space in the log buffer and have to flush it */
	ulint_ctr_1_t		log_waits;

	/** Count the number of times the doublewrite buffer was flushed */
	ulint_ctr_1_t		dblwr_writes;

	/** Store the number of pages that have been flushed to the
	doublewrite buffer */
	ulint_ctr_1_t		dblwr_pages_written;

	/** Store the number of write requests issued */
	ulint_ctr_1_t		buf_pool_write_requests;

	/** Store the number of times when we had to wait for a free page
	in the buffer pool. It happens when the buffer pool is full and we
	need to make a flush, in order to be able to read or create a page. */
	ulint_ctr_1_t		buf_pool_wait_free;

	/** Count the number of pages that were written from buffer
	pool to the disk */
	ulint_ctr_1_t		buf_pool_flushed;

	/** Number of buffer pool reads that led to the reading of
	a disk page */
	ulint_ctr_1_t		buf_pool_reads;

	/** Number of bytes saved by page compression */
	ulint_ctr_64_t          page_compression_saved;
	/** Number of 512Byte TRIM by page compression */
	ulint_ctr_64_t          page_compression_trim_sect512;
	/** Number of 1K TRIM by page compression */
	ulint_ctr_64_t          page_compression_trim_sect1024;
	/** Number of 2K TRIM by page compression */
	ulint_ctr_64_t          page_compression_trim_sect2048;
	/** Number of 4K TRIM  by page compression */
	ulint_ctr_64_t          page_compression_trim_sect4096;
	/** Number of 8K TRIM by page compression */
	ulint_ctr_64_t          page_compression_trim_sect8192;
	/** Number of 16K TRIM by page compression */
	ulint_ctr_64_t          page_compression_trim_sect16384;
	/** Number of 32K TRIM by page compression */
	ulint_ctr_64_t          page_compression_trim_sect32768;
	/* Number of index pages written */
	ulint_ctr_64_t          index_pages_written;
	/* Number of non index pages written */
	ulint_ctr_64_t          non_index_pages_written;
	/* Number of pages compressed with page compression */
        ulint_ctr_64_t          pages_page_compressed;
	/* Number of TRIM operations induced by page compression */
        ulint_ctr_64_t          page_compressed_trim_op;
	/* Number of TRIM operations saved by using actual write size knowledge */
        ulint_ctr_64_t          page_compressed_trim_op_saved;
	/* Number of pages decompressed with page compression */
        ulint_ctr_64_t          pages_page_decompressed;
	/* Number of page compression errors */
	ulint_ctr_64_t          pages_page_compression_error;
	/* Number of pages encrypted */
	ulint_ctr_64_t          pages_encrypted;
   	/* Number of pages decrypted */
	ulint_ctr_64_t          pages_decrypted;

	/** Number of data read in total (in bytes) */
	ulint_ctr_1_t		data_read;

	/** Wait time of database locks */
	ib_int64_ctr_1_t	n_lock_wait_time;

	/** Number of database lock waits */
	ulint_ctr_1_t		n_lock_wait_count;

	/** Number of threads currently waiting on database locks */
	simple_counter<ulint, true> n_lock_wait_current_count;

	/** Number of rows read. */
	ulint_ctr_64_t		n_rows_read;

	/** Number of rows updated */
	ulint_ctr_64_t		n_rows_updated;

	/** Number of rows deleted */
	ulint_ctr_64_t		n_rows_deleted;

	/** Number of rows inserted */
	ulint_ctr_64_t		n_rows_inserted;

	/** Number of system rows read. */
	ulint_ctr_64_t		n_system_rows_read;

	/** Number of system rows updated */
	ulint_ctr_64_t		n_system_rows_updated;

	/** Number of system rows deleted */
	ulint_ctr_64_t		n_system_rows_deleted;

	/** Number of system rows inserted */
	ulint_ctr_64_t		n_system_rows_inserted;

	/** Number of times secondary index lookup triggered cluster lookup */
	ulint_ctr_64_t		n_sec_rec_cluster_reads;

	/** Number of times prefix optimization avoided triggering cluster lookup */
	ulint_ctr_64_t		n_sec_rec_cluster_reads_avoided;

	/** Number of lock deadlocks */
	ulint_ctr_1_t		lock_deadlock_count;

	/** Number of lock waits that have been up to max time (i.e.) lock
	wait timeout */
	ulint_ctr_1_t		n_lock_max_wait_time;

	/** Number of times page 0 is read from tablespace */
	ulint_ctr_64_t		page0_read;

	/** Number of encryption_get_latest_key_version calls */
	ulint_ctr_64_t		n_key_requests;

	/** Number of spaces in keyrotation list */
	ulint_ctr_64_t		key_rotation_list_length;
};

extern const char*	srv_main_thread_op_info;

/** Prefix used by MySQL to indicate pre-5.1 table name encoding */
extern const char	srv_mysql50_table_name_prefix[10];

/** Event to signal srv_monitor_thread. Not protected by a mutex.
Set after setting srv_print_innodb_monitor. */
extern os_event_t	srv_monitor_event;

/** Event to signal the shutdown of srv_error_monitor_thread.
Not protected by a mutex. */
extern os_event_t	srv_error_event;

/** Event for waking up buf_dump_thread. Not protected by a mutex.
Set on shutdown or by buf_dump_start() or buf_load_start(). */
extern os_event_t	srv_buf_dump_event;

/** The buffer pool dump/load file name */
#define SRV_BUF_DUMP_FILENAME_DEFAULT	"ib_buffer_pool"
extern char*		srv_buf_dump_filename;

/** Boolean config knobs that tell InnoDB to dump the buffer pool at shutdown
and/or load it during startup. */
extern char		srv_buffer_pool_dump_at_shutdown;
extern char		srv_buffer_pool_load_at_startup;

/* Whether to disable file system cache if it is defined */
extern char		srv_disable_sort_file_cache;

/* This event is set on checkpoint completion to wake the redo log parser
thread */
extern os_event_t	srv_checkpoint_completed_event;

/* This event is set on the online redo log following thread after a successful
log tracking iteration */
extern os_event_t	srv_redo_log_tracked_event;

/** Whether the redo log tracker thread has been started. Does not take into
account whether the tracking is currently enabled (see srv_track_changed_pages
for that) */
extern bool		srv_redo_log_thread_started;

/* If the last data file is auto-extended, we add this many pages to it
at a time */
#define SRV_AUTO_EXTEND_INCREMENT	\
	(srv_auto_extend_increment * ((1024 * 1024) / UNIV_PAGE_SIZE))

/* Mutex for locking srv_monitor_file. Not created if srv_read_only_mode */
extern ib_mutex_t	srv_monitor_file_mutex;

/* prototypes for new functions added to ha_innodb.cc */
ibool	innobase_get_slow_log();

/* Temporary file for innodb monitor output */
extern FILE*	srv_monitor_file;
/* Mutex for locking srv_dict_tmpfile. Only created if !srv_read_only_mode.
This mutex has a very high rank; threads reserving it should not
be holding any InnoDB latches. */
extern ib_mutex_t	srv_dict_tmpfile_mutex;
/* Temporary file for output from the data dictionary */
extern FILE*	srv_dict_tmpfile;
/* Mutex for locking srv_misc_tmpfile. Only created if !srv_read_only_mode.
This mutex has a very low rank; threads reserving it should not
acquire any further latches or sleep before releasing this one. */
extern ib_mutex_t	srv_misc_tmpfile_mutex;
/* Temporary file for miscellanous diagnostic output */
extern FILE*	srv_misc_tmpfile;

/* Server parameters which are read from the initfile */

extern char*	srv_data_home;

#ifdef UNIV_LOG_ARCHIVE
extern char*	srv_arch_dir;
#endif /* UNIV_LOG_ARCHIVE */

/** Set if InnoDB must operate in read-only mode. We don't do any
recovery and open all tables in RO mode instead of RW mode. We don't
sync the max trx id to disk either. */
extern my_bool	srv_read_only_mode;
/** Set if InnoDB operates in read-only mode or innodb-force-recovery
is greater than SRV_FORCE_NO_TRX_UNDO. */
extern my_bool	high_level_read_only;
/** store to its own file each table created by an user; data
dictionary tables are in the system tablespace 0 */
extern my_bool	srv_file_per_table;
/** Sleep delay for threads waiting to enter InnoDB. In micro-seconds. */
extern	ulong	srv_thread_sleep_delay;
#if defined(HAVE_ATOMIC_BUILTINS)
/** Maximum sleep delay (in micro-seconds), value of 0 disables it.*/
extern	ulong	srv_adaptive_max_sleep_delay;
#endif /* HAVE_ATOMIC_BUILTINS */

/** The file format to use on new *.ibd files. */
extern ulint	srv_file_format;
/** Whether to check file format during startup.  A value of
UNIV_FORMAT_MAX + 1 means no checking ie. FALSE.  The default is to
set it to the highest format we support. */
extern ulint	srv_max_file_format_at_startup;
/** Place locks to records only i.e. do not use next-key locking except
on duplicate key checking and foreign key checking */
extern ibool	srv_locks_unsafe_for_binlog;

/** Sort buffer size in index creation */
extern ulong	srv_sort_buf_size;
/** Maximum modification log file size for online index creation */
extern unsigned long long	srv_online_max_size;

/* If this flag is TRUE, then we will use the native aio of the
OS (provided we compiled Innobase with it in), otherwise we will
use simulated aio we build below with threads.
Currently we support native aio on windows and linux */
extern my_bool	srv_use_native_aio;
extern my_bool	srv_numa_interleave;
#ifdef __WIN__
extern ibool	srv_use_native_conditions;
#endif /* __WIN__ */
#endif /* !UNIV_HOTBACKUP */

/* Use trim operation */
extern my_bool srv_use_trim;

/* Use posix fallocate */
extern my_bool srv_use_posix_fallocate;

/* Use atomic writes i.e disable doublewrite buffer */
extern my_bool srv_use_atomic_writes;

/* Compression algorithm*/
extern ulong innodb_compression_algorithm;

/* Number of flush threads */
#define MTFLUSH_MAX_WORKER       64
#define MTFLUSH_DEFAULT_WORKER   8

/* Number of threads used for multi-threaded flush */
extern long    srv_mtflush_threads;

/* If this flag is TRUE, then we will use multi threaded flush. */
extern my_bool	srv_use_mtflush;

/** Server undo tablespaces directory, can be absolute path. */
extern char*	srv_undo_dir;

/** Number of undo tablespaces to use. */
extern ulong	srv_undo_tablespaces;

/** The number of UNDO tablespaces that are open and ready to use. */
extern ulint	srv_undo_tablespaces_open;

/* The number of undo segments to use */
extern ulong	srv_undo_logs;

extern ulint	srv_n_data_files;
extern char**	srv_data_file_names;
extern ulint*	srv_data_file_sizes;
extern ulint*	srv_data_file_is_raw_partition;

/** Whether the redo log tracking is currently enabled. Note that it is
possible for the log tracker thread to be running and the tracking to be
disabled */
extern my_bool		srv_track_changed_pages;
extern ulonglong	srv_max_bitmap_file_size;

extern
ulonglong       srv_max_changed_pages;

extern uint	srv_n_fil_crypt_threads;
extern uint	srv_n_fil_crypt_threads_started;

extern ibool	srv_auto_extend_last_data_file;
extern ulint	srv_last_file_size_max;
extern char*	srv_log_group_home_dir;
#ifndef UNIV_HOTBACKUP
extern ulong	srv_auto_extend_increment;

extern ibool	srv_created_new_raw;

/* Optimize prefix index queries to skip cluster index lookup when possible */
/* Enables or disables this prefix optimization.  Disabled by default. */
extern my_bool	srv_prefix_index_cluster_optimization;

/** Maximum number of srv_n_log_files, or innodb_log_files_in_group */
#define SRV_N_LOG_FILES_MAX 100
extern ulong	srv_n_log_files;
extern ib_uint64_t	srv_log_file_size;
extern ib_uint64_t	srv_log_file_size_requested;
extern ulint	srv_log_buffer_size;
extern uint	srv_flush_log_at_timeout;
extern char	srv_use_global_flush_log_at_trx_commit;
extern char	srv_adaptive_flushing;

#ifdef WITH_INNODB_DISALLOW_WRITES
/* When this event is reset we do not allow any file writes to take place. */
extern os_event_t	srv_allow_writes_event;
#endif /* WITH_INNODB_DISALLOW_WRITES */
/* If this flag is TRUE, then we will load the indexes' (and tables') metadata
even if they are marked as "corrupted". Mostly it is for DBA to process
corrupted index and table */
extern my_bool	srv_load_corrupted;

extern ulong    srv_show_locks_held;
extern ulong    srv_show_verbose_locks;

/* The sort order table of the MySQL latin1_swedish_ci character set
collation */
extern const byte*	srv_latin1_ordering;
#ifndef UNIV_HOTBACKUP
extern my_bool	srv_use_sys_malloc;
#else
extern ibool	srv_use_sys_malloc;
#endif /* UNIV_HOTBACKUP */
extern ulint	srv_buf_pool_size;	/*!< requested size in bytes */
extern ulint    srv_buf_pool_instances; /*!< requested number of buffer pool instances */
extern ulong	srv_n_page_hash_locks;	/*!< number of locks to
					protect buf_pool->page_hash */
extern ulong	srv_LRU_scan_depth;	/*!< Scan depth for LRU
					flush batch */
extern ulong	srv_flush_neighbors;	/*!< whether or not to flush
					neighbors of a block */
extern ulint	srv_buf_pool_old_size;	/*!< previously requested size */
extern ulint	srv_buf_pool_curr_size;	/*!< current size in bytes */
extern ulong	srv_buf_pool_dump_pct;	/*!< dump that may % of each buffer
					pool during BP dump */
extern ulint	srv_mem_pool_size;
extern ulint	srv_lock_table_size;

extern ulong	srv_foreground_preflush;/*!< Query thread preflush algorithm */

extern ulint	srv_cleaner_max_lru_time;/*!< the maximum time limit for a
					single LRU tail flush iteration by the
					page cleaner thread */

extern ulint	srv_cleaner_max_flush_time;/*!< the maximum time limit for a
					single flush list flush iteration by
					the page cleaner thread */

extern ulint	srv_cleaner_flush_chunk_size;
					/*!< page cleaner flush list flush
					batches are further divided into this
					chunk size  */

extern ulint	srv_cleaner_lru_chunk_size;
					/*!< page cleaner LRU list flush
					batches are further divided into this
					chunk size  */

extern ulint	srv_cleaner_free_list_lwm;/*!< if free list length is lower
					than this percentage of
					srv_LRU_scan_depth, page cleaner LRU
					flushes will issue flush batches to the
					same instance in a row  */

extern my_bool	srv_cleaner_eviction_factor;
					/*!< if TRUE, page cleaner heuristics
					use evicted instead of flushed page
					counts for its heuristics  */

extern ulong	srv_cleaner_lsn_age_factor;
					/*!< page cleaner LSN age factor
					formula option */

extern ulong	srv_empty_free_list_algorithm;
					/*!< Empty free list for a query thread
					handling algorithm option */

extern ulint	srv_n_file_io_threads;
extern my_bool	srv_random_read_ahead;
extern ulong	srv_read_ahead_threshold;
extern ulint	srv_n_read_io_threads;
extern ulint	srv_n_write_io_threads;
/* Defragmentation, Origianlly facebook default value is 100, but it's too high */
#define SRV_DEFRAGMENT_FREQUENCY_DEFAULT 40
extern my_bool	srv_defragment;
extern uint	srv_defragment_n_pages;
extern uint	srv_defragment_stats_accuracy;
extern uint	srv_defragment_fill_factor_n_recs;
extern double	srv_defragment_fill_factor;
extern uint	srv_defragment_frequency;
extern ulonglong	srv_defragment_interval;

extern ulong	srv_idle_flush_pct;

/* Number of IO operations per second the server can do */
extern ulong    srv_io_capacity;

/* We use this dummy default value at startup for max_io_capacity.
The real value is set based on the value of io_capacity. */
#define SRV_MAX_IO_CAPACITY_DUMMY_DEFAULT	(~0UL)
#define SRV_MAX_IO_CAPACITY_LIMIT		(~0UL)
extern ulong    srv_max_io_capacity;
/* Returns the number of IO operations that is X percent of the
capacity. PCT_IO(5) -> returns the number of IO operations that
is 5% of the max where max is srv_io_capacity.  */
#define PCT_IO(p) ((ulong) (srv_io_capacity * ((double) (p) / 100.0)))

/* The "innodb_stats_method" setting, decides how InnoDB is going
to treat NULL value when collecting statistics. It is not defined
as enum type because the configure option takes unsigned integer type. */
extern ulong	srv_innodb_stats_method;

#ifdef UNIV_LOG_ARCHIVE
extern bool		srv_log_archive_on;
extern bool		srv_archive_recovery;
extern ib_uint64_t	srv_archive_recovery_limit_lsn;
#endif /* UNIV_LOG_ARCHIVE */

extern char*	srv_file_flush_method_str;
extern ulint	srv_unix_file_flush_method;
extern ulint	srv_win_file_flush_method;

extern ulint	srv_max_n_open_files;

extern double	srv_max_dirty_pages_pct;
extern double	srv_max_dirty_pages_pct_lwm;

extern double	srv_adaptive_flushing_lwm;
extern ulong	srv_flushing_avg_loops;

extern ulong	srv_force_recovery;

extern ulint	srv_fast_shutdown;	/*!< If this is 1, do not do a
					purge and index buffer merge.
					If this 2, do not even flush the
					buffer pool to data files at the
					shutdown: we effectively 'crash'
					InnoDB (but lose no committed
					transactions). */
extern ibool	srv_innodb_status;

extern unsigned long long	srv_stats_transient_sample_pages;
extern my_bool			srv_stats_persistent;
extern unsigned long long	srv_stats_persistent_sample_pages;
extern my_bool			srv_stats_auto_recalc;
extern my_bool			srv_stats_include_delete_marked;
extern unsigned long long	srv_stats_modified_counter;
extern my_bool			srv_stats_sample_traditional;

extern ibool	srv_use_doublewrite_buf;
extern ulong	srv_doublewrite_batch_size;

extern ulong	srv_log_arch_expire_sec;

extern double	srv_max_buf_pool_modified_pct;
extern ulong	srv_max_purge_lag;
extern ulong	srv_max_purge_lag_delay;

extern ulong	srv_replication_delay;

extern my_bool  srv_use_stacktrace;

extern ulong	srv_pass_corrupt_table;

extern ulong	srv_log_checksum_algorithm;

extern bool	srv_apply_log_only;

extern bool	srv_backup_mode;
extern bool	srv_close_files;
extern bool	srv_xtrabackup;

#define IS_XTRABACKUP() (srv_xtrabackup)

extern my_bool	srv_force_primary_key;

/* Helper macro to support srv_pass_corrupt_table checks. If 'cond' is FALSE,
execute 'code' if srv_pass_corrupt_table is non-zero, or trigger a fatal error
otherwise. The break statement in 'code' will obviously not work as
expected. */

#define SRV_CORRUPT_TABLE_CHECK(cond,code)		\
	do {						\
		if (UNIV_UNLIKELY(!(cond))) {		\
			if (srv_pass_corrupt_table) {	\
				code			\
			} else {			\
				ut_error;		\
			}				\
		}					\
	} while(0)

/*-------------------------------------------*/

extern ulint	srv_read_views_memory;
extern ulint	srv_descriptors_memory;

extern my_bool	srv_print_innodb_monitor;
extern my_bool	srv_print_innodb_lock_monitor;
extern ibool	srv_print_innodb_tablespace_monitor;
extern ibool	srv_print_verbose_log;
#define DEPRECATED_MSG_INNODB_TABLE_MONITOR \
	"Using innodb_table_monitor is deprecated and it may be removed " \
	"in future releases. Please use the InnoDB INFORMATION_SCHEMA " \
	"tables instead, see " REFMAN "innodb-i_s-tables.html"
extern ibool	srv_print_innodb_table_monitor;

extern bool	srv_monitor_active;
extern bool	srv_error_monitor_active;

/* TRUE during the lifetime of the buffer pool dump/load thread */
extern bool	srv_buf_dump_thread_active;

/* TRUE during the lifetime of the stats thread */
extern bool	srv_dict_stats_thread_active;

/* TRUE if enable log scrubbing */
extern my_bool	srv_scrub_log;

extern ulong	srv_n_spin_wait_rounds;
extern ulong	srv_n_free_tickets_to_enter;
extern ulong	srv_thread_sleep_delay;
extern ulong	srv_spin_wait_delay;
extern ibool	srv_priority_boost;

extern ulint	srv_truncated_status_writes;
extern ulint	srv_available_undo_logs;

extern ulint	srv_column_compressed;
extern ulint	srv_column_decompressed;

extern	ulint	srv_mem_pool_size;
extern	ulint	srv_lock_table_size;

#ifdef UNIV_DEBUG
extern	ibool	srv_print_thread_releases;
extern	ibool	srv_print_lock_waits;
extern	ibool	srv_print_buf_io;
extern	ibool	srv_print_log_io;
extern	ibool	srv_print_latch_waits;
#else /* UNIV_DEBUG */
# define srv_print_thread_releases	FALSE
# define srv_print_lock_waits		FALSE
# define srv_print_buf_io		FALSE
# define srv_print_log_io		FALSE
# define srv_print_latch_waits		FALSE
#endif /* UNIV_DEBUG */

#if defined UNIV_DEBUG || defined UNIV_IBUF_DEBUG
extern my_bool	srv_ibuf_disable_background_merge;
#endif /* UNIV_DEBUG || UNIV_IBUF_DEBUG */

#ifdef UNIV_DEBUG
extern my_bool	srv_purge_view_update_only_debug;
extern uint	srv_sys_space_size_debug;
#endif /* UNIV_DEBUG */

#define SRV_SEMAPHORE_WAIT_EXTENSION	7200
extern ulint	srv_dml_needed_delay;
extern long long	srv_kill_idle_transaction;

#ifndef HAVE_ATOMIC_BUILTINS
/** Mutex protecting some server global variables. */
extern ib_mutex_t	server_mutex;
#endif /* !HAVE_ATOMIC_BUILTINS */

#define SRV_MAX_N_IO_THREADS	130

#define SRV_MAX_N_PURGE_THREADS 32

/* Array of English strings describing the current state of an
i/o handler thread */
extern const char* srv_io_thread_op_info[];
extern const char* srv_io_thread_function[];

/* The tid of the cleaner thread */
extern os_tid_t	srv_cleaner_tid;

/* The tid of the LRU manager thread */
extern os_tid_t srv_lru_manager_tid;

/* The tids of the purge threads */
extern os_tid_t srv_purge_tids[];

/* The tids of the I/O threads */
extern os_tid_t	srv_io_tids[];

/* The tid of the master thread */
extern os_tid_t	srv_master_tid;

/* The relative scheduling priority of the cleaner and LRU manager threads */
extern ulint	srv_sched_priority_cleaner;

/* The relative scheduling priority of the purge threads */
extern ulint	srv_sched_priority_purge;

/* The relative scheduling priority of the I/O threads */
extern ulint	srv_sched_priority_io;

/* The relative scheduling priority of the master thread */
extern ulint	srv_sched_priority_master;

/* The relative priority of the purge coordinator and worker threads.  */
extern my_bool srv_purge_thread_priority;

/* The relative priority of the I/O threads.  */
extern my_bool srv_io_thread_priority;

/* The relative priority of the cleaner thread.  */
extern my_bool srv_cleaner_thread_priority;

/* The relative priority of the master thread.  */
extern my_bool srv_master_thread_priority;

/* the number of purge threads to use from the worker pool (currently 0 or 1) */
extern ulong srv_n_purge_threads;

/* the number of pages to purge in one batch */
extern ulong srv_purge_batch_size;

/* the number of sync wait arrays */
extern ulong srv_sync_array_size;

/* print all user-level transactions deadlocks to mysqld stderr */
extern my_bool srv_print_all_deadlocks;

extern my_bool	srv_cmp_per_index_enabled;

<<<<<<< HEAD
/* is encryption enabled */
extern ulong	srv_encrypt_tables;
=======
/** Number of times secondary index lookup triggered cluster lookup */
extern ulint	srv_sec_rec_cluster_reads;
/** Number of times prefix optimization avoided triggering cluster lookup */
extern ulint	srv_sec_rec_cluster_reads_avoided;
>>>>>>> 335c4ab7

/** Status variables to be passed to MySQL */
extern struct export_var_t export_vars;

/** Global counters */
extern srv_stats_t	srv_stats;

/** When TRUE, fake change transcations take S rather than X row locks.
When FALSE, row locks are not taken at all. */
extern my_bool srv_fake_changes_locks;

/** Simulate compression failures. */
extern uint srv_simulate_comp_failures;

/** Fatal semaphore wait threshold = maximum number of seconds
that semaphore times out in InnoDB */
#define DEFAULT_SRV_FATAL_SEMAPHORE_TIMEOUT 600
extern ulong	srv_fatal_semaphore_wait_threshold;

/** Enable semaphore request instrumentation */
extern my_bool srv_instrument_semaphores;

/** Buffer pool dump status frequence in percentages */
extern ulong srv_buf_dump_status_frequency;

# ifdef UNIV_PFS_THREAD
/* Keys to register InnoDB threads with performance schema */
extern mysql_pfs_key_t	buf_page_cleaner_thread_key;
extern mysql_pfs_key_t	buf_lru_manager_thread_key;
extern mysql_pfs_key_t	trx_rollback_clean_thread_key;
extern mysql_pfs_key_t	io_handler_thread_key;
extern mysql_pfs_key_t	srv_lock_timeout_thread_key;
extern mysql_pfs_key_t	srv_error_monitor_thread_key;
extern mysql_pfs_key_t	srv_monitor_thread_key;
extern mysql_pfs_key_t	srv_master_thread_key;
extern mysql_pfs_key_t	srv_purge_thread_key;
extern mysql_pfs_key_t	recv_writer_thread_key;
extern mysql_pfs_key_t	srv_log_tracking_thread_key;

/* This macro register the current thread and its key with performance
schema */
#  define pfs_register_thread(key)			\
do {								\
	struct PSI_thread* psi = PSI_THREAD_CALL(new_thread)(key, NULL, 0);\
	PSI_THREAD_CALL(set_thread)(psi);			\
} while (0)

/* This macro delist the current thread from performance schema */
#  define pfs_delete_thread()				\
do {								\
	PSI_THREAD_CALL(delete_current_thread)();		\
} while (0)
# endif /* UNIV_PFS_THREAD */

#endif /* !UNIV_HOTBACKUP */

/** Types of raw partitions in innodb_data_file_path */
enum {
	SRV_NOT_RAW = 0,	/*!< Not a raw partition */
	SRV_NEW_RAW,		/*!< A 'newraw' partition, only to be
				initialized */
	SRV_OLD_RAW		/*!< An initialized raw partition */
};

/** Alternatives for the file flush option in Unix; see the InnoDB manual
about what these mean */
enum {
	SRV_UNIX_FSYNC = 1,	/*!< fsync, the default */
	SRV_UNIX_O_DSYNC,	/*!< open log files in O_SYNC mode */
	SRV_UNIX_LITTLESYNC,	/*!< do not call os_file_flush()
				when writing data files, but do flush
				after writing to log files */
	SRV_UNIX_NOSYNC,	/*!< do not flush after writing */
	SRV_UNIX_O_DIRECT,	/*!< invoke os_file_set_nocache() on
				data files. This implies using
				non-buffered IO but still using fsync,
				the reason for which is that some FS
				do not flush meta-data when
				unbuffered IO happens */
	SRV_UNIX_O_DIRECT_NO_FSYNC,
				/*!< do not use fsync() when using
				direct IO i.e.: it can be set to avoid
				the fsync() call that we make when
				using SRV_UNIX_O_DIRECT. However, in
				this case user/DBA should be sure about
				the integrity of the meta-data */
	SRV_UNIX_ALL_O_DIRECT   /*!< similar to O_DIRECT, invokes
				os_file_set_nocache() on data and log files.
				This implies using non-buffered IO but still
				using fsync for data but not log files. */
};

/** Alternatives for file i/o in Windows */
enum {
	SRV_WIN_IO_NORMAL = 1,	/*!< buffered I/O */
	SRV_WIN_IO_UNBUFFERED	/*!< unbuffered I/O; this is the default */
};

/** Alternatives for srv_force_recovery. Non-zero values are intended
to help the user get a damaged database up so that he can dump intact
tables and rows with SELECT INTO OUTFILE. The database must not otherwise
be used with these options! A bigger number below means that all precautions
of lower numbers are included. */
enum {
	SRV_FORCE_IGNORE_CORRUPT = 1,	/*!< let the server run even if it
					detects a corrupt page */
	SRV_FORCE_NO_BACKGROUND	= 2,	/*!< prevent the main thread from
					running: if a crash would occur
					in purge, this prevents it */
	SRV_FORCE_NO_TRX_UNDO = 3,	/*!< do not run trx rollback after
					recovery */
	SRV_FORCE_NO_IBUF_MERGE = 4,	/*!< prevent also ibuf operations:
					if they would cause a crash, better
					not do them */
	SRV_FORCE_NO_UNDO_LOG_SCAN = 5,	/*!< do not look at undo logs when
					starting the database: InnoDB will
					treat even incomplete transactions
					as committed */
	SRV_FORCE_NO_LOG_REDO = 6	/*!< do not do the log roll-forward
					in connection with recovery */
};

/* Alternatives for srv_innodb_stats_method, which could be changed by
setting innodb_stats_method */
enum srv_stats_method_name_enum {
	SRV_STATS_NULLS_EQUAL,		/* All NULL values are treated as
					equal. This is the default setting
					for innodb_stats_method */
	SRV_STATS_NULLS_UNEQUAL,	/* All NULL values are treated as
					NOT equal. */
	SRV_STATS_NULLS_IGNORED		/* NULL values are ignored */
};

typedef enum srv_stats_method_name_enum		srv_stats_method_name_t;

#ifndef UNIV_HOTBACKUP
/** Types of threads existing in the system. */
enum srv_thread_type {
	SRV_NONE,			/*!< None */
	SRV_WORKER,			/*!< threads serving parallelized
					queries and queries released from
					lock wait */
	SRV_PURGE,			/*!< Purge coordinator thread */
	SRV_MASTER			/*!< the master thread, (whose type
					number must be biggest) */
};

/*********************************************************************//**
Boots Innobase server. */
UNIV_INTERN
void
srv_boot(void);
/*==========*/
/*********************************************************************//**
Initializes the server. */
UNIV_INTERN
void
srv_init(void);
/*==========*/
/*********************************************************************//**
Frees the data structures created in srv_init(). */
UNIV_INTERN
void
srv_free(void);
/*==========*/
/*********************************************************************//**
Initializes the synchronization primitives, memory system, and the thread
local storage. */
UNIV_INTERN
void
srv_general_init(void);
/*==================*/
/*********************************************************************//**
Sets the info describing an i/o thread current state. */
UNIV_INTERN
void
srv_set_io_thread_op_info(
/*======================*/
	ulint		i,	/*!< in: the 'segment' of the i/o thread */
	const char*	str);	/*!< in: constant char string describing the
				state */
/*********************************************************************//**
Resets the info describing an i/o thread current state. */
UNIV_INTERN
void
srv_reset_io_thread_op_info();
/*=========================*/
/*******************************************************************//**
Tells the purge thread that there has been activity in the database
and wakes up the purge thread if it is suspended (not sleeping).  Note
that there is a small chance that the purge thread stays suspended
(we do not protect our operation with the srv_sys_t:mutex, for
performance reasons). */
UNIV_INTERN
void
srv_wake_purge_thread_if_not_active(void);
/*=====================================*/
/*******************************************************************//**
Tells the Innobase server that there has been activity in the database
and wakes up the master thread if it is suspended (not sleeping). Used
in the MySQL interface. Note that there is a small chance that the master
thread stays suspended (we do not protect our operation with the kernel
mutex, for performace reasons). */
UNIV_INTERN
void
srv_active_wake_master_thread(void);
/*===============================*/
/*******************************************************************//**
Wakes up the master thread if it is suspended or being suspended. */
UNIV_INTERN
void
srv_wake_master_thread(void);
/*========================*/
/******************************************************************//**
A thread which follows the redo log and outputs the changed page bitmap.
@return a dummy value */
extern "C"
UNIV_INTERN
os_thread_ret_t
DECLARE_THREAD(srv_redo_log_follow_thread)(
/*=======================*/
	void*	arg);	/*!< in: a dummy parameter required by
			os_thread_create */
/******************************************************************//**
Outputs to a file the output of the InnoDB Monitor.
@return FALSE if not all information printed
due to failure to obtain necessary mutex */
UNIV_INTERN
ibool
srv_printf_innodb_monitor(
/*======================*/
	FILE*	file,		/*!< in: output stream */
	ibool	nowait,		/*!< in: whether to wait for the
				lock_sys_t::mutex */
	ulint*	trx_start,	/*!< out: file position of the start of
				the list of active transactions */
	ulint*	trx_end);	/*!< out: file position of the end of
				the list of active transactions */

/******************************************************************//**
Function to pass InnoDB status variables to MySQL */
UNIV_INTERN
void
srv_export_innodb_status(void);
/*==========================*/
/*************************************************************//**
Removes old archived transaction log files.
Both parameters couldn't be provided at the same time.
@return DB_SUCCESS on success, otherwise DB_ERROR */
UNIV_INTERN
dberr_t
purge_archived_logs(
	time_t	before_date,		/*!< in: all files modified
					before timestamp should be removed */
	lsn_t	before_lsn);		/*!< in: files with this lsn in name
					and earler should be removed */
/*==========================*/
/*******************************************************************//**
Get current server activity count. We don't hold srv_sys::mutex while
reading this value as it is only used in heuristics.
@return activity count. */
UNIV_INTERN
ulint
srv_get_activity_count(void);
/*========================*/
/*******************************************************************//**
Check if there has been any activity. Considers background change buffer
merge as regular server activity unless a non-default
old_ibuf_merge_activity_count value is passed, in which case the merge will be
treated as keeping server idle.
@return FALSE if no change in activity counter. */
UNIV_INTERN
ibool
srv_check_activity(
/*===============*/
	ulint		old_activity_count,	/*!< old activity count */
						/*!< old change buffer merge
						activity count, or
						ULINT_UNDEFINED */
	ulint		old_ibuf_merge_activity_count = ULINT_UNDEFINED);
/******************************************************************//**
Increment the server activity counter. */
UNIV_INTERN
void
srv_inc_activity_count(
/*===================*/
	bool ibuf_merge_activity = false);	/*!< whether this activity bump
						is caused by the background
						change buffer merge */

/**********************************************************************//**
Enqueues a task to server task queue and releases a worker thread, if there
is a suspended one. */
UNIV_INTERN
void
srv_que_task_enqueue_low(
/*=====================*/
	que_thr_t*	thr);	/*!< in: query thread */

/**********************************************************************//**
Check whether any background thread is active. If so, return the thread
type.
@return SRV_NONE if all are are suspended or have exited, thread
type if any are still active. */
UNIV_INTERN
enum srv_thread_type
srv_get_active_thread_type(void);
/*============================*/

extern "C" {

/*********************************************************************//**
A thread which prints the info output by various InnoDB monitors.
@return	a dummy parameter */
UNIV_INTERN
os_thread_ret_t
DECLARE_THREAD(srv_monitor_thread)(
/*===============================*/
	void*	arg);	/*!< in: a dummy parameter required by
			os_thread_create */

/*********************************************************************//**
The master thread controlling the server.
@return	a dummy parameter */
UNIV_INTERN
os_thread_ret_t
DECLARE_THREAD(srv_master_thread)(
/*==============================*/
	void*	arg);	/*!< in: a dummy parameter required by
			os_thread_create */

/*************************************************************************
A thread which prints warnings about semaphore waits which have lasted
too long. These can be used to track bugs which cause hangs.
@return	a dummy parameter */
UNIV_INTERN
os_thread_ret_t
DECLARE_THREAD(srv_error_monitor_thread)(
/*=====================================*/
	void*	arg);	/*!< in: a dummy parameter required by
			os_thread_create */

/*********************************************************************//**
Purge coordinator thread that schedules the purge tasks.
@return	a dummy parameter */
UNIV_INTERN
os_thread_ret_t
DECLARE_THREAD(srv_purge_coordinator_thread)(
/*=========================================*/
	void*	arg MY_ATTRIBUTE((unused)));	/*!< in: a dummy parameter
						required by os_thread_create */

/*********************************************************************//**
Worker thread that reads tasks from the work queue and executes them.
@return	a dummy parameter */
UNIV_INTERN
os_thread_ret_t
DECLARE_THREAD(srv_worker_thread)(
/*==============================*/
	void*	arg MY_ATTRIBUTE((unused)));	/*!< in: a dummy parameter
						required by os_thread_create */
} /* extern "C" */

/**********************************************************************//**
Get count of tasks in the queue.
@return number of tasks in queue  */
UNIV_INTERN
ulint
srv_get_task_queue_length(void);
/*===========================*/

/** Ensure that a given number of threads of the type given are running
(or are already terminated).
@param[in]	type	thread type
@param[in]	n	number of threads that have to run */
void
srv_release_threads(enum srv_thread_type type, ulint n);

/** Wake up the purge threads. */
UNIV_INTERN
void
srv_purge_wakeup();

/** Check whether given space id is undo tablespace id
@param[in]	space_id	space id to check
@return true if it is undo tablespace else false. */
bool
srv_is_undo_tablespace(
	ulint	space_id);

/** Status variables to be passed to MySQL */
struct export_var_t{
	ulint innodb_adaptive_hash_hash_searches;
	ulint innodb_adaptive_hash_non_hash_searches;
	ulint innodb_background_log_sync;
	ulint innodb_data_pending_reads;	/*!< Pending reads */
	ulint innodb_data_pending_writes;	/*!< Pending writes */
	ulint innodb_data_pending_fsyncs;	/*!< Pending fsyncs */
	ulint innodb_data_fsyncs;		/*!< Number of fsyncs so far */
	ulint innodb_data_read;			/*!< Data bytes read */
	ulint innodb_data_writes;		/*!< I/O write requests */
	ulint innodb_data_written;		/*!< Data bytes written */
	ulint innodb_data_reads;		/*!< I/O read requests */
	char  innodb_buffer_pool_dump_status[512];/*!< Buf pool dump status */
	char  innodb_buffer_pool_load_status[512];/*!< Buf pool load status */
	ulint innodb_buffer_pool_pages_total;	/*!< Buffer pool size */
	ulint innodb_buffer_pool_pages_data;	/*!< Data pages */
	ulint innodb_buffer_pool_bytes_data;	/*!< File bytes used */
	ulint innodb_buffer_pool_pages_dirty;	/*!< Dirty data pages */
	ulint innodb_buffer_pool_bytes_dirty;	/*!< File bytes modified */
	ulint innodb_buffer_pool_pages_misc;	/*!< Miscellanous pages */
	ulint innodb_buffer_pool_pages_free;	/*!< Free pages */
#ifdef UNIV_DEBUG
	ulint innodb_buffer_pool_pages_latched;	/*!< Latched pages */
#endif /* UNIV_DEBUG */
	ulint innodb_buffer_pool_pages_made_not_young;
	ulint innodb_buffer_pool_pages_made_young;
	ulint innodb_buffer_pool_pages_old;
	ulint innodb_buffer_pool_read_requests;	/*!< buf_pool->stat.n_page_gets */
	ulint innodb_buffer_pool_reads;		/*!< srv_buf_pool_reads */
	ulint innodb_buffer_pool_wait_free;	/*!< srv_buf_pool_wait_free */
	ulint innodb_buffer_pool_pages_flushed;	/*!< srv_buf_pool_flushed */
	ulint innodb_buffer_pool_pages_LRU_flushed;	/*!< buf_lru_flush_page_count */
	ulint innodb_buffer_pool_write_requests;/*!< srv_buf_pool_write_requests */
	ulint innodb_buffer_pool_read_ahead_rnd;/*!< srv_read_ahead_rnd */
	ulint innodb_buffer_pool_read_ahead;	/*!< srv_read_ahead */
	ulint innodb_buffer_pool_read_ahead_evicted;/*!< srv_read_ahead evicted*/
	ulint innodb_checkpoint_age;
	ulint innodb_checkpoint_max_age;
	ulint innodb_dblwr_pages_written;	/*!< srv_dblwr_pages_written */
	ulint innodb_dblwr_writes;		/*!< srv_dblwr_writes */
	ulint innodb_deadlocks;
	ibool innodb_have_atomic_builtins;	/*!< HAVE_ATOMIC_BUILTINS */
	ulint innodb_history_list_length;
	ulint innodb_ibuf_size;
	ulint innodb_ibuf_free_list;
	ulint innodb_ibuf_segment_size;
	ulint innodb_ibuf_merges;
	ulint innodb_ibuf_merged_inserts;
	ulint innodb_ibuf_merged_delete_marks;
	ulint innodb_ibuf_merged_deletes;
	ulint innodb_ibuf_discarded_inserts;
	ulint innodb_ibuf_discarded_delete_marks;
	ulint innodb_ibuf_discarded_deletes;
	ulint innodb_log_waits;			/*!< srv_log_waits */
	ulint innodb_log_write_requests;	/*!< srv_log_write_requests */
	ulint innodb_log_writes;		/*!< srv_log_writes */
	lsn_t innodb_os_log_written;		/*!< srv_os_log_written */
	lsn_t innodb_lsn_current;
	lsn_t innodb_lsn_flushed;
	lsn_t innodb_lsn_last_checkpoint;
	ulint innodb_master_thread_active_loops;/*!< srv_main_active_loops */
	ulint innodb_master_thread_idle_loops;	/*!< srv_main_idle_loops */
	ib_int64_t innodb_max_trx_id;
	ulint innodb_mem_adaptive_hash;
	ulint innodb_mem_dictionary;
	ulint innodb_mem_total;
	ib_int64_t innodb_mutex_os_waits;
	ib_int64_t innodb_mutex_spin_rounds;
	ib_int64_t innodb_mutex_spin_waits;
	ib_int64_t innodb_oldest_view_low_limit_trx_id;
	ulint innodb_os_log_fsyncs;		/*!< fil_n_log_flushes */
	ulint innodb_os_log_pending_writes;	/*!< srv_os_log_pending_writes */
	ulint innodb_os_log_pending_fsyncs;	/*!< fil_n_pending_log_flushes */
	ulint innodb_page_size;			/*!< UNIV_PAGE_SIZE */
	ulint innodb_pages_created;		/*!< buf_pool->stat.n_pages_created */
	ulint innodb_pages_read;		/*!< buf_pool->stat.n_pages_read*/
	ulint innodb_page0_read;		/*!< srv_stats.page0_read */
	ulint innodb_pages_written;		/*!< buf_pool->stat.n_pages_written */
	ib_int64_t innodb_purge_trx_id;
	ib_int64_t innodb_purge_undo_no;
	ulint innodb_row_lock_waits;		/*!< srv_n_lock_wait_count */
	ulint innodb_row_lock_current_waits;	/*!< srv_n_lock_wait_current_count */
	ib_int64_t innodb_row_lock_time;	/*!< srv_n_lock_wait_time
						/ 1000 */
	ulint innodb_row_lock_time_avg;		/*!< srv_n_lock_wait_time
						/ 1000
						/ srv_n_lock_wait_count */
	ulint innodb_row_lock_time_max;		/*!< srv_n_lock_max_wait_time
						/ 1000 */
	ulint innodb_current_row_locks;
	ulint innodb_rows_read;			/*!< srv_n_rows_read */
	ulint innodb_rows_inserted;		/*!< srv_n_rows_inserted */
	ulint innodb_rows_updated;		/*!< srv_n_rows_updated */
	ulint innodb_rows_deleted;		/*!< srv_n_rows_deleted */
	ulint innodb_system_rows_read; /*!< srv_n_system_rows_read */
	ulint innodb_system_rows_inserted; /*!< srv_n_system_rows_inserted */
	ulint innodb_system_rows_updated; /*!< srv_n_system_rows_updated */
	ulint innodb_system_rows_deleted; /*!< srv_n_system_rows_deleted*/
	ulint innodb_num_open_files;		/*!< fil_n_file_opened */
	ulint innodb_truncated_status_writes;	/*!< srv_truncated_status_writes */
	ulint innodb_available_undo_logs;       /*!< srv_available_undo_logs */
	ulint innodb_read_views_memory;		/*!< srv_read_views_memory */
	ulint innodb_descriptors_memory;	/*!< srv_descriptors_memory */
	ib_int64_t innodb_s_lock_os_waits;
	ib_int64_t innodb_s_lock_spin_rounds;
	ib_int64_t innodb_s_lock_spin_waits;
	ib_int64_t innodb_x_lock_os_waits;
	ib_int64_t innodb_x_lock_spin_rounds;
	ib_int64_t innodb_x_lock_spin_waits;

	ulint innodb_defragment_compression_failures; /*!< Number of
						defragment re-compression
						failures */

	ulint innodb_defragment_failures;	/*!< Number of defragment
						failures*/
	ulint innodb_defragment_count;		/*!< Number of defragment
						operations*/

	ulint innodb_onlineddl_rowlog_rows;	/*!< Online alter rows */
	ulint innodb_onlineddl_rowlog_pct_used; /*!< Online alter percentage
						of used row log buffer */
	ulint innodb_onlineddl_pct_progress;	/*!< Online alter progress
						*/

#ifdef UNIV_DEBUG
	ulint innodb_purge_trx_id_age;		/*!< rw_max_trx_id - purged trx_id */
	ulint innodb_purge_view_trx_id_age;	/*!< rw_max_trx_id
						- purged view's min trx_id */
#endif /* UNIV_DEBUG */
	ulint innodb_column_compressed;		/*!< srv_column_compressed */
	ulint innodb_column_decompressed;	/*!< srv_column_decompressed */

<<<<<<< HEAD
	ib_int64_t innodb_page_compression_saved;/*!< Number of bytes saved
						by page compression */
	ib_int64_t innodb_page_compression_trim_sect512;/*!< Number of 512b TRIM
						by page compression */
	ib_int64_t innodb_page_compression_trim_sect1024;/*!< Number of 1K TRIM
						by page compression */
	ib_int64_t innodb_page_compression_trim_sect2048;/*!< Number of 2K TRIM
						by page compression */
	ib_int64_t innodb_page_compression_trim_sect4096;/*!< Number of 4K byte TRIM
						by page compression */
	ib_int64_t innodb_page_compression_trim_sect8192;/*!< Number of 8K TRIM
						by page compression */
	ib_int64_t innodb_page_compression_trim_sect16384;/*!< Number of 16K TRIM
						by page compression */
	ib_int64_t innodb_page_compression_trim_sect32768;/*!< Number of 32K TRIM
						by page compression */
	ib_int64_t innodb_index_pages_written;  /*!< Number of index pages
						written */
	ib_int64_t innodb_non_index_pages_written;  /*!< Number of non index pages
						written */
	ib_int64_t innodb_pages_page_compressed;/*!< Number of pages
						compressed by page compression */
	ib_int64_t innodb_page_compressed_trim_op;/*!< Number of TRIM operations
						induced by page compression */
	ib_int64_t innodb_page_compressed_trim_op_saved;/*!< Number of TRIM operations
						saved by page compression */
	ib_int64_t innodb_pages_page_decompressed;/*!< Number of pages
						decompressed by page
						compression */
	ib_int64_t innodb_pages_page_compression_error;/*!< Number of page
						compression errors */
	ib_int64_t innodb_pages_encrypted;      /*!< Number of pages
						encrypted */
	ib_int64_t innodb_pages_decrypted;      /*!< Number of pages
						decrypted */

	ulint innodb_sec_rec_cluster_reads;	/*!< srv_sec_rec_cluster_reads */
	ulint innodb_sec_rec_cluster_reads_avoided;/*!< srv_sec_rec_cluster_reads_avoided */

	ulint innodb_encryption_rotation_pages_read_from_cache;
	ulint innodb_encryption_rotation_pages_read_from_disk;
	ulint innodb_encryption_rotation_pages_modified;
	ulint innodb_encryption_rotation_pages_flushed;
	ulint innodb_encryption_rotation_estimated_iops;
	ib_int64_t innodb_encryption_key_requests;
	ib_int64_t innodb_key_rotation_list_length;

	ulint innodb_scrub_page_reorganizations;
	ulint innodb_scrub_page_splits;
	ulint innodb_scrub_page_split_failures_underflow;
	ulint innodb_scrub_page_split_failures_out_of_filespace;
	ulint innodb_scrub_page_split_failures_missing_index;
	ulint innodb_scrub_page_split_failures_unknown;
=======
	ulint innodb_sec_rec_cluster_reads;	/*!< srv_sec_rec_cluster_reads */
	ulint innodb_sec_rec_cluster_reads_avoided; /*!< srv_sec_rec_cluster_reads_avoided */
>>>>>>> 335c4ab7
};

/** Thread slot in the thread table.  */
struct srv_slot_t{
	srv_thread_type type;			/*!< thread type: user,
						utility etc. */
	ibool		in_use;			/*!< TRUE if this slot
						is in use */
	ibool		suspended;		/*!< TRUE if the thread is
						waiting for the event of this
						slot */
	ib_time_t	suspend_time;		/*!< time when the thread was
						suspended. Initialized by
						lock_wait_table_reserve_slot()
						for lock wait */
	ulong		wait_timeout;		/*!< wait time that if exceeded
						the thread will be timed out.
						Initialized by
						lock_wait_table_reserve_slot()
						for lock wait */
	os_event_t	event;			/*!< event used in suspending
						the thread when it has nothing
						to do */
	que_thr_t*	thr;			/*!< suspended query thread
						(only used for user threads) */
};

#else /* !UNIV_HOTBACKUP */
# define srv_use_adaptive_hash_indexes		FALSE
# define srv_use_native_aio			FALSE
# define srv_numa_interleave			FALSE
# define srv_force_recovery			0UL
# define srv_set_io_thread_op_info(t,info)	((void) 0)
# define srv_reset_io_thread_op_info()		((void) 0)
# define srv_is_being_started			0
# define srv_win_file_flush_method		SRV_WIN_IO_UNBUFFERED
# define srv_unix_file_flush_method		SRV_UNIX_O_DSYNC
# define srv_start_raw_disk_in_use		0
# define srv_file_per_table			1
#endif /* !UNIV_HOTBACKUP */

#ifdef WITH_WSREP
UNIV_INTERN
void
wsrep_srv_conc_cancel_wait(
/*==================*/
	trx_t*	trx);	/*!< in: transaction object associated with the
			thread */
#endif /* WITH_WSREP */

#ifndef DBUG_OFF
/** false before InnoDB monitor has been printed at least once, true
afterwards */
extern bool	srv_debug_monitor_printed;
#else
#define	srv_debug_monitor_printed	false
#endif

#endif<|MERGE_RESOLUTION|>--- conflicted
+++ resolved
@@ -714,15 +714,8 @@
 
 extern my_bool	srv_cmp_per_index_enabled;
 
-<<<<<<< HEAD
 /* is encryption enabled */
 extern ulong	srv_encrypt_tables;
-=======
-/** Number of times secondary index lookup triggered cluster lookup */
-extern ulint	srv_sec_rec_cluster_reads;
-/** Number of times prefix optimization avoided triggering cluster lookup */
-extern ulint	srv_sec_rec_cluster_reads_avoided;
->>>>>>> 335c4ab7
 
 /** Status variables to be passed to MySQL */
 extern struct export_var_t export_vars;
@@ -1247,7 +1240,6 @@
 	ulint innodb_column_compressed;		/*!< srv_column_compressed */
 	ulint innodb_column_decompressed;	/*!< srv_column_decompressed */
 
-<<<<<<< HEAD
 	ib_int64_t innodb_page_compression_saved;/*!< Number of bytes saved
 						by page compression */
 	ib_int64_t innodb_page_compression_trim_sect512;/*!< Number of 512b TRIM
@@ -1301,10 +1293,6 @@
 	ulint innodb_scrub_page_split_failures_out_of_filespace;
 	ulint innodb_scrub_page_split_failures_missing_index;
 	ulint innodb_scrub_page_split_failures_unknown;
-=======
-	ulint innodb_sec_rec_cluster_reads;	/*!< srv_sec_rec_cluster_reads */
-	ulint innodb_sec_rec_cluster_reads_avoided; /*!< srv_sec_rec_cluster_reads_avoided */
->>>>>>> 335c4ab7
 };
 
 /** Thread slot in the thread table.  */

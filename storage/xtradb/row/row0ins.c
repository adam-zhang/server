/*****************************************************************************

Copyright (c) 1996, 2011, Oracle and/or its affiliates. All Rights Reserved.

This program is free software; you can redistribute it and/or modify it under
the terms of the GNU General Public License as published by the Free Software
Foundation; version 2 of the License.

This program is distributed in the hope that it will be useful, but WITHOUT
ANY WARRANTY; without even the implied warranty of MERCHANTABILITY or FITNESS
FOR A PARTICULAR PURPOSE. See the GNU General Public License for more details.

You should have received a copy of the GNU General Public License along with
this program; if not, write to the Free Software Foundation, Inc., 59 Temple
Place, Suite 330, Boston, MA 02111-1307 USA

*****************************************************************************/

/**************************************************//**
@file row/row0ins.c
Insert into a table

Created 4/20/1996 Heikki Tuuri
*******************************************************/

#include "row0ins.h"

#ifdef UNIV_NONINL
#include "row0ins.ic"
#endif

#include "ha_prototypes.h"
#include "dict0dict.h"
#include "dict0boot.h"
#include "trx0undo.h"
#include "btr0btr.h"
#include "btr0cur.h"
#include "mach0data.h"
#include "que0que.h"
#include "row0upd.h"
#include "row0sel.h"
#include "row0row.h"
#include "rem0cmp.h"
#include "lock0lock.h"
#include "log0log.h"
#include "eval0eval.h"
#include "data0data.h"
#include "usr0sess.h"
#include "buf0lru.h"

#define	ROW_INS_PREV	1
#define	ROW_INS_NEXT	2

/*************************************************************************
IMPORTANT NOTE: Any operation that generates redo MUST check that there
is enough space in the redo log before for that operation. This is
done by calling log_free_check(). The reason for checking the
availability of the redo log space before the start of the operation is
that we MUST not hold any synchonization objects when performing the
check.
If you make a change in this module make sure that no codepath is
introduced where a call to log_free_check() is bypassed. */

/*********************************************************************//**
Creates an insert node struct.
@return	own: insert node struct */
UNIV_INTERN
ins_node_t*
ins_node_create(
/*============*/
	ulint		ins_type,	/*!< in: INS_VALUES, ... */
	dict_table_t*	table,		/*!< in: table where to insert */
	mem_heap_t*	heap)		/*!< in: mem heap where created */
{
	ins_node_t*	node;

	node = mem_heap_alloc(heap, sizeof(ins_node_t));

	node->common.type = QUE_NODE_INSERT;

	node->ins_type = ins_type;

	node->state = INS_NODE_SET_IX_LOCK;
	node->table = table;
	node->index = NULL;
	node->entry = NULL;

	node->select = NULL;

	node->trx_id = ut_dulint_zero;

	node->entry_sys_heap = mem_heap_create(128);

	node->magic_n = INS_NODE_MAGIC_N;

	return(node);
}

/***********************************************************//**
Creates an entry template for each index of a table. */
UNIV_INTERN
void
ins_node_create_entry_list(
/*=======================*/
	ins_node_t*	node)	/*!< in: row insert node */
{
	dict_index_t*	index;
	dtuple_t*	entry;

	ut_ad(node->entry_sys_heap);

	UT_LIST_INIT(node->entry_list);

	index = dict_table_get_first_index(node->table);

	while (index != NULL) {
		entry = row_build_index_entry(node->row, NULL, index,
					      node->entry_sys_heap);
		UT_LIST_ADD_LAST(tuple_list, node->entry_list, entry);

		index = dict_table_get_next_index(index);
	}
}

/*****************************************************************//**
Adds system field buffers to a row. */
static
void
row_ins_alloc_sys_fields(
/*=====================*/
	ins_node_t*	node)	/*!< in: insert node */
{
	dtuple_t*		row;
	dict_table_t*		table;
	mem_heap_t*		heap;
	const dict_col_t*	col;
	dfield_t*		dfield;
	byte*			ptr;

	row = node->row;
	table = node->table;
	heap = node->entry_sys_heap;

	ut_ad(row && table && heap);
	ut_ad(dtuple_get_n_fields(row) == dict_table_get_n_cols(table));

	/* 1. Allocate buffer for row id */

	col = dict_table_get_sys_col(table, DATA_ROW_ID);

	dfield = dtuple_get_nth_field(row, dict_col_get_no(col));

	ptr = mem_heap_zalloc(heap, DATA_ROW_ID_LEN);

	dfield_set_data(dfield, ptr, DATA_ROW_ID_LEN);

	node->row_id_buf = ptr;

	/* 3. Allocate buffer for trx id */

	col = dict_table_get_sys_col(table, DATA_TRX_ID);

	dfield = dtuple_get_nth_field(row, dict_col_get_no(col));
	ptr = mem_heap_zalloc(heap, DATA_TRX_ID_LEN);

	dfield_set_data(dfield, ptr, DATA_TRX_ID_LEN);

	node->trx_id_buf = ptr;

	/* 4. Allocate buffer for roll ptr */

	col = dict_table_get_sys_col(table, DATA_ROLL_PTR);

	dfield = dtuple_get_nth_field(row, dict_col_get_no(col));
	ptr = mem_heap_zalloc(heap, DATA_ROLL_PTR_LEN);

	dfield_set_data(dfield, ptr, DATA_ROLL_PTR_LEN);
}

/*********************************************************************//**
Sets a new row to insert for an INS_DIRECT node. This function is only used
if we have constructed the row separately, which is a rare case; this
function is quite slow. */
UNIV_INTERN
void
ins_node_set_new_row(
/*=================*/
	ins_node_t*	node,	/*!< in: insert node */
	dtuple_t*	row)	/*!< in: new row (or first row) for the node */
{
	node->state = INS_NODE_SET_IX_LOCK;
	node->index = NULL;
	node->entry = NULL;

	node->row = row;

	mem_heap_empty(node->entry_sys_heap);

	/* Create templates for index entries */

	ins_node_create_entry_list(node);

	/* Allocate from entry_sys_heap buffers for sys fields */

	row_ins_alloc_sys_fields(node);

	/* As we allocated a new trx id buf, the trx id should be written
	there again: */

	node->trx_id = ut_dulint_zero;
}

/*******************************************************************//**
Does an insert operation by updating a delete-marked existing record
in the index. This situation can occur if the delete-marked record is
kept in the index for consistent reads.
@return	DB_SUCCESS or error code */
static
ulint
row_ins_sec_index_entry_by_modify(
/*==============================*/
	ulint		mode,	/*!< in: BTR_MODIFY_LEAF or BTR_MODIFY_TREE,
				depending on whether mtr holds just a leaf
				latch or also a tree latch */
	btr_cur_t*	cursor,	/*!< in: B-tree cursor */
	const dtuple_t*	entry,	/*!< in: index entry to insert */
	que_thr_t*	thr,	/*!< in: query thread */
	mtr_t*		mtr)	/*!< in: mtr; must be committed before
				latching any further pages */
{
	big_rec_t*	dummy_big_rec;
	mem_heap_t*	heap;
	upd_t*		update;
	rec_t*		rec;
	ulint		err;

	rec = btr_cur_get_rec(cursor);

	ut_ad(!dict_index_is_clust(cursor->index));
	ut_ad(rec_get_deleted_flag(rec,
				   dict_table_is_comp(cursor->index->table)));

	/* We know that in the alphabetical ordering, entry and rec are
	identified. But in their binary form there may be differences if
	there are char fields in them. Therefore we have to calculate the
	difference. */

	heap = mem_heap_create(1024);

	update = row_upd_build_sec_rec_difference_binary(
		cursor->index, entry, rec, thr_get_trx(thr), heap);
	if (mode == BTR_MODIFY_LEAF) {
		/* Try an optimistic updating of the record, keeping changes
		within the page */

		err = btr_cur_optimistic_update(BTR_KEEP_SYS_FLAG, cursor,
						update, 0, thr, mtr);
		switch (err) {
		case DB_OVERFLOW:
		case DB_UNDERFLOW:
		case DB_ZIP_OVERFLOW:
			err = DB_FAIL;
		}
	} else {
		ut_a(mode == BTR_MODIFY_TREE);
		if (buf_LRU_buf_pool_running_out()) {

			err = DB_LOCK_TABLE_FULL;

			goto func_exit;
		}

		err = btr_cur_pessimistic_update(BTR_KEEP_SYS_FLAG, cursor,
						 &heap, &dummy_big_rec, update,
						 0, thr, mtr);
		ut_ad(!dummy_big_rec);
	}
func_exit:
	mem_heap_free(heap);

	return(err);
}

/*******************************************************************//**
Does an insert operation by delete unmarking and updating a delete marked
existing record in the index. This situation can occur if the delete marked
record is kept in the index for consistent reads.
@return	DB_SUCCESS, DB_FAIL, or error code */
static
ulint
row_ins_clust_index_entry_by_modify(
/*================================*/
	ulint		mode,	/*!< in: BTR_MODIFY_LEAF or BTR_MODIFY_TREE,
				depending on whether mtr holds just a leaf
				latch or also a tree latch */
	btr_cur_t*	cursor,	/*!< in: B-tree cursor */
	mem_heap_t**	heap,	/*!< in/out: pointer to memory heap, or NULL */
	big_rec_t**	big_rec,/*!< out: possible big rec vector of fields
				which have to be stored externally by the
				caller */
	const dtuple_t*	entry,	/*!< in: index entry to insert */
	que_thr_t*	thr,	/*!< in: query thread */
	mtr_t*		mtr)	/*!< in: mtr; must be committed before
				latching any further pages */
{
	rec_t*		rec;
	upd_t*		update;
	ulint		err;

	ut_ad(dict_index_is_clust(cursor->index));

	*big_rec = NULL;

	rec = btr_cur_get_rec(cursor);

	ut_ad(rec_get_deleted_flag(rec,
				   dict_table_is_comp(cursor->index->table)));

	if (!*heap) {
		*heap = mem_heap_create(1024);
	}

	/* Build an update vector containing all the fields to be modified;
	NOTE that this vector may NOT contain system columns trx_id or
	roll_ptr */

	update = row_upd_build_difference_binary(cursor->index, entry, rec,
						 thr_get_trx(thr), *heap);
	if (mode == BTR_MODIFY_LEAF) {
		/* Try optimistic updating of the record, keeping changes
		within the page */

		err = btr_cur_optimistic_update(0, cursor, update, 0, thr,
						mtr);
		switch (err) {
		case DB_OVERFLOW:
		case DB_UNDERFLOW:
		case DB_ZIP_OVERFLOW:
			err = DB_FAIL;
		}
	} else {
		ut_a(mode == BTR_MODIFY_TREE);
		if (buf_LRU_buf_pool_running_out()) {

			return(DB_LOCK_TABLE_FULL);

		}
		err = btr_cur_pessimistic_update(
			BTR_KEEP_POS_FLAG, cursor, heap, big_rec, update,
			0, thr, mtr);
	}

	return(err);
}

/*********************************************************************//**
Returns TRUE if in a cascaded update/delete an ancestor node of node
updates (not DELETE, but UPDATE) table.
@return	TRUE if an ancestor updates table */
static
ibool
row_ins_cascade_ancestor_updates_table(
/*===================================*/
	que_node_t*	node,	/*!< in: node in a query graph */
	dict_table_t*	table)	/*!< in: table */
{
	que_node_t*	parent;
	upd_node_t*	upd_node;

	parent = que_node_get_parent(node);

	while (que_node_get_type(parent) == QUE_NODE_UPDATE) {

		upd_node = parent;

		if (upd_node->table == table && upd_node->is_delete == FALSE) {

			return(TRUE);
		}

		parent = que_node_get_parent(parent);

		ut_a(parent);
	}

	return(FALSE);
}

/*********************************************************************//**
Returns the number of ancestor UPDATE or DELETE nodes of a
cascaded update/delete node.
@return	number of ancestors */
static
ulint
row_ins_cascade_n_ancestors(
/*========================*/
	que_node_t*	node)	/*!< in: node in a query graph */
{
	que_node_t*	parent;
	ulint		n_ancestors = 0;

	parent = que_node_get_parent(node);

	while (que_node_get_type(parent) == QUE_NODE_UPDATE) {
		n_ancestors++;

		parent = que_node_get_parent(parent);

		ut_a(parent);
	}

	return(n_ancestors);
}

/******************************************************************//**
Calculates the update vector node->cascade->update for a child table in
a cascaded update.
@return number of fields in the calculated update vector; the value
can also be 0 if no foreign key fields changed; the returned value is
ULINT_UNDEFINED if the column type in the child table is too short to
fit the new value in the parent table: that means the update fails */
static
ulint
row_ins_cascade_calc_update_vec(
/*============================*/
	upd_node_t*	node,		/*!< in: update node of the parent
					table */
	dict_foreign_t*	foreign,	/*!< in: foreign key constraint whose
					type is != 0 */
	mem_heap_t*	heap)		/*!< in: memory heap to use as
					temporary storage */
{
	upd_node_t*	cascade		= node->cascade_node;
	dict_table_t*	table		= foreign->foreign_table;
	dict_index_t*	index		= foreign->foreign_index;
	upd_t*		update;
	dict_table_t*	parent_table;
	dict_index_t*	parent_index;
	upd_t*		parent_update;
	ulint		n_fields_updated;
	ulint		parent_field_no;
	ulint		i;
	ulint		j;

	ut_a(node);
	ut_a(foreign);
	ut_a(cascade);
	ut_a(table);
	ut_a(index);

	/* Calculate the appropriate update vector which will set the fields
	in the child index record to the same value (possibly padded with
	spaces if the column is a fixed length CHAR or FIXBINARY column) as
	the referenced index record will get in the update. */

	parent_table = node->table;
	ut_a(parent_table == foreign->referenced_table);
	parent_index = foreign->referenced_index;
	parent_update = node->update;

	update = cascade->update;

	update->info_bits = 0;
	update->n_fields = foreign->n_fields;

	n_fields_updated = 0;

	for (i = 0; i < foreign->n_fields; i++) {

		parent_field_no = dict_table_get_nth_col_pos(
			parent_table,
			dict_index_get_nth_col_no(parent_index, i));

		for (j = 0; j < parent_update->n_fields; j++) {
			const upd_field_t*	parent_ufield
				= &parent_update->fields[j];

			if (parent_ufield->field_no == parent_field_no) {

				ulint			min_size;
				const dict_col_t*	col;
				ulint			ufield_len;
				upd_field_t*		ufield;

				col = dict_index_get_nth_col(index, i);

				/* A field in the parent index record is
				updated. Let us make the update vector
				field for the child table. */

				ufield = update->fields + n_fields_updated;

				ufield->field_no
					= dict_table_get_nth_col_pos(
					table, dict_col_get_no(col));

				ufield->orig_len = 0;
<<<<<<< HEAD
=======
				ufield->exp = NULL;
>>>>>>> 6378bdbf

				ufield->new_val = parent_ufield->new_val;
				ufield_len = dfield_get_len(&ufield->new_val);

				/* Clear the "external storage" flag */
				dfield_set_len(&ufield->new_val, ufield_len);

				/* Do not allow a NOT NULL column to be
				updated as NULL */

				if (dfield_is_null(&ufield->new_val)
				    && (col->prtype & DATA_NOT_NULL)) {

					return(ULINT_UNDEFINED);
				}

				/* If the new value would not fit in the
				column, do not allow the update */

				if (!dfield_is_null(&ufield->new_val)
				    && dtype_get_at_most_n_mbchars(
					col->prtype,
					col->mbminlen, col->mbmaxlen,
					col->len,
					ufield_len,
					dfield_get_data(&ufield->new_val))
				    < ufield_len) {

					return(ULINT_UNDEFINED);
				}

				/* If the parent column type has a different
				length than the child column type, we may
				need to pad with spaces the new value of the
				child column */

				min_size = dict_col_get_min_size(col);

				/* Because UNIV_SQL_NULL (the marker
				of SQL NULL values) exceeds all possible
				values of min_size, the test below will
				not hold for SQL NULL columns. */

				if (min_size > ufield_len) {

					char*		pad_start;
					const char*	pad_end;
					char*		padded_data
						= mem_heap_alloc(
							heap, min_size);
					pad_start = padded_data + ufield_len;
					pad_end = padded_data + min_size;

					memcpy(padded_data,
					       dfield_get_data(&ufield
							       ->new_val),
					       dfield_get_len(&ufield
							      ->new_val));

					switch (UNIV_EXPECT(col->mbminlen,1)) {
					default:
						ut_error;
						return(ULINT_UNDEFINED);
					case 1:
						if (UNIV_UNLIKELY
						    (dtype_get_charset_coll(
							    col->prtype)
						     == DATA_MYSQL_BINARY_CHARSET_COLL)) {
							/* Do not pad BINARY
							columns. */
							return(ULINT_UNDEFINED);
						}

						/* space=0x20 */
						memset(pad_start, 0x20,
						       pad_end - pad_start);
						break;
					case 2:
						/* space=0x0020 */
						ut_a(!(ufield_len % 2));
						ut_a(!(min_size % 2));
						do {
							*pad_start++ = 0x00;
							*pad_start++ = 0x20;
						} while (pad_start < pad_end);
						break;
					}

					dfield_set_data(&ufield->new_val,
							padded_data, min_size);
				}

				n_fields_updated++;
			}
		}
	}

	update->n_fields = n_fields_updated;

	return(n_fields_updated);
}

/*********************************************************************//**
Set detailed error message associated with foreign key errors for
the given transaction. */
static
void
row_ins_set_detailed(
/*=================*/
	trx_t*		trx,		/*!< in: transaction */
	dict_foreign_t*	foreign)	/*!< in: foreign key constraint */
{
	mutex_enter(&srv_misc_tmpfile_mutex);
	rewind(srv_misc_tmpfile);

	if (os_file_set_eof(srv_misc_tmpfile)) {
		ut_print_name(srv_misc_tmpfile, trx, TRUE,
			      foreign->foreign_table_name);
		dict_print_info_on_foreign_key_in_create_format(
			srv_misc_tmpfile, trx, foreign, FALSE);
		trx_set_detailed_error_from_file(trx, srv_misc_tmpfile);
	} else {
		trx_set_detailed_error(trx, "temp file operation failed");
	}

	mutex_exit(&srv_misc_tmpfile_mutex);
}

/*********************************************************************//**
Reports a foreign key error associated with an update or a delete of a
parent table index entry. */
static
void
row_ins_foreign_report_err(
/*=======================*/
	const char*	errstr,		/*!< in: error string from the viewpoint
					of the parent table */
	que_thr_t*	thr,		/*!< in: query thread whose run_node
					is an update node */
	dict_foreign_t*	foreign,	/*!< in: foreign key constraint */
	const rec_t*	rec,		/*!< in: a matching index record in the
					child table */
	const dtuple_t*	entry)		/*!< in: index entry in the parent
					table */
{
	FILE*	ef	= dict_foreign_err_file;
	trx_t*	trx	= thr_get_trx(thr);

	row_ins_set_detailed(trx, foreign);

	mutex_enter(&dict_foreign_err_mutex);
	rewind(ef);
	ut_print_timestamp(ef);
	fputs(" Transaction:\n", ef);
	trx_print(ef, trx, 600);

	fputs("Foreign key constraint fails for table ", ef);
	ut_print_name(ef, trx, TRUE, foreign->foreign_table_name);
	fputs(":\n", ef);
	dict_print_info_on_foreign_key_in_create_format(ef, trx, foreign,
							TRUE);
	putc('\n', ef);
	fputs(errstr, ef);
	fputs(" in parent table, in index ", ef);
	ut_print_name(ef, trx, FALSE, foreign->referenced_index->name);
	if (entry) {
		fputs(" tuple:\n", ef);
		dtuple_print(ef, entry);
	}
	fputs("\nBut in child table ", ef);
	ut_print_name(ef, trx, TRUE, foreign->foreign_table_name);
	fputs(", in index ", ef);
	ut_print_name(ef, trx, FALSE, foreign->foreign_index->name);
	if (rec) {
		fputs(", there is a record:\n", ef);
		rec_print(ef, rec, foreign->foreign_index);
	} else {
		fputs(", the record is not available\n", ef);
	}
	putc('\n', ef);

	mutex_exit(&dict_foreign_err_mutex);
}

/*********************************************************************//**
Reports a foreign key error to dict_foreign_err_file when we are trying
to add an index entry to a child table. Note that the adding may be the result
of an update, too. */
static
void
row_ins_foreign_report_add_err(
/*===========================*/
	trx_t*		trx,		/*!< in: transaction */
	dict_foreign_t*	foreign,	/*!< in: foreign key constraint */
	const rec_t*	rec,		/*!< in: a record in the parent table:
					it does not match entry because we
					have an error! */
	const dtuple_t*	entry)		/*!< in: index entry to insert in the
					child table */
{
	FILE*	ef	= dict_foreign_err_file;

	row_ins_set_detailed(trx, foreign);

	mutex_enter(&dict_foreign_err_mutex);
	rewind(ef);
	ut_print_timestamp(ef);
	fputs(" Transaction:\n", ef);
	trx_print(ef, trx, 600);
	fputs("Foreign key constraint fails for table ", ef);
	ut_print_name(ef, trx, TRUE, foreign->foreign_table_name);
	fputs(":\n", ef);
	dict_print_info_on_foreign_key_in_create_format(ef, trx, foreign,
							TRUE);
	fputs("\nTrying to add in child table, in index ", ef);
	ut_print_name(ef, trx, FALSE, foreign->foreign_index->name);
	if (entry) {
		fputs(" tuple:\n", ef);
		/* TODO: DB_TRX_ID and DB_ROLL_PTR may be uninitialized.
		It would be better to only display the user columns. */
		dtuple_print(ef, entry);
	}
	fputs("\nBut in parent table ", ef);
	ut_print_name(ef, trx, TRUE, foreign->referenced_table_name);
	fputs(", in index ", ef);
	ut_print_name(ef, trx, FALSE, foreign->referenced_index->name);
	fputs(",\nthe closest match we can find is record:\n", ef);
	if (rec && page_rec_is_supremum(rec)) {
		/* If the cursor ended on a supremum record, it is better
		to report the previous record in the error message, so that
		the user gets a more descriptive error message. */
		rec = page_rec_get_prev_const(rec);
	}

	if (rec) {
		rec_print(ef, rec, foreign->referenced_index);
	}
	putc('\n', ef);

	mutex_exit(&dict_foreign_err_mutex);
}

/*********************************************************************//**
Invalidate the query cache for the given table. */
static
void
row_ins_invalidate_query_cache(
/*===========================*/
	que_thr_t*	thr,		/*!< in: query thread whose run_node
					is an update node */
	const char*	name)		/*!< in: table name prefixed with
					database name and a '/' character */
{
	char*	buf;
	char*	ptr;
	ulint	len = strlen(name) + 1;

	buf = mem_strdupl(name, len);

	ptr = strchr(buf, '/');
	ut_a(ptr);
	*ptr = '\0';

	innobase_invalidate_query_cache(thr_get_trx(thr), buf, len);
	mem_free(buf);
}

/*********************************************************************//**
Perform referential actions or checks when a parent row is deleted or updated
and the constraint had an ON DELETE or ON UPDATE condition which was not
RESTRICT.
@return	DB_SUCCESS, DB_LOCK_WAIT, or error code */
static
ulint
row_ins_foreign_check_on_constraint(
/*================================*/
	que_thr_t*	thr,		/*!< in: query thread whose run_node
					is an update node */
	dict_foreign_t*	foreign,	/*!< in: foreign key constraint whose
					type is != 0 */
	btr_pcur_t*	pcur,		/*!< in: cursor placed on a matching
					index record in the child table */
	dtuple_t*	entry,		/*!< in: index entry in the parent
					table */
	mtr_t*		mtr)		/*!< in: mtr holding the latch of pcur
					page */
{
	upd_node_t*	node;
	upd_node_t*	cascade;
	dict_table_t*	table		= foreign->foreign_table;
	dict_index_t*	index;
	dict_index_t*	clust_index;
	dtuple_t*	ref;
	mem_heap_t*	upd_vec_heap	= NULL;
	const rec_t*	rec;
	const rec_t*	clust_rec;
	const buf_block_t* clust_block;
	upd_t*		update;
	ulint		n_to_update;
	ulint		err;
	ulint		i;
	trx_t*		trx;
	mem_heap_t*	tmp_heap	= NULL;

	ut_a(thr);
	ut_a(foreign);
	ut_a(pcur);
	ut_a(mtr);

	trx = thr_get_trx(thr);

	/* Since we are going to delete or update a row, we have to invalidate
	the MySQL query cache for table. A deadlock of threads is not possible
	here because the caller of this function does not hold any latches with
	the sync0sync.h rank above the kernel mutex. The query cache mutex has
	a rank just above the kernel mutex. */

	row_ins_invalidate_query_cache(thr, table->name);

	node = thr->run_node;

	if (node->is_delete && 0 == (foreign->type
				     & (DICT_FOREIGN_ON_DELETE_CASCADE
					| DICT_FOREIGN_ON_DELETE_SET_NULL))) {

		row_ins_foreign_report_err("Trying to delete",
					   thr, foreign,
					   btr_pcur_get_rec(pcur), entry);

		return(DB_ROW_IS_REFERENCED);
	}

	if (!node->is_delete && 0 == (foreign->type
				      & (DICT_FOREIGN_ON_UPDATE_CASCADE
					 | DICT_FOREIGN_ON_UPDATE_SET_NULL))) {

		/* This is an UPDATE */

		row_ins_foreign_report_err("Trying to update",
					   thr, foreign,
					   btr_pcur_get_rec(pcur), entry);

		return(DB_ROW_IS_REFERENCED);
	}

	if (node->cascade_node == NULL) {
		/* Extend our query graph by creating a child to current
		update node. The child is used in the cascade or set null
		operation. */

		node->cascade_heap = mem_heap_create(128);
		node->cascade_node = row_create_update_node_for_mysql(
			table, node->cascade_heap);
		que_node_set_parent(node->cascade_node, node);
	}

	/* Initialize cascade_node to do the operation we want. Note that we
	use the SAME cascade node to do all foreign key operations of the
	SQL DELETE: the table of the cascade node may change if there are
	several child tables to the table where the delete is done! */

	cascade = node->cascade_node;

	cascade->table = table;

	cascade->foreign = foreign;

	if (node->is_delete
	    && (foreign->type & DICT_FOREIGN_ON_DELETE_CASCADE)) {
		cascade->is_delete = TRUE;
	} else {
		cascade->is_delete = FALSE;

		if (foreign->n_fields > cascade->update_n_fields) {
			/* We have to make the update vector longer */

			cascade->update = upd_create(foreign->n_fields,
						     node->cascade_heap);
			cascade->update_n_fields = foreign->n_fields;
		}
	}

	/* We do not allow cyclic cascaded updating (DELETE is allowed,
	but not UPDATE) of the same table, as this can lead to an infinite
	cycle. Check that we are not updating the same table which is
	already being modified in this cascade chain. We have to check
	this also because the modification of the indexes of a 'parent'
	table may still be incomplete, and we must avoid seeing the indexes
	of the parent table in an inconsistent state! */

	if (!cascade->is_delete
	    && row_ins_cascade_ancestor_updates_table(cascade, table)) {

		/* We do not know if this would break foreign key
		constraints, but play safe and return an error */

		err = DB_ROW_IS_REFERENCED;

		row_ins_foreign_report_err(
			"Trying an update, possibly causing a cyclic"
			" cascaded update\n"
			"in the child table,", thr, foreign,
			btr_pcur_get_rec(pcur), entry);

		goto nonstandard_exit_func;
	}

	if (row_ins_cascade_n_ancestors(cascade) >= 15) {
		err = DB_ROW_IS_REFERENCED;

		row_ins_foreign_report_err(
			"Trying a too deep cascaded delete or update\n",
			thr, foreign, btr_pcur_get_rec(pcur), entry);

		goto nonstandard_exit_func;
	}

	index = btr_pcur_get_btr_cur(pcur)->index;

	ut_a(index == foreign->foreign_index);

	rec = btr_pcur_get_rec(pcur);

	if (dict_index_is_clust(index)) {
		/* pcur is already positioned in the clustered index of
		the child table */

		clust_index = index;
		clust_rec = rec;
		clust_block = btr_pcur_get_block(pcur);
	} else {
		/* We have to look for the record in the clustered index
		in the child table */

		clust_index = dict_table_get_first_index(table);

		tmp_heap = mem_heap_create(256);

		ref = row_build_row_ref(ROW_COPY_POINTERS, index, rec,
					tmp_heap);
		btr_pcur_open_with_no_init(clust_index, ref,
					   PAGE_CUR_LE, BTR_SEARCH_LEAF,
					   cascade->pcur, 0, mtr);

		clust_rec = btr_pcur_get_rec(cascade->pcur);
		clust_block = btr_pcur_get_block(cascade->pcur);

		if (!page_rec_is_user_rec(clust_rec)
		    || btr_pcur_get_low_match(cascade->pcur)
		    < dict_index_get_n_unique(clust_index)) {

			fputs("InnoDB: error in cascade of a foreign key op\n"
			      "InnoDB: ", stderr);
			dict_index_name_print(stderr, trx, index);

			fputs("\n"
			      "InnoDB: record ", stderr);
			rec_print(stderr, rec, index);
			fputs("\n"
			      "InnoDB: clustered record ", stderr);
			rec_print(stderr, clust_rec, clust_index);
			fputs("\n"
			      "InnoDB: Submit a detailed bug report to"
			      " http://bugs.mysql.com\n", stderr);

			err = DB_SUCCESS;

			goto nonstandard_exit_func;
		}
	}

	/* Set an X-lock on the row to delete or update in the child table */

	err = lock_table(0, table, LOCK_IX, thr);

	if (err == DB_SUCCESS) {
		/* Here it suffices to use a LOCK_REC_NOT_GAP type lock;
		we already have a normal shared lock on the appropriate
		gap if the search criterion was not unique */

		err = lock_clust_rec_read_check_and_lock_alt(
			0, clust_block, clust_rec, clust_index,
			LOCK_X, LOCK_REC_NOT_GAP, thr);
	}

	if (err != DB_SUCCESS) {

		goto nonstandard_exit_func;
	}

	if (rec_get_deleted_flag(clust_rec, dict_table_is_comp(table))) {
		/* This can happen if there is a circular reference of
		rows such that cascading delete comes to delete a row
		already in the process of being delete marked */
		err = DB_SUCCESS;

		goto nonstandard_exit_func;
	}

	if (node->is_delete
	    ? (foreign->type & DICT_FOREIGN_ON_DELETE_SET_NULL)
	    : (foreign->type & DICT_FOREIGN_ON_UPDATE_SET_NULL)) {

		/* Build the appropriate update vector which sets
		foreign->n_fields first fields in rec to SQL NULL */

		update = cascade->update;

		update->info_bits = 0;
		update->n_fields = foreign->n_fields;
		UNIV_MEM_INVALID(update->fields,
				 update->n_fields * sizeof *update->fields);

		for (i = 0; i < foreign->n_fields; i++) {
			upd_field_t*	ufield = &update->fields[i];

			ufield->field_no = dict_table_get_nth_col_pos(
				table,
				dict_index_get_nth_col_no(index, i));
			ufield->orig_len = 0;
			ufield->exp = NULL;
			dfield_set_null(&ufield->new_val);
		}
	}

	if (!node->is_delete
	    && (foreign->type & DICT_FOREIGN_ON_UPDATE_CASCADE)) {

		/* Build the appropriate update vector which sets changing
		foreign->n_fields first fields in rec to new values */

		upd_vec_heap = mem_heap_create(256);

		n_to_update = row_ins_cascade_calc_update_vec(node, foreign,
							      upd_vec_heap);
		if (n_to_update == ULINT_UNDEFINED) {
			err = DB_ROW_IS_REFERENCED;

			row_ins_foreign_report_err(
				"Trying a cascaded update where the"
				" updated value in the child\n"
				"table would not fit in the length"
				" of the column, or the value would\n"
				"be NULL and the column is"
				" declared as not NULL in the child table,",
				thr, foreign, btr_pcur_get_rec(pcur), entry);

			goto nonstandard_exit_func;
		}

		if (cascade->update->n_fields == 0) {

			/* The update does not change any columns referred
			to in this foreign key constraint: no need to do
			anything */

			err = DB_SUCCESS;

			goto nonstandard_exit_func;
		}
	}

	/* Store pcur position and initialize or store the cascade node
	pcur stored position */

	btr_pcur_store_position(pcur, mtr);

	if (index == clust_index) {
		btr_pcur_copy_stored_position(cascade->pcur, pcur);
	} else {
		btr_pcur_store_position(cascade->pcur, mtr);
	}

	mtr_commit(mtr);

	ut_a(cascade->pcur->rel_pos == BTR_PCUR_ON);

	cascade->state = UPD_NODE_UPDATE_CLUSTERED;

	err = row_update_cascade_for_mysql(thr, cascade,
					   foreign->foreign_table);

	if (foreign->foreign_table->n_foreign_key_checks_running == 0) {
		fprintf(stderr,
			"InnoDB: error: table %s has the counter 0"
			" though there is\n"
			"InnoDB: a FOREIGN KEY check running on it.\n",
			foreign->foreign_table->name);
	}

	/* Release the data dictionary latch for a while, so that we do not
	starve other threads from doing CREATE TABLE etc. if we have a huge
	cascaded operation running. The counter n_foreign_key_checks_running
	will prevent other users from dropping or ALTERing the table when we
	release the latch. */

	row_mysql_unfreeze_data_dictionary(thr_get_trx(thr));
	row_mysql_freeze_data_dictionary(thr_get_trx(thr));

	mtr_start(mtr);

	/* Restore pcur position */

	btr_pcur_restore_position(BTR_SEARCH_LEAF, pcur, mtr);

	if (tmp_heap) {
		mem_heap_free(tmp_heap);
	}

	if (upd_vec_heap) {
		mem_heap_free(upd_vec_heap);
	}

	return(err);

nonstandard_exit_func:
	if (tmp_heap) {
		mem_heap_free(tmp_heap);
	}

	if (upd_vec_heap) {
		mem_heap_free(upd_vec_heap);
	}

	btr_pcur_store_position(pcur, mtr);

	mtr_commit(mtr);
	mtr_start(mtr);

	btr_pcur_restore_position(BTR_SEARCH_LEAF, pcur, mtr);

	return(err);
}

/*********************************************************************//**
Sets a shared lock on a record. Used in locking possible duplicate key
records and also in checking foreign key constraints.
@return	DB_SUCCESS, DB_SUCCESS_LOCKED_REC, or error code */
static
enum db_err
row_ins_set_shared_rec_lock(
/*========================*/
	ulint			type,	/*!< in: LOCK_ORDINARY, LOCK_GAP, or
					LOCK_REC_NOT_GAP type lock */
	const buf_block_t*	block,	/*!< in: buffer block of rec */
	const rec_t*		rec,	/*!< in: record */
	dict_index_t*		index,	/*!< in: index */
	const ulint*		offsets,/*!< in: rec_get_offsets(rec, index) */
	que_thr_t*		thr)	/*!< in: query thread */
{
	enum db_err	err;

	ut_ad(rec_offs_validate(rec, index, offsets));

	if (dict_index_is_clust(index)) {
		err = lock_clust_rec_read_check_and_lock(
			0, block, rec, index, offsets, LOCK_S, type, thr);
	} else {
		err = lock_sec_rec_read_check_and_lock(
			0, block, rec, index, offsets, LOCK_S, type, thr);
	}

	return(err);
}

/*********************************************************************//**
Sets a exclusive lock on a record. Used in locking possible duplicate key
records
@return	DB_SUCCESS, DB_SUCCESS_LOCKED_REC, or error code */
static
enum db_err
row_ins_set_exclusive_rec_lock(
/*===========================*/
	ulint			type,	/*!< in: LOCK_ORDINARY, LOCK_GAP, or
					LOCK_REC_NOT_GAP type lock */
	const buf_block_t*	block,	/*!< in: buffer block of rec */
	const rec_t*		rec,	/*!< in: record */
	dict_index_t*		index,	/*!< in: index */
	const ulint*		offsets,/*!< in: rec_get_offsets(rec, index) */
	que_thr_t*		thr)	/*!< in: query thread */
{
	enum db_err	err;

	ut_ad(rec_offs_validate(rec, index, offsets));

	if (dict_index_is_clust(index)) {
		err = lock_clust_rec_read_check_and_lock(
			0, block, rec, index, offsets, LOCK_X, type, thr);
	} else {
		err = lock_sec_rec_read_check_and_lock(
			0, block, rec, index, offsets, LOCK_X, type, thr);
	}

	return(err);
}

/***************************************************************//**
Checks if foreign key constraint fails for an index entry. Sets shared locks
which lock either the success or the failure of the constraint. NOTE that
the caller must have a shared latch on dict_operation_lock.
@return	DB_SUCCESS, DB_NO_REFERENCED_ROW, or DB_ROW_IS_REFERENCED */
UNIV_INTERN
ulint
row_ins_check_foreign_constraint(
/*=============================*/
	ibool		check_ref,/*!< in: TRUE if we want to check that
				the referenced table is ok, FALSE if we
				want to check the foreign key table */
	dict_foreign_t*	foreign,/*!< in: foreign constraint; NOTE that the
				tables mentioned in it must be in the
				dictionary cache if they exist at all */
	dict_table_t*	table,	/*!< in: if check_ref is TRUE, then the foreign
				table, else the referenced table */
	dtuple_t*	entry,	/*!< in: index entry for index */
	que_thr_t*	thr)	/*!< in: query thread */
{
	upd_node_t*	upd_node;
	dict_table_t*	check_table;
	dict_index_t*	check_index;
	ulint		n_fields_cmp;
	btr_pcur_t	pcur;
	int		cmp;
	ulint		err;
	ulint		i;
	mtr_t		mtr;
	trx_t*		trx		= thr_get_trx(thr);
	mem_heap_t*	heap		= NULL;
	ulint		offsets_[REC_OFFS_NORMAL_SIZE];
	ulint*		offsets		= offsets_;
	rec_offs_init(offsets_);

run_again:
#ifdef UNIV_SYNC_DEBUG
	ut_ad(rw_lock_own(&dict_operation_lock, RW_LOCK_SHARED));
#endif /* UNIV_SYNC_DEBUG */

	err = DB_SUCCESS;

	if (trx->check_foreigns == FALSE) {
		/* The user has suppressed foreign key checks currently for
		this session */
		goto exit_func;
	}

	/* If any of the foreign key fields in entry is SQL NULL, we
	suppress the foreign key check: this is compatible with Oracle,
	for example */

	for (i = 0; i < foreign->n_fields; i++) {
		if (UNIV_SQL_NULL == dfield_get_len(
			    dtuple_get_nth_field(entry, i))) {

			goto exit_func;
		}
	}

	if (que_node_get_type(thr->run_node) == QUE_NODE_UPDATE) {
		upd_node = thr->run_node;

		if (!(upd_node->is_delete) && upd_node->foreign == foreign) {
			/* If a cascaded update is done as defined by a
			foreign key constraint, do not check that
			constraint for the child row. In ON UPDATE CASCADE
			the update of the parent row is only half done when
			we come here: if we would check the constraint here
			for the child row it would fail.

			A QUESTION remains: if in the child table there are
			several constraints which refer to the same parent
			table, we should merge all updates to the child as
			one update? And the updates can be contradictory!
			Currently we just perform the update associated
			with each foreign key constraint, one after
			another, and the user has problems predicting in
			which order they are performed. */

			goto exit_func;
		}
	}

	if (check_ref) {
		check_table = foreign->referenced_table;
		check_index = foreign->referenced_index;
	} else {
		check_table = foreign->foreign_table;
		check_index = foreign->foreign_index;
	}

	if (check_table == NULL || check_table->ibd_file_missing) {
		if (check_ref) {
			FILE*	ef = dict_foreign_err_file;

			row_ins_set_detailed(trx, foreign);

			mutex_enter(&dict_foreign_err_mutex);
			rewind(ef);
			ut_print_timestamp(ef);
			fputs(" Transaction:\n", ef);
			trx_print(ef, trx, 600);
			fputs("Foreign key constraint fails for table ", ef);
			ut_print_name(ef, trx, TRUE,
				      foreign->foreign_table_name);
			fputs(":\n", ef);
			dict_print_info_on_foreign_key_in_create_format(
				ef, trx, foreign, TRUE);
			fputs("\nTrying to add to index ", ef);
			ut_print_name(ef, trx, FALSE,
				      foreign->foreign_index->name);
			fputs(" tuple:\n", ef);
			dtuple_print(ef, entry);
			fputs("\nBut the parent table ", ef);
			ut_print_name(ef, trx, TRUE,
				      foreign->referenced_table_name);
			fputs("\nor its .ibd file does"
			      " not currently exist!\n", ef);
			mutex_exit(&dict_foreign_err_mutex);

			err = DB_NO_REFERENCED_ROW;
		}

		goto exit_func;
	}

	ut_a(check_table);
	ut_a(check_index);

	if (check_table != table) {
		/* We already have a LOCK_IX on table, but not necessarily
		on check_table */

		err = lock_table(0, check_table, LOCK_IS, thr);

		if (err != DB_SUCCESS) {

			goto do_possible_lock_wait;
		}
	}

	mtr_start(&mtr);

	/* Store old value on n_fields_cmp */

	n_fields_cmp = dtuple_get_n_fields_cmp(entry);

	dtuple_set_n_fields_cmp(entry, foreign->n_fields);

	btr_pcur_open(check_index, entry, PAGE_CUR_GE,
		      BTR_SEARCH_LEAF, &pcur, &mtr);

	/* Scan index records and check if there is a matching record */

	do {
		const rec_t*		rec = btr_pcur_get_rec(&pcur);
		const buf_block_t*	block = btr_pcur_get_block(&pcur);

		if (srv_pass_corrupt_table && !block) {
			err = DB_CORRUPTION;
			break;
		}
		ut_a(block);

		if (page_rec_is_infimum(rec)) {

			continue;
		}

		offsets = rec_get_offsets(rec, check_index,
					  offsets, ULINT_UNDEFINED, &heap);

		if (page_rec_is_supremum(rec)) {

			err = row_ins_set_shared_rec_lock(LOCK_ORDINARY, block,
							  rec, check_index,
							  offsets, thr);
			switch (err) {
			case DB_SUCCESS_LOCKED_REC:
			case DB_SUCCESS:
				continue;
			default:
				goto end_scan;
			}
		}

		cmp = cmp_dtuple_rec(entry, rec, offsets);

		if (cmp == 0) {
			if (rec_get_deleted_flag(rec,
						 rec_offs_comp(offsets))) {
				err = row_ins_set_shared_rec_lock(
					LOCK_ORDINARY, block,
					rec, check_index, offsets, thr);
				switch (err) {
				case DB_SUCCESS_LOCKED_REC:
				case DB_SUCCESS:
					break;
				default:
					goto end_scan;
				}
			} else {
				/* Found a matching record. Lock only
				a record because we can allow inserts
				into gaps */

				err = row_ins_set_shared_rec_lock(
					LOCK_REC_NOT_GAP, block,
					rec, check_index, offsets, thr);

				switch (err) {
				case DB_SUCCESS_LOCKED_REC:
				case DB_SUCCESS:
					break;
				default:
					goto end_scan;
				}

				if (check_ref) {
					err = DB_SUCCESS;

					goto end_scan;
				} else if (foreign->type != 0) {
					/* There is an ON UPDATE or ON DELETE
					condition: check them in a separate
					function */

					err = row_ins_foreign_check_on_constraint(
						thr, foreign, &pcur, entry,
						&mtr);
					if (err != DB_SUCCESS) {
						/* Since reporting a plain
						"duplicate key" error
						message to the user in
						cases where a long CASCADE
						operation would lead to a
						duplicate key in some
						other table is very
						confusing, map duplicate
						key errors resulting from
						FK constraints to a
						separate error code. */

						if (err == DB_DUPLICATE_KEY) {
							err = DB_FOREIGN_DUPLICATE_KEY;
						}

						goto end_scan;
					}

					/* row_ins_foreign_check_on_constraint
					may have repositioned pcur on a
					different block */
					block = btr_pcur_get_block(&pcur);
				} else {
					row_ins_foreign_report_err(
						"Trying to delete or update",
						thr, foreign, rec, entry);

					err = DB_ROW_IS_REFERENCED;
					goto end_scan;
				}
			}
		} else {
			ut_a(cmp < 0);

			err = row_ins_set_shared_rec_lock(
				LOCK_GAP, block,
				rec, check_index, offsets, thr);

			switch (err) {
			case DB_SUCCESS_LOCKED_REC:
			case DB_SUCCESS:
				if (check_ref) {
					err = DB_NO_REFERENCED_ROW;
					row_ins_foreign_report_add_err(
						trx, foreign, rec, entry);
				} else {
					err = DB_SUCCESS;
				}
			}

			goto end_scan;
		}
	} while (btr_pcur_move_to_next(&pcur, &mtr));

	if (check_ref) {
		row_ins_foreign_report_add_err(
			trx, foreign, btr_pcur_get_rec(&pcur), entry);
		err = DB_NO_REFERENCED_ROW;
	} else {
		err = DB_SUCCESS;
	}

end_scan:
	btr_pcur_close(&pcur);

	mtr_commit(&mtr);

	/* Restore old value */
	dtuple_set_n_fields_cmp(entry, n_fields_cmp);

do_possible_lock_wait:
	if (err == DB_LOCK_WAIT) {
		trx->error_state = err;

		que_thr_stop_for_mysql(thr);

		srv_suspend_mysql_thread(thr);

		if (trx->error_state == DB_SUCCESS) {

			goto run_again;
		}

		err = trx->error_state;
	}

exit_func:
	if (UNIV_LIKELY_NULL(heap)) {
		mem_heap_free(heap);
	}

	if (trx->fake_changes) {
		err = DB_SUCCESS;
	}

	return(err);
}

/***************************************************************//**
Checks if foreign key constraints fail for an index entry. If index
is not mentioned in any constraint, this function does nothing,
Otherwise does searches to the indexes of referenced tables and
sets shared locks which lock either the success or the failure of
a constraint.
@return	DB_SUCCESS or error code */
static
ulint
row_ins_check_foreign_constraints(
/*==============================*/
	dict_table_t*	table,	/*!< in: table */
	dict_index_t*	index,	/*!< in: index */
	dtuple_t*	entry,	/*!< in: index entry for index */
	que_thr_t*	thr)	/*!< in: query thread */
{
	dict_foreign_t*	foreign;
	ulint		err;
	trx_t*		trx;
	ibool		got_s_lock	= FALSE;

	trx = thr_get_trx(thr);

	foreign = UT_LIST_GET_FIRST(table->foreign_list);

	while (foreign) {
		if (foreign->foreign_index == index) {

			if (foreign->referenced_table == NULL) {
				dict_table_get(foreign->referenced_table_name,
					       FALSE);
			}

			if (0 == trx->dict_operation_lock_mode) {
				got_s_lock = TRUE;

				row_mysql_freeze_data_dictionary(trx);
			}

			if (foreign->referenced_table) {
				mutex_enter(&(dict_sys->mutex));

				(foreign->referenced_table
				 ->n_foreign_key_checks_running)++;

				mutex_exit(&(dict_sys->mutex));
			}

			/* NOTE that if the thread ends up waiting for a lock
			we will release dict_operation_lock temporarily!
			But the counter on the table protects the referenced
			table from being dropped while the check is running. */

			err = row_ins_check_foreign_constraint(
				TRUE, foreign, table, entry, thr);

			if (foreign->referenced_table) {
				mutex_enter(&(dict_sys->mutex));

				ut_a(foreign->referenced_table
				     ->n_foreign_key_checks_running > 0);
				(foreign->referenced_table
				 ->n_foreign_key_checks_running)--;

				mutex_exit(&(dict_sys->mutex));
			}

			if (got_s_lock) {
				row_mysql_unfreeze_data_dictionary(trx);
			}

			if (err != DB_SUCCESS) {
				return(err);
			}
		}

		foreign = UT_LIST_GET_NEXT(foreign_list, foreign);
	}

	return(DB_SUCCESS);
}

/***************************************************************//**
Checks if a unique key violation to rec would occur at the index entry
insert.
@return	TRUE if error */
static
ibool
row_ins_dupl_error_with_rec(
/*========================*/
	const rec_t*	rec,	/*!< in: user record; NOTE that we assume
				that the caller already has a record lock on
				the record! */
	const dtuple_t*	entry,	/*!< in: entry to insert */
	dict_index_t*	index,	/*!< in: index */
	const ulint*	offsets)/*!< in: rec_get_offsets(rec, index) */
{
	ulint	matched_fields;
	ulint	matched_bytes;
	ulint	n_unique;
	ulint	i;

	ut_ad(rec_offs_validate(rec, index, offsets));

	n_unique = dict_index_get_n_unique(index);

	matched_fields = 0;
	matched_bytes = 0;

	cmp_dtuple_rec_with_match(entry, rec, offsets,
				  &matched_fields, &matched_bytes);

	if (matched_fields < n_unique) {

		return(FALSE);
	}

	/* In a unique secondary index we allow equal key values if they
	contain SQL NULLs */

	if (!dict_index_is_clust(index)) {

		for (i = 0; i < n_unique; i++) {
			if (UNIV_SQL_NULL == dfield_get_len(
				    dtuple_get_nth_field(entry, i))) {

				return(FALSE);
			}
		}
	}

	return(!rec_get_deleted_flag(rec, rec_offs_comp(offsets)));
}

/***************************************************************//**
Scans a unique non-clustered index at a given index entry to determine
whether a uniqueness violation has occurred for the key value of the entry.
Set shared locks on possible duplicate records.
@return	DB_SUCCESS, DB_DUPLICATE_KEY, or DB_LOCK_WAIT */
static
ulint
row_ins_scan_sec_index_for_duplicate(
/*=================================*/
	dict_index_t*	index,	/*!< in: non-clustered unique index */
	dtuple_t*	entry,	/*!< in: index entry */
	que_thr_t*	thr)	/*!< in: query thread */
{
	ulint		n_unique;
	ulint		i;
	int		cmp;
	ulint		n_fields_cmp;
	btr_pcur_t	pcur;
	ulint		err		= DB_SUCCESS;
	unsigned	allow_duplicates;
	mtr_t		mtr;
	mem_heap_t*	heap		= NULL;
	ulint		offsets_[REC_OFFS_NORMAL_SIZE];
	ulint*		offsets		= offsets_;
	rec_offs_init(offsets_);

	n_unique = dict_index_get_n_unique(index);

	/* If the secondary index is unique, but one of the fields in the
	n_unique first fields is NULL, a unique key violation cannot occur,
	since we define NULL != NULL in this case */

	for (i = 0; i < n_unique; i++) {
		if (UNIV_SQL_NULL == dfield_get_len(
			    dtuple_get_nth_field(entry, i))) {

			return(DB_SUCCESS);
		}
	}

	mtr_start(&mtr);

	/* Store old value on n_fields_cmp */

	n_fields_cmp = dtuple_get_n_fields_cmp(entry);

	dtuple_set_n_fields_cmp(entry, dict_index_get_n_unique(index));

	btr_pcur_open(index, entry, PAGE_CUR_GE, BTR_SEARCH_LEAF, &pcur, &mtr);

	allow_duplicates = thr_get_trx(thr)->duplicates & TRX_DUP_IGNORE;

	/* Scan index records and check if there is a duplicate */

	do {
		const rec_t*		rec	= btr_pcur_get_rec(&pcur);
		const buf_block_t*	block	= btr_pcur_get_block(&pcur);

		if (page_rec_is_infimum(rec)) {

			continue;
		}

		offsets = rec_get_offsets(rec, index, offsets,
					  ULINT_UNDEFINED, &heap);

		if (allow_duplicates) {

			/* If the SQL-query will update or replace
			duplicate key we will take X-lock for
			duplicates ( REPLACE, LOAD DATAFILE REPLACE,
			INSERT ON DUPLICATE KEY UPDATE). */

			err = row_ins_set_exclusive_rec_lock(
				LOCK_ORDINARY, block,
				rec, index, offsets, thr);
		} else {

			err = row_ins_set_shared_rec_lock(
				LOCK_ORDINARY, block,
				rec, index, offsets, thr);
		}

		switch (err) {
		case DB_SUCCESS_LOCKED_REC:
			err = DB_SUCCESS;
		case DB_SUCCESS:
			break;
		default:
			goto end_scan;
		}

		if (page_rec_is_supremum(rec)) {

			continue;
		}

		cmp = cmp_dtuple_rec(entry, rec, offsets);

		if (cmp == 0) {
			if (row_ins_dupl_error_with_rec(rec, entry,
							index, offsets)) {
				err = DB_DUPLICATE_KEY;

				thr_get_trx(thr)->error_info = index;

				goto end_scan;
			}
		} else {
			ut_a(cmp < 0);
			goto end_scan;
		}
	} while (btr_pcur_move_to_next(&pcur, &mtr));

end_scan:
	if (UNIV_LIKELY_NULL(heap)) {
		mem_heap_free(heap);
	}
	mtr_commit(&mtr);

	/* Restore old value */
	dtuple_set_n_fields_cmp(entry, n_fields_cmp);

	return(err);
}

/***************************************************************//**
Checks if a unique key violation error would occur at an index entry
insert. Sets shared locks on possible duplicate records. Works only
for a clustered index!
@return DB_SUCCESS if no error, DB_DUPLICATE_KEY if error,
DB_LOCK_WAIT if we have to wait for a lock on a possible duplicate
record */
static
ulint
row_ins_duplicate_error_in_clust(
/*=============================*/
	btr_cur_t*	cursor,	/*!< in: B-tree cursor */
	const dtuple_t*	entry,	/*!< in: entry to insert */
	que_thr_t*	thr,	/*!< in: query thread */
	mtr_t*		mtr)	/*!< in: mtr */
{
	ulint	err;
	rec_t*	rec;
	ulint	n_unique;
	trx_t*	trx		= thr_get_trx(thr);
	mem_heap_t*heap		= NULL;
	ulint	offsets_[REC_OFFS_NORMAL_SIZE];
	ulint*	offsets		= offsets_;
	rec_offs_init(offsets_);

	UT_NOT_USED(mtr);

	ut_a(dict_index_is_clust(cursor->index));
	ut_ad(dict_index_is_unique(cursor->index));

	/* NOTE: For unique non-clustered indexes there may be any number
	of delete marked records with the same value for the non-clustered
	index key (remember multiversioning), and which differ only in
	the row refererence part of the index record, containing the
	clustered index key fields. For such a secondary index record,
	to avoid race condition, we must FIRST do the insertion and after
	that check that the uniqueness condition is not breached! */

	/* NOTE: A problem is that in the B-tree node pointers on an
	upper level may match more to the entry than the actual existing
	user records on the leaf level. So, even if low_match would suggest
	that a duplicate key violation may occur, this may not be the case. */

	n_unique = dict_index_get_n_unique(cursor->index);

	if (cursor->low_match >= n_unique) {

		rec = btr_cur_get_rec(cursor);

		if (!page_rec_is_infimum(rec)) {
			offsets = rec_get_offsets(rec, cursor->index, offsets,
						  ULINT_UNDEFINED, &heap);

			/* We set a lock on the possible duplicate: this
			is needed in logical logging of MySQL to make
			sure that in roll-forward we get the same duplicate
			errors as in original execution */

			if (trx->duplicates & TRX_DUP_IGNORE) {

				/* If the SQL-query will update or replace
				duplicate key we will take X-lock for
				duplicates ( REPLACE, LOAD DATAFILE REPLACE,
				INSERT ON DUPLICATE KEY UPDATE). */

				err = row_ins_set_exclusive_rec_lock(
					LOCK_REC_NOT_GAP,
					btr_cur_get_block(cursor),
					rec, cursor->index, offsets, thr);
			} else {

				err = row_ins_set_shared_rec_lock(
					LOCK_REC_NOT_GAP,
					btr_cur_get_block(cursor), rec,
					cursor->index, offsets, thr);
			}

			switch (err) {
			case DB_SUCCESS_LOCKED_REC:
			case DB_SUCCESS:
				break;
			default:
				goto func_exit;
			}

			if (row_ins_dupl_error_with_rec(
				    rec, entry, cursor->index, offsets)) {
				trx->error_info = cursor->index;
				err = DB_DUPLICATE_KEY;
				goto func_exit;
			}
		}
	}

	if (cursor->up_match >= n_unique) {

		rec = page_rec_get_next(btr_cur_get_rec(cursor));

		if (!page_rec_is_supremum(rec)) {
			offsets = rec_get_offsets(rec, cursor->index, offsets,
						  ULINT_UNDEFINED, &heap);

			if (trx->duplicates & TRX_DUP_IGNORE) {

				/* If the SQL-query will update or replace
				duplicate key we will take X-lock for
				duplicates ( REPLACE, LOAD DATAFILE REPLACE,
				INSERT ON DUPLICATE KEY UPDATE). */

				err = row_ins_set_exclusive_rec_lock(
					LOCK_REC_NOT_GAP,
					btr_cur_get_block(cursor),
					rec, cursor->index, offsets, thr);
			} else {

				err = row_ins_set_shared_rec_lock(
					LOCK_REC_NOT_GAP,
					btr_cur_get_block(cursor),
					rec, cursor->index, offsets, thr);
			}

			switch (err) {
			case DB_SUCCESS_LOCKED_REC:
			case DB_SUCCESS:
				break;
			default:
				goto func_exit;
			}

			if (row_ins_dupl_error_with_rec(
				    rec, entry, cursor->index, offsets)) {
				trx->error_info = cursor->index;
				err = DB_DUPLICATE_KEY;
				goto func_exit;
			}
		}

		ut_a(!dict_index_is_clust(cursor->index));
		/* This should never happen */
	}

	err = DB_SUCCESS;
func_exit:
	if (UNIV_LIKELY_NULL(heap)) {
		mem_heap_free(heap);
	}
	return(err);
}

/***************************************************************//**
Checks if an index entry has long enough common prefix with an existing
record so that the intended insert of the entry must be changed to a modify of
the existing record. In the case of a clustered index, the prefix must be
n_unique fields long, and in the case of a secondary index, all fields must be
equal.
@return 0 if no update, ROW_INS_PREV if previous should be updated;
currently we do the search so that only the low_match record can match
enough to the search tuple, not the next record */
UNIV_INLINE
ulint
row_ins_must_modify(
/*================*/
	btr_cur_t*	cursor)	/*!< in: B-tree cursor */
{
	ulint	enough_match;
	rec_t*	rec;

	/* NOTE: (compare to the note in row_ins_duplicate_error) Because node
	pointers on upper levels of the B-tree may match more to entry than
	to actual user records on the leaf level, we have to check if the
	candidate record is actually a user record. In a clustered index
	node pointers contain index->n_unique first fields, and in the case
	of a secondary index, all fields of the index. */

	enough_match = dict_index_get_n_unique_in_tree(cursor->index);

	if (cursor->low_match >= enough_match) {

		rec = btr_cur_get_rec(cursor);

		if (!page_rec_is_infimum(rec)) {

			return(ROW_INS_PREV);
		}
	}

	return(0);
}

/***************************************************************//**
Tries to insert an index entry to an index. If the index is clustered
and a record with the same unique key is found, the other record is
necessarily marked deleted by a committed transaction, or a unique key
violation error occurs. The delete marked record is then updated to an
existing record, and we must write an undo log record on the delete
marked record. If the index is secondary, and a record with exactly the
same fields is found, the other record is necessarily marked deleted.
It is then unmarked. Otherwise, the entry is just inserted to the index.
@return DB_SUCCESS, DB_LOCK_WAIT, DB_FAIL if pessimistic retry needed,
or error code */
static
ulint
row_ins_index_entry_low(
/*====================*/
	ulint		mode,	/*!< in: BTR_MODIFY_LEAF or BTR_MODIFY_TREE,
				depending on whether we wish optimistic or
				pessimistic descent down the index tree */
	dict_index_t*	index,	/*!< in: index */
	dtuple_t*	entry,	/*!< in/out: index entry to insert */
	ulint		n_ext,	/*!< in: number of externally stored columns */
	que_thr_t*	thr)	/*!< in: query thread */
{
	btr_cur_t	cursor;
	ulint		ignore_sec_unique	= 0;
	ulint		modify = 0; /* remove warning */
	rec_t*		insert_rec;
	rec_t*		rec;
	ulint*		offsets;
	ulint		err;
	ulint		n_unique;
	big_rec_t*	big_rec			= NULL;
	mtr_t		mtr;
	mem_heap_t*	heap			= NULL;

	log_free_check();

	mtr_start(&mtr);

	cursor.thr = thr;

	/* Note that we use PAGE_CUR_LE as the search mode, because then
	the function will return in both low_match and up_match of the
	cursor sensible values */

	if (!(thr_get_trx(thr)->check_unique_secondary)) {
		ignore_sec_unique = BTR_IGNORE_SEC_UNIQUE;
	}

	btr_cur_search_to_nth_level(index, 0, entry, PAGE_CUR_LE,
				    thr_get_trx(thr)->fake_changes ? BTR_SEARCH_LEAF : (mode | BTR_INSERT | ignore_sec_unique),
				    &cursor, 0, __FILE__, __LINE__, &mtr);

	if (cursor.flag == BTR_CUR_INSERT_TO_IBUF) {
		/* The insertion was made to the insert buffer already during
		the search: we are done */

		err = DB_SUCCESS;

		goto function_exit;
	}

#ifdef UNIV_DEBUG
	if (!srv_use_sys_stats_table
	    || index != UT_LIST_GET_FIRST(dict_sys->sys_stats->indexes))
	{
		page_t*	page = btr_cur_get_page(&cursor);
		rec_t*	first_rec = page_rec_get_next(
			page_get_infimum_rec(page));

		ut_ad(page_rec_is_supremum(first_rec)
		      || rec_get_n_fields(first_rec, index)
		      == dtuple_get_n_fields(entry));
	}
#endif

	n_unique = dict_index_get_n_unique(index);

	if (dict_index_is_unique(index) && (cursor.up_match >= n_unique
					    || cursor.low_match >= n_unique)) {

		if (dict_index_is_clust(index)) {
			/* Note that the following may return also
			DB_LOCK_WAIT */

			err = row_ins_duplicate_error_in_clust(
				&cursor, entry, thr, &mtr);
			if (err != DB_SUCCESS) {

				goto function_exit;
			}
		} else {
			mtr_commit(&mtr);
			err = row_ins_scan_sec_index_for_duplicate(
				index, entry, thr);
			mtr_start(&mtr);

			if (err != DB_SUCCESS) {

				goto function_exit;
			}

			/* We did not find a duplicate and we have now
			locked with s-locks the necessary records to
			prevent any insertion of a duplicate by another
			transaction. Let us now reposition the cursor and
			continue the insertion. */

			btr_cur_search_to_nth_level(index, 0, entry,
						    PAGE_CUR_LE,
						    thr_get_trx(thr)->fake_changes ? BTR_SEARCH_LEAF : (mode | BTR_INSERT),
						    &cursor, 0,
						    __FILE__, __LINE__, &mtr);
		}
	}

	modify = row_ins_must_modify(&cursor);

	if (modify != 0) {
		/* There is already an index entry with a long enough common
		prefix, we must convert the insert into a modify of an
		existing record */

		if (modify == ROW_INS_NEXT) {
			rec = page_rec_get_next(btr_cur_get_rec(&cursor));

			btr_cur_position(index, rec,
					 btr_cur_get_block(&cursor),&cursor);
		}

		if (dict_index_is_clust(index)) {
			err = row_ins_clust_index_entry_by_modify(
				mode, &cursor, &heap, &big_rec, entry,
				thr, &mtr);

			if (big_rec) {
				ut_a(err == DB_SUCCESS);
				/* Write out the externally stored
				columns while still x-latching
				index->lock and block->lock. We have
				to mtr_commit(mtr) first, so that the
				redo log will be written in the
				correct order. Otherwise, we would run
				into trouble on crash recovery if mtr
				freed B-tree pages on which some of
				the big_rec fields will be written. */
				btr_cur_mtr_commit_and_start(&cursor, &mtr);

				rec = btr_cur_get_rec(&cursor);
				offsets = rec_get_offsets(
					rec, index, NULL,
					ULINT_UNDEFINED, &heap);

				err = btr_store_big_rec_extern_fields(
					index, btr_cur_get_block(&cursor),
					rec, offsets, &mtr, FALSE, big_rec);
				/* If writing big_rec fails (for
				example, because of DB_OUT_OF_FILE_SPACE),
				the record will be corrupted. Even if
				we did not update any externally
				stored columns, our update could cause
				the record to grow so that a
				non-updated column was selected for
				external storage. This non-update
				would not have been written to the
				undo log, and thus the record cannot
				be rolled back. */
				ut_a(err == DB_SUCCESS);
				goto stored_big_rec;
			}
		} else {
			ut_ad(!n_ext);
			err = row_ins_sec_index_entry_by_modify(
				mode, &cursor, entry, thr, &mtr);
		}
	} else {
		if (mode == BTR_MODIFY_LEAF) {
			err = btr_cur_optimistic_insert(
				0, &cursor, entry, &insert_rec, &big_rec,
				n_ext, thr, &mtr);
		} else {
			ut_a(mode == BTR_MODIFY_TREE);
			if (buf_LRU_buf_pool_running_out()) {

				err = DB_LOCK_TABLE_FULL;

				goto function_exit;
			}
			err = btr_cur_pessimistic_insert(
				0, &cursor, entry, &insert_rec, &big_rec,
				n_ext, thr, &mtr);
		}
	}

function_exit:
	mtr_commit(&mtr);

	if (UNIV_LIKELY_NULL(big_rec)) {

		if (thr_get_trx(thr)->fake_changes) {
			/* skip store extern */
			if (modify) {
				dtuple_big_rec_free(big_rec);
			} else {
				dtuple_convert_back_big_rec(index, entry, big_rec);
			}

			if (UNIV_LIKELY_NULL(heap)) {
				mem_heap_free(heap);
			}

			return(err);
		}

		mtr_start(&mtr);

		btr_cur_search_to_nth_level(index, 0, entry, PAGE_CUR_LE,
					    BTR_MODIFY_TREE, &cursor, 0,
					    __FILE__, __LINE__, &mtr);
		rec = btr_cur_get_rec(&cursor);
		offsets = rec_get_offsets(rec, index, NULL,
					  ULINT_UNDEFINED, &heap);

		err = btr_store_big_rec_extern_fields(
			index, btr_cur_get_block(&cursor),
			rec, offsets, &mtr, FALSE, big_rec);

stored_big_rec:
		if (modify) {
			dtuple_big_rec_free(big_rec);
		} else {
			dtuple_convert_back_big_rec(index, entry, big_rec);
		}

		mtr_commit(&mtr);
	}

	if (UNIV_LIKELY_NULL(heap)) {
		mem_heap_free(heap);
	}
	return(err);
}

/***************************************************************//**
Inserts an index entry to index. Tries first optimistic, then pessimistic
descent down the tree. If the entry matches enough to a delete marked record,
performs the insert by updating or delete unmarking the delete marked
record.
@return	DB_SUCCESS, DB_LOCK_WAIT, DB_DUPLICATE_KEY, or some other error code */
UNIV_INTERN
ulint
row_ins_index_entry(
/*================*/
	dict_index_t*	index,	/*!< in: index */
	dtuple_t*	entry,	/*!< in/out: index entry to insert */
	ulint		n_ext,	/*!< in: number of externally stored columns */
	ibool		foreign,/*!< in: TRUE=check foreign key constraints
				(foreign=FALSE only during CREATE INDEX) */
	que_thr_t*	thr)	/*!< in: query thread */
{
	ulint	err;

	if (foreign && UT_LIST_GET_FIRST(index->table->foreign_list)) {
		err = row_ins_check_foreign_constraints(index->table, index,
							entry, thr);
		if (err != DB_SUCCESS) {

			return(err);
		}
	}

	/* Try first optimistic descent to the B-tree */

	err = row_ins_index_entry_low(BTR_MODIFY_LEAF, index, entry,
				      n_ext, thr);
	if (err != DB_FAIL) {

		return(err);
	}

	/* Try then pessimistic descent to the B-tree */

	err = row_ins_index_entry_low(BTR_MODIFY_TREE, index, entry,
				      n_ext, thr);
	return(err);
}

/***********************************************************//**
Sets the values of the dtuple fields in entry from the values of appropriate
columns in row. */
static
void
row_ins_index_entry_set_vals(
/*=========================*/
	dict_index_t*	index,	/*!< in: index */
	dtuple_t*	entry,	/*!< in: index entry to make */
	const dtuple_t*	row)	/*!< in: row */
{
	ulint	n_fields;
	ulint	i;

	ut_ad(entry && row);

	n_fields = dtuple_get_n_fields(entry);

	for (i = 0; i < n_fields; i++) {
		dict_field_t*	ind_field;
		dfield_t*	field;
		const dfield_t*	row_field;
		ulint		len;

		field = dtuple_get_nth_field(entry, i);
		ind_field = dict_index_get_nth_field(index, i);
		row_field = dtuple_get_nth_field(row, ind_field->col->ind);
		len = dfield_get_len(row_field);

		/* Check column prefix indexes */
		if (ind_field->prefix_len > 0
		    && dfield_get_len(row_field) != UNIV_SQL_NULL) {

			const	dict_col_t*	col
				= dict_field_get_col(ind_field);

			len = dtype_get_at_most_n_mbchars(
				col->prtype, col->mbminlen, col->mbmaxlen,
				ind_field->prefix_len,
				len, dfield_get_data(row_field));

			ut_ad(!dfield_is_ext(row_field));
		}

		dfield_set_data(field, dfield_get_data(row_field), len);
		if (dfield_is_ext(row_field)) {
			ut_ad(dict_index_is_clust(index));
			dfield_set_ext(field);
		}
	}
}

/***********************************************************//**
Inserts a single index entry to the table.
@return DB_SUCCESS if operation successfully completed, else error
code or DB_LOCK_WAIT */
static
ulint
row_ins_index_entry_step(
/*=====================*/
	ins_node_t*	node,	/*!< in: row insert node */
	que_thr_t*	thr)	/*!< in: query thread */
{
	ulint	err;

	ut_ad(dtuple_check_typed(node->row));

	row_ins_index_entry_set_vals(node->index, node->entry, node->row);

	ut_ad(dtuple_check_typed(node->entry));

	err = row_ins_index_entry(node->index, node->entry, 0, TRUE, thr);

	return(err);
}

/***********************************************************//**
Allocates a row id for row and inits the node->index field. */
UNIV_INLINE
void
row_ins_alloc_row_id_step(
/*======================*/
	ins_node_t*	node)	/*!< in: row insert node */
{
	dulint	row_id;

	ut_ad(node->state == INS_NODE_ALLOC_ROW_ID);

	if (dict_index_is_unique(dict_table_get_first_index(node->table))) {

		/* No row id is stored if the clustered index is unique */

		return;
	}

	/* Fill in row id value to row */

	row_id = dict_sys_get_new_row_id();

	dict_sys_write_row_id(node->row_id_buf, row_id);
}

/***********************************************************//**
Gets a row to insert from the values list. */
UNIV_INLINE
void
row_ins_get_row_from_values(
/*========================*/
	ins_node_t*	node)	/*!< in: row insert node */
{
	que_node_t*	list_node;
	dfield_t*	dfield;
	dtuple_t*	row;
	ulint		i;

	/* The field values are copied in the buffers of the select node and
	it is safe to use them until we fetch from select again: therefore
	we can just copy the pointers */

	row = node->row;

	i = 0;
	list_node = node->values_list;

	while (list_node) {
		eval_exp(list_node);

		dfield = dtuple_get_nth_field(row, i);
		dfield_copy_data(dfield, que_node_get_val(list_node));

		i++;
		list_node = que_node_get_next(list_node);
	}
}

/***********************************************************//**
Gets a row to insert from the select list. */
UNIV_INLINE
void
row_ins_get_row_from_select(
/*========================*/
	ins_node_t*	node)	/*!< in: row insert node */
{
	que_node_t*	list_node;
	dfield_t*	dfield;
	dtuple_t*	row;
	ulint		i;

	/* The field values are copied in the buffers of the select node and
	it is safe to use them until we fetch from select again: therefore
	we can just copy the pointers */

	row = node->row;

	i = 0;
	list_node = node->select->select_list;

	while (list_node) {
		dfield = dtuple_get_nth_field(row, i);
		dfield_copy_data(dfield, que_node_get_val(list_node));

		i++;
		list_node = que_node_get_next(list_node);
	}
}

/***********************************************************//**
Inserts a row to a table.
@return DB_SUCCESS if operation successfully completed, else error
code or DB_LOCK_WAIT */
static
ulint
row_ins(
/*====*/
	ins_node_t*	node,	/*!< in: row insert node */
	que_thr_t*	thr)	/*!< in: query thread */
{
	ulint	err;

	ut_ad(node && thr);

	if (node->state == INS_NODE_ALLOC_ROW_ID) {

		row_ins_alloc_row_id_step(node);

		node->index = dict_table_get_first_index(node->table);
		node->entry = UT_LIST_GET_FIRST(node->entry_list);

		if (node->ins_type == INS_SEARCHED) {

			row_ins_get_row_from_select(node);

		} else if (node->ins_type == INS_VALUES) {

			row_ins_get_row_from_values(node);
		}

		node->state = INS_NODE_INSERT_ENTRIES;
	}

	ut_ad(node->state == INS_NODE_INSERT_ENTRIES);

	while (node->index != NULL) {
		err = row_ins_index_entry_step(node, thr);

		if (err != DB_SUCCESS) {

			return(err);
		}

		node->index = dict_table_get_next_index(node->index);
		node->entry = UT_LIST_GET_NEXT(tuple_list, node->entry);
	}

	ut_ad(node->entry == NULL);

	node->state = INS_NODE_ALLOC_ROW_ID;

	return(DB_SUCCESS);
}

/***********************************************************//**
Inserts a row to a table. This is a high-level function used in SQL execution
graphs.
@return	query thread to run next or NULL */
UNIV_INTERN
que_thr_t*
row_ins_step(
/*=========*/
	que_thr_t*	thr)	/*!< in: query thread */
{
	ins_node_t*	node;
	que_node_t*	parent;
	sel_node_t*	sel_node;
	trx_t*		trx;
	ulint		err;

	ut_ad(thr);

	trx = thr_get_trx(thr);

	trx_start_if_not_started(trx);

	node = thr->run_node;

	ut_ad(que_node_get_type(node) == QUE_NODE_INSERT);

	parent = que_node_get_parent(node);
	sel_node = node->select;

	if (thr->prev_node == parent) {
		node->state = INS_NODE_SET_IX_LOCK;
	}

	/* If this is the first time this node is executed (or when
	execution resumes after wait for the table IX lock), set an
	IX lock on the table and reset the possible select node. MySQL's
	partitioned table code may also call an insert within the same
	SQL statement AFTER it has used this table handle to do a search.
	This happens, for example, when a row update moves it to another
	partition. In that case, we have already set the IX lock on the
	table during the search operation, and there is no need to set
	it again here. But we must write trx->id to node->trx_id_buf. */

	trx_write_trx_id(node->trx_id_buf, trx->id);

	if (node->state == INS_NODE_SET_IX_LOCK) {

		/* It may be that the current session has not yet started
		its transaction, or it has been committed: */

		if (UT_DULINT_EQ(trx->id, node->trx_id)) {
			/* No need to do IX-locking */

			goto same_trx;
		}

		err = lock_table(0, node->table, LOCK_IX, thr);

		if (err != DB_SUCCESS) {

			goto error_handling;
		}

		node->trx_id = trx->id;
same_trx:
		node->state = INS_NODE_ALLOC_ROW_ID;

		if (node->ins_type == INS_SEARCHED) {
			/* Reset the cursor */
			sel_node->state = SEL_NODE_OPEN;

			/* Fetch a row to insert */

			thr->run_node = sel_node;

			return(thr);
		}
	}

	if ((node->ins_type == INS_SEARCHED)
	    && (sel_node->state != SEL_NODE_FETCH)) {

		ut_ad(sel_node->state == SEL_NODE_NO_MORE_ROWS);

		/* No more rows to insert */
		thr->run_node = parent;

		return(thr);
	}

	/* DO THE CHECKS OF THE CONSISTENCY CONSTRAINTS HERE */

	err = row_ins(node, thr);

error_handling:
	trx->error_state = err;

	if (err != DB_SUCCESS) {
		/* err == DB_LOCK_WAIT or SQL error detected */
		return(NULL);
	}

	/* DO THE TRIGGER ACTIONS HERE */

	if (node->ins_type == INS_SEARCHED) {
		/* Fetch a row to insert */

		thr->run_node = sel_node;
	} else {
		thr->run_node = que_node_get_parent(node);
	}

	return(thr);
}<|MERGE_RESOLUTION|>--- conflicted
+++ resolved
@@ -495,10 +495,7 @@
 					table, dict_col_get_no(col));
 
 				ufield->orig_len = 0;
-<<<<<<< HEAD
-=======
 				ufield->exp = NULL;
->>>>>>> 6378bdbf
 
 				ufield->new_val = parent_ufield->new_val;
 				ufield_len = dfield_get_len(&ufield->new_val);

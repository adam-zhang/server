--- conflicted
+++ resolved
@@ -5026,26 +5026,6 @@
 
 		mutex_exit(&buf_pool->LRU_list_mutex);
 
-<<<<<<< HEAD
-		if (UNIV_LIKELY_NULL(block)) {
-				if (block->page.key_version == 0) {
-				fil_space_t* space = fil_space_get(block->page.space);
-				ib_logf(IB_LOG_LEVEL_ERROR,
-					"Page %u %u still fixed or dirty.",
-					block->page.space,
-					block->page.offset);
-				ib_logf(IB_LOG_LEVEL_ERROR,
-					"Page oldest_modification %lu fix_count %d io_fix %d.",
-					(ulong) block->page.oldest_modification,
-					block->page.buf_fix_count,
-					buf_page_get_io_fix(&block->page));
-				ib_logf(IB_LOG_LEVEL_ERROR,
-					"Page space_id %u name %s.",
-					block->page.space,
-					(space && space->name) ? space->name : "NULL");
-				ut_error;
-			}
-=======
 		if (UNIV_LIKELY_NULL(block) && block->page.key_version == 0) {
 			fil_space_t* space = fil_space_get(block->page.space);
 			ib_logf(IB_LOG_LEVEL_ERROR,
@@ -5062,7 +5042,6 @@
 				"Page space_id %u name %s.",
 				block->page.space,
 				(space && space->name) ? space->name : "NULL");
->>>>>>> a00517ac
 		}
 	}
 

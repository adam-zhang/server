--- conflicted
+++ resolved
@@ -1273,7 +1273,6 @@
 }
 
 int
-<<<<<<< HEAD
 runDeleteRead(NDBT_Context* ctx, NDBT_Step* step){
   
   Ndb* pNdb = GETNDB(step);
@@ -1375,8 +1374,6 @@
   return NDBT_OK;
 }
 
-template class Vector<Uint64>;
-=======
 runBug28073(NDBT_Context *ctx, NDBT_Step* step)
 {
   int result = NDBT_OK;
@@ -1443,7 +1440,8 @@
 
   return result;
 }
->>>>>>> 88a10dba
+
+template class Vector<Uint64>;
 
 NDBT_TESTSUITE(testBasic);
 TESTCASE("PkInsert", 
@@ -1715,7 +1713,6 @@
 	 "Verify what happens when we fill the db" ){
   STEP(runBug25090);
 }
-<<<<<<< HEAD
 TESTCASE("DeleteRead", 
 	 "Verify Delete+Read" ){
   INITIALIZER(runLoadTable);
@@ -1725,11 +1722,10 @@
 TESTCASE("Bug27756", 
 	 "Verify what happens when we fill the db" ){
   STEP(runBug27756);
-=======
+}
 TESTCASE("Bug28073", 
 	 "Infinite loop in lock queue" ){
   STEP(runBug28073);
->>>>>>> 88a10dba
 }
 NDBT_TESTSUITE_END(testBasic);
 

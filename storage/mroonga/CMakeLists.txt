--- conflicted
+++ resolved
@@ -292,18 +292,10 @@
   ${MYSQL_LIBRARY_DIRS})
 
 if(MRN_BUNDLED)
-<<<<<<< HEAD
   target_link_libraries(mroonga ${MRN_LIBRARIES})
-=======
-  mysql_add_plugin(mroonga
-    ${MRN_ALL_SOURCES}
-    STORAGE_ENGINE MODULE_ONLY
-    RECOMPILE_FOR_EMBEDDED
-    LINK_LIBRARIES ${MRN_LIBRARIES})
   if(NOT TARGET mroonga)
     return()
   endif()
->>>>>>> 19d21b93
 else()
   add_library(mroonga MODULE ${MRN_ALL_SOURCES})
 

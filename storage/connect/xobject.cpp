/************ Xobject C++ Functions Source Code File (.CPP) ************/
/*  Name: XOBJECT.CPP  Version 2.5                                     */
/*                                                                     */
/*  (C) Copyright to the author Olivier BERTRAND          1998-2017    */
/*                                                                     */
/*  This file contains base XOBJECT class functions.                   */
/*  Also here is the implementation of the CONSTANT class.             */
/***********************************************************************/

/***********************************************************************/
/*  Include mariaDB header file.                                       */
/***********************************************************************/
#include "my_global.h"
#include "m_string.h"

/***********************************************************************/
/*  Include required application header files                          */
/*  global.h    is header containing all global Plug declarations.     */
/*  plgdbsem.h  is header containing the DB applic. declarations.      */
/***********************************************************************/
#include "global.h"
#include "plgdbsem.h"
#include "xobject.h"

/***********************************************************************/
/*  Macro definitions.                                                 */
/***********************************************************************/
#if defined(_DEBUG) || defined(DEBTRACE)
#define ASSERT(B)      assert(B);
#else
#define ASSERT(B)
#endif

/***********************************************************************/
/*  The one and only needed void object.                               */
/***********************************************************************/
XVOID Xvoid;
PXOB const pXVOID = &Xvoid;       // Pointer used by other classes

/* ------------------------- Class XOBJECT --------------------------- */

/***********************************************************************/
/*  GetCharValue: returns the Result value as a char string.           */
/*  Using GetCharValue provides no conversion from numeric types.      */
/***********************************************************************/
PSZ XOBJECT::GetCharValue(void)
  {
  ASSERT(Value)
  return Value->GetCharValue();
  } // end of GetCharValue()

/***********************************************************************/
/*  GetShortValue: returns the Result value as a short integer.        */
/***********************************************************************/
short XOBJECT::GetShortValue(void)
  {
  ASSERT(Value)
  return Value->GetShortValue();
  } // end of GetShortValue

/***********************************************************************/
/*  GetIntValue: returns the Result value as a int integer.            */
/***********************************************************************/
int XOBJECT::GetIntValue(void)
  {
  ASSERT(Value)
  return Value->GetIntValue();
  } // end of GetIntValue

/***********************************************************************/
/*  GetFloatValue: returns the Result value as a double float.         */
/***********************************************************************/
double XOBJECT::GetFloatValue(void)
  {
  ASSERT(Value)
  return Value->GetFloatValue();
  } // end of GetFloatValue

/* ------------------------- Class CONSTANT -------------------------- */

/***********************************************************************/
/*  CONSTANT public constructor.                                       */
/***********************************************************************/
CONSTANT::CONSTANT(PGLOBAL g, void *value, short type)
  {
  if (!(Value = AllocateValue(g, value, (int)type)))
<<<<<<< HEAD
		throw TYPE_CONST;
=======
		throw (int)TYPE_CONST;
>>>>>>> a9d32010

  Constant = true;
  } // end of CONSTANT constructor

/***********************************************************************/
/*  CONSTANT public constructor.                                       */
/***********************************************************************/
CONSTANT::CONSTANT(PGLOBAL g, int n)
  {
  if (!(Value = AllocateValue(g, &n, TYPE_INT)))
<<<<<<< HEAD
		throw TYPE_CONST;
=======
		throw (int)TYPE_CONST;
>>>>>>> a9d32010

  Constant = true;
  } // end of CONSTANT constructor

/***********************************************************************/
/*  GetLengthEx: returns an evaluation of the constant string length.  */
/*  Note: When converting from token to string, length has to be       */
/*    specified but we need the domain length, not the value length.   */
/***********************************************************************/
int CONSTANT::GetLengthEx(void)
  {
  return Value->GetValLen();
  } // end of GetLengthEx

/***********************************************************************/
/*  Convert a constant to the given type.                              */
/***********************************************************************/
void CONSTANT::Convert(PGLOBAL g, int newtype)
  {
  if (Value->GetType() != newtype)
    if (!(Value = AllocateValue(g, Value, newtype)))
<<<<<<< HEAD
			throw TYPE_CONST;
=======
			throw (int)TYPE_CONST;
>>>>>>> a9d32010

  } // end of Convert

/***********************************************************************/
/*  Compare: returns true if this object is equivalent to xp.          */
/***********************************************************************/
bool CONSTANT::Compare(PXOB xp)
  {
  if (this == xp)
    return true;
  else if (xp->GetType() != TYPE_CONST)
    return false;
  else
    return Value->IsEqual(xp->GetValue(), true);

  } // end of Compare

#if 0
/***********************************************************************/
/*  Rephrase: temporary implementation used by PlugRephraseSQL.        */
/***********************************************************************/
bool CONSTANT::Rephrase(PGLOBAL g, PSZ work)
  {
  switch (Value->GetType()) {
    case TYPE_STRING:
      sprintf(work + strlen(work), "'%s'", Value->GetCharValue());
      break;
    case TYPE_SHORT:
      sprintf(work + strlen(work), "%hd", Value->GetShortValue());
      break;
    case TYPE_INT:
    case TYPE_DATE:
      sprintf(work + strlen(work), "%d", Value->GetIntValue());
      break;
    case TYPE_DOUBLE:
      sprintf(work + strlen(work), "%lf", Value->GetFloatValue());
      break;
    case TYPE_BIGINT:
      sprintf(work + strlen(work), "%lld", Value->GetBigintValue());
      break;
    case TYPE_TINY:
      sprintf(work + strlen(work), "%d", Value->GetTinyValue());
      break;
    default:
      sprintf(g->Message, MSG(BAD_CONST_TYPE), Value->GetType());
      return false;
    } // endswitch

  return false;
  } // end of Rephrase
#endif // 0

/***********************************************************************/
/*  Make file output of a constant object.                             */
/***********************************************************************/
void CONSTANT::Printf(PGLOBAL g, FILE *f, uint n)
  {
  Value->Printf(g, f, n);
<<<<<<< HEAD
  } /* end of Print */
=======
  } /* end of Printf */
>>>>>>> a9d32010

/***********************************************************************/
/*  Make string output of a constant object.                           */
/***********************************************************************/
void CONSTANT::Prints(PGLOBAL g, char *ps, uint z)
  {
  Value->Prints(g, ps, z);
<<<<<<< HEAD
  } /* end of Print */
=======
  } /* end of Prints */
>>>>>>> a9d32010

/* -------------------------- Class STRING --------------------------- */

/***********************************************************************/
/*  STRING public constructor for new char values. Alloc Size must be  */
/*  calculated because PlugSubAlloc rounds up size to multiple of 8.   */
/***********************************************************************/
STRING::STRING(PGLOBAL g, uint n, PCSZ str)
{
  G = g;
  Length = (str) ? strlen(str) : 0;

  if ((Strp = (PSZ)PlgDBSubAlloc(g, NULL, MY_MAX(n, Length) + 1))) {
    if (str)
      strcpy(Strp, str);
    else
      *Strp = 0;

    Next = GetNext();
    Size = Next - Strp;
		Trc = false;
  } else {
    // This should normally never happen
    Next = NULL;
    Size = 0;
		Trc = true;
  } // endif Strp

} // end of STRING constructor

/***********************************************************************/
/*  Reallocate the string memory and return the (new) position.        */
/*  If Next is equal to GetNext() this means that no new suballocation */
/*  has been done. Then we can just increase the size of the current   */
/*  allocation and the Strp will remain pointing to the same memory.   */
/***********************************************************************/
char *STRING::Realloc(uint len)
{
  char *p;
  bool  b = (Next == GetNext());
  
  p = (char*)PlgDBSubAlloc(G, NULL, b ? len - Size : len);

  if (!p) {
    // No more room in Sarea; this is very unlikely
    strcpy(G->Message, "No more room in work area");
		Trc = true;
    return NULL;
    } // endif p

  if (b)
    p = Strp;

  Next = GetNext();
  Size = Next - p;
  return p;
} // end of Realloc

/***********************************************************************/
/*  Set a STRING new PSZ value.                                        */
/***********************************************************************/
bool STRING::Set(PCSZ s)
{
  if (!s)
    return false;

  uint len = strlen(s) + 1;

  if (len > Size) {
    char *p = Realloc(len);
    
    if (!p)
      return true;
    else
      Strp = p;

    } // endif n

 	strcpy(Strp, s);
  Length = len - 1;
  return false;
} // end of Set

/***********************************************************************/
/*  Set a STRING new PSZ value.                                        */
/***********************************************************************/
bool STRING::Set(char *s, uint n)
{
  if (!s)
    return false;

  uint len = strnlen(s, n) + 1;

  if (len > Size) {
    char *p = Realloc(len);
    
    if (!p)
      return true;
    else
      Strp = p;

    } // endif n

 	strncpy(Strp, s, n);
  Length = len - 1;
  return false;
} // end of Set

/***********************************************************************/
/*  Append a char* to a STRING.                                        */
/***********************************************************************/
bool STRING::Append(const char *s, uint ln, bool nq)
{
  if (!s)
    return false;

  uint i, len = Length + ln + 1;

  if (len > Size) {
    char *p = Realloc(len);
    
    if (!p)
      return true;
    else if (p != Strp) {
      strcpy(p, Strp);
      Strp = p;
      } // endif p

    } // endif n

	if (nq) {
		for (i = 0; i < ln; i++)
			switch (s[i]) {
			case '\\':   Strp[Length++] = '\\'; Strp[Length++] = '\\'; break;
			case '\0':   Strp[Length++] = '\\'; Strp[Length++] = '0';  break;
			case '\'':   Strp[Length++] = '\\'; Strp[Length++] = '\''; break;
			case '\n':   Strp[Length++] = '\\'; Strp[Length++] = 'n';  break;
			case '\r':   Strp[Length++] = '\\'; Strp[Length++] = 'r';  break;
			case '\032': Strp[Length++] = '\\'; Strp[Length++] = 'Z';  break;
			default:     Strp[Length++] = s[i];
			}	// endswitch s[i]

	} else
		for (i = 0; i < ln && s[i]; i++)
			Strp[Length++] = s[i];

  Strp[Length] = 0;
  return false;
} // end of Append

/***********************************************************************/
/*  Append a PCSZ to a STRING.                                         */
/***********************************************************************/
bool STRING::Append(PCSZ s)
{
  if (!s)
    return false;

  uint len = Length + strlen(s) + 1;

  if (len > Size) {
    char *p = Realloc(len);
    
    if (!p)
      return true;
    else if (p != Strp) {
      strcpy(p, Strp);
      Strp = p;
      } // endif p

    } // endif n

  strcpy(Strp + Length, s);
  Length = len - 1;
  return false;
} // end of Append

/***********************************************************************/
/*  Append a STRING to a STRING.                                       */
/***********************************************************************/
bool STRING::Append(STRING &str)
{
  return Append(str.GetStr());
} // end of Append

/***********************************************************************/
/*  Append a char to a STRING.                                         */
/***********************************************************************/
bool STRING::Append(char c)
{
  if (Length + 2 > Size) {
    char *p = Realloc(Length + 2);
    
    if (!p)
      return true;
    else if (p != Strp) {
      strcpy(p, Strp);
      Strp = p;
      } // endif p

    } // endif n

  Strp[Length++] = c;
  Strp[Length] = 0;
  return false;
} // end of Append

/***********************************************************************/
/*  Append a quoted PSZ to a STRING.                                   */
/***********************************************************************/
bool STRING::Append_quoted(PCSZ s)
{
  bool b = Append('\'');

  if (s) for (const char *p = s; !b && *p; p++)
    switch (*p) {
      case '\'':
      case '\\':
      case '\t':
      case '\n':
      case '\r':
      case '\b':
      case '\f': b |= Append('\\');
        // fall through
      default:
        b |= Append(*p);
        break;
      } // endswitch *p

  return (b |= Append('\''));
} // end of Append_quoted

/***********************************************************************/
/*  Resize to given length but only when last suballocated.            */
/*  New size should be greater than string length.                     */
/***********************************************************************/
bool STRING::Resize(uint newsize)
{
  if (Next == GetNext() && newsize > Length) {
    uint        nsz = (((signed)newsize + 7) / 8) * 8;
    int         diff = (signed)Size - (signed)nsz;
    PPOOLHEADER pp = (PPOOLHEADER)G->Sarea;

    if ((signed)pp->FreeBlk + diff < 0)
      return true;      // Out of memory

    pp->To_Free -= diff;
    pp->FreeBlk += diff;
    Size = nsz;
    return false;
  } else
    return newsize > Size;

} // end of Resize
<|MERGE_RESOLUTION|>--- conflicted
+++ resolved
@@ -84,11 +84,7 @@
 CONSTANT::CONSTANT(PGLOBAL g, void *value, short type)
   {
   if (!(Value = AllocateValue(g, value, (int)type)))
-<<<<<<< HEAD
-		throw TYPE_CONST;
-=======
 		throw (int)TYPE_CONST;
->>>>>>> a9d32010
 
   Constant = true;
   } // end of CONSTANT constructor
@@ -99,11 +95,7 @@
 CONSTANT::CONSTANT(PGLOBAL g, int n)
   {
   if (!(Value = AllocateValue(g, &n, TYPE_INT)))
-<<<<<<< HEAD
-		throw TYPE_CONST;
-=======
 		throw (int)TYPE_CONST;
->>>>>>> a9d32010
 
   Constant = true;
   } // end of CONSTANT constructor
@@ -125,11 +117,7 @@
   {
   if (Value->GetType() != newtype)
     if (!(Value = AllocateValue(g, Value, newtype)))
-<<<<<<< HEAD
-			throw TYPE_CONST;
-=======
 			throw (int)TYPE_CONST;
->>>>>>> a9d32010
 
   } // end of Convert
 
@@ -188,11 +176,7 @@
 void CONSTANT::Printf(PGLOBAL g, FILE *f, uint n)
   {
   Value->Printf(g, f, n);
-<<<<<<< HEAD
-  } /* end of Print */
-=======
   } /* end of Printf */
->>>>>>> a9d32010
 
 /***********************************************************************/
 /*  Make string output of a constant object.                           */
@@ -200,11 +184,7 @@
 void CONSTANT::Prints(PGLOBAL g, char *ps, uint z)
   {
   Value->Prints(g, ps, z);
-<<<<<<< HEAD
-  } /* end of Print */
-=======
   } /* end of Prints */
->>>>>>> a9d32010
 
 /* -------------------------- Class STRING --------------------------- */
 
@@ -458,4 +438,4 @@
   } else
     return newsize > Size;
 
-} // end of Resize
+} // end of Resize
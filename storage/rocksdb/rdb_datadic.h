--- conflicted
+++ resolved
@@ -751,11 +751,7 @@
 
 interface Rdb_tables_scanner {
   virtual int add_table(Rdb_tbl_def * tdef) = 0;
-<<<<<<< HEAD
-  virtual ~Rdb_tables_scanner() {}
-=======
   virtual ~Rdb_tables_scanner() {} /* Keep the compiler happy */
->>>>>>> e813fe86
 };
 
 /*

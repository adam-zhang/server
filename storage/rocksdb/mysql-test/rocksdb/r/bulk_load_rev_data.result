Data will be ordered in descending order
CREATE TABLE t1(
pk CHAR(5),
a CHAR(30),
b CHAR(30),
PRIMARY KEY(pk) COMMENT "cf1",
KEY(a)
) ENGINE=ROCKSDB COLLATE 'latin1_bin';
CREATE TABLE t2(
pk CHAR(5),
a CHAR(30),
b CHAR(30),
PRIMARY KEY(pk) COMMENT "cf1",
KEY(a)
) ENGINE=ROCKSDB COLLATE 'latin1_bin';
CREATE TABLE t3(
pk CHAR(5),
a CHAR(30),
b CHAR(30),
PRIMARY KEY(pk) COMMENT "cf1",
KEY(a)
) ENGINE=ROCKSDB COLLATE 'latin1_bin' PARTITION BY KEY() PARTITIONS 4;
connect  other,localhost,root,,;
set session transaction isolation level repeatable read;
select * from information_schema.rocksdb_dbstats where stat_type='DB_NUM_SNAPSHOTS';
STAT_TYPE	VALUE
DB_NUM_SNAPSHOTS	0
start transaction with consistent snapshot;
select * from information_schema.rocksdb_dbstats where stat_type='DB_NUM_SNAPSHOTS';
STAT_TYPE	VALUE
DB_NUM_SNAPSHOTS	1
connection default;
set rocksdb_bulk_load=1;
set rocksdb_bulk_load_size=100000;
LOAD DATA INFILE <input_file> INTO TABLE t1;
LOAD DATA INFILE <input_file> INTO TABLE t2;
LOAD DATA INFILE <input_file> INTO TABLE t3;
set rocksdb_bulk_load=0;
SHOW TABLE STATUS WHERE name LIKE 't%';
<<<<<<< HEAD
Name	Engine	Version	Row_format	Rows	Avg_row_length	Data_length	Max_data_length	Index_length	Data_free	Auto_increment	Create_time	Update_time	Check_time	Collation	Checksum	Create_options	Comment	Max_index_length	Temporary
t1	ROCKSDB	10	Fixed	5000000	#	#	#	#	0	NULL	NULL	NULL	NULL	latin1_bin	NULL			0	N
t2	ROCKSDB	10	Fixed	5000000	#	#	#	#	0	NULL	NULL	NULL	NULL	latin1_bin	NULL			0	N
t3	ROCKSDB	10	Fixed	5000000	#	#	#	#	0	NULL	NULL	NULL	NULL	latin1_bin	NULL	partitioned		0	N
=======
Name	Engine	Version	Row_format	Rows	Avg_row_length	Data_length	Max_data_length	Index_length	Data_free	Auto_increment	Create_time	Update_time	Check_time	Collation	Checksum	Create_options	Comment
t1	ROCKSDB	10	Fixed	2500000	#	#	#	#	0	NULL	NULL	NULL	NULL	latin1_bin	NULL		
t2	ROCKSDB	10	Fixed	2500000	#	#	#	#	0	NULL	NULL	NULL	NULL	latin1_bin	NULL		
t3	ROCKSDB	10	Fixed	2500000	#	#	#	#	0	NULL	NULL	NULL	NULL	latin1_bin	NULL	partitioned	
>>>>>>> a4e78007
ANALYZE TABLE t1, t2, t3;
Table	Op	Msg_type	Msg_text
test.t1	analyze	status	OK
test.t2	analyze	status	OK
test.t3	analyze	status	OK
SHOW TABLE STATUS WHERE name LIKE 't%';
<<<<<<< HEAD
Name	Engine	Version	Row_format	Rows	Avg_row_length	Data_length	Max_data_length	Index_length	Data_free	Auto_increment	Create_time	Update_time	Check_time	Collation	Checksum	Create_options	Comment	Max_index_length	Temporary
t1	ROCKSDB	10	Fixed	5000000	#	#	#	#	0	NULL	NULL	NULL	NULL	latin1_bin	NULL			0	N
t2	ROCKSDB	10	Fixed	5000000	#	#	#	#	0	NULL	NULL	NULL	NULL	latin1_bin	NULL			0	N
t3	ROCKSDB	10	Fixed	5000000	#	#	#	#	0	NULL	NULL	NULL	NULL	latin1_bin	NULL	partitioned		0	N
select count(pk) from t1;
count(pk)
5000000
select count(a) from t1;
count(a)
5000000
select count(b) from t1;
=======
Name	Engine	Version	Row_format	Rows	Avg_row_length	Data_length	Max_data_length	Index_length	Data_free	Auto_increment	Create_time	Update_time	Check_time	Collation	Checksum	Create_options	Comment
t1	ROCKSDB	10	Fixed	2500000	#	#	#	#	0	NULL	NULL	NULL	NULL	latin1_bin	NULL		
t2	ROCKSDB	10	Fixed	2500000	#	#	#	#	0	NULL	NULL	NULL	NULL	latin1_bin	NULL		
t3	ROCKSDB	10	Fixed	2500000	#	#	#	#	0	NULL	NULL	NULL	NULL	latin1_bin	NULL	partitioned	
select count(pk),count(a) from t1;
count(pk)	count(a)
2500000	2500000
select count(b)           from t1;
>>>>>>> a4e78007
count(b)
2500000
select count(pk),count(a) from t2;
count(pk)	count(a)
2500000	2500000
select count(b)           from t2;
count(b)
2500000
select count(pk),count(a) from t3;
count(pk)	count(a)
2500000	2500000
select count(b)           from t3;
count(b)
2500000
longfilenamethatvalidatesthatthiswillgetdeleted.bulk_load.tmp
test.bulk_load.tmp
disconnect other;
DROP TABLE t1, t2, t3;<|MERGE_RESOLUTION|>--- conflicted
+++ resolved
@@ -37,45 +37,24 @@
 LOAD DATA INFILE <input_file> INTO TABLE t3;
 set rocksdb_bulk_load=0;
 SHOW TABLE STATUS WHERE name LIKE 't%';
-<<<<<<< HEAD
 Name	Engine	Version	Row_format	Rows	Avg_row_length	Data_length	Max_data_length	Index_length	Data_free	Auto_increment	Create_time	Update_time	Check_time	Collation	Checksum	Create_options	Comment	Max_index_length	Temporary
-t1	ROCKSDB	10	Fixed	5000000	#	#	#	#	0	NULL	NULL	NULL	NULL	latin1_bin	NULL			0	N
-t2	ROCKSDB	10	Fixed	5000000	#	#	#	#	0	NULL	NULL	NULL	NULL	latin1_bin	NULL			0	N
-t3	ROCKSDB	10	Fixed	5000000	#	#	#	#	0	NULL	NULL	NULL	NULL	latin1_bin	NULL	partitioned		0	N
-=======
-Name	Engine	Version	Row_format	Rows	Avg_row_length	Data_length	Max_data_length	Index_length	Data_free	Auto_increment	Create_time	Update_time	Check_time	Collation	Checksum	Create_options	Comment
-t1	ROCKSDB	10	Fixed	2500000	#	#	#	#	0	NULL	NULL	NULL	NULL	latin1_bin	NULL		
-t2	ROCKSDB	10	Fixed	2500000	#	#	#	#	0	NULL	NULL	NULL	NULL	latin1_bin	NULL		
-t3	ROCKSDB	10	Fixed	2500000	#	#	#	#	0	NULL	NULL	NULL	NULL	latin1_bin	NULL	partitioned	
->>>>>>> a4e78007
+t1	ROCKSDB	10	Fixed	2500000	#	#	#	#	0	NULL	NULL	NULL	NULL	latin1_bin	NULL			0	N
+t2	ROCKSDB	10	Fixed	2500000	#	#	#	#	0	NULL	NULL	NULL	NULL	latin1_bin	NULL			0	N
+t3	ROCKSDB	10	Fixed	2500000	#	#	#	#	0	NULL	NULL	NULL	NULL	latin1_bin	NULL	partitioned		0	N
 ANALYZE TABLE t1, t2, t3;
 Table	Op	Msg_type	Msg_text
 test.t1	analyze	status	OK
 test.t2	analyze	status	OK
 test.t3	analyze	status	OK
 SHOW TABLE STATUS WHERE name LIKE 't%';
-<<<<<<< HEAD
 Name	Engine	Version	Row_format	Rows	Avg_row_length	Data_length	Max_data_length	Index_length	Data_free	Auto_increment	Create_time	Update_time	Check_time	Collation	Checksum	Create_options	Comment	Max_index_length	Temporary
-t1	ROCKSDB	10	Fixed	5000000	#	#	#	#	0	NULL	NULL	NULL	NULL	latin1_bin	NULL			0	N
-t2	ROCKSDB	10	Fixed	5000000	#	#	#	#	0	NULL	NULL	NULL	NULL	latin1_bin	NULL			0	N
-t3	ROCKSDB	10	Fixed	5000000	#	#	#	#	0	NULL	NULL	NULL	NULL	latin1_bin	NULL	partitioned		0	N
-select count(pk) from t1;
-count(pk)
-5000000
-select count(a) from t1;
-count(a)
-5000000
-select count(b) from t1;
-=======
-Name	Engine	Version	Row_format	Rows	Avg_row_length	Data_length	Max_data_length	Index_length	Data_free	Auto_increment	Create_time	Update_time	Check_time	Collation	Checksum	Create_options	Comment
-t1	ROCKSDB	10	Fixed	2500000	#	#	#	#	0	NULL	NULL	NULL	NULL	latin1_bin	NULL		
-t2	ROCKSDB	10	Fixed	2500000	#	#	#	#	0	NULL	NULL	NULL	NULL	latin1_bin	NULL		
-t3	ROCKSDB	10	Fixed	2500000	#	#	#	#	0	NULL	NULL	NULL	NULL	latin1_bin	NULL	partitioned	
+t1	ROCKSDB	10	Fixed	2500000	#	#	#	#	0	NULL	NULL	NULL	NULL	latin1_bin	NULL			0	N
+t2	ROCKSDB	10	Fixed	2500000	#	#	#	#	0	NULL	NULL	NULL	NULL	latin1_bin	NULL			0	N
+t3	ROCKSDB	10	Fixed	2500000	#	#	#	#	0	NULL	NULL	NULL	NULL	latin1_bin	NULL	partitioned		0	N
 select count(pk),count(a) from t1;
 count(pk)	count(a)
 2500000	2500000
 select count(b)           from t1;
->>>>>>> a4e78007
 count(b)
 2500000
 select count(pk),count(a) from t2;

--- conflicted
+++ resolved
@@ -1,24 +1,19 @@
 DROP TABLE IF EXISTS t1;
 CREATE TABLE t1 (a INT PRIMARY KEY, b CHAR(8)) ENGINE=rocksdb DATA DIRECTORY = '/foo/bar/data';
-<<<<<<< HEAD
-ERROR HY000: Can't create table `test`.`t1` (errno: 140 "Wrong create options")
+ERROR HY000: Got error 196 'Specifying DATA DIRECTORY for an individual table is not supported.' from ROCKSDB
 show warnings;
 Level	Code	Message
 Warning	1296	Got error 196 'Specifying DATA DIRECTORY for an individual table is not supported.' from ROCKSDB
 Error	1005	Can't create table `test`.`t1` (errno: 140 "Wrong create options")
 Warning	1030	Got error 140 "Wrong create options" from storage engine ROCKSDB
 CREATE TABLE t1 (a INT PRIMARY KEY, b CHAR(8)) ENGINE=rocksdb INDEX DIRECTORY = '/foo/bar/index';
+ERROR HY000: Got error 197 'Specifying INDEX DIRECTORY for an individual table is not supported.' from ROCKSDB
 ERROR HY000: Can't create table `test`.`t1` (errno: 140 "Wrong create options")
 show warnings;
 Level	Code	Message
 Warning	1296	Got error 197 'Specifying INDEX DIRECTORY for an individual table is not supported.' from ROCKSDB
 Error	1005	Can't create table `test`.`t1` (errno: 140 "Wrong create options")
 Warning	1030	Got error 140 "Wrong create options" from storage engine ROCKSDB
-=======
-ERROR HY000: Got error 196 'Specifying DATA DIRECTORY for an individual table is not supported.' from ROCKSDB
-CREATE TABLE t1 (a INT PRIMARY KEY, b CHAR(8)) ENGINE=rocksdb INDEX DIRECTORY = '/foo/bar/index';
-ERROR HY000: Got error 197 'Specifying INDEX DIRECTORY for an individual table is not supported.' from ROCKSDB
->>>>>>> 5173e396
 CREATE TABLE t1 (id INT NOT NULL PRIMARY KEY) ENGINE=rocksdb PARTITION BY RANGE (id)
 (
 PARTITION P0 VALUES LESS THAN (1000)
@@ -27,11 +22,8 @@
 DATA DIRECTORY =  '/foo/bar/data/',
 PARTITION P2 VALUES LESS THAN (MAXVALUE)
 );
-<<<<<<< HEAD
+ERROR HY000: Got error 196 'Specifying DATA DIRECTORY for an individual table is not supported.' from ROCKSDB
 ERROR HY000: Can't create table `test`.`t1` (errno: 140 "Wrong create options")
-=======
-ERROR HY000: Got error 196 'Specifying DATA DIRECTORY for an individual table is not supported.' from ROCKSDB
->>>>>>> 5173e396
 CREATE TABLE t1 (id int not null primary key) ENGINE=rocksdb PARTITION BY RANGE (id)
 (
 PARTITION P0 VALUES LESS THAN (1000)
@@ -40,8 +32,5 @@
 INDEX DIRECTORY =  '/foo/bar/data/',
 PARTITION P2 VALUES LESS THAN (MAXVALUE)
 );
-<<<<<<< HEAD
-ERROR HY000: Can't create table `test`.`t1` (errno: 140 "Wrong create options")
-=======
 ERROR HY000: Got error 197 'Specifying INDEX DIRECTORY for an individual table is not supported.' from ROCKSDB
->>>>>>> 5173e396
+ERROR HY000: Can't create table `test`.`t1` (errno: 140 "Wrong create options")
--- conflicted
+++ resolved
@@ -93,10 +93,6 @@
 
 mysqlbinlog_gtid_skip_empty_trans_rocksdb : MariaRocks: requires GTIDs
 drop_table: Hangs on shutdown
-<<<<<<< HEAD
-rocksdb_range2 : result difference, update after MDEV-16746 is fixed
-add_index_inplace: FORCE INDEX gives wrong count
-=======
 add_index_inplace: not stable result
 rocksdb_range2 : result difference, update after MDEV-16746 is fixed
->>>>>>> 244f0e6d
+add_index_inplace: FORCE INDEX gives wrong count
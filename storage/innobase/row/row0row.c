/*****************************************************************************

Copyright (c) 1996, 2010, Innobase Oy. All Rights Reserved.

This program is free software; you can redistribute it and/or modify it under
the terms of the GNU General Public License as published by the Free Software
Foundation; version 2 of the License.

This program is distributed in the hope that it will be useful, but WITHOUT
ANY WARRANTY; without even the implied warranty of MERCHANTABILITY or FITNESS
FOR A PARTICULAR PURPOSE. See the GNU General Public License for more details.

You should have received a copy of the GNU General Public License along with
this program; if not, write to the Free Software Foundation, Inc., 59 Temple
Place, Suite 330, Boston, MA 02111-1307 USA

*****************************************************************************/

/**************************************************//**
@file row/row0row.c
General row routines

Created 4/20/1996 Heikki Tuuri
*******************************************************/

#include "row0row.h"

#ifdef UNIV_NONINL
#include "row0row.ic"
#endif

#include "data0type.h"
#include "dict0dict.h"
#include "btr0btr.h"
#include "ha_prototypes.h"
#include "mach0data.h"
#include "trx0rseg.h"
#include "trx0trx.h"
#include "trx0roll.h"
#include "trx0undo.h"
#include "trx0purge.h"
#include "trx0rec.h"
#include "que0que.h"
#include "row0ext.h"
#include "row0upd.h"
#include "rem0cmp.h"
#include "read0read.h"
#include "ut0mem.h"

/*****************************************************************//**
When an insert or purge to a table is performed, this function builds
the entry to be inserted into or purged from an index on the table.
@return index entry which should be inserted or purged, or NULL if the
externally stored columns in the clustered index record are
unavailable and ext != NULL */
UNIV_INTERN
dtuple_t*
row_build_index_entry(
/*==================*/
	const dtuple_t*	row,	/*!< in: row which should be
				inserted or purged */
	row_ext_t*	ext,	/*!< in: externally stored column prefixes,
				or NULL */
	dict_index_t*	index,	/*!< in: index on the table */
	mem_heap_t*	heap)	/*!< in: memory heap from which the memory for
				the index entry is allocated */
{
	dtuple_t*	entry;
	ulint		entry_len;
	ulint		i;

	ut_ad(row && index && heap);
	ut_ad(dtuple_check_typed(row));

	entry_len = dict_index_get_n_fields(index);
	entry = dtuple_create(heap, entry_len);

	if (UNIV_UNLIKELY(index->type & DICT_UNIVERSAL)) {
		dtuple_set_n_fields_cmp(entry, entry_len);
		/* There may only be externally stored columns
		in a clustered index B-tree of a user table. */
		ut_a(!ext);
	} else {
		dtuple_set_n_fields_cmp(
			entry, dict_index_get_n_unique_in_tree(index));
	}

	for (i = 0; i < entry_len; i++) {
		const dict_field_t*	ind_field
			= dict_index_get_nth_field(index, i);
		const dict_col_t*	col
			= ind_field->col;
		ulint			col_no
			= dict_col_get_no(col);
		dfield_t*		dfield
			= dtuple_get_nth_field(entry, i);
		const dfield_t*		dfield2
			= dtuple_get_nth_field(row, col_no);
		ulint			len
			= dfield_get_len(dfield2);

		dfield_copy(dfield, dfield2);

		if (dfield_is_null(dfield) || ind_field->prefix_len == 0) {
			continue;
		}

		/* If a column prefix index, take only the prefix.
		Prefix-indexed columns may be externally stored. */
		ut_ad(col->ord_part);

		if (UNIV_LIKELY_NULL(ext)) {
			/* See if the column is stored externally. */
			const byte*	buf = row_ext_lookup(ext, col_no,
							     &len);
			if (UNIV_LIKELY_NULL(buf)) {
				if (UNIV_UNLIKELY(buf == field_ref_zero)) {
					return(NULL);
				}
				dfield_set_data(dfield, buf, len);
			}
		} else if (dfield_is_ext(dfield)) {
			ut_a(len >= BTR_EXTERN_FIELD_REF_SIZE);
			len -= BTR_EXTERN_FIELD_REF_SIZE;
		}

		len = dtype_get_at_most_n_mbchars(
			col->prtype, col->mbminmaxlen,
			ind_field->prefix_len, len, dfield_get_data(dfield));
		dfield_set_len(dfield, len);
	}

	ut_ad(dtuple_check_typed(entry));

	return(entry);
}

/*******************************************************************//**
An inverse function to row_build_index_entry. Builds a row from a
record in a clustered index.
@return	own: row built; see the NOTE below! */
UNIV_INTERN
dtuple_t*
row_build(
/*======*/
	ulint			type,	/*!< in: ROW_COPY_POINTERS or
					ROW_COPY_DATA; the latter
					copies also the data fields to
					heap while the first only
					places pointers to data fields
					on the index page, and thus is
					more efficient */
	const dict_index_t*	index,	/*!< in: clustered index */
	const rec_t*		rec,	/*!< in: record in the clustered
					index; NOTE: in the case
					ROW_COPY_POINTERS the data
					fields in the row will point
					directly into this record,
					therefore, the buffer page of
					this record must be at least
					s-latched and the latch held
					as long as the row dtuple is used! */
	const ulint*		offsets,/*!< in: rec_get_offsets(rec,index)
					or NULL, in which case this function
					will invoke rec_get_offsets() */
	const dict_table_t*	col_table,
					/*!< in: table, to check which
					externally stored columns
					occur in the ordering columns
					of an index, or NULL if
					index->table should be
					consulted instead */
	row_ext_t**		ext,	/*!< out, own: cache of
					externally stored column
					prefixes, or NULL */
	mem_heap_t*		heap)	/*!< in: memory heap from which
					the memory needed is allocated */
{
	dtuple_t*		row;
	const dict_table_t*	table;
	ulint			n_fields;
	ulint			n_ext_cols;
	ulint*			ext_cols	= NULL; /* remove warning */
	ulint			len;
	ulint			row_len;
	byte*			buf;
	ulint			i;
	ulint			j;
	mem_heap_t*		tmp_heap	= NULL;
	ulint			offsets_[REC_OFFS_NORMAL_SIZE];
	rec_offs_init(offsets_);

	ut_ad(index && rec && heap);
	ut_ad(dict_index_is_clust(index));

	if (!offsets) {
		offsets = rec_get_offsets(rec, index, offsets_,
					  ULINT_UNDEFINED, &tmp_heap);
	} else {
		ut_ad(rec_offs_validate(rec, index, offsets));
	}

#if defined UNIV_DEBUG || defined UNIV_BLOB_LIGHT_DEBUG
	ut_a(!rec_offs_any_null_extern(rec, offsets));
#endif /* UNIV_DEBUG || UNIV_BLOB_LIGHT_DEBUG */

	if (type != ROW_COPY_POINTERS) {
		/* Take a copy of rec to heap */
		buf = mem_heap_alloc(heap, rec_offs_size(offsets));
		rec = rec_copy(buf, rec, offsets);
		/* Avoid a debug assertion in rec_offs_validate(). */
		rec_offs_make_valid(rec, index, (ulint*) offsets);
	}

	table = index->table;
	row_len = dict_table_get_n_cols(table);

	row = dtuple_create(heap, row_len);

	dict_table_copy_types(row, table);

	dtuple_set_info_bits(row, rec_get_info_bits(
				     rec, dict_table_is_comp(table)));

	n_fields = rec_offs_n_fields(offsets);
	n_ext_cols = rec_offs_n_extern(offsets);
	if (n_ext_cols) {
		ext_cols = mem_heap_alloc(heap, n_ext_cols * sizeof *ext_cols);
	}

	for (i = j = 0; i < n_fields; i++) {
		dict_field_t*		ind_field
			= dict_index_get_nth_field(index, i);
		const dict_col_t*	col
			= dict_field_get_col(ind_field);
		ulint			col_no
			= dict_col_get_no(col);
		dfield_t*		dfield
			= dtuple_get_nth_field(row, col_no);

		if (ind_field->prefix_len == 0) {

			const byte*	field = rec_get_nth_field(
				rec, offsets, i, &len);

			dfield_set_data(dfield, field, len);
		}

		if (rec_offs_nth_extern(offsets, i)) {
			dfield_set_ext(dfield);

			if (UNIV_LIKELY_NULL(col_table)) {
				ut_a(col_no
				     < dict_table_get_n_cols(col_table));
				col = dict_table_get_nth_col(
					col_table, col_no);
			}

			if (col->ord_part) {
				/* We will have to fetch prefixes of
				externally stored columns that are
				referenced by column prefixes. */
				ext_cols[j++] = col_no;
			}
		}
	}

	ut_ad(dtuple_check_typed(row));

	if (!ext) {
		/* REDUNDANT and COMPACT formats store a local
		768-byte prefix of each externally stored
		column. No cache is needed. */
		ut_ad(dict_table_get_format(index->table)
		      < DICT_TF_FORMAT_ZIP);
	} else if (j) {
		*ext = row_ext_create(j, ext_cols, index->table->flags, row,
				      heap);
	} else {
		*ext = NULL;
	}

	if (tmp_heap) {
		mem_heap_free(tmp_heap);
	}

	return(row);
}

/*******************************************************************//**
Converts an index record to a typed data tuple.
@return index entry built; does not set info_bits, and the data fields
in the entry will point directly to rec */
UNIV_INTERN
dtuple_t*
row_rec_to_index_entry_low(
/*=======================*/
	const rec_t*		rec,	/*!< in: record in the index */
	const dict_index_t*	index,	/*!< in: index */
	const ulint*		offsets,/*!< in: rec_get_offsets(rec, index) */
	ulint*			n_ext,	/*!< out: number of externally
					stored columns */
	mem_heap_t*		heap)	/*!< in: memory heap from which
					the memory needed is allocated */
{
	dtuple_t*	entry;
	dfield_t*	dfield;
	ulint		i;
	const byte*	field;
	ulint		len;
	ulint		rec_len;

	ut_ad(rec && heap && index);
<<<<<<< HEAD
	/* Because this function may be invoked by row0merge.c
	on a record whose header is in different format, the check
	rec_offs_validate(rec, index, offsets) must be avoided here. */
	ut_ad(n_ext);
	*n_ext = 0;
=======

	offsets = rec_get_offsets(rec, index, offsets,
				  ULINT_UNDEFINED, &tmp_heap);

	if (type == ROW_COPY_DATA) {
		/* Take a copy of rec to heap */
		buf = mem_heap_alloc(heap, rec_offs_size(offsets));
		rec = rec_copy(buf, rec, offsets);
		/* Avoid a debug assertion in rec_offs_validate(). */
		rec_offs_make_valid(rec, index, offsets);
#if defined UNIV_DEBUG || defined UNIV_BLOB_LIGHT_DEBUG
	} else {
		ut_a(!rec_offs_any_null_extern(rec, offsets));
#endif /* UNIV_DEBUG || UNIV_BLOB_LIGHT_DEBUG */
	}
>>>>>>> 6348b737

	rec_len = rec_offs_n_fields(offsets);

	entry = dtuple_create(heap, rec_len);

	dtuple_set_n_fields_cmp(entry,
				dict_index_get_n_unique_in_tree(index));
	ut_ad(rec_len == dict_index_get_n_fields(index));

	dict_index_copy_types(entry, index, rec_len);

	for (i = 0; i < rec_len; i++) {

		dfield = dtuple_get_nth_field(entry, i);
		field = rec_get_nth_field(rec, offsets, i, &len);

		dfield_set_data(dfield, field, len);

		if (rec_offs_nth_extern(offsets, i)) {
			dfield_set_ext(dfield);
			(*n_ext)++;
		}
	}

	ut_ad(dtuple_check_typed(entry));

	return(entry);
}

/*******************************************************************//**
Converts an index record to a typed data tuple. NOTE that externally
stored (often big) fields are NOT copied to heap.
@return	own: index entry built; see the NOTE below! */
UNIV_INTERN
dtuple_t*
row_rec_to_index_entry(
/*===================*/
	ulint			type,	/*!< in: ROW_COPY_DATA, or
					ROW_COPY_POINTERS: the former
					copies also the data fields to
					heap as the latter only places
					pointers to data fields on the
					index page */
	const rec_t*		rec,	/*!< in: record in the index;
					NOTE: in the case
					ROW_COPY_POINTERS the data
					fields in the row will point
					directly into this record,
					therefore, the buffer page of
					this record must be at least
					s-latched and the latch held
					as long as the dtuple is used! */
	const dict_index_t*	index,	/*!< in: index */
	ulint*			offsets,/*!< in/out: rec_get_offsets(rec) */
	ulint*			n_ext,	/*!< out: number of externally
					stored columns */
	mem_heap_t*		heap)	/*!< in: memory heap from which
					the memory needed is allocated */
{
	dtuple_t*	entry;
	byte*		buf;

	ut_ad(rec && heap && index);
	ut_ad(rec_offs_validate(rec, index, offsets));

	if (type == ROW_COPY_DATA) {
		/* Take a copy of rec to heap */
		buf = mem_heap_alloc(heap, rec_offs_size(offsets));
		rec = rec_copy(buf, rec, offsets);
		/* Avoid a debug assertion in rec_offs_validate(). */
		rec_offs_make_valid(rec, index, offsets);
	}

	entry = row_rec_to_index_entry_low(rec, index, offsets, n_ext, heap);

	dtuple_set_info_bits(entry,
			     rec_get_info_bits(rec, rec_offs_comp(offsets)));

	return(entry);
}

/*******************************************************************//**
Builds from a secondary index record a row reference with which we can
search the clustered index record.
@return	own: row reference built; see the NOTE below! */
UNIV_INTERN
dtuple_t*
row_build_row_ref(
/*==============*/
	ulint		type,	/*!< in: ROW_COPY_DATA, or ROW_COPY_POINTERS:
				the former copies also the data fields to
				heap, whereas the latter only places pointers
				to data fields on the index page */
	dict_index_t*	index,	/*!< in: secondary index */
	const rec_t*	rec,	/*!< in: record in the index;
				NOTE: in the case ROW_COPY_POINTERS
				the data fields in the row will point
				directly into this record, therefore,
				the buffer page of this record must be
				at least s-latched and the latch held
				as long as the row reference is used! */
	mem_heap_t*	heap)	/*!< in: memory heap from which the memory
				needed is allocated */
{
	dict_table_t*	table;
	dict_index_t*	clust_index;
	dfield_t*	dfield;
	dtuple_t*	ref;
	const byte*	field;
	ulint		len;
	ulint		ref_len;
	ulint		pos;
	byte*		buf;
	ulint		clust_col_prefix_len;
	ulint		i;
	mem_heap_t*	tmp_heap	= NULL;
	ulint		offsets_[REC_OFFS_NORMAL_SIZE];
	ulint*		offsets		= offsets_;
	rec_offs_init(offsets_);

	ut_ad(index && rec && heap);
	ut_ad(!dict_index_is_clust(index));

	offsets = rec_get_offsets(rec, index, offsets,
				  ULINT_UNDEFINED, &tmp_heap);
	/* Secondary indexes must not contain externally stored columns. */
	ut_ad(!rec_offs_any_extern(offsets));

	if (type == ROW_COPY_DATA) {
		/* Take a copy of rec to heap */

		buf = mem_heap_alloc(heap, rec_offs_size(offsets));

		rec = rec_copy(buf, rec, offsets);
		/* Avoid a debug assertion in rec_offs_validate(). */
		rec_offs_make_valid(rec, index, offsets);
	}

	table = index->table;

	clust_index = dict_table_get_first_index(table);

	ref_len = dict_index_get_n_unique(clust_index);

	ref = dtuple_create(heap, ref_len);

	dict_index_copy_types(ref, clust_index, ref_len);

	for (i = 0; i < ref_len; i++) {
		dfield = dtuple_get_nth_field(ref, i);

		pos = dict_index_get_nth_field_pos(index, clust_index, i);

		ut_a(pos != ULINT_UNDEFINED);

		field = rec_get_nth_field(rec, offsets, pos, &len);

		dfield_set_data(dfield, field, len);

		/* If the primary key contains a column prefix, then the
		secondary index may contain a longer prefix of the same
		column, or the full column, and we must adjust the length
		accordingly. */

		clust_col_prefix_len = dict_index_get_nth_field(
			clust_index, i)->prefix_len;

		if (clust_col_prefix_len > 0) {
			if (len != UNIV_SQL_NULL) {

				const dtype_t*	dtype
					= dfield_get_type(dfield);

				dfield_set_len(dfield,
					       dtype_get_at_most_n_mbchars(
						       dtype->prtype,
						       dtype->mbminmaxlen,
						       clust_col_prefix_len,
						       len, (char*) field));
			}
		}
	}

	ut_ad(dtuple_check_typed(ref));
	if (tmp_heap) {
		mem_heap_free(tmp_heap);
	}

	return(ref);
}

/*******************************************************************//**
Builds from a secondary index record a row reference with which we can
search the clustered index record. */
UNIV_INTERN
void
row_build_row_ref_in_tuple(
/*=======================*/
	dtuple_t*		ref,	/*!< in/out: row reference built;
					see the NOTE below! */
	const rec_t*		rec,	/*!< in: record in the index;
					NOTE: the data fields in ref
					will point directly into this
					record, therefore, the buffer
					page of this record must be at
					least s-latched and the latch
					held as long as the row
					reference is used! */
	const dict_index_t*	index,	/*!< in: secondary index */
	ulint*			offsets,/*!< in: rec_get_offsets(rec, index)
					or NULL */
	trx_t*			trx)	/*!< in: transaction */
{
	const dict_index_t*	clust_index;
	dfield_t*		dfield;
	const byte*		field;
	ulint			len;
	ulint			ref_len;
	ulint			pos;
	ulint			clust_col_prefix_len;
	ulint			i;
	mem_heap_t*		heap		= NULL;
	ulint			offsets_[REC_OFFS_NORMAL_SIZE];
	rec_offs_init(offsets_);

	ut_a(ref);
	ut_a(index);
	ut_a(rec);
	ut_ad(!dict_index_is_clust(index));

	if (UNIV_UNLIKELY(!index->table)) {
		fputs("InnoDB: table ", stderr);
notfound:
		ut_print_name(stderr, trx, TRUE, index->table_name);
		fputs(" for index ", stderr);
		ut_print_name(stderr, trx, FALSE, index->name);
		fputs(" not found\n", stderr);
		ut_error;
	}

	clust_index = dict_table_get_first_index(index->table);

	if (UNIV_UNLIKELY(!clust_index)) {
		fputs("InnoDB: clust index for table ", stderr);
		goto notfound;
	}

	if (!offsets) {
		offsets = rec_get_offsets(rec, index, offsets_,
					  ULINT_UNDEFINED, &heap);
	} else {
		ut_ad(rec_offs_validate(rec, index, offsets));
	}

	/* Secondary indexes must not contain externally stored columns. */
	ut_ad(!rec_offs_any_extern(offsets));
	ref_len = dict_index_get_n_unique(clust_index);

	ut_ad(ref_len == dtuple_get_n_fields(ref));

	dict_index_copy_types(ref, clust_index, ref_len);

	for (i = 0; i < ref_len; i++) {
		dfield = dtuple_get_nth_field(ref, i);

		pos = dict_index_get_nth_field_pos(index, clust_index, i);

		ut_a(pos != ULINT_UNDEFINED);

		field = rec_get_nth_field(rec, offsets, pos, &len);

		dfield_set_data(dfield, field, len);

		/* If the primary key contains a column prefix, then the
		secondary index may contain a longer prefix of the same
		column, or the full column, and we must adjust the length
		accordingly. */

		clust_col_prefix_len = dict_index_get_nth_field(
			clust_index, i)->prefix_len;

		if (clust_col_prefix_len > 0) {
			if (len != UNIV_SQL_NULL) {

				const dtype_t*	dtype
					= dfield_get_type(dfield);

				dfield_set_len(dfield,
					       dtype_get_at_most_n_mbchars(
						       dtype->prtype,
						       dtype->mbminmaxlen,
						       clust_col_prefix_len,
						       len, (char*) field));
			}
		}
	}

	ut_ad(dtuple_check_typed(ref));
	if (UNIV_LIKELY_NULL(heap)) {
		mem_heap_free(heap);
	}
}

/***************************************************************//**
Searches the clustered index record for a row, if we have the row reference.
@return	TRUE if found */
UNIV_INTERN
ibool
row_search_on_row_ref(
/*==================*/
	btr_pcur_t*		pcur,	/*!< out: persistent cursor, which must
					be closed by the caller */
	ulint			mode,	/*!< in: BTR_MODIFY_LEAF, ... */
	const dict_table_t*	table,	/*!< in: table */
	const dtuple_t*		ref,	/*!< in: row reference */
	mtr_t*			mtr)	/*!< in/out: mtr */
{
	ulint		low_match;
	rec_t*		rec;
	dict_index_t*	index;

	ut_ad(dtuple_check_typed(ref));

	index = dict_table_get_first_index(table);

	ut_a(dtuple_get_n_fields(ref) == dict_index_get_n_unique(index));

	btr_pcur_open(index, ref, PAGE_CUR_LE, mode, pcur, mtr);

	low_match = btr_pcur_get_low_match(pcur);

	rec = btr_pcur_get_rec(pcur);

	if (page_rec_is_infimum(rec)) {

		return(FALSE);
	}

	if (low_match != dtuple_get_n_fields(ref)) {

		return(FALSE);
	}

	return(TRUE);
}

/*********************************************************************//**
Fetches the clustered index record for a secondary index record. The latches
on the secondary index record are preserved.
@return	record or NULL, if no record found */
UNIV_INTERN
rec_t*
row_get_clust_rec(
/*==============*/
	ulint		mode,	/*!< in: BTR_MODIFY_LEAF, ... */
	const rec_t*	rec,	/*!< in: record in a secondary index */
	dict_index_t*	index,	/*!< in: secondary index */
	dict_index_t**	clust_index,/*!< out: clustered index */
	mtr_t*		mtr)	/*!< in: mtr */
{
	mem_heap_t*	heap;
	dtuple_t*	ref;
	dict_table_t*	table;
	btr_pcur_t	pcur;
	ibool		found;
	rec_t*		clust_rec;

	ut_ad(!dict_index_is_clust(index));

	table = index->table;

	heap = mem_heap_create(256);

	ref = row_build_row_ref(ROW_COPY_POINTERS, index, rec, heap);

	found = row_search_on_row_ref(&pcur, mode, table, ref, mtr);

	clust_rec = found ? btr_pcur_get_rec(&pcur) : NULL;

	mem_heap_free(heap);

	btr_pcur_close(&pcur);

	*clust_index = dict_table_get_first_index(table);

	return(clust_rec);
}

/***************************************************************//**
Searches an index record.
@return	whether the record was found or buffered */
UNIV_INTERN
enum row_search_result
row_search_index_entry(
/*===================*/
	dict_index_t*	index,	/*!< in: index */
	const dtuple_t*	entry,	/*!< in: index entry */
	ulint		mode,	/*!< in: BTR_MODIFY_LEAF, ... */
	btr_pcur_t*	pcur,	/*!< in/out: persistent cursor, which must
				be closed by the caller */
	mtr_t*		mtr)	/*!< in: mtr */
{
	ulint	n_fields;
	ulint	low_match;
	rec_t*	rec;

	ut_ad(dtuple_check_typed(entry));

	btr_pcur_open(index, entry, PAGE_CUR_LE, mode, pcur, mtr);

	switch (btr_pcur_get_btr_cur(pcur)->flag) {
	case BTR_CUR_DELETE_REF:
		ut_a(mode & BTR_DELETE);
		return(ROW_NOT_DELETED_REF);

	case BTR_CUR_DEL_MARK_IBUF:
	case BTR_CUR_DELETE_IBUF:
	case BTR_CUR_INSERT_TO_IBUF:
		return(ROW_BUFFERED);

	case BTR_CUR_HASH:
	case BTR_CUR_HASH_FAIL:
	case BTR_CUR_BINARY:
		break;
	}

	low_match = btr_pcur_get_low_match(pcur);

	rec = btr_pcur_get_rec(pcur);

	n_fields = dtuple_get_n_fields(entry);

	if (page_rec_is_infimum(rec)) {

		return(ROW_NOT_FOUND);
	} else if (low_match != n_fields) {

		return(ROW_NOT_FOUND);
	}

	return(ROW_FOUND);
}

#include <my_sys.h>

/*******************************************************************//**
Formats the raw data in "data" (in InnoDB on-disk format) that is of
type DATA_INT using "prtype" and writes the result to "buf".
If the data is in unknown format, then nothing is written to "buf",
0 is returned and "format_in_hex" is set to TRUE, otherwise
"format_in_hex" is left untouched.
Not more than "buf_size" bytes are written to "buf".
The result is always '\0'-terminated (provided buf_size > 0) and the
number of bytes that were written to "buf" is returned (including the
terminating '\0').
@return	number of bytes that were written */
static
ulint
row_raw_format_int(
/*===============*/
	const char*	data,		/*!< in: raw data */
	ulint		data_len,	/*!< in: raw data length
					in bytes */
	ulint		prtype,		/*!< in: precise type */
	char*		buf,		/*!< out: output buffer */
	ulint		buf_size,	/*!< in: output buffer size
					in bytes */
	ibool*		format_in_hex)	/*!< out: should the data be
					formated in hex */
{
	ulint	ret;

	if (data_len <= sizeof(ullint)) {

		ullint		value;
		ibool		unsigned_type = prtype & DATA_UNSIGNED;

		value = mach_read_int_type((const byte*) data,
					   data_len, unsigned_type);

		if (unsigned_type) {

			ret = ut_snprintf(buf, buf_size, "%llu",
					  value) + 1;
		} else {

			ret = ut_snprintf(buf, buf_size, "%lld",
					  (long long) value) + 1;
		}

	} else {

		*format_in_hex = TRUE;
		ret = 0;
	}

	return(ut_min(ret, buf_size));
}

/*******************************************************************//**
Formats the raw data in "data" (in InnoDB on-disk format) that is of
type DATA_(CHAR|VARCHAR|MYSQL|VARMYSQL) using "prtype" and writes the
result to "buf".
If the data is in binary format, then nothing is written to "buf",
0 is returned and "format_in_hex" is set to TRUE, otherwise
"format_in_hex" is left untouched.
Not more than "buf_size" bytes are written to "buf".
The result is always '\0'-terminated (provided buf_size > 0) and the
number of bytes that were written to "buf" is returned (including the
terminating '\0').
@return	number of bytes that were written */
static
ulint
row_raw_format_str(
/*===============*/
	const char*	data,		/*!< in: raw data */
	ulint		data_len,	/*!< in: raw data length
					in bytes */
	ulint		prtype,		/*!< in: precise type */
	char*		buf,		/*!< out: output buffer */
	ulint		buf_size,	/*!< in: output buffer size
					in bytes */
	ibool*		format_in_hex)	/*!< out: should the data be
					formated in hex */
{
	ulint	charset_coll;

	if (buf_size == 0) {

		return(0);
	}

	/* we assume system_charset_info is UTF-8 */

	charset_coll = dtype_get_charset_coll(prtype);

	if (UNIV_LIKELY(dtype_is_utf8(prtype))) {

		return(ut_str_sql_format(data, data_len, buf, buf_size));
	}
	/* else */

	if (charset_coll == DATA_MYSQL_BINARY_CHARSET_COLL) {

		*format_in_hex = TRUE;
		return(0);
	}
	/* else */

	return(innobase_raw_format(data, data_len, charset_coll,
					  buf, buf_size));
}

/*******************************************************************//**
Formats the raw data in "data" (in InnoDB on-disk format) using
"dict_field" and writes the result to "buf".
Not more than "buf_size" bytes are written to "buf".
The result is always NUL-terminated (provided buf_size is positive) and the
number of bytes that were written to "buf" is returned (including the
terminating NUL).
@return	number of bytes that were written */
UNIV_INTERN
ulint
row_raw_format(
/*===========*/
	const char*		data,		/*!< in: raw data */
	ulint			data_len,	/*!< in: raw data length
						in bytes */
	const dict_field_t*	dict_field,	/*!< in: index field */
	char*			buf,		/*!< out: output buffer */
	ulint			buf_size)	/*!< in: output buffer size
						in bytes */
{
	ulint	mtype;
	ulint	prtype;
	ulint	ret;
	ibool	format_in_hex;

	if (buf_size == 0) {

		return(0);
	}

	if (data_len == UNIV_SQL_NULL) {

		ret = ut_snprintf((char*) buf, buf_size, "NULL") + 1;

		return(ut_min(ret, buf_size));
	}

	mtype = dict_field->col->mtype;
	prtype = dict_field->col->prtype;

	format_in_hex = FALSE;

	switch (mtype) {
	case DATA_INT:

		ret = row_raw_format_int(data, data_len, prtype,
					 buf, buf_size, &format_in_hex);
		if (format_in_hex) {

			goto format_in_hex;
		}
		break;
	case DATA_CHAR:
	case DATA_VARCHAR:
	case DATA_MYSQL:
	case DATA_VARMYSQL:

		ret = row_raw_format_str(data, data_len, prtype,
					 buf, buf_size, &format_in_hex);
		if (format_in_hex) {

			goto format_in_hex;
		}

		break;
	/* XXX support more data types */
	default:
	format_in_hex:

		if (UNIV_LIKELY(buf_size > 2)) {

			memcpy(buf, "0x", 2);
			buf += 2;
			buf_size -= 2;
			ret = 2 + ut_raw_to_hex(data, data_len,
						buf, buf_size);
		} else {

			buf[0] = '\0';
			ret = 1;
		}
	}

	return(ret);
}

#ifdef UNIV_COMPILE_TEST_FUNCS

#include "ut0dbg.h"

void
test_row_raw_format_int()
{
	ulint	ret;
	char	buf[128];
	ibool	format_in_hex;

#define CALL_AND_TEST(data, data_len, prtype, buf, buf_size,\
		      ret_expected, buf_expected, format_in_hex_expected)\
	do {\
		ibool	ok = TRUE;\
		ulint	i;\
		memset(buf, 'x', 10);\
		buf[10] = '\0';\
		format_in_hex = FALSE;\
		fprintf(stderr, "TESTING \"\\x");\
		for (i = 0; i < data_len; i++) {\
			fprintf(stderr, "%02hhX", data[i]);\
		}\
		fprintf(stderr, "\", %lu, %lu, %lu\n",\
                        (ulint) data_len, (ulint) prtype,\
			(ulint) buf_size);\
		ret = row_raw_format_int(data, data_len, prtype,\
					 buf, buf_size, &format_in_hex);\
		if (ret != ret_expected) {\
			fprintf(stderr, "expected ret %lu, got %lu\n",\
				(ulint) ret_expected, ret);\
			ok = FALSE;\
                }\
                if (strcmp((char*) buf, buf_expected) != 0) {\
                        fprintf(stderr, "expected buf \"%s\", got \"%s\"\n",\
                                buf_expected, buf);\
                        ok = FALSE;\
                }\
                if (format_in_hex != format_in_hex_expected) {\
                        fprintf(stderr, "expected format_in_hex %d, got %d\n",\
                                (int) format_in_hex_expected,\
				(int) format_in_hex);\
                        ok = FALSE;\
                }\
                if (ok) {\
                        fprintf(stderr, "OK: %lu, \"%s\" %d\n\n",\
                                (ulint) ret, buf, (int) format_in_hex);\
                } else {\
                        return;\
                }\
        } while (0)

#if 1
	/* min values for signed 1-8 byte integers */

	CALL_AND_TEST("\x00", 1, 0,
		      buf, sizeof(buf), 5, "-128", 0);

	CALL_AND_TEST("\x00\x00", 2, 0,
		      buf, sizeof(buf), 7, "-32768", 0);

	CALL_AND_TEST("\x00\x00\x00", 3, 0,
		      buf, sizeof(buf), 9, "-8388608", 0);

	CALL_AND_TEST("\x00\x00\x00\x00", 4, 0,
		      buf, sizeof(buf), 12, "-2147483648", 0);

	CALL_AND_TEST("\x00\x00\x00\x00\x00", 5, 0,
		      buf, sizeof(buf), 14, "-549755813888", 0);

	CALL_AND_TEST("\x00\x00\x00\x00\x00\x00", 6, 0,
		      buf, sizeof(buf), 17, "-140737488355328", 0);

	CALL_AND_TEST("\x00\x00\x00\x00\x00\x00\x00", 7, 0,
		      buf, sizeof(buf), 19, "-36028797018963968", 0);

	CALL_AND_TEST("\x00\x00\x00\x00\x00\x00\x00\x00", 8, 0,
		      buf, sizeof(buf), 21, "-9223372036854775808", 0);

	/* min values for unsigned 1-8 byte integers */

	CALL_AND_TEST("\x00", 1, DATA_UNSIGNED,
		      buf, sizeof(buf), 2, "0", 0);

	CALL_AND_TEST("\x00\x00", 2, DATA_UNSIGNED,
		      buf, sizeof(buf), 2, "0", 0);

	CALL_AND_TEST("\x00\x00\x00", 3, DATA_UNSIGNED,
		      buf, sizeof(buf), 2, "0", 0);

	CALL_AND_TEST("\x00\x00\x00\x00", 4, DATA_UNSIGNED,
		      buf, sizeof(buf), 2, "0", 0);

	CALL_AND_TEST("\x00\x00\x00\x00\x00", 5, DATA_UNSIGNED,
		      buf, sizeof(buf), 2, "0", 0);

	CALL_AND_TEST("\x00\x00\x00\x00\x00\x00", 6, DATA_UNSIGNED,
		      buf, sizeof(buf), 2, "0", 0);

	CALL_AND_TEST("\x00\x00\x00\x00\x00\x00\x00", 7, DATA_UNSIGNED,
		      buf, sizeof(buf), 2, "0", 0);

	CALL_AND_TEST("\x00\x00\x00\x00\x00\x00\x00\x00", 8, DATA_UNSIGNED,
		      buf, sizeof(buf), 2, "0", 0);

	/* max values for signed 1-8 byte integers */

	CALL_AND_TEST("\xFF", 1, 0,
		      buf, sizeof(buf), 4, "127", 0);

	CALL_AND_TEST("\xFF\xFF", 2, 0,
		      buf, sizeof(buf), 6, "32767", 0);

	CALL_AND_TEST("\xFF\xFF\xFF", 3, 0,
		      buf, sizeof(buf), 8, "8388607", 0);

	CALL_AND_TEST("\xFF\xFF\xFF\xFF", 4, 0,
		      buf, sizeof(buf), 11, "2147483647", 0);

	CALL_AND_TEST("\xFF\xFF\xFF\xFF\xFF", 5, 0,
		      buf, sizeof(buf), 13, "549755813887", 0);

	CALL_AND_TEST("\xFF\xFF\xFF\xFF\xFF\xFF", 6, 0,
		      buf, sizeof(buf), 16, "140737488355327", 0);

	CALL_AND_TEST("\xFF\xFF\xFF\xFF\xFF\xFF\xFF", 7, 0,
		      buf, sizeof(buf), 18, "36028797018963967", 0);

	CALL_AND_TEST("\xFF\xFF\xFF\xFF\xFF\xFF\xFF\xFF", 8, 0,
		      buf, sizeof(buf), 20, "9223372036854775807", 0);

	/* max values for unsigned 1-8 byte integers */

	CALL_AND_TEST("\xFF", 1, DATA_UNSIGNED,
		      buf, sizeof(buf), 4, "255", 0);

	CALL_AND_TEST("\xFF\xFF", 2, DATA_UNSIGNED,
		      buf, sizeof(buf), 6, "65535", 0);

	CALL_AND_TEST("\xFF\xFF\xFF", 3, DATA_UNSIGNED,
		      buf, sizeof(buf), 9, "16777215", 0);

	CALL_AND_TEST("\xFF\xFF\xFF\xFF", 4, DATA_UNSIGNED,
		      buf, sizeof(buf), 11, "4294967295", 0);

	CALL_AND_TEST("\xFF\xFF\xFF\xFF\xFF", 5, DATA_UNSIGNED,
		      buf, sizeof(buf), 14, "1099511627775", 0);

	CALL_AND_TEST("\xFF\xFF\xFF\xFF\xFF\xFF", 6, DATA_UNSIGNED,
		      buf, sizeof(buf), 16, "281474976710655", 0);

	CALL_AND_TEST("\xFF\xFF\xFF\xFF\xFF\xFF\xFF", 7, DATA_UNSIGNED,
		      buf, sizeof(buf), 18, "72057594037927935", 0);

	CALL_AND_TEST("\xFF\xFF\xFF\xFF\xFF\xFF\xFF\xFF", 8, DATA_UNSIGNED,
		      buf, sizeof(buf), 21, "18446744073709551615", 0);

	/* some random values */

	CALL_AND_TEST("\x52", 1, 0,
		      buf, sizeof(buf), 4, "-46", 0);

	CALL_AND_TEST("\x0E", 1, DATA_UNSIGNED,
		      buf, sizeof(buf), 3, "14", 0);

	CALL_AND_TEST("\x62\xCE", 2, 0,
		      buf, sizeof(buf), 6, "-7474", 0);

	CALL_AND_TEST("\x29\xD6", 2, DATA_UNSIGNED,
		      buf, sizeof(buf), 6, "10710", 0);

	CALL_AND_TEST("\x7F\xFF\x90", 3, 0,
		      buf, sizeof(buf), 5, "-112", 0);

	CALL_AND_TEST("\x00\xA1\x16", 3, DATA_UNSIGNED,
		      buf, sizeof(buf), 6, "41238", 0);

	CALL_AND_TEST("\x7F\xFF\xFF\xF7", 4, 0,
		      buf, sizeof(buf), 3, "-9", 0);

	CALL_AND_TEST("\x00\x00\x00\x5C", 4, DATA_UNSIGNED,
		      buf, sizeof(buf), 3, "92", 0);

	CALL_AND_TEST("\x7F\xFF\xFF\xFF\xFF\xFF\xDC\x63", 8, 0,
		      buf, sizeof(buf), 6, "-9117", 0);

	CALL_AND_TEST("\x00\x00\x00\x00\x00\x01\x64\x62", 8, DATA_UNSIGNED,
		      buf, sizeof(buf), 6, "91234", 0);
#endif

	/* speed test */

	speedo_t	speedo;
	ulint		i;

	speedo_reset(&speedo);

	for (i = 0; i < 1000000; i++) {
		row_raw_format_int("\x23", 1,
				   0, buf, sizeof(buf),
				   &format_in_hex);
		row_raw_format_int("\x23", 1,
				   DATA_UNSIGNED, buf, sizeof(buf),
				   &format_in_hex);

		row_raw_format_int("\x00\x00\x00\x00\x00\x01\x64\x62", 8,
				   0, buf, sizeof(buf),
				   &format_in_hex);
		row_raw_format_int("\x00\x00\x00\x00\x00\x01\x64\x62", 8,
				   DATA_UNSIGNED, buf, sizeof(buf),
				   &format_in_hex);
	}

	speedo_show(&speedo);
}

#endif /* UNIV_COMPILE_TEST_FUNCS */<|MERGE_RESOLUTION|>--- conflicted
+++ resolved
@@ -1,6 +1,6 @@
 /*****************************************************************************
 
-Copyright (c) 1996, 2010, Innobase Oy. All Rights Reserved.
+Copyright (c) 1996, 2011, Oracle and/or its affiliates. All Rights Reserved.
 
 This program is free software; you can redistribute it and/or modify it under
 the terms of the GNU General Public License as published by the Free Software
@@ -311,29 +311,11 @@
 	ulint		rec_len;
 
 	ut_ad(rec && heap && index);
-<<<<<<< HEAD
 	/* Because this function may be invoked by row0merge.c
 	on a record whose header is in different format, the check
 	rec_offs_validate(rec, index, offsets) must be avoided here. */
 	ut_ad(n_ext);
 	*n_ext = 0;
-=======
-
-	offsets = rec_get_offsets(rec, index, offsets,
-				  ULINT_UNDEFINED, &tmp_heap);
-
-	if (type == ROW_COPY_DATA) {
-		/* Take a copy of rec to heap */
-		buf = mem_heap_alloc(heap, rec_offs_size(offsets));
-		rec = rec_copy(buf, rec, offsets);
-		/* Avoid a debug assertion in rec_offs_validate(). */
-		rec_offs_make_valid(rec, index, offsets);
-#if defined UNIV_DEBUG || defined UNIV_BLOB_LIGHT_DEBUG
-	} else {
-		ut_a(!rec_offs_any_null_extern(rec, offsets));
-#endif /* UNIV_DEBUG || UNIV_BLOB_LIGHT_DEBUG */
-	}
->>>>>>> 6348b737
 
 	rec_len = rec_offs_n_fields(offsets);
 
@@ -405,6 +387,10 @@
 		rec = rec_copy(buf, rec, offsets);
 		/* Avoid a debug assertion in rec_offs_validate(). */
 		rec_offs_make_valid(rec, index, offsets);
+#if defined UNIV_DEBUG || defined UNIV_BLOB_LIGHT_DEBUG
+	} else {
+		ut_a(!rec_offs_any_null_extern(rec, offsets));
+#endif /* UNIV_DEBUG || UNIV_BLOB_LIGHT_DEBUG */
 	}
 
 	entry = row_rec_to_index_entry_low(rec, index, offsets, n_ext, heap);

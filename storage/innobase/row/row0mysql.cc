/*****************************************************************************

Copyright (c) 2000, 2017, Oracle and/or its affiliates. All Rights Reserved.
Copyright (c) 2015, 2017, MariaDB Corporation.

This program is free software; you can redistribute it and/or modify it under
the terms of the GNU General Public License as published by the Free Software
Foundation; version 2 of the License.

This program is distributed in the hope that it will be useful, but WITHOUT
ANY WARRANTY; without even the implied warranty of MERCHANTABILITY or FITNESS
FOR A PARTICULAR PURPOSE. See the GNU General Public License for more details.

You should have received a copy of the GNU General Public License along with
this program; if not, write to the Free Software Foundation, Inc.,
51 Franklin Street, Suite 500, Boston, MA 02110-1335 USA

*****************************************************************************/

/**************************************************//**
@file row/row0mysql.cc
Interface between Innobase row operations and MySQL.
Contains also create table and other data dictionary operations.

Created 9/17/2000 Heikki Tuuri
*******************************************************/

#include "ha_prototypes.h"
#include <debug_sync.h>
#include <gstream.h>
#include <spatial.h>

#include "row0mysql.h"
#include "btr0sea.h"
#include "dict0boot.h"
#include "dict0crea.h"
#include <sql_const.h>
#include "dict0dict.h"
#include "dict0load.h"
#include "dict0stats.h"
#include "dict0stats_bg.h"
#include "dict0defrag_bg.h"
#include "btr0defragment.h"
#include "fil0fil.h"
#include "fil0crypt.h"
#include "fsp0file.h"
#include "fsp0sysspace.h"
#include "fts0fts.h"
#include "fts0types.h"
#include "ibuf0ibuf.h"
#include "lock0lock.h"
#include "log0log.h"
#include "pars0pars.h"
#include "que0que.h"
#include "rem0cmp.h"
#include "row0import.h"
#include "row0ins.h"
#include "row0merge.h"
#include "row0row.h"
#include "row0sel.h"
#include "row0upd.h"
#include "trx0purge.h"
#include "trx0rec.h"
#include "trx0roll.h"
#include "trx0undo.h"
#include "row0ext.h"
#include "ut0new.h"

#include <algorithm>
#include <deque>
#include <vector>

static const char* MODIFICATIONS_NOT_ALLOWED_MSG_FORCE_RECOVERY =
	"innodb_force_recovery is on. We do not allow database modifications"
	" by the user. Shut down mysqld and edit my.cnf to set"
	" innodb_force_recovery=0";

/** Provide optional 4.x backwards compatibility for 5.0 and above */
ibool	row_rollback_on_timeout	= FALSE;

/** Chain node of the list of tables to drop in the background. */
struct row_mysql_drop_t{
	char*				table_name;	/*!< table name */
	UT_LIST_NODE_T(row_mysql_drop_t)row_mysql_drop_list;
							/*!< list chain node */
};

/** @brief List of tables we should drop in background.

ALTER TABLE in MySQL requires that the table handler can drop the
table in background when there are no queries to it any
more.  Protected by row_drop_list_mutex. */
static UT_LIST_BASE_NODE_T(row_mysql_drop_t)	row_mysql_drop_list;

/** Mutex protecting the background table drop list. */
static ib_mutex_t row_drop_list_mutex;

/** Flag: has row_mysql_drop_list been initialized? */
static ibool	row_mysql_drop_list_inited	= FALSE;

/** Magic table names for invoking various monitor threads */
/* @{ */
static const char S_innodb_monitor[] = "innodb_monitor";
static const char S_innodb_lock_monitor[] = "innodb_lock_monitor";
static const char S_innodb_tablespace_monitor[] = "innodb_tablespace_monitor";
static const char S_innodb_table_monitor[] = "innodb_table_monitor";
#ifdef UNIV_MEM_DEBUG
static const char S_innodb_mem_validate[] = "innodb_mem_validate";
#endif /* UNIV_MEM_DEBUG */
/* @} */

/** Evaluates to true if str1 equals str2_onstack, used for comparing
the magic table names.
@param str1		in: string to compare
@param str1_len 	in: length of str1, in bytes, including terminating NUL
@param str2_onstack	in: char[] array containing a NUL terminated string
@return			TRUE if str1 equals str2_onstack */
#define STR_EQ(str1, str1_len, str2_onstack) \
	((str1_len) == sizeof(str2_onstack) \
	 && memcmp(str1, str2_onstack, sizeof(str2_onstack)) == 0)

/*******************************************************************//**
Determine if the given name is a name reserved for MySQL system tables.
@return TRUE if name is a MySQL system table name */
static
ibool
row_mysql_is_system_table(
/*======================*/
	const char*	name)
{
	if (strncmp(name, "mysql/", 6) != 0) {

		return(FALSE);
	}

	return(0 == strcmp(name + 6, "host")
	       || 0 == strcmp(name + 6, "user")
	       || 0 == strcmp(name + 6, "db"));
}

/*********************************************************************//**
If a table is not yet in the drop list, adds the table to the list of tables
which the master thread drops in background. We need this on Unix because in
ALTER TABLE MySQL may call drop table even if the table has running queries on
it. Also, if there are running foreign key checks on the table, we drop the
table lazily.
@return TRUE if the table was not yet in the drop list, and was added there */
static
ibool
row_add_table_to_background_drop_list(
/*==================================*/
	const char*	name);	/*!< in: table name */

#ifdef UNIV_DEBUG
/** Wait for the background drop list to become empty. */
void
row_wait_for_background_drop_list_empty()
{
	bool	empty = false;
	while (!empty) {
		mutex_enter(&row_drop_list_mutex);
		empty = (UT_LIST_GET_LEN(row_mysql_drop_list) == 0);
		mutex_exit(&row_drop_list_mutex);
		os_thread_sleep(100000);
	}
}
#endif /* UNIV_DEBUG */

/*******************************************************************//**
Delays an INSERT, DELETE or UPDATE operation if the purge is lagging. */
static
void
row_mysql_delay_if_needed(void)
/*===========================*/
{
	if (srv_dml_needed_delay) {
		os_thread_sleep(srv_dml_needed_delay);
	}
}

/*******************************************************************//**
Frees the blob heap in prebuilt when no longer needed. */
void
row_mysql_prebuilt_free_blob_heap(
/*==============================*/
	row_prebuilt_t*	prebuilt)	/*!< in: prebuilt struct of a
					ha_innobase:: table handle */
{
	DBUG_ENTER("row_mysql_prebuilt_free_blob_heap");

	DBUG_PRINT("row_mysql_prebuilt_free_blob_heap",
		   ("blob_heap freeing: %p", prebuilt->blob_heap));

	mem_heap_free(prebuilt->blob_heap);
	prebuilt->blob_heap = NULL;
	DBUG_VOID_RETURN;
}

/*******************************************************************//**
Stores a >= 5.0.3 format true VARCHAR length to dest, in the MySQL row
format.
@return pointer to the data, we skip the 1 or 2 bytes at the start
that are used to store the len */
byte*
row_mysql_store_true_var_len(
/*=========================*/
	byte*	dest,	/*!< in: where to store */
	ulint	len,	/*!< in: length, must fit in two bytes */
	ulint	lenlen)	/*!< in: storage length of len: either 1 or 2 bytes */
{
	if (lenlen == 2) {
		ut_a(len < 256 * 256);

		mach_write_to_2_little_endian(dest, len);

		return(dest + 2);
	}

	ut_a(lenlen == 1);
	ut_a(len < 256);

	mach_write_to_1(dest, len);

	return(dest + 1);
}

/*******************************************************************//**
Reads a >= 5.0.3 format true VARCHAR length, in the MySQL row format, and
returns a pointer to the data.
@return pointer to the data, we skip the 1 or 2 bytes at the start
that are used to store the len */
const byte*
row_mysql_read_true_varchar(
/*========================*/
	ulint*		len,	/*!< out: variable-length field length */
	const byte*	field,	/*!< in: field in the MySQL format */
	ulint		lenlen)	/*!< in: storage length of len: either 1
				or 2 bytes */
{
	if (lenlen == 2) {
		*len = mach_read_from_2_little_endian(field);

		return(field + 2);
	}

	ut_a(lenlen == 1);

	*len = mach_read_from_1(field);

	return(field + 1);
}

/*******************************************************************//**
Stores a reference to a BLOB in the MySQL format. */
void
row_mysql_store_blob_ref(
/*=====================*/
	byte*		dest,	/*!< in: where to store */
	ulint		col_len,/*!< in: dest buffer size: determines into
				how many bytes the BLOB length is stored,
				the space for the length may vary from 1
				to 4 bytes */
	const void*	data,	/*!< in: BLOB data; if the value to store
				is SQL NULL this should be NULL pointer */
	ulint		len)	/*!< in: BLOB length; if the value to store
				is SQL NULL this should be 0; remember
				also to set the NULL bit in the MySQL record
				header! */
{
	/* MySQL might assume the field is set to zero except the length and
	the pointer fields */

	memset(dest, '\0', col_len);

	/* In dest there are 1 - 4 bytes reserved for the BLOB length,
	and after that 8 bytes reserved for the pointer to the data.
	In 32-bit architectures we only use the first 4 bytes of the pointer
	slot. */

	ut_a(col_len - 8 > 1 || len < 256);
	ut_a(col_len - 8 > 2 || len < 256 * 256);
	ut_a(col_len - 8 > 3 || len < 256 * 256 * 256);

	mach_write_to_n_little_endian(dest, col_len - 8, len);

	memcpy(dest + col_len - 8, &data, sizeof data);
}

/*******************************************************************//**
Reads a reference to a BLOB in the MySQL format.
@return pointer to BLOB data */
const byte*
row_mysql_read_blob_ref(
/*====================*/
	ulint*		len,		/*!< out: BLOB length */
	const byte*	ref,		/*!< in: BLOB reference in the
					MySQL format */
	ulint		col_len)	/*!< in: BLOB reference length
					(not BLOB length) */
{
	byte*	data;

	*len = mach_read_from_n_little_endian(ref, col_len - 8);

	memcpy(&data, ref + col_len - 8, sizeof data);

	return(data);
}

/*******************************************************************//**
Converting InnoDB geometry data format to MySQL data format. */
void
row_mysql_store_geometry(
/*=====================*/
	byte*		dest,		/*!< in/out: where to store */
	ulint		dest_len,	/*!< in: dest buffer size: determines
					into how many bytes the GEOMETRY length
					is stored, the space for the length
					may vary from 1 to 4 bytes */
	const byte*	src,		/*!< in: GEOMETRY data; if the value to
					store is SQL NULL this should be NULL
					pointer */
	ulint		src_len)	/*!< in: GEOMETRY length; if the value
					to store is SQL NULL this should be 0;
					remember also to set the NULL bit in
					the MySQL record header! */
{
	/* MySQL might assume the field is set to zero except the length and
	the pointer fields */
	UNIV_MEM_ASSERT_RW(src, src_len);
	UNIV_MEM_ASSERT_W(dest, dest_len);
	UNIV_MEM_INVALID(dest, dest_len);

	memset(dest, '\0', dest_len);

	/* In dest there are 1 - 4 bytes reserved for the BLOB length,
	and after that 8 bytes reserved for the pointer to the data.
	In 32-bit architectures we only use the first 4 bytes of the pointer
	slot. */

	ut_ad(dest_len - 8 > 1 || src_len < 1<<8);
	ut_ad(dest_len - 8 > 2 || src_len < 1<<16);
	ut_ad(dest_len - 8 > 3 || src_len < 1<<24);

	mach_write_to_n_little_endian(dest, dest_len - 8, src_len);

	memcpy(dest + dest_len - 8, &src, sizeof src);

	DBUG_EXECUTE_IF("row_print_geometry_data",
	{
		String  res;
		Geometry_buffer buffer;
		String  wkt;

		/** Show the meaning of geometry data. */
		Geometry* g = Geometry::construct(
			&buffer, (const char*)src, (uint32) src_len);

		if (g)
		{
			/*
			if (g->as_wkt(&wkt) == 0)
			{
				ib::info() << "Write geometry data to"
					" MySQL WKT format: "
					<< wkt.c_ptr_safe() << ".";
			}
			*/
		}
	});
}

/*******************************************************************//**
Read geometry data in the MySQL format.
@return pointer to geometry data */
static
const byte*
row_mysql_read_geometry(
/*====================*/
	ulint*		len,		/*!< out: data length */
	const byte*	ref,		/*!< in: geometry data in the
					MySQL format */
	ulint		col_len)	/*!< in: MySQL format length */
{
	byte*		data;

	*len = mach_read_from_n_little_endian(ref, col_len - 8);

	memcpy(&data, ref + col_len - 8, sizeof data);

	DBUG_EXECUTE_IF("row_print_geometry_data",
	{
		String  res;
		Geometry_buffer buffer;
		String  wkt;

		/** Show the meaning of geometry data. */
		Geometry* g = Geometry::construct(
			&buffer, (const char*) data, (uint32) *len);

		if (g)
		{
			/*
			if (g->as_wkt(&wkt) == 0)
			{
				ib::info() << "Read geometry data in"
					" MySQL's WKT format: "
					<< wkt.c_ptr_safe() << ".";
			}
			*/
		}
	});

	return(data);
}

/**************************************************************//**
Pad a column with spaces. */
void
row_mysql_pad_col(
/*==============*/
	ulint	mbminlen,	/*!< in: minimum size of a character,
				in bytes */
	byte*	pad,		/*!< out: padded buffer */
	ulint	len)		/*!< in: number of bytes to pad */
{
	const byte*	pad_end;

	switch (UNIV_EXPECT(mbminlen, 1)) {
	default:
		ut_error;
	case 1:
		/* space=0x20 */
		memset(pad, 0x20, len);
		break;
	case 2:
		/* space=0x0020 */
		pad_end = pad + len;
		ut_a(!(len % 2));
		while (pad < pad_end) {
			*pad++ = 0x00;
			*pad++ = 0x20;
		};
		break;
	case 4:
		/* space=0x00000020 */
		pad_end = pad + len;
		ut_a(!(len % 4));
		while (pad < pad_end) {
			*pad++ = 0x00;
			*pad++ = 0x00;
			*pad++ = 0x00;
			*pad++ = 0x20;
		}
		break;
	}
}

/**************************************************************//**
Stores a non-SQL-NULL field given in the MySQL format in the InnoDB format.
The counterpart of this function is row_sel_field_store_in_mysql_format() in
row0sel.cc.
@return up to which byte we used buf in the conversion */
byte*
row_mysql_store_col_in_innobase_format(
/*===================================*/
	dfield_t*	dfield,		/*!< in/out: dfield where dtype
					information must be already set when
					this function is called! */
	byte*		buf,		/*!< in/out: buffer for a converted
					integer value; this must be at least
					col_len long then! NOTE that dfield
					may also get a pointer to 'buf',
					therefore do not discard this as long
					as dfield is used! */
	ibool		row_format_col,	/*!< TRUE if the mysql_data is from
					a MySQL row, FALSE if from a MySQL
					key value;
					in MySQL, a true VARCHAR storage
					format differs in a row and in a
					key value: in a key value the length
					is always stored in 2 bytes! */
	const byte*	mysql_data,	/*!< in: MySQL column value, not
					SQL NULL; NOTE that dfield may also
					get a pointer to mysql_data,
					therefore do not discard this as long
					as dfield is used! */
	ulint		col_len,	/*!< in: MySQL column length; NOTE that
					this is the storage length of the
					column in the MySQL format row, not
					necessarily the length of the actual
					payload data; if the column is a true
					VARCHAR then this is irrelevant */
	ulint		comp)		/*!< in: nonzero=compact format */
{
	const byte*	ptr	= mysql_data;
	const dtype_t*	dtype;
	ulint		type;
	ulint		lenlen;

	dtype = dfield_get_type(dfield);

	type = dtype->mtype;

	if (type == DATA_INT) {
		/* Store integer data in Innobase in a big-endian format,
		sign bit negated if the data is a signed integer. In MySQL,
		integers are stored in a little-endian format. */

		byte*	p = buf + col_len;

		for (;;) {
			p--;
			*p = *mysql_data;
			if (p == buf) {
				break;
			}
			mysql_data++;
		}

		if (!(dtype->prtype & DATA_UNSIGNED)) {

			*buf ^= 128;
		}

		ptr = buf;
		buf += col_len;
	} else if ((type == DATA_VARCHAR
		    || type == DATA_VARMYSQL
		    || type == DATA_BINARY)) {

		if (dtype_get_mysql_type(dtype) == DATA_MYSQL_TRUE_VARCHAR) {
			/* The length of the actual data is stored to 1 or 2
			bytes at the start of the field */

			if (row_format_col) {
				if (dtype->prtype & DATA_LONG_TRUE_VARCHAR) {
					lenlen = 2;
				} else {
					lenlen = 1;
				}
			} else {
				/* In a MySQL key value, lenlen is always 2 */
				lenlen = 2;
			}

			ptr = row_mysql_read_true_varchar(&col_len, mysql_data,
							  lenlen);
		} else {
			/* Remove trailing spaces from old style VARCHAR
			columns. */

			/* Handle Unicode strings differently. */
			ulint	mbminlen	= dtype_get_mbminlen(dtype);

			ptr = mysql_data;

			switch (mbminlen) {
			default:
				ut_error;
			case 4:
				/* space=0x00000020 */
				/* Trim "half-chars", just in case. */
				col_len &= ~3;

				while (col_len >= 4
				       && ptr[col_len - 4] == 0x00
				       && ptr[col_len - 3] == 0x00
				       && ptr[col_len - 2] == 0x00
				       && ptr[col_len - 1] == 0x20) {
					col_len -= 4;
				}
				break;
			case 2:
				/* space=0x0020 */
				/* Trim "half-chars", just in case. */
				col_len &= ~1;

				while (col_len >= 2 && ptr[col_len - 2] == 0x00
				       && ptr[col_len - 1] == 0x20) {
					col_len -= 2;
				}
				break;
			case 1:
				/* space=0x20 */
				while (col_len > 0
				       && ptr[col_len - 1] == 0x20) {
					col_len--;
				}
			}
		}
	} else if (comp && type == DATA_MYSQL
		   && dtype_get_mbminlen(dtype) == 1
		   && dtype_get_mbmaxlen(dtype) > 1) {
		/* In some cases we strip trailing spaces from UTF-8 and other
		multibyte charsets, from FIXED-length CHAR columns, to save
		space. UTF-8 would otherwise normally use 3 * the string length
		bytes to store an ASCII string! */

		/* We assume that this CHAR field is encoded in a
		variable-length character set where spaces have
		1:1 correspondence to 0x20 bytes, such as UTF-8.

		Consider a CHAR(n) field, a field of n characters.
		It will contain between n * mbminlen and n * mbmaxlen bytes.
		We will try to truncate it to n bytes by stripping
		space padding.	If the field contains single-byte
		characters only, it will be truncated to n characters.
		Consider a CHAR(5) field containing the string
		".a   " where "." denotes a 3-byte character represented
		by the bytes "$%&". After our stripping, the string will
		be stored as "$%&a " (5 bytes). The string
		".abc " will be stored as "$%&abc" (6 bytes).

		The space padding will be restored in row0sel.cc, function
		row_sel_field_store_in_mysql_format(). */

		ulint		n_chars;

		ut_a(!(dtype_get_len(dtype) % dtype_get_mbmaxlen(dtype)));

		n_chars = dtype_get_len(dtype) / dtype_get_mbmaxlen(dtype);

		/* Strip space padding. */
		while (col_len > n_chars && ptr[col_len - 1] == 0x20) {
			col_len--;
		}
	} else if (!row_format_col) {
		/* if mysql data is from a MySQL key value
		since the length is always stored in 2 bytes,
		we need do nothing here. */
	} else if (type == DATA_BLOB) {

		ptr = row_mysql_read_blob_ref(&col_len, mysql_data, col_len);
	} else if (DATA_GEOMETRY_MTYPE(type)) {
		/* We use blob to store geometry data except DATA_POINT
		internally, but in MySQL Layer the datatype is always blob. */
		ptr = row_mysql_read_geometry(&col_len, mysql_data, col_len);
	}

	dfield_set_data(dfield, ptr, col_len);

	return(buf);
}

/**************************************************************//**
Convert a row in the MySQL format to a row in the Innobase format. Note that
the function to convert a MySQL format key value to an InnoDB dtuple is
row_sel_convert_mysql_key_to_innobase() in row0sel.cc. */
static
void
row_mysql_convert_row_to_innobase(
/*==============================*/
	dtuple_t*	row,		/*!< in/out: Innobase row where the
					field type information is already
					copied there! */
	row_prebuilt_t*	prebuilt,	/*!< in: prebuilt struct where template
					must be of type ROW_MYSQL_WHOLE_ROW */
	const byte*	mysql_rec,	/*!< in: row in the MySQL format;
					NOTE: do not discard as long as
					row is used, as row may contain
					pointers to this record! */
	mem_heap_t**	blob_heap)	/*!< in: FIX_ME, remove this after
					server fixes its issue */
{
	const mysql_row_templ_t*templ;
	dfield_t*		dfield;
	ulint			i;
	ulint			n_col = 0;
	ulint			n_v_col = 0;

	ut_ad(prebuilt->template_type == ROW_MYSQL_WHOLE_ROW);
	ut_ad(prebuilt->mysql_template);

	for (i = 0; i < prebuilt->n_template; i++) {

		templ = prebuilt->mysql_template + i;

		if (templ->is_virtual) {
			ut_ad(n_v_col < dtuple_get_n_v_fields(row));
			dfield = dtuple_get_nth_v_field(row, n_v_col);
			n_v_col++;
		} else {
			dfield = dtuple_get_nth_field(row, n_col);
			n_col++;
		}

		if (templ->mysql_null_bit_mask != 0) {
			/* Column may be SQL NULL */

			if (mysql_rec[templ->mysql_null_byte_offset]
			    & (byte) (templ->mysql_null_bit_mask)) {

				/* It is SQL NULL */

				dfield_set_null(dfield);

				goto next_column;
			}
		}

		row_mysql_store_col_in_innobase_format(
			dfield,
			prebuilt->ins_upd_rec_buff + templ->mysql_col_offset,
			TRUE, /* MySQL row format data */
			mysql_rec + templ->mysql_col_offset,
			templ->mysql_col_len,
			dict_table_is_comp(prebuilt->table));

		/* server has issue regarding handling BLOB virtual fields,
		and we need to duplicate it with our own memory here */
		if (templ->is_virtual
		    && DATA_LARGE_MTYPE(dfield_get_type(dfield)->mtype)) {
			if (*blob_heap == NULL) {
				*blob_heap = mem_heap_create(dfield->len);
			}
			dfield_dup(dfield, *blob_heap);
		}
next_column:
		;
	}

	/* If there is a FTS doc id column and it is not user supplied (
	generated by server) then assign it a new doc id. */
	if (prebuilt->table->fts) {

		ut_a(prebuilt->table->fts->doc_col != ULINT_UNDEFINED);

		fts_create_doc_id(prebuilt->table, row, prebuilt->heap);
	}
}

/****************************************************************//**
Handles user errors and lock waits detected by the database engine.
@return true if it was a lock wait and we should continue running the
query thread and in that case the thr is ALREADY in the running state. */
bool
row_mysql_handle_errors(
/*====================*/
	dberr_t*	new_err,/*!< out: possible new error encountered in
				lock wait, or if no new error, the value
				of trx->error_state at the entry of this
				function */
	trx_t*		trx,	/*!< in: transaction */
	que_thr_t*	thr,	/*!< in: query thread, or NULL */
	trx_savept_t*	savept)	/*!< in: savepoint, or NULL */
{
	dberr_t	err;

handle_new_error:
	err = trx->error_state;

	ut_a(err != DB_SUCCESS);

	trx->error_state = DB_SUCCESS;

	switch (err) {
	case DB_LOCK_WAIT_TIMEOUT:
		if (row_rollback_on_timeout) {
			trx_rollback_to_savepoint(trx, NULL);
			break;
		}
		/* fall through */
	case DB_DUPLICATE_KEY:
	case DB_FOREIGN_DUPLICATE_KEY:
	case DB_TOO_BIG_RECORD:
	case DB_UNDO_RECORD_TOO_BIG:
	case DB_ROW_IS_REFERENCED:
	case DB_NO_REFERENCED_ROW:
	case DB_CANNOT_ADD_CONSTRAINT:
	case DB_TOO_MANY_CONCURRENT_TRXS:
	case DB_OUT_OF_FILE_SPACE:
	case DB_READ_ONLY:
	case DB_FTS_INVALID_DOCID:
	case DB_INTERRUPTED:
	case DB_CANT_CREATE_GEOMETRY_OBJECT:
	case DB_TABLE_NOT_FOUND:
	case DB_DECRYPTION_FAILED:
	case DB_COMPUTE_VALUE_FAILED:
		DBUG_EXECUTE_IF("row_mysql_crash_if_error", {
					log_buffer_flush_to_disk();
					DBUG_SUICIDE(); });
		if (savept) {
			/* Roll back the latest, possibly incomplete insertion
			or update */

			trx_rollback_to_savepoint(trx, savept);
		}
		/* MySQL will roll back the latest SQL statement */
		break;
	case DB_LOCK_WAIT:

		trx_kill_blocking(trx);

		lock_wait_suspend_thread(thr);

		if (trx->error_state != DB_SUCCESS) {
			que_thr_stop_for_mysql(thr);

			goto handle_new_error;
		}

		*new_err = err;

		return(true);

	case DB_DEADLOCK:
	case DB_LOCK_TABLE_FULL:
		/* Roll back the whole transaction; this resolution was added
		to version 3.23.43 */

		trx_rollback_to_savepoint(trx, NULL);
		break;

	case DB_MUST_GET_MORE_FILE_SPACE:
		ib::fatal() << "The database cannot continue operation because"
			" of lack of space. You must add a new data file"
			" to my.cnf and restart the database.";
		break;

	case DB_CORRUPTION:
	case DB_PAGE_CORRUPTED:
		ib::error() << "We detected index corruption in an InnoDB type"
			" table. You have to dump + drop + reimport the"
			" table or, in a case of widespread corruption,"
			" dump all InnoDB tables and recreate the whole"
			" tablespace. If the mysqld server crashes after"
			" the startup or when you dump the tables. "
			<< FORCE_RECOVERY_MSG;
		break;
	case DB_FOREIGN_EXCEED_MAX_CASCADE:
		ib::error() << "Cannot delete/update rows with cascading"
			" foreign key constraints that exceed max depth of "
			<< FK_MAX_CASCADE_DEL << ". Please drop excessive"
			" foreign constraints and try again";
		break;
	default:
		ib::fatal() << "Unknown error code " << err << ": "
			<< ut_strerr(err);
	}

	if (trx->error_state != DB_SUCCESS) {
		*new_err = trx->error_state;
	} else {
		*new_err = err;
	}

	trx->error_state = DB_SUCCESS;

	return(false);
}

/********************************************************************//**
Create a prebuilt struct for a MySQL table handle.
@return own: a prebuilt struct */
row_prebuilt_t*
row_create_prebuilt(
/*================*/
	dict_table_t*	table,		/*!< in: Innobase table handle */
	ulint		mysql_row_len)	/*!< in: length in bytes of a row in
					the MySQL format */
{
	DBUG_ENTER("row_create_prebuilt");

	row_prebuilt_t*	prebuilt;
	mem_heap_t*	heap;
	dict_index_t*	clust_index;
	dict_index_t*	temp_index;
	dtuple_t*	ref;
	ulint		ref_len;
	uint		srch_key_len = 0;
	ulint		search_tuple_n_fields;

	search_tuple_n_fields = 2 * (dict_table_get_n_cols(table)
				     + dict_table_get_n_v_cols(table));

	clust_index = dict_table_get_first_index(table);

	/* Make sure that search_tuple is long enough for clustered index */
	ut_a(2 * dict_table_get_n_cols(table) >= clust_index->n_fields);

	ref_len = dict_index_get_n_unique(clust_index);


        /* Maximum size of the buffer needed for conversion of INTs from
	little endian format to big endian format in an index. An index
	can have maximum 16 columns (MAX_REF_PARTS) in it. Therfore
	Max size for PK: 16 * 8 bytes (BIGINT's size) = 128 bytes
	Max size Secondary index: 16 * 8 bytes + PK = 256 bytes. */
#define MAX_SRCH_KEY_VAL_BUFFER         2* (8 * MAX_REF_PARTS)

#define PREBUILT_HEAP_INITIAL_SIZE	\
	( \
	sizeof(*prebuilt) \
	/* allocd in this function */ \
	+ DTUPLE_EST_ALLOC(search_tuple_n_fields) \
	+ DTUPLE_EST_ALLOC(ref_len) \
	/* allocd in row_prebuild_sel_graph() */ \
	+ sizeof(sel_node_t) \
	+ sizeof(que_fork_t) \
	+ sizeof(que_thr_t) \
	/* allocd in row_get_prebuilt_update_vector() */ \
	+ sizeof(upd_node_t) \
	+ sizeof(upd_t) \
	+ sizeof(upd_field_t) \
	  * dict_table_get_n_cols(table) \
	+ sizeof(que_fork_t) \
	+ sizeof(que_thr_t) \
	/* allocd in row_get_prebuilt_insert_row() */ \
	+ sizeof(ins_node_t) \
	/* mysql_row_len could be huge and we are not \
	sure if this prebuilt instance is going to be \
	used in inserts */ \
	+ (mysql_row_len < 256 ? mysql_row_len : 0) \
	+ DTUPLE_EST_ALLOC(dict_table_get_n_cols(table) \
			   + dict_table_get_n_v_cols(table)) \
	+ sizeof(que_fork_t) \
	+ sizeof(que_thr_t) \
	+ sizeof(*prebuilt->pcur) \
	+ sizeof(*prebuilt->clust_pcur) \
	)

	/* Calculate size of key buffer used to store search key in
	InnoDB format. MySQL stores INTs in little endian format and
	InnoDB stores INTs in big endian format with the sign bit
	flipped. All other field types are stored/compared the same
	in MySQL and InnoDB, so we must create a buffer containing
	the INT key parts in InnoDB format.We need two such buffers
	since both start and end keys are used in records_in_range(). */

	for (temp_index = dict_table_get_first_index(table); temp_index;
	     temp_index = dict_table_get_next_index(temp_index)) {
		DBUG_EXECUTE_IF("innodb_srch_key_buffer_max_value",
			ut_a(temp_index->n_user_defined_cols
						== MAX_REF_PARTS););
		uint temp_len = 0;
		for (uint i = 0; i < temp_index->n_uniq; i++) {
			ulint type = temp_index->fields[i].col->mtype;
			if (type == DATA_INT) {
				temp_len +=
					temp_index->fields[i].fixed_len;
			}
		}
		srch_key_len = std::max(srch_key_len,temp_len);
	}

	ut_a(srch_key_len <= MAX_SRCH_KEY_VAL_BUFFER);

	DBUG_EXECUTE_IF("innodb_srch_key_buffer_max_value",
		ut_a(srch_key_len == MAX_SRCH_KEY_VAL_BUFFER););

	/* We allocate enough space for the objects that are likely to
	be created later in order to minimize the number of malloc()
	calls */
	heap = mem_heap_create(PREBUILT_HEAP_INITIAL_SIZE + 2 * srch_key_len);

	prebuilt = static_cast<row_prebuilt_t*>(
		mem_heap_zalloc(heap, sizeof(*prebuilt)));

	prebuilt->magic_n = ROW_PREBUILT_ALLOCATED;
	prebuilt->magic_n2 = ROW_PREBUILT_ALLOCATED;

	prebuilt->table = table;

	prebuilt->sql_stat_start = TRUE;
	prebuilt->heap = heap;

	prebuilt->srch_key_val_len = srch_key_len;
	if (prebuilt->srch_key_val_len) {
		prebuilt->srch_key_val1 = static_cast<byte*>(
			mem_heap_alloc(prebuilt->heap,
				       2 * prebuilt->srch_key_val_len));
		prebuilt->srch_key_val2 = prebuilt->srch_key_val1 +
						prebuilt->srch_key_val_len;
	} else {
		prebuilt->srch_key_val1 = NULL;
		prebuilt->srch_key_val2 = NULL;
	}

	prebuilt->pcur = static_cast<btr_pcur_t*>(
				mem_heap_zalloc(prebuilt->heap,
					       sizeof(btr_pcur_t)));
	prebuilt->clust_pcur = static_cast<btr_pcur_t*>(
					mem_heap_zalloc(prebuilt->heap,
						       sizeof(btr_pcur_t)));
	btr_pcur_reset(prebuilt->pcur);
	btr_pcur_reset(prebuilt->clust_pcur);

	prebuilt->select_lock_type = LOCK_NONE;
	prebuilt->stored_select_lock_type = LOCK_NONE_UNSET;

	prebuilt->search_tuple = dtuple_create(heap, search_tuple_n_fields);

	ref = dtuple_create(heap, ref_len);

	dict_index_copy_types(ref, clust_index, ref_len);

	prebuilt->clust_ref = ref;

	prebuilt->autoinc_error = DB_SUCCESS;
	prebuilt->autoinc_offset = 0;

	/* Default to 1, we will set the actual value later in
	ha_innobase::get_auto_increment(). */
	prebuilt->autoinc_increment = 1;

	prebuilt->autoinc_last_value = 0;

	/* During UPDATE and DELETE we need the doc id. */
	prebuilt->fts_doc_id = 0;

	prebuilt->mysql_row_len = mysql_row_len;

	prebuilt->fts_doc_id_in_read_set = 0;
	prebuilt->blob_heap = NULL;

	prebuilt->m_no_prefetch = false;
	prebuilt->m_read_virtual_key = false;

	DBUG_RETURN(prebuilt);
}

/********************************************************************//**
Free a prebuilt struct for a MySQL table handle. */
void
row_prebuilt_free(
/*==============*/
	row_prebuilt_t*	prebuilt,	/*!< in, own: prebuilt struct */
	ibool		dict_locked)	/*!< in: TRUE=data dictionary locked */
{
	DBUG_ENTER("row_prebuilt_free");

	ut_a(prebuilt->magic_n == ROW_PREBUILT_ALLOCATED);
	ut_a(prebuilt->magic_n2 == ROW_PREBUILT_ALLOCATED);

	prebuilt->magic_n = ROW_PREBUILT_FREED;
	prebuilt->magic_n2 = ROW_PREBUILT_FREED;

	btr_pcur_reset(prebuilt->pcur);
	btr_pcur_reset(prebuilt->clust_pcur);

	ut_free(prebuilt->mysql_template);

	if (prebuilt->ins_graph) {
		que_graph_free_recursive(prebuilt->ins_graph);
	}

	if (prebuilt->sel_graph) {
		que_graph_free_recursive(prebuilt->sel_graph);
	}

	if (prebuilt->upd_graph) {
		que_graph_free_recursive(prebuilt->upd_graph);
	}

	if (prebuilt->blob_heap) {
		row_mysql_prebuilt_free_blob_heap(prebuilt);
	}

	if (prebuilt->old_vers_heap) {
		mem_heap_free(prebuilt->old_vers_heap);
	}

	if (prebuilt->fetch_cache[0] != NULL) {
		byte*	base = prebuilt->fetch_cache[0] - 4;
		byte*	ptr = base;

		for (ulint i = 0; i < MYSQL_FETCH_CACHE_SIZE; i++) {
			ulint	magic1 = mach_read_from_4(ptr);
			ut_a(magic1 == ROW_PREBUILT_FETCH_MAGIC_N);
			ptr += 4;

			byte*	row = ptr;
			ut_a(row == prebuilt->fetch_cache[i]);
			ptr += prebuilt->mysql_row_len;

			ulint	magic2 = mach_read_from_4(ptr);
			ut_a(magic2 == ROW_PREBUILT_FETCH_MAGIC_N);
			ptr += 4;
		}

		ut_free(base);
	}

	if (prebuilt->rtr_info) {
		rtr_clean_rtr_info(prebuilt->rtr_info, true);
	}
	if (prebuilt->table) {
		dict_table_close(prebuilt->table, dict_locked, TRUE);
	}

	mem_heap_free(prebuilt->heap);

	DBUG_VOID_RETURN;
}

/*********************************************************************//**
Updates the transaction pointers in query graphs stored in the prebuilt
struct. */
void
row_update_prebuilt_trx(
/*====================*/
	row_prebuilt_t*	prebuilt,	/*!< in/out: prebuilt struct
					in MySQL handle */
	trx_t*		trx)		/*!< in: transaction handle */
{
	ut_a(trx->magic_n == TRX_MAGIC_N);
	ut_a(prebuilt->magic_n == ROW_PREBUILT_ALLOCATED);
	ut_a(prebuilt->magic_n2 == ROW_PREBUILT_ALLOCATED);

	prebuilt->trx = trx;

	if (prebuilt->ins_graph) {
		prebuilt->ins_graph->trx = trx;
	}

	if (prebuilt->upd_graph) {
		prebuilt->upd_graph->trx = trx;
	}

	if (prebuilt->sel_graph) {
		prebuilt->sel_graph->trx = trx;
	}
}

/*********************************************************************//**
Gets pointer to a prebuilt dtuple used in insertions. If the insert graph
has not yet been built in the prebuilt struct, then this function first
builds it.
@return prebuilt dtuple; the column type information is also set in it */
static
dtuple_t*
row_get_prebuilt_insert_row(
/*========================*/
	row_prebuilt_t*	prebuilt)	/*!< in: prebuilt struct in MySQL
					handle */
{
	dict_table_t*		table	= prebuilt->table;

	ut_ad(prebuilt && table && prebuilt->trx);

	if (prebuilt->ins_node != 0) {

		/* Check if indexes have been dropped or added and we
		may need to rebuild the row insert template. */

		if (prebuilt->trx_id == table->def_trx_id
		    && UT_LIST_GET_LEN(prebuilt->ins_node->entry_list)
		    == UT_LIST_GET_LEN(table->indexes)) {

			return(prebuilt->ins_node->row);
		}

		ut_ad(prebuilt->trx_id < table->def_trx_id);

		que_graph_free_recursive(prebuilt->ins_graph);

		prebuilt->ins_graph = 0;
	}

	/* Create an insert node and query graph to the prebuilt struct */

	ins_node_t*		node;

	node = ins_node_create(INS_DIRECT, table, prebuilt->heap);

	prebuilt->ins_node = node;

	if (prebuilt->ins_upd_rec_buff == 0) {
		prebuilt->ins_upd_rec_buff = static_cast<byte*>(
			mem_heap_alloc(
				prebuilt->heap,
				prebuilt->mysql_row_len));
	}

	dtuple_t*	row;

	row = dtuple_create_with_vcol(
			prebuilt->heap, dict_table_get_n_cols(table),
			dict_table_get_n_v_cols(table));

	dict_table_copy_types(row, table);

	ins_node_set_new_row(node, row);

	prebuilt->ins_graph = static_cast<que_fork_t*>(
		que_node_get_parent(
			pars_complete_graph_for_exec(
				node,
				prebuilt->trx, prebuilt->heap, prebuilt)));

	prebuilt->ins_graph->state = QUE_FORK_ACTIVE;

	prebuilt->trx_id = table->def_trx_id;

	return(prebuilt->ins_node->row);
}

/*********************************************************************//**
Sets an AUTO_INC type lock on the table mentioned in prebuilt. The
AUTO_INC lock gives exclusive access to the auto-inc counter of the
table. The lock is reserved only for the duration of an SQL statement.
It is not compatible with another AUTO_INC or exclusive lock on the
table.
@return error code or DB_SUCCESS */
dberr_t
row_lock_table_autoinc_for_mysql(
/*=============================*/
	row_prebuilt_t*	prebuilt)	/*!< in: prebuilt struct in the MySQL
					table handle */
{
	trx_t*			trx	= prebuilt->trx;
	ins_node_t*		node	= prebuilt->ins_node;
	const dict_table_t*	table	= prebuilt->table;
	que_thr_t*		thr;
	dberr_t			err;
	ibool			was_lock_wait;

	/* If we already hold an AUTOINC lock on the table then do nothing.
	Note: We peek at the value of the current owner without acquiring
	the lock mutex. */
	if (trx == table->autoinc_trx) {

		return(DB_SUCCESS);
	}

	trx->op_info = "setting auto-inc lock";

	row_get_prebuilt_insert_row(prebuilt);
	node = prebuilt->ins_node;

	/* We use the insert query graph as the dummy graph needed
	in the lock module call */

	thr = que_fork_get_first_thr(prebuilt->ins_graph);

	que_thr_move_to_run_state_for_mysql(thr, trx);

run_again:
	thr->run_node = node;
	thr->prev_node = node;

	/* It may be that the current session has not yet started
	its transaction, or it has been committed: */

	trx_start_if_not_started_xa(trx, true);

	err = lock_table(0, prebuilt->table, LOCK_AUTO_INC, thr);

	trx->error_state = err;

	if (err != DB_SUCCESS) {
		que_thr_stop_for_mysql(thr);

		was_lock_wait = row_mysql_handle_errors(&err, trx, thr, NULL);

		if (was_lock_wait) {
			goto run_again;
		}

		trx->op_info = "";

		return(err);
	}

	que_thr_stop_for_mysql_no_error(thr, trx);

	trx->op_info = "";

	return(err);
}

/*********************************************************************//**
Sets a table lock on the table mentioned in prebuilt.
@return error code or DB_SUCCESS */
dberr_t
row_lock_table_for_mysql(
/*=====================*/
	row_prebuilt_t*	prebuilt,	/*!< in: prebuilt struct in the MySQL
					table handle */
	dict_table_t*	table,		/*!< in: table to lock, or NULL
					if prebuilt->table should be
					locked as
					prebuilt->select_lock_type */
	ulint		mode)		/*!< in: lock mode of table
					(ignored if table==NULL) */
{
	trx_t*		trx		= prebuilt->trx;
	que_thr_t*	thr;
	dberr_t		err;
	ibool		was_lock_wait;

	trx->op_info = "setting table lock";

	if (prebuilt->sel_graph == NULL) {
		/* Build a dummy select query graph */
		row_prebuild_sel_graph(prebuilt);
	}

	/* We use the select query graph as the dummy graph needed
	in the lock module call */

	thr = que_fork_get_first_thr(prebuilt->sel_graph);

	que_thr_move_to_run_state_for_mysql(thr, trx);

run_again:
	thr->run_node = thr;
	thr->prev_node = thr->common.parent;

	/* It may be that the current session has not yet started
	its transaction, or it has been committed: */

	trx_start_if_not_started_xa(trx, false);

	if (table) {
		err = lock_table(
			0, table,
			static_cast<enum lock_mode>(mode), thr);
	} else {
		err = lock_table(
			0, prebuilt->table,
			static_cast<enum lock_mode>(
				prebuilt->select_lock_type),
			thr);
	}

	trx->error_state = err;

	if (err != DB_SUCCESS) {
		que_thr_stop_for_mysql(thr);

		was_lock_wait = row_mysql_handle_errors(&err, trx, thr, NULL);

		if (was_lock_wait) {
			goto run_again;
		}

		trx->op_info = "";

		return(err);
	}

	que_thr_stop_for_mysql_no_error(thr, trx);

	trx->op_info = "";

	return(err);
}

/** Determine is tablespace encrypted but decryption failed, is table corrupted
or is tablespace .ibd file missing.
@param[in]	table		Table
@param[in]	trx		Transaction
@param[in]	push_warning	true if we should push warning to user
@retval	DB_DECRYPTION_FAILED	table is encrypted but decryption failed
@retval	DB_CORRUPTION		table is corrupted
@retval	DB_TABLESPACE_NOT_FOUND	tablespace .ibd file not found */
static
dberr_t
row_mysql_get_table_status(
	const dict_table_t*	table,
	trx_t*			trx,
	bool 			push_warning = true)
{
	dberr_t err;
	if (fil_space_t* space = fil_space_acquire_silent(table->space)) {
		if (space->crypt_data && space->crypt_data->is_encrypted()) {
			// maybe we cannot access the table due to failing
			// to decrypt
			if (push_warning) {
				ib_push_warning(trx, DB_DECRYPTION_FAILED,
					"Table %s in tablespace %lu encrypted."
					"However key management plugin or used key_id is not found or"
					" used encryption algorithm or method does not match.",
					table->name, table->space);
			}

			err = DB_DECRYPTION_FAILED;
		} else {
			if (push_warning) {
				ib_push_warning(trx, DB_CORRUPTION,
					"Table %s in tablespace %lu corrupted.",
					table->name, table->space);
			}

			err = DB_CORRUPTION;
		}

		fil_space_release(space);
	} else {
		ib::error() << ".ibd file is missing for table "
			<< table->name;
		err = DB_TABLESPACE_NOT_FOUND;
	}

	return(err);
}

/** Does an insert for MySQL.
@param[in]	mysql_rec	row in the MySQL format
@param[in,out]	prebuilt	prebuilt struct in MySQL handle
@return error code or DB_SUCCESS */
dberr_t
row_insert_for_mysql(
	const byte*	mysql_rec,
	row_prebuilt_t*	prebuilt)
{
	trx_savept_t	savept;
	que_thr_t*	thr;
	dberr_t		err;
	ibool		was_lock_wait;
	trx_t*		trx		= prebuilt->trx;
	ins_node_t*	node		= prebuilt->ins_node;
	dict_table_t*	table		= prebuilt->table;

	/* FIX_ME: This blob heap is used to compensate an issue in server
	for virtual column blob handling */
	mem_heap_t*	blob_heap = NULL;

	ut_ad(trx);
	ut_a(prebuilt->magic_n == ROW_PREBUILT_ALLOCATED);
	ut_a(prebuilt->magic_n2 == ROW_PREBUILT_ALLOCATED);

	if (dict_table_is_discarded(prebuilt->table)) {

		ib::error() << "The table " << prebuilt->table->name
			<< " doesn't have a corresponding tablespace, it was"
			" discarded.";

		return(DB_TABLESPACE_DELETED);

	} else if (!prebuilt->table->is_readable()) {
		return(row_mysql_get_table_status(prebuilt->table, trx, true));
	} else if (srv_force_recovery) {

		ib::error() << MODIFICATIONS_NOT_ALLOWED_MSG_FORCE_RECOVERY;
		return(DB_READ_ONLY);
	}
	DBUG_EXECUTE_IF("mark_table_corrupted", {
		/* Mark the table corrupted for the clustered index */
		dict_index_t*	index = dict_table_get_first_index(table);
		ut_ad(dict_index_is_clust(index));
		dict_set_corrupted(index, trx, "INSERT TABLE"); });

	if (dict_table_is_corrupted(table)) {

		ib::error() << "Table " << table->name << " is corrupt.";
		return(DB_TABLE_CORRUPT);
	}

	DBUG_EXECUTE_IF("mark_table_corrupted", {
		/* Mark the table corrupted for the clustered index */
		dict_index_t*	index = dict_table_get_first_index(table);
		ut_ad(dict_index_is_clust(index));
		dict_set_corrupted(index, trx, "INSERT TABLE"); });

	if (dict_table_is_corrupted(table)) {

		ib::error() << "Table " << table->name << " is corrupt.";
		return(DB_TABLE_CORRUPT);
	}

	trx->op_info = "inserting";

	row_mysql_delay_if_needed();

	trx_start_if_not_started_xa(trx, true);

	row_get_prebuilt_insert_row(prebuilt);
	node = prebuilt->ins_node;

	row_mysql_convert_row_to_innobase(node->row, prebuilt, mysql_rec,
					  &blob_heap);

	savept = trx_savept_take(trx);

	thr = que_fork_get_first_thr(prebuilt->ins_graph);

	if (prebuilt->sql_stat_start) {
		node->state = INS_NODE_SET_IX_LOCK;
		prebuilt->sql_stat_start = FALSE;
	} else {
		node->state = INS_NODE_ALLOC_ROW_ID;
	}

	que_thr_move_to_run_state_for_mysql(thr, trx);

run_again:
	thr->run_node = node;
	thr->prev_node = node;

	row_ins_step(thr);

	DEBUG_SYNC_C("ib_after_row_insert_step");

	err = trx->error_state;

	if (err != DB_SUCCESS) {
error_exit:
		que_thr_stop_for_mysql(thr);

		/* FIXME: What's this ? */
		thr->lock_state = QUE_THR_LOCK_ROW;

		was_lock_wait = row_mysql_handle_errors(
			&err, trx, thr, &savept);

		thr->lock_state = QUE_THR_LOCK_NOLOCK;

		if (was_lock_wait) {
			ut_ad(node->state == INS_NODE_INSERT_ENTRIES
			      || node->state == INS_NODE_ALLOC_ROW_ID);
			goto run_again;
		}

		node->duplicate = NULL;
		trx->op_info = "";

		if (blob_heap != NULL) {
			mem_heap_free(blob_heap);
		}

		return(err);
	}

	node->duplicate = NULL;

	if (dict_table_has_fts_index(table)) {
		doc_id_t	doc_id;

		/* Extract the doc id from the hidden FTS column */
		doc_id = fts_get_doc_id_from_row(table, node->row);

		if (doc_id <= 0) {
			ib::error() << "FTS Doc ID must be large than 0";
			err = DB_FTS_INVALID_DOCID;
			trx->error_state = DB_FTS_INVALID_DOCID;
			goto error_exit;
		}

		if (!DICT_TF2_FLAG_IS_SET(table, DICT_TF2_FTS_HAS_DOC_ID)) {
			doc_id_t	next_doc_id
				= table->fts->cache->next_doc_id;

			if (doc_id < next_doc_id) {

				ib::error() << "FTS Doc ID must be large than "
					<< next_doc_id - 1 << " for table "
					<< table->name;

				err = DB_FTS_INVALID_DOCID;
				trx->error_state = DB_FTS_INVALID_DOCID;
				goto error_exit;
			}

			/* Difference between Doc IDs are restricted within
			4 bytes integer. See fts_get_encoded_len(). Consecutive
			doc_ids difference should not exceed
			FTS_DOC_ID_MAX_STEP value. */

			if (next_doc_id > 1
			    && doc_id - next_doc_id >= FTS_DOC_ID_MAX_STEP) {
				 ib::error() << "Doc ID " << doc_id
					<< " is too big. Its difference with"
					" largest used Doc ID "
					<< next_doc_id - 1 << " cannot"
					" exceed or equal to "
					<< FTS_DOC_ID_MAX_STEP;
				err = DB_FTS_INVALID_DOCID;
				trx->error_state = DB_FTS_INVALID_DOCID;
				goto error_exit;
			}
		}

		/* Pass NULL for the columns affected, since an INSERT affects
		all FTS indexes. */
		fts_trx_add_op(trx, table, doc_id, FTS_INSERT, NULL);
	}

	que_thr_stop_for_mysql_no_error(thr, trx);

	if (table->is_system_db) {
		srv_stats.n_system_rows_inserted.inc(size_t(trx->id));
	} else {
		srv_stats.n_rows_inserted.inc(size_t(trx->id));
	}

	/* Not protected by dict_table_stats_lock() for performance
	reasons, we would rather get garbage in stat_n_rows (which is
	just an estimate anyway) than protecting the following code
	with a latch. */
	dict_table_n_rows_inc(table);

	if (prebuilt->clust_index_was_generated) {
		/* set row id to prebuilt */
		ut_memcpy(prebuilt->row_id, node->row_id_buf, DATA_ROW_ID_LEN);
	}

	dict_stats_update_if_needed(table);
	trx->op_info = "";

	if (blob_heap != NULL) {
		mem_heap_free(blob_heap);
	}

	return(err);
}

/*********************************************************************//**
Builds a dummy query graph used in selects. */
void
row_prebuild_sel_graph(
/*===================*/
	row_prebuilt_t*	prebuilt)	/*!< in: prebuilt struct in MySQL
					handle */
{
	sel_node_t*	node;

	ut_ad(prebuilt && prebuilt->trx);

	if (prebuilt->sel_graph == NULL) {

		node = sel_node_create(prebuilt->heap);

		prebuilt->sel_graph = static_cast<que_fork_t*>(
			que_node_get_parent(
				pars_complete_graph_for_exec(
					static_cast<sel_node_t*>(node),
					prebuilt->trx, prebuilt->heap,
					prebuilt)));

		prebuilt->sel_graph->state = QUE_FORK_ACTIVE;
	}
}

/*********************************************************************//**
Creates an query graph node of 'update' type to be used in the MySQL
interface.
@return own: update node */
upd_node_t*
row_create_update_node_for_mysql(
/*=============================*/
	dict_table_t*	table,	/*!< in: table to update */
	mem_heap_t*	heap)	/*!< in: mem heap from which allocated */
{
	upd_node_t*	node;

	DBUG_ENTER("row_create_update_node_for_mysql");

	node = upd_node_create(heap);

	node->in_mysql_interface = TRUE;
	node->is_delete = FALSE;
	node->searched_update = FALSE;
	node->select = NULL;
	node->pcur = btr_pcur_create_for_mysql();

	DBUG_PRINT("info", ("node: %p, pcur: %p", node, node->pcur));

	node->table = table;

	node->update = upd_create(dict_table_get_n_cols(table)
				  + dict_table_get_n_v_cols(table), heap);

	node->update_n_fields = dict_table_get_n_cols(table);

	UT_LIST_INIT(node->columns, &sym_node_t::col_var_list);

	node->has_clust_rec_x_lock = TRUE;
	node->cmpl_info = 0;

	node->table_sym = NULL;
	node->col_assign_list = NULL;
	node->fts_doc_id = FTS_NULL_DOC_ID;
	node->fts_next_doc_id = UINT64_UNDEFINED;

	DBUG_RETURN(node);
}

/*********************************************************************//**
Gets pointer to a prebuilt update vector used in updates. If the update
graph has not yet been built in the prebuilt struct, then this function
first builds it.
@return prebuilt update vector */
upd_t*
row_get_prebuilt_update_vector(
/*===========================*/
	row_prebuilt_t*	prebuilt)	/*!< in: prebuilt struct in MySQL
					handle */
{
	if (prebuilt->upd_node == NULL) {

		/* Not called before for this handle: create an update node
		and query graph to the prebuilt struct */

		prebuilt->upd_node = row_create_update_node_for_mysql(
			prebuilt->table, prebuilt->heap);

		prebuilt->upd_graph = static_cast<que_fork_t*>(
			que_node_get_parent(
				pars_complete_graph_for_exec(
					prebuilt->upd_node,
					prebuilt->trx, prebuilt->heap,
					prebuilt)));

		prebuilt->upd_graph->state = QUE_FORK_ACTIVE;
	}

	return(prebuilt->upd_node->update);
}

/********************************************************************
Handle an update of a column that has an FTS index. */
static
void
row_fts_do_update(
/*==============*/
	trx_t*		trx,		/* in: transaction */
	dict_table_t*	table,		/* in: Table with FTS index */
	doc_id_t	old_doc_id,	/* in: old document id */
	doc_id_t	new_doc_id)	/* in: new document id */
{
	fts_trx_add_op(trx, table, old_doc_id, FTS_DELETE, NULL);

	if (new_doc_id != FTS_NULL_DOC_ID) {
		fts_trx_add_op(trx, table, new_doc_id, FTS_INSERT, NULL);
	}
}

/************************************************************************
Handles FTS matters for an update or a delete.
NOTE: should not be called if the table does not have an FTS index. .*/
static
dberr_t
row_fts_update_or_delete(
/*=====================*/
	trx_t*		trx,
	upd_node_t*	node)	/* in: prebuilt struct in MySQL
					handle */
{
	dict_table_t*	table = node->table;
	doc_id_t	old_doc_id = node->fts_doc_id;
	DBUG_ENTER("row_fts_update_or_delete");

	ut_a(dict_table_has_fts_index(node->table));

	/* Deletes are simple; get them out of the way first. */
	if (node->is_delete) {
		/* A delete affects all FTS indexes, so we pass NULL */
		fts_trx_add_op(trx, table, old_doc_id, FTS_DELETE, NULL);
	} else {
		doc_id_t	new_doc_id = node->fts_next_doc_id;
		ut_ad(new_doc_id != UINT64_UNDEFINED);

		row_fts_do_update(trx, table, old_doc_id, new_doc_id);
	}

	DBUG_RETURN(DB_SUCCESS);
}

/*********************************************************************//**
Initialize the Doc ID system for FK table with FTS index */
static
void
init_fts_doc_id_for_ref(
/*====================*/
	dict_table_t*	table,		/*!< in: table */
	ulint*		depth)		/*!< in: recusive call depth */
{
	dict_foreign_t* foreign;

	table->fk_max_recusive_level = 0;

	(*depth)++;

	/* Limit on tables involved in cascading delete/update */
	if (*depth > FK_MAX_CASCADE_DEL) {
		return;
	}

	/* Loop through this table's referenced list and also
	recursively traverse each table's foreign table list */
	for (dict_foreign_set::iterator it = table->referenced_set.begin();
	     it != table->referenced_set.end();
	     ++it) {

		foreign = *it;

		ut_ad(foreign->foreign_table != NULL);

		if (foreign->foreign_table->fts != NULL) {
			fts_init_doc_id(foreign->foreign_table);
		}

		if (!foreign->foreign_table->referenced_set.empty()
		    && foreign->foreign_table != table) {
			init_fts_doc_id_for_ref(
				foreign->foreign_table, depth);
		}
	}
}

/* A functor for decrementing counters. */
class ib_dec_counter {
public:
	ib_dec_counter() {}

	void operator() (upd_node_t* node) {
		ut_ad(node->table->n_foreign_key_checks_running > 0);
		my_atomic_addlint(
			&node->table->n_foreign_key_checks_running, -1);
	}
};


/** Does an update or delete of a row for MySQL.
@param[in]	mysql_rec	row in the MySQL format
@param[in,out]	prebuilt	prebuilt struct in MySQL handle
@return error code or DB_SUCCESS */
static
dberr_t
row_update_for_mysql_using_upd_graph(
	const byte*	mysql_rec,
	row_prebuilt_t*	prebuilt)
{
	trx_savept_t	savept;
	dberr_t		err;
	que_thr_t*	thr;
	ibool		was_lock_wait;
	dict_index_t*	clust_index;
	upd_node_t*	node;
	dict_table_t*	table		= prebuilt->table;
	trx_t*		trx		= prebuilt->trx;
	ulint		fk_depth	= 0;
	upd_cascade_t*	cascade_upd_nodes;
	upd_cascade_t*	new_upd_nodes;
	upd_cascade_t*	processed_cascades;
	bool		got_s_lock	= false;

	DBUG_ENTER("row_update_for_mysql_using_upd_graph");

	ut_ad(trx);
	ut_a(prebuilt->magic_n == ROW_PREBUILT_ALLOCATED);
	ut_a(prebuilt->magic_n2 == ROW_PREBUILT_ALLOCATED);
	ut_ad(table->stat_initialized);
	UT_NOT_USED(mysql_rec);

	if (!table->is_readable()) {
		return(row_mysql_get_table_status(table, trx, true));
	}

	if(srv_force_recovery) {
		ib::error() << MODIFICATIONS_NOT_ALLOWED_MSG_FORCE_RECOVERY;
		DBUG_RETURN(DB_READ_ONLY);
	}

	DEBUG_SYNC_C("innodb_row_update_for_mysql_begin");

	trx->op_info = "updating or deleting";

	row_mysql_delay_if_needed();

	init_fts_doc_id_for_ref(table, &fk_depth);

	trx_start_if_not_started_xa(trx, true);

	if (dict_table_is_referenced_by_foreign_key(table)) {
		/* Share lock the data dictionary to prevent any
		table dictionary (for foreign constraint) change.
		This is similar to row_ins_check_foreign_constraint
		check protect by the dictionary lock as well.
		In the future, this can be removed once the Foreign
		key MDL is implemented */
		row_mysql_freeze_data_dictionary(trx);
		init_fts_doc_id_for_ref(table, &fk_depth);
		row_mysql_unfreeze_data_dictionary(trx);
	}

	node = prebuilt->upd_node;
	const bool is_delete = node->is_delete;
	ut_ad(node->table == table);

	if (node->cascade_heap) {
		mem_heap_empty(node->cascade_heap);
	} else {
		node->cascade_heap = mem_heap_create(128);
	}

	mem_heap_allocator<upd_node_t*> mem_heap_ator(node->cascade_heap);

	cascade_upd_nodes = new
		(mem_heap_ator.allocate(sizeof(upd_cascade_t)))
		upd_cascade_t(deque_mem_heap_t(mem_heap_ator));

	new_upd_nodes = new
		(mem_heap_ator.allocate(sizeof(upd_cascade_t)))
		upd_cascade_t(deque_mem_heap_t(mem_heap_ator));

	processed_cascades = new
		(mem_heap_ator.allocate(sizeof(upd_cascade_t)))
		upd_cascade_t(deque_mem_heap_t(mem_heap_ator));

	clust_index = dict_table_get_first_index(table);

	if (prebuilt->pcur->btr_cur.index == clust_index) {
		btr_pcur_copy_stored_position(node->pcur, prebuilt->pcur);
	} else {
		btr_pcur_copy_stored_position(node->pcur,
					      prebuilt->clust_pcur);
	}

	ut_a(node->pcur->rel_pos == BTR_PCUR_ON);

	/* MySQL seems to call rnd_pos before updating each row it
	has cached: we can get the correct cursor position from
	prebuilt->pcur; NOTE that we cannot build the row reference
	from mysql_rec if the clustered index was automatically
	generated for the table: MySQL does not know anything about
	the row id used as the clustered index key */

	savept = trx_savept_take(trx);

	thr = que_fork_get_first_thr(prebuilt->upd_graph);

	node->state = UPD_NODE_UPDATE_CLUSTERED;

	node->cascade_top = true;
	node->cascade_upd_nodes = cascade_upd_nodes;
	node->new_upd_nodes = new_upd_nodes;
	node->processed_cascades = processed_cascades;
	node->fts_doc_id = prebuilt->fts_doc_id;

	if (trx->fts_next_doc_id != UINT64_UNDEFINED) {
		node->fts_next_doc_id = fts_read_doc_id(
			(byte*) &trx->fts_next_doc_id);
	} else {
		node->fts_next_doc_id = UINT64_UNDEFINED;
	}

	ut_ad(!prebuilt->sql_stat_start);

	que_thr_move_to_run_state_for_mysql(thr, trx);

	thr->fk_cascade_depth = 0;

run_again:
	if (thr->fk_cascade_depth == 1 && trx->dict_operation_lock_mode == 0) {
		got_s_lock = true;
		row_mysql_freeze_data_dictionary(trx);
	}

	thr->run_node = node;
	thr->prev_node = node;

	row_upd_step(thr);

	DBUG_EXECUTE_IF("dml_cascade_only_once", node->check_cascade_only_once(););

	err = trx->error_state;

	if (err != DB_SUCCESS) {

		que_thr_stop_for_mysql(thr);

		if (err == DB_RECORD_NOT_FOUND) {
			trx->error_state = DB_SUCCESS;
			trx->op_info = "";

			if (thr->fk_cascade_depth > 0) {
				que_graph_free_recursive(node);
			}
			goto error;
		}

		/* Since reporting a plain "duplicate key" error message to
		the user in cases where a long CASCADE operation would lead
		to a duplicate key in some other table is very confusing,
		map duplicate key errors resulting from FK constraints to a
		separate error code. */
		if (err == DB_DUPLICATE_KEY && thr->fk_cascade_depth > 0) {
			err = DB_FOREIGN_DUPLICATE_KEY;
			trx->error_state = err;
		}

		thr->lock_state= QUE_THR_LOCK_ROW;

		DEBUG_SYNC(trx->mysql_thd, "row_update_for_mysql_error");

		was_lock_wait = row_mysql_handle_errors(&err, trx, thr,
							&savept);
		thr->lock_state= QUE_THR_LOCK_NOLOCK;

		if (was_lock_wait) {
			std::for_each(new_upd_nodes->begin(),
				      new_upd_nodes->end(),
				      ib_dec_counter());
			std::for_each(new_upd_nodes->begin(),
				      new_upd_nodes->end(),
				      que_graph_free_recursive);
			node->new_upd_nodes->clear();
			goto run_again;
		}

		trx->op_info = "";

		if (thr->fk_cascade_depth > 0) {
			que_graph_free_recursive(node);
		}
		goto error;
	} else {

		std::copy(node->new_upd_nodes->begin(),
			  node->new_upd_nodes->end(),
			  std::back_inserter(*node->cascade_upd_nodes));

		node->new_upd_nodes->clear();
	}

	if (dict_table_has_fts_index(node->table)
	    && node->fts_doc_id != FTS_NULL_DOC_ID
	    && node->fts_next_doc_id != UINT64_UNDEFINED) {
		err = row_fts_update_or_delete(trx, node);
		ut_a(err == DB_SUCCESS);
	}

	if (thr->fk_cascade_depth > 0) {
		/* Processing cascade operation */
		ut_ad(node->table->n_foreign_key_checks_running > 0);
		my_atomic_addlint(
			&node->table->n_foreign_key_checks_running, -1);
		node->processed_cascades->push_back(node);
	}

	if (!cascade_upd_nodes->empty()) {
		DEBUG_SYNC_C("foreign_constraint_update_cascade");
		node = cascade_upd_nodes->front();
		node->cascade_upd_nodes = cascade_upd_nodes;
		cascade_upd_nodes->pop_front();
		thr->fk_cascade_depth++;
		prebuilt->m_mysql_table = NULL;

		goto run_again;
	}

	/* Completed cascading operations (if any) */
	if (got_s_lock) {
		row_mysql_unfreeze_data_dictionary(trx);
	}

	thr->fk_cascade_depth = 0;

	/* Update the statistics of each involved table
	only after completing all operations, including
	FOREIGN KEY...ON...CASCADE|SET NULL. */
	bool	update_statistics;

	for (upd_cascade_t::iterator i = processed_cascades->begin();
	     i != processed_cascades->end();
	     ++i) {

		node = *i;

		if (node->is_delete) {
			/* Not protected by dict_table_stats_lock() for
			performance reasons, we would rather get garbage
			in stat_n_rows (which is just an estimate anyway)
			than protecting the following code with a latch. */
			dict_table_n_rows_dec(node->table);

			update_statistics = !srv_stats_include_delete_marked;
			srv_stats.n_rows_deleted.inc(size_t(trx->id));
		} else {
			update_statistics
				= !(node->cmpl_info & UPD_NODE_NO_ORD_CHANGE);
			srv_stats.n_rows_updated.inc(size_t(trx->id));
		}

		if (update_statistics) {
			dict_stats_update_if_needed(node->table);
		} else {
			/* Always update the table modification counter. */
			node->table->stat_modified_counter++;
		}

		que_graph_free_recursive(node);
	}

	if (is_delete) {
		/* Not protected by dict_table_stats_lock() for performance
		reasons, we would rather get garbage in stat_n_rows (which is
		just an estimate anyway) than protecting the following code
		with a latch. */
		dict_table_n_rows_dec(prebuilt->table);

		if (table->is_system_db) {
			srv_stats.n_system_rows_deleted.inc(size_t(trx->id));
		} else {
			srv_stats.n_rows_deleted.inc(size_t(trx->id));
		}

		update_statistics = !srv_stats_include_delete_marked;
	} else {
		if (table->is_system_db) {
			srv_stats.n_system_rows_updated.inc(size_t(trx->id));
		} else {
			srv_stats.n_rows_updated.inc(size_t(trx->id));
		}

		update_statistics
			= !(node->cmpl_info & UPD_NODE_NO_ORD_CHANGE);
	}

	if (update_statistics) {
		dict_stats_update_if_needed(prebuilt->table);
	} else {
		/* Always update the table modification counter. */
		prebuilt->table->stat_modified_counter++;
	}

	trx->op_info = "";

	que_thr_stop_for_mysql_no_error(thr, trx);

	DBUG_ASSERT(cascade_upd_nodes->empty());

	DBUG_RETURN(err);

error:
	if (got_s_lock) {
		row_mysql_unfreeze_data_dictionary(trx);
	}

	if (thr->fk_cascade_depth > 0) {
		ut_ad(node->table->n_foreign_key_checks_running > 0);
		my_atomic_addlint(
			&node->table->n_foreign_key_checks_running, -1);
		thr->fk_cascade_depth = 0;
	}

	/* Reset the table->n_foreign_key_checks_running counter */
	std::for_each(cascade_upd_nodes->begin(),
		      cascade_upd_nodes->end(),
		      ib_dec_counter());

	std::for_each(new_upd_nodes->begin(),
		      new_upd_nodes->end(),
		      ib_dec_counter());

	std::for_each(cascade_upd_nodes->begin(),
		      cascade_upd_nodes->end(),
		      que_graph_free_recursive);

	std::for_each(new_upd_nodes->begin(),
		      new_upd_nodes->end(),
		      que_graph_free_recursive);

	std::for_each(processed_cascades->begin(),
		      processed_cascades->end(),
		      que_graph_free_recursive);

	DBUG_RETURN(err);
}

/** Does an update or delete of a row for MySQL.
@param[in]	mysql_rec	row in the MySQL format
@param[in,out]	prebuilt	prebuilt struct in MySQL handle
@return error code or DB_SUCCESS */
dberr_t
row_update_for_mysql(
	const byte*		mysql_rec,
	row_prebuilt_t*		prebuilt)
{
	ut_a(prebuilt->template_type == ROW_MYSQL_WHOLE_ROW);
	return(row_update_for_mysql_using_upd_graph(mysql_rec, prebuilt));
}

/** This can only be used when srv_locks_unsafe_for_binlog is TRUE or this
session is using a READ COMMITTED or READ UNCOMMITTED isolation level.
Before calling this function row_search_for_mysql() must have
initialized prebuilt->new_rec_locks to store the information which new
record locks really were set. This function removes a newly set
clustered index record lock under prebuilt->pcur or
prebuilt->clust_pcur.  Thus, this implements a 'mini-rollback' that
releases the latest clustered index record lock we set.
@param[in,out]	prebuilt		prebuilt struct in MySQL handle
@param[in]	has_latches_on_recs	TRUE if called so that we have the
					latches on the records under pcur
					and clust_pcur, and we do not need
					to reposition the cursors. */
void
row_unlock_for_mysql(
	row_prebuilt_t*	prebuilt,
	ibool		has_latches_on_recs)
{
	btr_pcur_t*	pcur		= prebuilt->pcur;
	btr_pcur_t*	clust_pcur	= prebuilt->clust_pcur;
	trx_t*		trx		= prebuilt->trx;

	ut_ad(prebuilt != NULL);
	ut_ad(trx != NULL);

	if (UNIV_UNLIKELY
	    (!srv_locks_unsafe_for_binlog
	     && trx->isolation_level > TRX_ISO_READ_COMMITTED)) {

		ib::error() << "Calling row_unlock_for_mysql though"
			" innodb_locks_unsafe_for_binlog is FALSE and this"
			" session is not using READ COMMITTED isolation"
			" level.";
		return;
	}
	if (dict_index_is_spatial(prebuilt->index)) {
		return;
	}

	trx->op_info = "unlock_row";

	if (prebuilt->new_rec_locks >= 1) {

		const rec_t*	rec;
		dict_index_t*	index;
		trx_id_t	rec_trx_id;
		mtr_t		mtr;

		mtr_start(&mtr);

		/* Restore the cursor position and find the record */

		if (!has_latches_on_recs) {
			btr_pcur_restore_position(BTR_SEARCH_LEAF, pcur, &mtr);
		}

		rec = btr_pcur_get_rec(pcur);
		index = btr_pcur_get_btr_cur(pcur)->index;

		if (prebuilt->new_rec_locks >= 2) {
			/* Restore the cursor position and find the record
			in the clustered index. */

			if (!has_latches_on_recs) {
				btr_pcur_restore_position(BTR_SEARCH_LEAF,
							  clust_pcur, &mtr);
			}

			rec = btr_pcur_get_rec(clust_pcur);
			index = btr_pcur_get_btr_cur(clust_pcur)->index;
		}

		if (!dict_index_is_clust(index)) {
			/* This is not a clustered index record.  We
			do not know how to unlock the record. */
			goto no_unlock;
		}

		/* If the record has been modified by this
		transaction, do not unlock it. */

		if (index->trx_id_offset) {
			rec_trx_id = trx_read_trx_id(rec
						     + index->trx_id_offset);
		} else {
			mem_heap_t*	heap			= NULL;
			ulint	offsets_[REC_OFFS_NORMAL_SIZE];
			ulint*	offsets				= offsets_;

			rec_offs_init(offsets_);
			offsets = rec_get_offsets(rec, index, offsets,
						  ULINT_UNDEFINED, &heap);

			rec_trx_id = row_get_rec_trx_id(rec, index, offsets);

			if (UNIV_LIKELY_NULL(heap)) {
				mem_heap_free(heap);
			}
		}

		if (rec_trx_id != trx->id) {
			/* We did not update the record: unlock it */

			rec = btr_pcur_get_rec(pcur);

			lock_rec_unlock(
				trx,
				btr_pcur_get_block(pcur),
				rec,
				static_cast<enum lock_mode>(
					prebuilt->select_lock_type));

			if (prebuilt->new_rec_locks >= 2) {
				rec = btr_pcur_get_rec(clust_pcur);

				lock_rec_unlock(
					trx,
					btr_pcur_get_block(clust_pcur),
					rec,
					static_cast<enum lock_mode>(
						prebuilt->select_lock_type));
			}
		}
no_unlock:
		mtr_commit(&mtr);
	}

	trx->op_info = "";
}

/*********************************************************************//**
Checks if a table is such that we automatically created a clustered
index on it (on row id).
@return TRUE if the clustered index was generated automatically */
ibool
row_table_got_default_clust_index(
/*==============================*/
	const dict_table_t*	table)	/*!< in: table */
{
	const dict_index_t*	clust_index;

	clust_index = dict_table_get_first_index(table);

	return(dict_index_get_nth_col(clust_index, 0)->mtype == DATA_SYS);
}

/*********************************************************************//**
Locks the data dictionary in shared mode from modifications, for performing
foreign key check, rollback, or other operation invisible to MySQL. */
void
row_mysql_freeze_data_dictionary_func(
/*==================================*/
	trx_t*		trx,	/*!< in/out: transaction */
	const char*	file,	/*!< in: file name */
	unsigned	line)	/*!< in: line number */
{
	ut_a(trx->dict_operation_lock_mode == 0);

	rw_lock_s_lock_inline(dict_operation_lock, 0, file, line);

	trx->dict_operation_lock_mode = RW_S_LATCH;
}

/*********************************************************************//**
Unlocks the data dictionary shared lock. */
void
row_mysql_unfreeze_data_dictionary(
/*===============================*/
	trx_t*	trx)	/*!< in/out: transaction */
{
	ut_ad(lock_trx_has_sys_table_locks(trx) == NULL);

	ut_a(trx->dict_operation_lock_mode == RW_S_LATCH);

	rw_lock_s_unlock(dict_operation_lock);

	trx->dict_operation_lock_mode = 0;
}

/*********************************************************************//**
Locks the data dictionary exclusively for performing a table create or other
data dictionary modification operation. */
void
row_mysql_lock_data_dictionary_func(
/*================================*/
	trx_t*		trx,	/*!< in/out: transaction */
	const char*	file,	/*!< in: file name */
	unsigned	line)	/*!< in: line number */
{
	ut_a(trx->dict_operation_lock_mode == 0
	     || trx->dict_operation_lock_mode == RW_X_LATCH);

	/* Serialize data dictionary operations with dictionary mutex:
	no deadlocks or lock waits can occur then in these operations */

	rw_lock_x_lock_inline(dict_operation_lock, 0, file, line);
	trx->dict_operation_lock_mode = RW_X_LATCH;

	mutex_enter(&dict_sys->mutex);
}

/*********************************************************************//**
Unlocks the data dictionary exclusive lock. */
void
row_mysql_unlock_data_dictionary(
/*=============================*/
	trx_t*	trx)	/*!< in/out: transaction */
{
	ut_ad(lock_trx_has_sys_table_locks(trx) == NULL);

	ut_a(trx->dict_operation_lock_mode == RW_X_LATCH);

	/* Serialize data dictionary operations with dictionary mutex:
	no deadlocks can occur then in these operations */

	mutex_exit(&dict_sys->mutex);
	rw_lock_x_unlock(dict_operation_lock);

	trx->dict_operation_lock_mode = 0;
}

/*********************************************************************//**
Creates a table for MySQL. On failure the transaction will be rolled back
and the 'table' object will be freed.
@return error code or DB_SUCCESS */
dberr_t
row_create_table_for_mysql(
/*=======================*/
	dict_table_t*	table,	/*!< in, own: table definition
				(will be freed, or on DB_SUCCESS
				added to the data dictionary cache) */
	trx_t*		trx,	/*!< in/out: transaction */
	bool		commit,	/*!< in: if true, commit the transaction */
	fil_encryption_t mode,	/*!< in: encryption mode */
	uint32_t	key_id)	/*!< in: encryption key_id */
{
	tab_node_t*	node;
	mem_heap_t*	heap;
	que_thr_t*	thr;
	dberr_t		err;

	ut_ad(rw_lock_own(dict_operation_lock, RW_LOCK_X));
	ut_ad(mutex_own(&dict_sys->mutex));
	ut_ad(trx->dict_operation_lock_mode == RW_X_LATCH);

	DBUG_EXECUTE_IF(
		"ib_create_table_fail_at_start_of_row_create_table_for_mysql",
		goto err_exit;
	);

	trx->op_info = "creating table";

	if (row_mysql_is_system_table(table->name.m_name)) {

		ib::error() << "Trying to create a MySQL system table "
			<< table->name << " of type InnoDB. MySQL system"
			" tables must be of the MyISAM type!";
#ifndef DBUG_OFF
err_exit:
#endif /* !DBUG_OFF */
		dict_mem_table_free(table);

		if (commit) {
			trx_commit_for_mysql(trx);
		}

		trx->op_info = "";

		return(DB_ERROR);
	}

	trx_start_if_not_started_xa(trx, true);

	heap = mem_heap_create(512);

	switch (trx_get_dict_operation(trx)) {
	case TRX_DICT_OP_NONE:
		trx_set_dict_operation(trx, TRX_DICT_OP_TABLE);
	case TRX_DICT_OP_TABLE:
		break;
	case TRX_DICT_OP_INDEX:
		/* If the transaction was previously flagged as
		TRX_DICT_OP_INDEX, we should be creating auxiliary
		tables for full-text indexes. */
		ut_ad(strstr(table->name.m_name, "/FTS_") != NULL);
	}

	node = tab_create_graph_create(table, heap, mode, key_id);

	thr = pars_complete_graph_for_exec(node, trx, heap, NULL);

	ut_a(thr == que_fork_start_command(
			static_cast<que_fork_t*>(que_node_get_parent(thr))));

	que_run_threads(thr);

	err = trx->error_state;

	/* Update SYS_TABLESPACES and SYS_DATAFILES if a new file-per-table
	tablespace was created. */
	if (err == DB_SUCCESS && dict_table_is_file_per_table(table)) {

		ut_ad(dict_table_is_file_per_table(table));

		char*	path;
		path = fil_space_get_first_path(table->space);

		err = dict_replace_tablespace_in_dictionary(
			table->space, table->name.m_name,
			fil_space_get_flags(table->space),
			path, trx, commit);

			ut_free(path);

		if (err != DB_SUCCESS) {

			/* We must delete the link file. */
			RemoteDatafile::delete_link_file(table->name.m_name);
		}
	}

	switch (err) {
	case DB_SUCCESS:
		break;
	case DB_OUT_OF_FILE_SPACE:
		trx->error_state = DB_SUCCESS;
		trx_rollback_to_savepoint(trx, NULL);

		ib::warn() << "Cannot create table "
			<< table->name
			<< " because tablespace full";

		if (dict_table_open_on_name(table->name.m_name, TRUE, FALSE,
					    DICT_ERR_IGNORE_NONE)) {

			dict_table_close_and_drop(trx, table);

			if (commit) {
				trx_commit_for_mysql(trx);
			}
		} else {
			dict_mem_table_free(table);
		}

		break;

	case DB_UNSUPPORTED:
	case DB_TOO_MANY_CONCURRENT_TRXS:
		/* We already have .ibd file here. it should be deleted. */

		if (dict_table_is_file_per_table(table)
		    && fil_delete_tablespace(
			    table->space,
			    BUF_REMOVE_FLUSH_NO_WRITE)
		    != DB_SUCCESS) {

			ib::error() << "Not able to delete tablespace "
				<< table->space << " of table "
				<< table->name << "!";
		}
		/* fall through */

	case DB_DUPLICATE_KEY:
	case DB_TABLESPACE_EXISTS:
	default:
		trx->error_state = DB_SUCCESS;
		trx_rollback_to_savepoint(trx, NULL);
		dict_mem_table_free(table);
		break;
	}

	que_graph_free((que_t*) que_node_get_parent(thr));

	trx->op_info = "";

	return(err);
}

/*********************************************************************//**
Does an index creation operation for MySQL. TODO: currently failure
to create an index results in dropping the whole table! This is no problem
currently as all indexes must be created at the same time as the table.
@return error number or DB_SUCCESS */
dberr_t
row_create_index_for_mysql(
/*=======================*/
	dict_index_t*	index,		/*!< in, own: index definition
					(will be freed) */
	trx_t*		trx,		/*!< in: transaction handle */
	const ulint*	field_lengths)	/*!< in: if not NULL, must contain
					dict_index_get_n_fields(index)
					actual field lengths for the
					index columns, which are
					then checked for not being too
					large. */
{
	ind_node_t*	node;
	mem_heap_t*	heap;
	que_thr_t*	thr;
	dberr_t		err;
	ulint		i;
	ulint		len;
	char*		table_name;
	char*		index_name;
	dict_table_t*	table = NULL;
	ibool		is_fts;

	trx->op_info = "creating index";

	/* Copy the table name because we may want to drop the
	table later, after the index object is freed (inside
	que_run_threads()) and thus index->table_name is not available. */
	table_name = mem_strdup(index->table_name);
	index_name = mem_strdup(index->name);

	is_fts = (index->type == DICT_FTS);

	ut_ad(rw_lock_own(dict_operation_lock, RW_LOCK_X));
	ut_ad(mutex_own(&dict_sys->mutex));

	table = dict_table_open_on_name(table_name, TRUE, TRUE,
					DICT_ERR_IGNORE_NONE);

	if (!dict_table_is_temporary(table)) {
		trx_start_if_not_started_xa(trx, true);
	}

	for (i = 0; i < index->n_def; i++) {
		/* Check that prefix_len and actual length
		< DICT_MAX_INDEX_COL_LEN */

		len = dict_index_get_nth_field(index, i)->prefix_len;

		if (field_lengths && field_lengths[i]) {
			len = ut_max(len, field_lengths[i]);
		}

		DBUG_EXECUTE_IF(
			"ib_create_table_fail_at_create_index",
			len = DICT_MAX_FIELD_LEN_BY_FORMAT(table) + 1;
		);

		/* Column or prefix length exceeds maximum column length */
		if (len > (ulint) DICT_MAX_FIELD_LEN_BY_FORMAT(table)) {
			err = DB_TOO_BIG_INDEX_COL;

			dict_mem_index_free(index);
			goto error_handling;
		}
	}

	trx_set_dict_operation(trx, TRX_DICT_OP_TABLE);

	/* For temp-table we avoid insertion into SYSTEM TABLES to
	maintain performance and so we have separate path that directly
	just updates dictonary cache. */
	if (!dict_table_is_temporary(table)) {
		/* Note that the space id where we store the index is
		inherited from the table in dict_build_index_def_step()
		in dict0crea.cc. */

		heap = mem_heap_create(512);
		node = ind_create_graph_create(index, heap, NULL);

		thr = pars_complete_graph_for_exec(node, trx, heap, NULL);

		ut_a(thr == que_fork_start_command(
				static_cast<que_fork_t*>(
					que_node_get_parent(thr))));

		que_run_threads(thr);

		err = trx->error_state;

		que_graph_free((que_t*) que_node_get_parent(thr));
	} else {
		dict_build_index_def(table, index, trx);

		index_id_t index_id = index->id;

		/* add index to dictionary cache and also free index object. */
		err = dict_index_add_to_cache(
			table, index, FIL_NULL, trx_is_strict(trx));

		if (err != DB_SUCCESS) {
			goto error_handling;
		}

		/* as above function has freed index object re-load it
		now from dictionary cache using index_id */
		index = dict_index_get_if_in_cache_low(index_id);
		ut_a(index != NULL);
		index->table = table;

		err = dict_create_index_tree_in_mem(index, trx);

		if (err != DB_SUCCESS) {
			dict_index_remove_from_cache(table, index);
		}
	}

	/* Create the index specific FTS auxiliary tables. */
	if (err == DB_SUCCESS && is_fts) {
		dict_index_t*	idx;

		idx = dict_table_get_index_on_name(table, index_name);

		ut_ad(idx);
		err = fts_create_index_tables_low(
			trx, idx, table->name.m_name, table->id);
	}

error_handling:
	dict_table_close(table, TRUE, FALSE);

	if (err != DB_SUCCESS) {
		/* We have special error handling here */

		trx->error_state = DB_SUCCESS;

		if (trx_is_started(trx)) {

			trx_rollback_to_savepoint(trx, NULL);
		}

		row_drop_table_for_mysql(table_name, trx, FALSE, true);

		if (trx_is_started(trx)) {

			trx_commit_for_mysql(trx);
		}

		trx->error_state = DB_SUCCESS;
	}

	trx->op_info = "";

	ut_free(table_name);
	ut_free(index_name);

	return(err);
}

/*********************************************************************//**
Scans a table create SQL string and adds to the data dictionary
the foreign key constraints declared in the string. This function
should be called after the indexes for a table have been created.
Each foreign key constraint must be accompanied with indexes in
bot participating tables. The indexes are allowed to contain more
fields than mentioned in the constraint.

@param[in]	trx		transaction
@param[in]	sql_string	table create statement where
				foreign keys are declared like:
				FOREIGN KEY (a, b) REFERENCES table2(c, d),
				table2 can be written also with the database
				name before it: test.table2; the default
				database id the database of parameter name
@param[in]	sql_length	length of sql_string
@param[in]	name		table full name in normalized form
@param[in]	reject_fks	if TRUE, fail with error code
				DB_CANNOT_ADD_CONSTRAINT if any
				foreign keys are found.
@return error code or DB_SUCCESS */
dberr_t
row_table_add_foreign_constraints(
	trx_t*			trx,
	const char*		sql_string,
	size_t			sql_length,
	const char*		name,
	ibool			reject_fks)
{
	dberr_t	err;

	DBUG_ENTER("row_table_add_foreign_constraints");

	ut_ad(mutex_own(&dict_sys->mutex));
	ut_ad(rw_lock_own(dict_operation_lock, RW_LOCK_X));
	ut_a(sql_string);

	trx->op_info = "adding foreign keys";

	trx_start_if_not_started_xa(trx, true);

	trx_set_dict_operation(trx, TRX_DICT_OP_TABLE);

	err = dict_create_foreign_constraints(
		trx, sql_string, sql_length, name, reject_fks);

	DBUG_EXECUTE_IF("ib_table_add_foreign_fail",
			err = DB_DUPLICATE_KEY;);

	DEBUG_SYNC_C("table_add_foreign_constraints");

	if (err == DB_SUCCESS) {
		/* Check that also referencing constraints are ok */
		dict_names_t	fk_tables;
		err = dict_load_foreigns(name, NULL, false, true,
					 DICT_ERR_IGNORE_NONE, fk_tables);

		while (err == DB_SUCCESS && !fk_tables.empty()) {
			dict_load_table(fk_tables.front(), true,
					DICT_ERR_IGNORE_NONE);
			fk_tables.pop_front();
		}
	}

	if (err != DB_SUCCESS) {
		/* We have special error handling here */

		trx->error_state = DB_SUCCESS;

		if (trx_is_started(trx)) {

			trx_rollback_to_savepoint(trx, NULL);
		}

		row_drop_table_for_mysql(name, trx, FALSE, true);

		if (trx_is_started(trx)) {

			trx_commit_for_mysql(trx);
		}

		trx->error_state = DB_SUCCESS;
	}

	DBUG_RETURN(err);
}

/*********************************************************************//**
Drops a table for MySQL as a background operation. MySQL relies on Unix
in ALTER TABLE to the fact that the table handler does not remove the
table before all handles to it has been removed. Furhermore, the MySQL's
call to drop table must be non-blocking. Therefore we do the drop table
as a background operation, which is taken care of by the master thread
in srv0srv.cc.
@return error code or DB_SUCCESS */
static
dberr_t
row_drop_table_for_mysql_in_background(
/*===================================*/
	const char*	name)	/*!< in: table name */
{
	dberr_t	error;
	trx_t*	trx;

	trx = trx_allocate_for_background();

	/* If the original transaction was dropping a table referenced by
	foreign keys, we must set the following to be able to drop the
	table: */

	trx->check_foreigns = false;

	/* Try to drop the table in InnoDB */

	error = row_drop_table_for_mysql(name, trx, FALSE, FALSE);

	/* Flush the log to reduce probability that the .frm files and
	the InnoDB data dictionary get out-of-sync if the user runs
	with innodb_flush_log_at_trx_commit = 0 */

	log_buffer_flush_to_disk();

	trx_commit_for_mysql(trx);

	trx_free_for_background(trx);

	return(error);
}

/*********************************************************************//**
The master thread in srv0srv.cc calls this regularly to drop tables which
we must drop in background after queries to them have ended. Such lazy
dropping of tables is needed in ALTER TABLE on Unix.
@return how many tables dropped + remaining tables in list */
ulint
row_drop_tables_for_mysql_in_background(void)
/*=========================================*/
{
	row_mysql_drop_t*	drop;
	dict_table_t*		table;
	ulint			n_tables;
	ulint			n_tables_dropped = 0;
loop:
	mutex_enter(&row_drop_list_mutex);

	ut_a(row_mysql_drop_list_inited);

	drop = UT_LIST_GET_FIRST(row_mysql_drop_list);

	n_tables = UT_LIST_GET_LEN(row_mysql_drop_list);

	mutex_exit(&row_drop_list_mutex);

	if (drop == NULL) {
		/* All tables dropped */

		return(n_tables + n_tables_dropped);
	}

	DBUG_EXECUTE_IF("row_drop_tables_in_background_sleep",
		os_thread_sleep(5000000);
	);

	table = dict_table_open_on_name(drop->table_name, FALSE, FALSE,
					DICT_ERR_IGNORE_NONE);

	if (table == NULL) {
		/* If for some reason the table has already been dropped
		through some other mechanism, do not try to drop it */

		goto already_dropped;
	}

	if (!table->to_be_dropped) {
		/* There is a scenario: the old table is dropped
		just after it's added into drop list, and new
		table with the same name is created, then we try
		to drop the new table in background. */
		dict_table_close(table, FALSE, FALSE);

		goto already_dropped;
	}

	ut_a(!table->can_be_evicted);

	dict_table_close(table, FALSE, FALSE);

	if (DB_SUCCESS != row_drop_table_for_mysql_in_background(
		    drop->table_name)) {
		/* If the DROP fails for some table, we return, and let the
		main thread retry later */

		return(n_tables + n_tables_dropped);
	}

	n_tables_dropped++;

already_dropped:
	mutex_enter(&row_drop_list_mutex);

	UT_LIST_REMOVE(row_mysql_drop_list, drop);

	MONITOR_DEC(MONITOR_BACKGROUND_DROP_TABLE);

	ib::info() << "Dropped table "
		<< ut_get_name(NULL, drop->table_name)
		<< " in background drop queue.",

	ut_free(drop->table_name);

	ut_free(drop);

	mutex_exit(&row_drop_list_mutex);

	goto loop;
}

/*********************************************************************//**
Get the background drop list length. NOTE: the caller must own the
drop list mutex!
@return how many tables in list */
ulint
row_get_background_drop_list_len_low(void)
/*======================================*/
{
	ulint	len;

	mutex_enter(&row_drop_list_mutex);

	ut_a(row_mysql_drop_list_inited);

	len = UT_LIST_GET_LEN(row_mysql_drop_list);

	mutex_exit(&row_drop_list_mutex);

	return(len);
}

/*********************************************************************//**
If a table is not yet in the drop list, adds the table to the list of tables
which the master thread drops in background. We need this on Unix because in
ALTER TABLE MySQL may call drop table even if the table has running queries on
it. Also, if there are running foreign key checks on the table, we drop the
table lazily.
@return TRUE if the table was not yet in the drop list, and was added there */
static
ibool
row_add_table_to_background_drop_list(
/*==================================*/
	const char*	name)	/*!< in: table name */
{
	row_mysql_drop_t*	drop;

	mutex_enter(&row_drop_list_mutex);

	ut_a(row_mysql_drop_list_inited);

	/* Look if the table already is in the drop list */
	for (drop = UT_LIST_GET_FIRST(row_mysql_drop_list);
	     drop != NULL;
	     drop = UT_LIST_GET_NEXT(row_mysql_drop_list, drop)) {

		if (strcmp(drop->table_name, name) == 0) {
			/* Already in the list */

			mutex_exit(&row_drop_list_mutex);

			return(FALSE);
		}
	}

	drop = static_cast<row_mysql_drop_t*>(
		ut_malloc_nokey(sizeof(row_mysql_drop_t)));

	drop->table_name = mem_strdup(name);

	UT_LIST_ADD_LAST(row_mysql_drop_list, drop);

	MONITOR_INC(MONITOR_BACKGROUND_DROP_TABLE);

	mutex_exit(&row_drop_list_mutex);

	return(TRUE);
}

/** Reassigns the table identifier of a table.
@param[in,out]	table	table
@param[in,out]	trx	transaction
@param[out]	new_id	new table id
@return error code or DB_SUCCESS */
dberr_t
row_mysql_table_id_reassign(
	dict_table_t*	table,
	trx_t*		trx,
	table_id_t*	new_id)
{
	dberr_t		err;
	pars_info_t*	info	= pars_info_create();

	dict_hdr_get_new_id(new_id, NULL, NULL, table, false);

	/* Remove all locks except the table-level S and X locks. */
	lock_remove_all_on_table(table, FALSE);

	pars_info_add_ull_literal(info, "old_id", table->id);
	pars_info_add_ull_literal(info, "new_id", *new_id);

	err = que_eval_sql(
		info,
		"PROCEDURE RENUMBER_TABLE_PROC () IS\n"
		"BEGIN\n"
		"UPDATE SYS_TABLES SET ID = :new_id\n"
		" WHERE ID = :old_id;\n"
		"UPDATE SYS_COLUMNS SET TABLE_ID = :new_id\n"
		" WHERE TABLE_ID = :old_id;\n"
		"UPDATE SYS_INDEXES SET TABLE_ID = :new_id\n"
		" WHERE TABLE_ID = :old_id;\n"
		"UPDATE SYS_VIRTUAL SET TABLE_ID = :new_id\n"
		" WHERE TABLE_ID = :old_id;\n"
		"END;\n", FALSE, trx);

	return(err);
}

/*********************************************************************//**
Setup the pre-requisites for DISCARD TABLESPACE. It will start the transaction,
acquire the data dictionary lock in X mode and open the table.
@return table instance or 0 if not found. */
static
dict_table_t*
row_discard_tablespace_begin(
/*=========================*/
	const char*	name,	/*!< in: table name */
	trx_t*		trx)	/*!< in: transaction handle */
{
	trx->op_info = "discarding tablespace";

	trx_set_dict_operation(trx, TRX_DICT_OP_TABLE);

	trx_start_if_not_started_xa(trx, true);

	/* Serialize data dictionary operations with dictionary mutex:
	this is to avoid deadlocks during data dictionary operations */

	row_mysql_lock_data_dictionary(trx);

	dict_table_t*	table;

	table = dict_table_open_on_name(
		name, TRUE, FALSE, DICT_ERR_IGNORE_NONE);

	if (table) {
		dict_stats_wait_bg_to_stop_using_table(table, trx);
		ut_a(!is_system_tablespace(table->space));
		ut_a(table->n_foreign_key_checks_running == 0);
	}

	return(table);
}

/*********************************************************************//**
Do the foreign key constraint checks.
@return DB_SUCCESS or error code. */
static
dberr_t
row_discard_tablespace_foreign_key_checks(
/*======================================*/
	const trx_t*		trx,	/*!< in: transaction handle */
	const dict_table_t*	table)	/*!< in: table to be discarded */
{

	if (srv_read_only_mode || !trx->check_foreigns) {
		return(DB_SUCCESS);
	}

	/* Check if the table is referenced by foreign key constraints from
	some other table (not the table itself) */
	dict_foreign_set::const_iterator	it
		= std::find_if(table->referenced_set.begin(),
			       table->referenced_set.end(),
			       dict_foreign_different_tables());

	if (it == table->referenced_set.end()) {
		return(DB_SUCCESS);
	}

	const dict_foreign_t*	foreign	= *it;
	FILE*			ef	= dict_foreign_err_file;

	ut_ad(foreign->foreign_table != table);
	ut_ad(foreign->referenced_table == table);

	/* We only allow discarding a referenced table if
	FOREIGN_KEY_CHECKS is set to 0 */

	mutex_enter(&dict_foreign_err_mutex);

	rewind(ef);

	ut_print_timestamp(ef);

	fputs("  Cannot DISCARD table ", ef);
	ut_print_name(ef, trx, table->name.m_name);
	fputs("\n"
	      "because it is referenced by ", ef);
	ut_print_name(ef, trx, foreign->foreign_table_name);
	putc('\n', ef);

	mutex_exit(&dict_foreign_err_mutex);

	return(DB_CANNOT_DROP_CONSTRAINT);
}

/*********************************************************************//**
Cleanup after the DISCARD TABLESPACE operation.
@return error code. */
static
dberr_t
row_discard_tablespace_end(
/*=======================*/
	trx_t*		trx,	/*!< in/out: transaction handle */
	dict_table_t*	table,	/*!< in/out: table to be discarded */
	dberr_t		err)	/*!< in: error code */
{
	if (table != 0) {
		dict_table_close(table, TRUE, FALSE);
	}

	DBUG_EXECUTE_IF("ib_discard_before_commit_crash",
			log_make_checkpoint_at(LSN_MAX, TRUE);
			DBUG_SUICIDE(););

	trx_commit_for_mysql(trx);

	DBUG_EXECUTE_IF("ib_discard_after_commit_crash",
			log_make_checkpoint_at(LSN_MAX, TRUE);
			DBUG_SUICIDE(););

	row_mysql_unlock_data_dictionary(trx);

	trx->op_info = "";

	return(err);
}

/*********************************************************************//**
Do the DISCARD TABLESPACE operation.
@return DB_SUCCESS or error code. */
static
dberr_t
row_discard_tablespace(
/*===================*/
	trx_t*		trx,	/*!< in/out: transaction handle */
	dict_table_t*	table)	/*!< in/out: table to be discarded */
{
	dberr_t		err;

	/* How do we prevent crashes caused by ongoing operations on
	the table? Old operations could try to access non-existent
	pages. MySQL will block all DML on the table using MDL and a
	DISCARD will not start unless all existing operations on the
	table to be discarded are completed.

	1) Acquire the data dictionary latch in X mode. To prevent any
	internal operations that MySQL is not aware off and also for
	the internal SQL parser.

	2) Purge and rollback: we assign a new table id for the
	table. Since purge and rollback look for the table based on
	the table id, they see the table as 'dropped' and discard
	their operations.

	3) Insert buffer: we remove all entries for the tablespace in
	the insert buffer tree.

	4) FOREIGN KEY operations: if table->n_foreign_key_checks_running > 0,
	we do not allow the discard. */

	/* Play safe and remove all insert buffer entries, though we should
	have removed them already when DISCARD TABLESPACE was called */

	ibuf_delete_for_discarded_space(table->space);

	table_id_t	new_id;

	/* Set the TABLESPACE DISCARD flag in the table definition
	on disk. */
	err = row_import_update_discarded_flag(
		trx, table->id, true, true);

	if (err != DB_SUCCESS) {
		return(err);
	}

	/* Update the index root pages in the system tables, on disk */
	err = row_import_update_index_root(trx, table, true, true);

	if (err != DB_SUCCESS) {
		return(err);
	}

	/* Drop all the FTS auxiliary tables. */
	if (dict_table_has_fts_index(table)
	    || DICT_TF2_FLAG_IS_SET(table, DICT_TF2_FTS_HAS_DOC_ID)) {

		fts_drop_tables(trx, table);
	}

	/* Assign a new space ID to the table definition so that purge
	can ignore the changes. Update the system table on disk. */

	err = row_mysql_table_id_reassign(table, trx, &new_id);

	if (err != DB_SUCCESS) {
		return(err);
	}

	/* Discard the physical file that is used for the tablespace. */

	err = fil_discard_tablespace(table->space);

	switch (err) {
	case DB_SUCCESS:
	case DB_IO_ERROR:
	case DB_TABLESPACE_NOT_FOUND:
		/* All persistent operations successful, update the
		data dictionary memory cache. */

		table->file_unreadable = true;

		table->flags2 |= DICT_TF2_DISCARDED;

		dict_table_change_id_in_cache(table, new_id);

		/* Reset the root page numbers. */

		for (dict_index_t* index = UT_LIST_GET_FIRST(table->indexes);
		     index != 0;
		     index = UT_LIST_GET_NEXT(indexes, index)) {

			index->page = FIL_NULL;
			index->space = FIL_NULL;
		}

		/* If the tablespace did not already exist or we couldn't
		write to it, we treat that as a successful DISCARD. It is
		unusable anyway. */

		err = DB_SUCCESS;
		break;

	default:
		/* We need to rollback the disk changes, something failed. */

		trx->error_state = DB_SUCCESS;

		trx_rollback_to_savepoint(trx, NULL);

		trx->error_state = DB_SUCCESS;
	}

	return(err);
}

/*********************************************************************//**
Discards the tablespace of a table which stored in an .ibd file. Discarding
means that this function renames the .ibd file and assigns a new table id for
the table. Also the file_unreadable flag is set.
@return error code or DB_SUCCESS */
dberr_t
row_discard_tablespace_for_mysql(
/*=============================*/
	const char*	name,	/*!< in: table name */
	trx_t*		trx)	/*!< in: transaction handle */
{
	dberr_t		err;
	dict_table_t*	table;

	/* Open the table and start the transaction if not started. */

	table = row_discard_tablespace_begin(name, trx);

	if (table == 0) {
		err = DB_TABLE_NOT_FOUND;
	} else if (dict_table_is_temporary(table)) {

		ib_senderrf(trx->mysql_thd, IB_LOG_LEVEL_ERROR,
			    ER_CANNOT_DISCARD_TEMPORARY_TABLE);

		err = DB_ERROR;

	} else if (table->space == TRX_SYS_SPACE) {
		char	table_name[MAX_FULL_NAME_LEN + 1];

		innobase_format_name(
			table_name, sizeof(table_name),
			table->name.m_name);

		ib_senderrf(trx->mysql_thd, IB_LOG_LEVEL_ERROR,
			    ER_TABLE_IN_SYSTEM_TABLESPACE, table_name);

		err = DB_ERROR;

	} else if (table->n_foreign_key_checks_running > 0) {
		char	table_name[MAX_FULL_NAME_LEN + 1];

		innobase_format_name(
			table_name, sizeof(table_name),
			table->name.m_name);

		ib_senderrf(trx->mysql_thd, IB_LOG_LEVEL_ERROR,
			    ER_DISCARD_FK_CHECKS_RUNNING, table_name);

		err = DB_ERROR;

	} else {
		/* Do foreign key constraint checks. */

		err = row_discard_tablespace_foreign_key_checks(trx, table);

		if (err == DB_SUCCESS) {
			err = row_discard_tablespace(trx, table);
		}
	}

	return(row_discard_tablespace_end(trx, table, err));
}

/*********************************************************************//**
Sets an exclusive lock on a table.
@return error code or DB_SUCCESS */
dberr_t
row_mysql_lock_table(
/*=================*/
	trx_t*		trx,		/*!< in/out: transaction */
	dict_table_t*	table,		/*!< in: table to lock */
	enum lock_mode	mode,		/*!< in: LOCK_X or LOCK_S */
	const char*	op_info)	/*!< in: string for trx->op_info */
{
	mem_heap_t*	heap;
	que_thr_t*	thr;
	dberr_t		err;
	sel_node_t*	node;

	ut_ad(trx);
	ut_ad(mode == LOCK_X || mode == LOCK_S);

	heap = mem_heap_create(512);

	trx->op_info = op_info;

	node = sel_node_create(heap);
	thr = pars_complete_graph_for_exec(node, trx, heap, NULL);
	thr->graph->state = QUE_FORK_ACTIVE;

	/* We use the select query graph as the dummy graph needed
	in the lock module call */

	thr = que_fork_get_first_thr(
		static_cast<que_fork_t*>(que_node_get_parent(thr)));

	que_thr_move_to_run_state_for_mysql(thr, trx);

run_again:
	thr->run_node = thr;
	thr->prev_node = thr->common.parent;

	err = lock_table(0, table, mode, thr);

	trx->error_state = err;

	if (err == DB_SUCCESS) {
		que_thr_stop_for_mysql_no_error(thr, trx);
	} else {
		que_thr_stop_for_mysql(thr);

		if (err != DB_QUE_THR_SUSPENDED) {
			ibool	was_lock_wait;

			was_lock_wait = row_mysql_handle_errors(
				&err, trx, thr, NULL);

			if (was_lock_wait) {
				goto run_again;
			}
		} else {
			que_thr_t*	run_thr;
			que_node_t*	parent;

			parent = que_node_get_parent(thr);

			run_thr = que_fork_start_command(
				static_cast<que_fork_t*>(parent));

			ut_a(run_thr == thr);

			/* There was a lock wait but the thread was not
			in a ready to run or running state. */
			trx->error_state = DB_LOCK_WAIT;

			goto run_again;
		}
	}

	que_graph_free(thr->graph);
	trx->op_info = "";

	return(err);
}

static
void
fil_wait_crypt_bg_threads(
	dict_table_t* table)
{
	time_t start = time(0);
	time_t last = start;

	while (table->get_ref_count()> 0) {
		dict_mutex_exit_for_mysql();
		os_thread_sleep(20000);
		dict_mutex_enter_for_mysql();
		time_t now = time(0);

		if (now >= last + 30) {
			ib::warn()
				<< "Waited " << now - start
				<< " seconds for ref-count on table: "
				<< table->name << " space: " << table->space;
			last = now;
		}
		if (now >= start + 300) {
			ib::warn()
				<< "After " << now - start
				<< " seconds, gave up waiting "
				<< "for ref-count on table: " << table->name
				<< " space: " << table->space;
			break;
		}
	}
}
/** Drop ancillary FTS tables as part of dropping a table.
@param[in,out]	table		Table cache entry
@param[in,out]	trx		Transaction handle
@return error code or DB_SUCCESS */
UNIV_INLINE
dberr_t
row_drop_ancillary_fts_tables(
	dict_table_t*	table,
	trx_t*		trx)
{
	/* Drop ancillary FTS tables */
	if (dict_table_has_fts_index(table)
	    || DICT_TF2_FLAG_IS_SET(table, DICT_TF2_FTS_HAS_DOC_ID)) {

		ut_ad(table->get_ref_count() == 0);
		ut_ad(trx_is_started(trx));

		dberr_t err = fts_drop_tables(trx, table);

		if (err != DB_SUCCESS) {
			ib::error() << " Unable to remove ancillary FTS"
				" tables for table "
				<< table->name << " : " << ut_strerr(err);

			return(err);
		}
	}

	/* The table->fts flag can be set on the table for which
	the cluster index is being rebuilt. Such table might not have
	DICT_TF2_FTS flag set. So keep this out of above
	dict_table_has_fts_index condition */
	if (table->fts != NULL) {
		/* Need to set TABLE_DICT_LOCKED bit, since
		fts_que_graph_free_check_lock would try to acquire
		dict mutex lock */
		table->fts->fts_status |= TABLE_DICT_LOCKED;

		fts_free(table);
	}

	return(DB_SUCCESS);
}

/** Drop a table from the memory cache as part of dropping a table.
@param[in]	tablename	A copy of table->name. Used when table == null
@param[in,out]	table		Table cache entry
@param[in,out]	trx		Transaction handle
@return error code or DB_SUCCESS */
UNIV_INLINE
dberr_t
row_drop_table_from_cache(
	const char*	tablename,
	dict_table_t*	table,
	trx_t*		trx)
{
	dberr_t	err = DB_SUCCESS;
	bool	is_temp = dict_table_is_temporary(table);

	/* Remove the pointer to this table object from the list
	of modified tables by the transaction because the object
	is going to be destroyed below. */
	trx->mod_tables.erase(table);

	dict_table_remove_from_cache(table);

	if (!is_temp
	    && dict_load_table(tablename, true,
			       DICT_ERR_IGNORE_NONE) != NULL) {
		ib::error() << "Not able to remove table "
			<< ut_get_name(trx, tablename)
			<< " from the dictionary cache!";
		err = DB_ERROR;
	}

	return(err);
}

/** Drop a single-table tablespace as part of dropping or renaming a table.
This deletes the fil_space_t if found and the file on disk.
@param[in]	space_id	Tablespace ID
@param[in]	tablename	Table name, same as the tablespace name
@param[in]	filepath	File path of tablespace to delete
@param[in]	table_flags	table flags
@return error code or DB_SUCCESS */
UNIV_INLINE
dberr_t
row_drop_single_table_tablespace(
	ulint		space_id,
	const char*	tablename,
	const char*	filepath,
	ulint		table_flags)
{
	dberr_t	err = DB_SUCCESS;

	/* If the tablespace is not in the cache, just delete the file. */
	if (!fil_space_for_table_exists_in_mem(
		    space_id, tablename, true, false, NULL, 0, NULL,
		    table_flags)) {

		/* Force a delete of any discarded or temporary files. */
		fil_delete_file(filepath);

		ib::info() << "Removed datafile " << filepath
			<< " for table " << tablename;
	} else if (fil_delete_tablespace(space_id, BUF_REMOVE_FLUSH_NO_WRITE)
		   != DB_SUCCESS) {

		ib::error() << "We removed the InnoDB internal data"
			" dictionary entry of table " << tablename
			<< " but we are not able to delete the tablespace "
			<< space_id << " file " << filepath << "!";

		err = DB_ERROR;
	}

	return(err);
}

/** Drop a table for MySQL.
If the data dictionary was not already locked by the transaction,
the transaction will be committed.  Otherwise, the data dictionary
will remain locked.
@param[in]	name		Table name
@param[in]	trx		Transaction handle
@param[in]	drop_db		true=dropping whole database
@param[in]	create_failed	TRUE=create table failed
				because e.g. foreign key column
@param[in]	nonatomic	Whether it is permitted to release
				and reacquire dict_operation_lock
@return error code or DB_SUCCESS */
dberr_t
row_drop_table_for_mysql(
	const char*	name,
	trx_t*		trx,
	bool		drop_db,
	ibool		create_failed,
	bool		nonatomic)
{
	dberr_t		err;
	dict_foreign_t*	foreign;
	dict_table_t*	table;
	char*		filepath		= NULL;
	char*		tablename		= NULL;
	bool		locked_dictionary	= false;
	pars_info_t*	info			= NULL;
	mem_heap_t*	heap			= NULL;

	DBUG_ENTER("row_drop_table_for_mysql");
	DBUG_PRINT("row_drop_table_for_mysql", ("table: '%s'", name));

	ut_a(name != NULL);

	/* Serialize data dictionary operations with dictionary mutex:
	no deadlocks can occur then in these operations */

	trx->op_info = "dropping table";

	if (trx->dict_operation_lock_mode != RW_X_LATCH) {
		/* Prevent foreign key checks etc. while we are
		dropping the table */

		row_mysql_lock_data_dictionary(trx);

		locked_dictionary = true;
		nonatomic = true;
	}

	ut_ad(mutex_own(&dict_sys->mutex));
	ut_ad(rw_lock_own(dict_operation_lock, RW_LOCK_X));

	table = dict_table_open_on_name(
		name, TRUE, FALSE,
		static_cast<dict_err_ignore_t>(
			DICT_ERR_IGNORE_INDEX_ROOT
			| DICT_ERR_IGNORE_CORRUPT));

	if (!table) {
		err = DB_TABLE_NOT_FOUND;
		goto funct_exit;
	}

	/* This function is called recursively via fts_drop_tables(). */
	if (!trx_is_started(trx)) {

		if (!dict_table_is_temporary(table)) {
			trx_start_for_ddl(trx, TRX_DICT_OP_TABLE);
		} else {
			trx_set_dict_operation(trx, TRX_DICT_OP_TABLE);
		}
	}

	/* Turn on this drop bit before we could release the dictionary
	latch */
	table->to_be_dropped = true;

	if (nonatomic) {
		/* This trx did not acquire any locks on dictionary
		table records yet. Thus it is safe to release and
		reacquire the data dictionary latches. */
		if (table->fts) {
			ut_ad(!table->fts->add_wq);
			ut_ad(lock_trx_has_sys_table_locks(trx) == 0);

			row_mysql_unlock_data_dictionary(trx);
			fts_optimize_remove_table(table);
			row_mysql_lock_data_dictionary(trx);
		}

		/* Do not bother to deal with persistent stats for temp
		tables since we know temp tables do not use persistent
		stats. */
		if (!dict_table_is_temporary(table)) {
			dict_stats_wait_bg_to_stop_using_table(
				table, trx);
		}
	}

	/* make sure background stats thread is not running on the table */
	ut_ad(!(table->stats_bg_flag & BG_STAT_IN_PROGRESS));

	/* Delete the link file if used. */
	if (DICT_TF_HAS_DATA_DIR(table->flags)) {
		RemoteDatafile::delete_link_file(name);
	}

	if (!dict_table_is_temporary(table)) {

		dict_stats_recalc_pool_del(table);
		dict_stats_defrag_pool_del(table, NULL);
		btr_defragment_remove_table(table);

		/* Remove stats for this table and all of its indexes from the
		persistent storage if it exists and if there are stats for this
		table in there. This function creates its own trx and commits
		it. */
		char	errstr[1024];
		err = dict_stats_drop_table(name, errstr, sizeof(errstr));

		if (err != DB_SUCCESS) {
			ib::warn() << errstr;
		}
	}

	dict_table_prevent_eviction(table);
	dict_table_close(table, TRUE, FALSE);

	/* Check if the table is referenced by foreign key constraints from
	some other table (not the table itself) */

	if (!srv_read_only_mode && trx->check_foreigns) {

		for (dict_foreign_set::iterator it
			= table->referenced_set.begin();
		     it != table->referenced_set.end();
		     ++it) {

			foreign = *it;

			const bool	ref_ok = drop_db
				&& dict_tables_have_same_db(
					name,
					foreign->foreign_table_name_lookup);

			/* We should allow dropping a referenced table if creating
			that referenced table has failed for some reason. For example
			if referenced table is created but it column types that are
			referenced do not match. */
			if (foreign->foreign_table != table &&
			    !create_failed && !ref_ok) {

				FILE*	ef	= dict_foreign_err_file;

				/* We only allow dropping a referenced table
				if FOREIGN_KEY_CHECKS is set to 0 */

				err = DB_CANNOT_DROP_CONSTRAINT;

				mutex_enter(&dict_foreign_err_mutex);
				rewind(ef);
				ut_print_timestamp(ef);

				fputs("  Cannot drop table ", ef);
				ut_print_name(ef, trx, name);
				fputs("\n"
				      "because it is referenced by ", ef);
				ut_print_name(ef, trx,
					      foreign->foreign_table_name);
				putc('\n', ef);
				mutex_exit(&dict_foreign_err_mutex);

				goto funct_exit;
			}
		}
	}


	DBUG_EXECUTE_IF("row_drop_table_add_to_background",
		row_add_table_to_background_drop_list(table->name.m_name);
		err = DB_SUCCESS;
		goto funct_exit;
	);

	/* TODO: could we replace the counter n_foreign_key_checks_running
	with lock checks on the table? Acquire here an exclusive lock on the
	table, and rewrite lock0lock.cc and the lock wait in srv0srv.cc so that
	they can cope with the table having been dropped here? Foreign key
	checks take an IS or IX lock on the table. */

	if (table->n_foreign_key_checks_running > 0) {

		const char*	save_tablename = table->name.m_name;
		ibool		added;

		added = row_add_table_to_background_drop_list(save_tablename);

		if (added) {
			ib::info() << "You are trying to drop table "
				<< table->name
				<< " though there is a foreign key check"
				" running on it. Adding the table to the"
				" background drop queue.";

			/* We return DB_SUCCESS to MySQL though the drop will
			happen lazily later */

			err = DB_SUCCESS;
		} else {
			/* The table is already in the background drop list */
			err = DB_ERROR;
		}

		goto funct_exit;
	}

	/* Remove all locks that are on the table or its records, if there
	are no references to the table but it has record locks, we release
	the record locks unconditionally. One use case is:

		CREATE TABLE t2 (PRIMARY KEY (a)) SELECT * FROM t1;

	If after the user transaction has done the SELECT and there is a
	problem in completing the CREATE TABLE operation, MySQL will drop
	the table. InnoDB will create a new background transaction to do the
	actual drop, the trx instance that is passed to this function. To
	preserve existing behaviour we remove the locks but ideally we
	shouldn't have to. There should never be record locks on a table
	that is going to be dropped. */

	/* Wait on background threads to stop using table */
	fil_wait_crypt_bg_threads(table);

	if (table->get_ref_count() == 0) {
		lock_remove_all_on_table(table, TRUE);
		ut_a(table->n_rec_locks == 0);
	} else if (table->get_ref_count() > 0 || table->n_rec_locks > 0) {
		ibool	added;

		added = row_add_table_to_background_drop_list(
			table->name.m_name);

		if (added) {
			ib::info() << "MySQL is trying to drop table "
				<< table->name
				<< " though there are still open handles to"
				" it. Adding the table to the background drop"
				" queue.";

			/* We return DB_SUCCESS to MySQL though the drop will
			happen lazily later */
			err = DB_SUCCESS;
		} else {
			/* The table is already in the background drop list */
			err = DB_ERROR;
		}

		goto funct_exit;
	}

	/* The "to_be_dropped" marks table that is to be dropped, but
	has not been dropped, instead, was put in the background drop
	list due to being used by concurrent DML operations. Clear it
	here since there are no longer any concurrent activities on it,
	and it is free to be dropped */
	table->to_be_dropped = false;

	/* If we get this far then the table to be dropped must not have
	any table or record locks on it. */

	ut_a(!lock_table_has_locks(table));

	switch (trx_get_dict_operation(trx)) {
	case TRX_DICT_OP_NONE:
		trx_set_dict_operation(trx, TRX_DICT_OP_TABLE);
		trx->table_id = table->id;
	case TRX_DICT_OP_TABLE:
		break;
	case TRX_DICT_OP_INDEX:
		/* If the transaction was previously flagged as
		TRX_DICT_OP_INDEX, we should be dropping auxiliary
		tables for full-text indexes or temp tables. */
		ut_ad(strstr(table->name.m_name, "/FTS_") != NULL
		      || strstr(table->name.m_name, TEMP_FILE_PREFIX_INNODB)
		      != NULL);
	}

	/* Mark all indexes unavailable in the data dictionary cache
	before starting to drop the table. */

	unsigned*	page_no;
	unsigned*	page_nos;
	heap = mem_heap_create(
		200 + UT_LIST_GET_LEN(table->indexes) * sizeof *page_nos);
	tablename = mem_heap_strdup(heap, name);

	page_no = page_nos = static_cast<unsigned*>(
		mem_heap_alloc(
			heap,
			UT_LIST_GET_LEN(table->indexes) * sizeof *page_no));

	for (dict_index_t* index = dict_table_get_first_index(table);
	     index != NULL;
	     index = dict_table_get_next_index(index)) {
		rw_lock_x_lock(dict_index_get_lock(index));
		/* Save the page numbers so that we can restore them
		if the operation fails. */
		*page_no++ = index->page;
		/* Mark the index unusable. */
		index->page = FIL_NULL;
		rw_lock_x_unlock(dict_index_get_lock(index));
	}

	/* As we don't insert entries to SYSTEM TABLES for temp-tables
	we need to avoid running removal of these entries. */
	if (!dict_table_is_temporary(table)) {

		/* If table has not yet have crypt_data, try to read it to
		make freeing the table easier. */
		if (!table->crypt_data) {
			if (fil_space_t* space = fil_space_acquire_silent(
				    table->space)) {
				/* We use crypt data in dict_table_t
				in ha_innodb.cc to push warnings to
				user thread. */
				table->crypt_data = space->crypt_data;
				fil_space_release(space);
			}
		}

		/* We use the private SQL parser of Innobase to generate the
		query graphs needed in deleting the dictionary data from system
		tables in Innobase. Deleting a row from SYS_INDEXES table also
		frees the file segments of the B-tree associated with the
		index. */

		info = pars_info_create();

		pars_info_add_str_literal(info, "table_name", name);

		std::basic_string<char, std::char_traits<char>,
				  ut_allocator<char> > sql;
		sql.reserve(2000);

		sql =	"PROCEDURE DROP_TABLE_PROC () IS\n"
			"sys_foreign_id CHAR;\n"
			"table_id CHAR;\n"
			"index_id CHAR;\n"
			"foreign_id CHAR;\n"
			"space_id INT;\n"
			"found INT;\n";

		sql +=	"DECLARE CURSOR cur_fk IS\n"
			"SELECT ID FROM SYS_FOREIGN\n"
			"WHERE FOR_NAME = :table_name\n"
			"AND TO_BINARY(FOR_NAME)\n"
			"  = TO_BINARY(:table_name)\n"
			"LOCK IN SHARE MODE;\n";

		sql +=	"DECLARE CURSOR cur_idx IS\n"
			"SELECT ID FROM SYS_INDEXES\n"
			"WHERE TABLE_ID = table_id\n"
			"LOCK IN SHARE MODE;\n";

		sql +=	"BEGIN\n";

		sql +=	"SELECT ID INTO table_id\n"
			"FROM SYS_TABLES\n"
			"WHERE NAME = :table_name\n"
			"LOCK IN SHARE MODE;\n"
			"IF (SQL % NOTFOUND) THEN\n"
			"       RETURN;\n"
			"END IF;\n";

		sql +=	"SELECT SPACE INTO space_id\n"
			"FROM SYS_TABLES\n"
			"WHERE NAME = :table_name;\n"
			"IF (SQL % NOTFOUND) THEN\n"
			"       RETURN;\n"
			"END IF;\n";

		sql +=	"found := 1;\n"
			"SELECT ID INTO sys_foreign_id\n"
			"FROM SYS_TABLES\n"
			"WHERE NAME = 'SYS_FOREIGN'\n"
			"LOCK IN SHARE MODE;\n"
			"IF (SQL % NOTFOUND) THEN\n"
			"       found := 0;\n"
			"END IF;\n"
			"IF (:table_name = 'SYS_FOREIGN') THEN\n"
			"       found := 0;\n"
			"END IF;\n"
			"IF (:table_name = 'SYS_FOREIGN_COLS') \n"
			"THEN\n"
			"       found := 0;\n"
			"END IF;\n";

		sql +=	"OPEN cur_fk;\n"
			"WHILE found = 1 LOOP\n"
			"       FETCH cur_fk INTO foreign_id;\n"
			"       IF (SQL % NOTFOUND) THEN\n"
			"               found := 0;\n"
			"       ELSE\n"
			"               DELETE FROM \n"
			"		   SYS_FOREIGN_COLS\n"
			"               WHERE ID = foreign_id;\n"
			"               DELETE FROM SYS_FOREIGN\n"
			"               WHERE ID = foreign_id;\n"
			"       END IF;\n"
			"END LOOP;\n"
			"CLOSE cur_fk;\n";

		sql +=	"found := 1;\n"
			"OPEN cur_idx;\n"
			"WHILE found = 1 LOOP\n"
			"       FETCH cur_idx INTO index_id;\n"
			"       IF (SQL % NOTFOUND) THEN\n"
			"               found := 0;\n"
			"       ELSE\n"
			"               DELETE FROM SYS_FIELDS\n"
			"               WHERE INDEX_ID = index_id;\n"
			"               DELETE FROM SYS_INDEXES\n"
			"               WHERE ID = index_id\n"
			"               AND TABLE_ID = table_id;\n"
			"       END IF;\n"
			"END LOOP;\n"
			"CLOSE cur_idx;\n";

		sql +=	"DELETE FROM SYS_COLUMNS\n"
			"WHERE TABLE_ID = table_id;\n"
			"DELETE FROM SYS_TABLES\n"
			"WHERE NAME = :table_name;\n";

		if (dict_table_is_file_per_table(table)) {
			sql += "DELETE FROM SYS_TABLESPACES\n"
				"WHERE SPACE = space_id;\n"
				"DELETE FROM SYS_DATAFILES\n"
				"WHERE SPACE = space_id;\n";
		}

		sql +=	"DELETE FROM SYS_VIRTUAL\n"
			"WHERE TABLE_ID = table_id;\n";

		sql += "END;\n";

		err = que_eval_sql(info, sql.c_str(), FALSE, trx);
	} else {
		page_no = page_nos;
		for (dict_index_t* index = dict_table_get_first_index(table);
		     index != NULL;
		     index = dict_table_get_next_index(index)) {
			/* remove the index object associated. */
			dict_drop_index_tree_in_mem(index, *page_no++);
		}
		err = row_drop_table_from_cache(tablename, table, trx);
		goto funct_exit;
	}

	switch (err) {
		ulint	space_id;
		bool	is_discarded;
		ulint	table_flags;

	case DB_SUCCESS:
		space_id = table->space;
		is_discarded = dict_table_is_discarded(table);
		table_flags = table->flags;
		ut_ad(!dict_table_is_temporary(table));

		err = row_drop_ancillary_fts_tables(table, trx);
		if (err != DB_SUCCESS) {
			break;
		}

		/* Determine the tablespace filename before we drop
		dict_table_t.  Free this memory before returning. */
		if (DICT_TF_HAS_DATA_DIR(table->flags)) {
			dict_get_and_save_data_dir_path(table, true);
			ut_a(table->data_dir_path);
			filepath = fil_make_filepath(
				table->data_dir_path,
				table->name.m_name, IBD, true);
		} else {
			filepath = fil_make_filepath(
				NULL, table->name.m_name, IBD, false);
		}

		/* Free the dict_table_t object. */
		err = row_drop_table_from_cache(tablename, table, trx);
		if (err != DB_SUCCESS) {
			break;
		}

		/* Do not attempt to drop known-to-be-missing tablespaces,
		nor the system tablespace. */
		if (is_discarded || is_system_tablespace(space_id)) {
			break;
		}

		/* We can now drop the single-table tablespace. */
		err = row_drop_single_table_tablespace(
			space_id, tablename, filepath, table_flags);
		break;

	case DB_OUT_OF_FILE_SPACE:
		err = DB_MUST_GET_MORE_FILE_SPACE;
		trx->error_state = err;
		row_mysql_handle_errors(&err, trx, NULL, NULL);

		/* raise error */
		ut_error;
		break;

	case DB_TOO_MANY_CONCURRENT_TRXS:
		/* Cannot even find a free slot for the
		the undo log. We can directly exit here
		and return the DB_TOO_MANY_CONCURRENT_TRXS
		error. */

	default:
		/* This is some error we do not expect. Print
		the error number and rollback the transaction */
		ib::error() << "Unknown error code " << err << " while"
			" dropping table: "
			<< ut_get_name(trx, tablename) << ".";

		trx->error_state = DB_SUCCESS;
		trx_rollback_to_savepoint(trx, NULL);
		trx->error_state = DB_SUCCESS;

		/* Mark all indexes available in the data dictionary
		cache again. */

		page_no = page_nos;

		for (dict_index_t* index = dict_table_get_first_index(table);
		     index != NULL;
		     index = dict_table_get_next_index(index)) {
			rw_lock_x_lock(dict_index_get_lock(index));
			ut_a(index->page == FIL_NULL);
			index->page = *page_no++;
			rw_lock_x_unlock(dict_index_get_lock(index));
		}
	}

	if (err != DB_SUCCESS && table != NULL) {
		/* Drop table has failed with error but as drop table is not
		transaction safe we should mark the table as corrupted to avoid
		unwarranted follow-up action on this table that can result
		in more serious issues. */

		table->corrupted = true;
		for (dict_index_t* index = UT_LIST_GET_FIRST(table->indexes);
		     index != NULL;
		     index = UT_LIST_GET_NEXT(indexes, index)) {
			dict_set_corrupted(index, trx, "DROP TABLE");
		}
	}

funct_exit:
	if (heap) {
		mem_heap_free(heap);
	}

	ut_free(filepath);

	if (locked_dictionary) {

		if (trx_is_started(trx)) {

			trx_commit_for_mysql(trx);
		}

		row_mysql_unlock_data_dictionary(trx);
	}

	trx->op_info = "";

	srv_wake_master_thread();

	DBUG_RETURN(err);
}

/*******************************************************************//**
Drop all foreign keys in a database, see Bug#18942.
Called at the end of row_drop_database_for_mysql().
@return error code or DB_SUCCESS */
static MY_ATTRIBUTE((nonnull, warn_unused_result))
dberr_t
drop_all_foreign_keys_in_db(
/*========================*/
	const char*	name,	/*!< in: database name which ends to '/' */
	trx_t*		trx)	/*!< in: transaction handle */
{
	pars_info_t*	pinfo;
	dberr_t		err;

	ut_a(name[strlen(name) - 1] == '/');

	pinfo = pars_info_create();

	pars_info_add_str_literal(pinfo, "dbname", name);

/** true if for_name is not prefixed with dbname */
#define TABLE_NOT_IN_THIS_DB \
"SUBSTR(for_name, 0, LENGTH(:dbname)) <> :dbname"

	err = que_eval_sql(pinfo,
			   "PROCEDURE DROP_ALL_FOREIGN_KEYS_PROC () IS\n"
			   "foreign_id CHAR;\n"
			   "for_name CHAR;\n"
			   "found INT;\n"
			   "DECLARE CURSOR cur IS\n"
			   "SELECT ID, FOR_NAME FROM SYS_FOREIGN\n"
			   "WHERE FOR_NAME >= :dbname\n"
			   "LOCK IN SHARE MODE\n"
			   "ORDER BY FOR_NAME;\n"
			   "BEGIN\n"
			   "found := 1;\n"
			   "OPEN cur;\n"
			   "WHILE found = 1 LOOP\n"
			   "        FETCH cur INTO foreign_id, for_name;\n"
			   "        IF (SQL % NOTFOUND) THEN\n"
			   "                found := 0;\n"
			   "        ELSIF (" TABLE_NOT_IN_THIS_DB ") THEN\n"
			   "                found := 0;\n"
			   "        ELSIF (1=1) THEN\n"
			   "                DELETE FROM SYS_FOREIGN_COLS\n"
			   "                WHERE ID = foreign_id;\n"
			   "                DELETE FROM SYS_FOREIGN\n"
			   "                WHERE ID = foreign_id;\n"
			   "        END IF;\n"
			   "END LOOP;\n"
			   "CLOSE cur;\n"
			   "COMMIT WORK;\n"
			   "END;\n",
			   FALSE, /* do not reserve dict mutex,
				  we are already holding it */
			   trx);

	return(err);
}

/** Drop a database for MySQL.
@param[in]	name	database name which ends at '/'
@param[in]	trx	transaction handle
@param[out]	found	number of dropped tables/partitions
@return error code or DB_SUCCESS */
dberr_t
row_drop_database_for_mysql(
	const char*	name,
	trx_t*		trx,
	ulint*		found)
{
	dict_table_t*	table;
	char*		table_name;
	dberr_t		err	= DB_SUCCESS;
	ulint		namelen	= strlen(name);
	bool		is_partition = false;

	ut_ad(found != NULL);

	DBUG_ENTER("row_drop_database_for_mysql");

	DBUG_PRINT("row_drop_database_for_mysql", ("db: '%s'", name));

	ut_a(name != NULL);
	/* Assert DB name or partition name. */
	if (name[namelen - 1] == '#') {
		ut_ad(name[namelen - 2] != '/');
		is_partition = true;
		trx->op_info = "dropping partitions";
	} else {
		ut_a(name[namelen - 1] == '/');
		trx->op_info = "dropping database";
	}

	*found = 0;

	trx_set_dict_operation(trx, TRX_DICT_OP_TABLE);

	trx_start_if_not_started_xa(trx, true);

loop:
	row_mysql_lock_data_dictionary(trx);

	while ((table_name = dict_get_first_table_name_in_db(name))) {
		/* Drop parent table if it is a fts aux table, to
		avoid accessing dropped fts aux tables in information
		scheam when parent table still exists.
		Note: Drop parent table will drop fts aux tables. */
		char*	parent_table_name;
		parent_table_name = fts_get_parent_table_name(
				table_name, strlen(table_name));

		if (parent_table_name != NULL) {
			ut_free(table_name);
			table_name = parent_table_name;
		}

		ut_a(memcmp(table_name, name, namelen) == 0);

		table = dict_table_open_on_name(
			table_name, TRUE, FALSE, static_cast<dict_err_ignore_t>(
				DICT_ERR_IGNORE_INDEX_ROOT
				| DICT_ERR_IGNORE_CORRUPT));

		if (!table) {
			ib::error() << "Cannot load table " << table_name
				<< " from InnoDB internal data dictionary"
				" during drop database";
			ut_free(table_name);
			err = DB_TABLE_NOT_FOUND;
			break;

		}

		if (!row_is_mysql_tmp_table_name(table->name.m_name)) {
			/* There could be orphan temp tables left from
			interrupted alter table. Leave them, and handle
			the rest.*/
			if (table->can_be_evicted
			    && (name[namelen - 1] != '#')) {
				ib::warn() << "Orphan table encountered during"
					" DROP DATABASE. This is possible if '"
					<< table->name << ".frm' was lost.";
			}

			if (!table->is_readable()
			    && !fil_space_get(table->space)) {
				ib::warn() << "Missing .ibd file for table "
					<< table->name << ".";
			}
		}

		dict_table_close(table, TRUE, FALSE);

		/* The dict_table_t object must not be accessed before
		dict_table_open() or after dict_table_close(). But this is OK
		if we are holding, the dict_sys->mutex. */
		ut_ad(mutex_own(&dict_sys->mutex));

		/* Disable statistics on the found table. */
		if (!dict_stats_stop_bg(table)) {
			row_mysql_unlock_data_dictionary(trx);

			os_thread_sleep(250000);

			ut_free(table_name);

			goto loop;
		}

		/* Wait until MySQL does not have any queries running on
		the table */

		if (table->get_ref_count() > 0) {
			row_mysql_unlock_data_dictionary(trx);

			ib::warn() << "MySQL is trying to drop database "
				<< ut_get_name(trx, name) << " though"
				" there are still open handles to table "
				<< table->name << ".";

			os_thread_sleep(1000000);

			ut_free(table_name);

			goto loop;
		}

		err = row_drop_table_for_mysql(table_name, trx, TRUE, FALSE);
		trx_commit_for_mysql(trx);

		if (err != DB_SUCCESS) {
			ib::error() << "DROP DATABASE "
				<< ut_get_name(trx, name) << " failed"
				" with error (" << ut_strerr(err) << ") for"
				" table " << ut_get_name(trx, table_name);
			ut_free(table_name);
			break;
		}

		ut_free(table_name);
		(*found)++;
	}

	/* Partitioning does not yet support foreign keys. */
	if (err == DB_SUCCESS && !is_partition) {
		/* after dropping all tables try to drop all leftover
		foreign keys in case orphaned ones exist */
		err = drop_all_foreign_keys_in_db(name, trx);

		if (err != DB_SUCCESS) {
			const std::string&	db = ut_get_name(trx, name);
			ib::error() << "DROP DATABASE " << db << " failed with"
				" error " << err << " while dropping all"
				" foreign keys";
		}
	}

	trx_commit_for_mysql(trx);

	row_mysql_unlock_data_dictionary(trx);

	trx->op_info = "";

	DBUG_RETURN(err);
}

/*********************************************************************//**
Checks if a table name contains the string "/#sql" which denotes temporary
tables in MySQL.
@return true if temporary table */
MY_ATTRIBUTE((warn_unused_result))
bool
row_is_mysql_tmp_table_name(
/*========================*/
	const char*	name)	/*!< in: table name in the form
				'database/tablename' */
{
	return(strstr(name, "/" TEMP_FILE_PREFIX) != NULL);
	/* return(strstr(name, "/@0023sql") != NULL); */
}

/****************************************************************//**
Delete a single constraint.
@return error code or DB_SUCCESS */
static MY_ATTRIBUTE((nonnull, warn_unused_result))
dberr_t
row_delete_constraint_low(
/*======================*/
	const char*	id,		/*!< in: constraint id */
	trx_t*		trx)		/*!< in: transaction handle */
{
	pars_info_t*	info = pars_info_create();

	pars_info_add_str_literal(info, "id", id);

	return(que_eval_sql(info,
			    "PROCEDURE DELETE_CONSTRAINT () IS\n"
			    "BEGIN\n"
			    "DELETE FROM SYS_FOREIGN_COLS WHERE ID = :id;\n"
			    "DELETE FROM SYS_FOREIGN WHERE ID = :id;\n"
			    "END;\n"
			    , FALSE, trx));
}

/****************************************************************//**
Delete a single constraint.
@return error code or DB_SUCCESS */
static MY_ATTRIBUTE((nonnull, warn_unused_result))
dberr_t
row_delete_constraint(
/*==================*/
	const char*	id,		/*!< in: constraint id */
	const char*	database_name,	/*!< in: database name, with the
					trailing '/' */
	mem_heap_t*	heap,		/*!< in: memory heap */
	trx_t*		trx)		/*!< in: transaction handle */
{
	dberr_t	err;

	/* New format constraints have ids <databasename>/<constraintname>. */
	err = row_delete_constraint_low(
		mem_heap_strcat(heap, database_name, id), trx);

	if ((err == DB_SUCCESS) && !strchr(id, '/')) {
		/* Old format < 4.0.18 constraints have constraint ids
		NUMBER_NUMBER. We only try deleting them if the
		constraint name does not contain a '/' character, otherwise
		deleting a new format constraint named 'foo/bar' from
		database 'baz' would remove constraint 'bar' from database
		'foo', if it existed. */

		err = row_delete_constraint_low(id, trx);
	}

	return(err);
}

/*********************************************************************//**
Renames a table for MySQL.
@return error code or DB_SUCCESS */
dberr_t
row_rename_table_for_mysql(
/*=======================*/
	const char*	old_name,	/*!< in: old table name */
	const char*	new_name,	/*!< in: new table name */
	trx_t*		trx,		/*!< in/out: transaction */
	bool		commit)		/*!< in: whether to commit trx */
{
	dict_table_t*	table			= NULL;
	ibool		dict_locked		= FALSE;
	dberr_t		err			= DB_ERROR;
	mem_heap_t*	heap			= NULL;
	const char**	constraints_to_drop	= NULL;
	ulint		n_constraints_to_drop	= 0;
	ibool		old_is_tmp, new_is_tmp;
	pars_info_t*	info			= NULL;
	int		retry;
	bool		aux_fts_rename		= false;
	char*		is_part 		= NULL;

	ut_a(old_name != NULL);
	ut_a(new_name != NULL);
	ut_ad(trx->state == TRX_STATE_ACTIVE);

	if (srv_force_recovery) {
		ib::info() << MODIFICATIONS_NOT_ALLOWED_MSG_FORCE_RECOVERY;
		err = DB_READ_ONLY;
		goto funct_exit;

	} else if (row_mysql_is_system_table(new_name)) {

		ib::error() << "Trying to create a MySQL system table "
			<< new_name << " of type InnoDB. MySQL system tables"
			" must be of the MyISAM type!";

		goto funct_exit;
	}

	trx->op_info = "renaming table";

	old_is_tmp = row_is_mysql_tmp_table_name(old_name);
	new_is_tmp = row_is_mysql_tmp_table_name(new_name);

	dict_locked = trx->dict_operation_lock_mode == RW_X_LATCH;

	table = dict_table_open_on_name(old_name, dict_locked, FALSE,
					DICT_ERR_IGNORE_NONE);

	/* We look for pattern #P# to see if the table is partitioned
	MySQL table. */
#ifdef __WIN__
	is_part = strstr((char *)old_name, (char *)"#p#");
#else
	is_part = strstr((char *)old_name, (char *)"#P#");
#endif /* __WIN__ */

	/* MySQL partition engine hard codes the file name
	separator as "#P#". The text case is fixed even if
	lower_case_table_names is set to 1 or 2. This is true
	for sub-partition names as well. InnoDB always
	normalises file names to lower case on Windows, this
	can potentially cause problems when copying/moving
	tables between platforms.

	1) If boot against an installation from Windows
	platform, then its partition table name could
	be all be in lower case in system tables. So we
	will need to check lower case name when load table.

	2) If  we boot an installation from other case
	sensitive platform in Windows, we might need to
	check the existence of table name without lowering
	case them in the system table. */
	if (!table &&
	    is_part &&
	    innobase_get_lower_case_table_names() == 1) {
		char par_case_name[MAX_FULL_NAME_LEN + 1];
#ifndef __WIN__
		/* Check for the table using lower
		case name, including the partition
		separator "P" */
		memcpy(par_case_name, old_name,
			strlen(old_name));
		par_case_name[strlen(old_name)] = 0;
		innobase_casedn_str(par_case_name);
#else
		/* On Windows platfrom, check
		whether there exists table name in
		system table whose name is
		not being normalized to lower case */
		normalize_table_name_c_low(
			par_case_name, old_name, FALSE);
#endif
		table = dict_table_open_on_name(par_case_name, dict_locked, FALSE,
					DICT_ERR_IGNORE_NONE);
	}

	if (!table) {
		err = DB_TABLE_NOT_FOUND;
		goto funct_exit;

	} else if (!table->is_readable()
		   && fil_space_get(table->space) == NULL
		   && !dict_table_is_discarded(table)) {

		err = DB_TABLE_NOT_FOUND;

		ib::error() << "Table " << old_name << " does not have an .ibd"
			" file in the database directory. "
			<< TROUBLESHOOTING_MSG;

		goto funct_exit;

	} else if (new_is_tmp) {
		/* MySQL is doing an ALTER TABLE command and it renames the
		original table to a temporary table name. We want to preserve
		the original foreign key constraint definitions despite the
		name change. An exception is those constraints for which
		the ALTER TABLE contained DROP FOREIGN KEY <foreign key id>.*/

		heap = mem_heap_create(100);

		err = dict_foreign_parse_drop_constraints(
			heap, trx, table, &n_constraints_to_drop,
			&constraints_to_drop);

		if (err != DB_SUCCESS) {
			goto funct_exit;
		}
	}

	/* Is a foreign key check running on this table? */
	for (retry = 0; retry < 100
	     && table->n_foreign_key_checks_running > 0; ++retry) {
		row_mysql_unlock_data_dictionary(trx);
		os_thread_yield();
		row_mysql_lock_data_dictionary(trx);
	}

	if (table->n_foreign_key_checks_running > 0) {
		ib::error() << "In ALTER TABLE "
			<< ut_get_name(trx, old_name)
			<< " a FOREIGN KEY check is running. Cannot rename"
			" table.";
		err = DB_TABLE_IN_FK_CHECK;
		goto funct_exit;
	}

	/* We use the private SQL parser of Innobase to generate the query
	graphs needed in updating the dictionary data from system tables. */

	info = pars_info_create();

	pars_info_add_str_literal(info, "new_table_name", new_name);
	pars_info_add_str_literal(info, "old_table_name", old_name);

	err = que_eval_sql(info,
			   "PROCEDURE RENAME_TABLE () IS\n"
			   "BEGIN\n"
			   "UPDATE SYS_TABLES"
			   " SET NAME = :new_table_name\n"
			   " WHERE NAME = :old_table_name;\n"
			   "END;\n"
			   , FALSE, trx);

	/* SYS_TABLESPACES and SYS_DATAFILES need to be updated if
	the table is in a single-table tablespace. */
	if (err == DB_SUCCESS
	    && dict_table_is_file_per_table(table)) {
		/* Make a new pathname to update SYS_DATAFILES. */
		char*	new_path = row_make_new_pathname(table, new_name);

		info = pars_info_create();

		pars_info_add_str_literal(info, "new_table_name", new_name);
		pars_info_add_str_literal(info, "new_path_name", new_path);
		pars_info_add_int4_literal(info, "space_id", table->space);

		err = que_eval_sql(info,
				   "PROCEDURE RENAME_SPACE () IS\n"
				   "BEGIN\n"
				   "UPDATE SYS_TABLESPACES"
				   " SET NAME = :new_table_name\n"
				   " WHERE SPACE = :space_id;\n"
				   "UPDATE SYS_DATAFILES"
				   " SET PATH = :new_path_name\n"
				   " WHERE SPACE = :space_id;\n"
				   "END;\n"
				   , FALSE, trx);

		ut_free(new_path);
	}
	if (err != DB_SUCCESS) {
		goto end;
	}

	if (!new_is_tmp) {
		/* Rename all constraints. */
		char	new_table_name[MAX_TABLE_NAME_LEN] = "";
		char	old_table_utf8[MAX_TABLE_NAME_LEN] = "";
		uint	errors = 0;

		strncpy(old_table_utf8, old_name, MAX_TABLE_NAME_LEN);
		innobase_convert_to_system_charset(
			strchr(old_table_utf8, '/') + 1,
			strchr(old_name, '/') +1,
			MAX_TABLE_NAME_LEN, &errors);

		if (errors) {
			/* Table name could not be converted from charset
			my_charset_filename to UTF-8. This means that the
			table name is already in UTF-8 (#mysql#50). */
			strncpy(old_table_utf8, old_name, MAX_TABLE_NAME_LEN);
		}

		info = pars_info_create();

		pars_info_add_str_literal(info, "new_table_name", new_name);
		pars_info_add_str_literal(info, "old_table_name", old_name);
		pars_info_add_str_literal(info, "old_table_name_utf8",
					  old_table_utf8);

		strncpy(new_table_name, new_name, MAX_TABLE_NAME_LEN);
		innobase_convert_to_system_charset(
			strchr(new_table_name, '/') + 1,
			strchr(new_name, '/') +1,
			MAX_TABLE_NAME_LEN, &errors);

		if (errors) {
			/* Table name could not be converted from charset
			my_charset_filename to UTF-8. This means that the
			table name is already in UTF-8 (#mysql#50). */
			strncpy(new_table_name, new_name, MAX_TABLE_NAME_LEN);
		}

		pars_info_add_str_literal(info, "new_table_utf8", new_table_name);

		err = que_eval_sql(
			info,
			"PROCEDURE RENAME_CONSTRAINT_IDS () IS\n"
			"gen_constr_prefix CHAR;\n"
			"new_db_name CHAR;\n"
			"foreign_id CHAR;\n"
			"new_foreign_id CHAR;\n"
			"old_db_name_len INT;\n"
			"old_t_name_len INT;\n"
			"new_db_name_len INT;\n"
			"id_len INT;\n"
			"offset INT;\n"
			"found INT;\n"
			"BEGIN\n"
			"found := 1;\n"
			"old_db_name_len := INSTR(:old_table_name, '/')-1;\n"
			"new_db_name_len := INSTR(:new_table_name, '/')-1;\n"
			"new_db_name := SUBSTR(:new_table_name, 0,\n"
			"                      new_db_name_len);\n"
			"old_t_name_len := LENGTH(:old_table_name);\n"
			"gen_constr_prefix := CONCAT(:old_table_name_utf8,\n"
			"                            '_ibfk_');\n"
			"WHILE found = 1 LOOP\n"
			"       SELECT ID INTO foreign_id\n"
			"        FROM SYS_FOREIGN\n"
			"        WHERE FOR_NAME = :old_table_name\n"
			"         AND TO_BINARY(FOR_NAME)\n"
			"           = TO_BINARY(:old_table_name)\n"
			"         LOCK IN SHARE MODE;\n"
			"       IF (SQL % NOTFOUND) THEN\n"
			"        found := 0;\n"
			"       ELSE\n"
			"        UPDATE SYS_FOREIGN\n"
			"        SET FOR_NAME = :new_table_name\n"
			"         WHERE ID = foreign_id;\n"
			"        id_len := LENGTH(foreign_id);\n"
			"        IF (INSTR(foreign_id, '/') > 0) THEN\n"
			"               IF (INSTR(foreign_id,\n"
			"                         gen_constr_prefix) > 0)\n"
			"               THEN\n"
                        "                offset := INSTR(foreign_id, '_ibfk_') - 1;\n"
			"                new_foreign_id :=\n"
			"                CONCAT(:new_table_utf8,\n"
			"                SUBSTR(foreign_id, offset,\n"
			"                       id_len - offset));\n"
			"               ELSE\n"
			"                new_foreign_id :=\n"
			"                CONCAT(new_db_name,\n"
			"                SUBSTR(foreign_id,\n"
			"                       old_db_name_len,\n"
			"                       id_len - old_db_name_len));\n"
			"               END IF;\n"
			"               UPDATE SYS_FOREIGN\n"
			"                SET ID = new_foreign_id\n"
			"                WHERE ID = foreign_id;\n"
			"               UPDATE SYS_FOREIGN_COLS\n"
			"                SET ID = new_foreign_id\n"
			"                WHERE ID = foreign_id;\n"
			"        END IF;\n"
			"       END IF;\n"
			"END LOOP;\n"
			"UPDATE SYS_FOREIGN SET REF_NAME = :new_table_name\n"
			"WHERE REF_NAME = :old_table_name\n"
			"  AND TO_BINARY(REF_NAME)\n"
			"    = TO_BINARY(:old_table_name);\n"
			"END;\n"
			, FALSE, trx);

	} else if (n_constraints_to_drop > 0) {
		/* Drop some constraints of tmp tables. */

		ulint	db_name_len = dict_get_db_name_len(old_name) + 1;
		char*	db_name = mem_heap_strdupl(heap, old_name,
						   db_name_len);
		ulint	i;

		for (i = 0; i < n_constraints_to_drop; i++) {
			err = row_delete_constraint(constraints_to_drop[i],
						    db_name, heap, trx);

			if (err != DB_SUCCESS) {
				break;
			}
		}
	}

	if (dict_table_has_fts_index(table)
	    && !dict_tables_have_same_db(old_name, new_name)) {
		err = fts_rename_aux_tables(table, new_name, trx);
		if (err != DB_TABLE_NOT_FOUND) {
			aux_fts_rename = true;
		}
	}

end:
	if (err != DB_SUCCESS) {
		if (err == DB_DUPLICATE_KEY) {
			ib::error() << "Possible reasons:";
			ib::error() << "(1) Table rename would cause two"
				" FOREIGN KEY constraints to have the same"
				" internal name in case-insensitive"
				" comparison.";
			ib::error() << "(2) Table "
				<< ut_get_name(trx, new_name)
				<< " exists in the InnoDB internal data"
				" dictionary though MySQL is trying to rename"
				" table " << ut_get_name(trx, old_name)
				<< " to it. Have you deleted the .frm file and"
				" not used DROP TABLE?";
			ib::info() << TROUBLESHOOTING_MSG;
			ib::error() << "If table "
				<< ut_get_name(trx, new_name)
				<< " is a temporary table #sql..., then"
				" it can be that there are still queries"
				" running on the table, and it will be dropped"
				" automatically when the queries end. You can"
				" drop the orphaned table inside InnoDB by"
				" creating an InnoDB table with the same name"
				" in another database and copying the .frm file"
				" to the current database. Then MySQL thinks"
				" the table exists, and DROP TABLE will"
				" succeed.";
		}
		trx->error_state = DB_SUCCESS;
		trx_rollback_to_savepoint(trx, NULL);
		trx->error_state = DB_SUCCESS;
	} else {
		/* The following call will also rename the .ibd data file if
		the table is stored in a single-table tablespace */

		err = dict_table_rename_in_cache(
			table, new_name, !new_is_tmp);
		if (err != DB_SUCCESS) {
			trx->error_state = DB_SUCCESS;
			trx_rollback_to_savepoint(trx, NULL);
			trx->error_state = DB_SUCCESS;
			goto funct_exit;
		}

		/* In case of copy alter, template db_name and
		table_name should be renamed only for newly
		created table. */
		if (table->vc_templ != NULL && !new_is_tmp) {
			innobase_rename_vc_templ(table);
		}

		/* We only want to switch off some of the type checking in
		an ALTER TABLE...ALGORITHM=COPY, not in a RENAME. */
		dict_names_t	fk_tables;

		err = dict_load_foreigns(
			new_name, NULL,
			false, !old_is_tmp || trx->check_foreigns,
			DICT_ERR_IGNORE_NONE, fk_tables);

		if (err != DB_SUCCESS) {

			if (old_is_tmp) {
				ib::error() << "In ALTER TABLE "
					<< ut_get_name(trx, new_name)
					<< " has or is referenced in foreign"
					" key constraints which are not"
					" compatible with the new table"
					" definition.";
			} else {
				ib::error() << "In RENAME TABLE table "
					<< ut_get_name(trx, new_name)
					<< " is referenced in foreign key"
					" constraints which are not compatible"
					" with the new table definition.";
			}

			ut_a(DB_SUCCESS == dict_table_rename_in_cache(
				table, old_name, FALSE));
			trx->error_state = DB_SUCCESS;
			trx_rollback_to_savepoint(trx, NULL);
			trx->error_state = DB_SUCCESS;
		}

		/* Check whether virtual column or stored column affects
		the foreign key constraint of the table. */
		if (dict_foreigns_has_s_base_col(
				table->foreign_set, table)) {
			err = DB_NO_FK_ON_S_BASE_COL;
			ut_a(DB_SUCCESS == dict_table_rename_in_cache(
				table, old_name, FALSE));
			trx->error_state = DB_SUCCESS;
			trx_rollback_to_savepoint(trx, NULL);
			trx->error_state = DB_SUCCESS;
			goto funct_exit;
		}

		/* Fill the virtual column set in foreign when
		the table undergoes copy alter operation. */
		dict_mem_table_free_foreign_vcol_set(table);
		dict_mem_table_fill_foreign_vcol_set(table);

		while (!fk_tables.empty()) {
			dict_load_table(fk_tables.front(), true,
					DICT_ERR_IGNORE_NONE);
			fk_tables.pop_front();
		}
	}

funct_exit:
	if (aux_fts_rename && err != DB_SUCCESS
	    && table != NULL && (table->space != 0)) {

		char*	orig_name = table->name.m_name;
		trx_t*	trx_bg = trx_allocate_for_background();

		/* If the first fts_rename fails, the trx would
		be rolled back and committed, we can't use it any more,
		so we have to start a new background trx here. */
		ut_a(trx_state_eq(trx_bg, TRX_STATE_NOT_STARTED));
		trx_bg->op_info = "Revert the failing rename "
				  "for fts aux tables";
		trx_bg->dict_operation_lock_mode = RW_X_LATCH;
		trx_start_for_ddl(trx_bg, TRX_DICT_OP_TABLE);

		/* If rename fails and table has its own tablespace,
		we need to call fts_rename_aux_tables again to
		revert the ibd file rename, which is not under the
		control of trx. Also notice the parent table name
		in cache is not changed yet. If the reverting fails,
		the ibd data may be left in the new database, which
		can be fixed only manually. */
		table->name.m_name = const_cast<char*>(new_name);
		fts_rename_aux_tables(table, old_name, trx_bg);
		table->name.m_name = orig_name;

		trx_bg->dict_operation_lock_mode = 0;
		trx_commit_for_mysql(trx_bg);
		trx_free_for_background(trx_bg);
	}

	if (table != NULL) {
		dict_table_close(table, dict_locked, FALSE);
	}

	if (commit) {
		trx_commit_for_mysql(trx);
	}

	if (UNIV_LIKELY_NULL(heap)) {
		mem_heap_free(heap);
	}

	trx->op_info = "";

	return(err);
}

/** Renames a partitioned table for MySQL.
@param[in]	old_name	Old table name.
@param[in]	new_name	New table name.
@param[in,out]	trx		Transaction.
@return error code or DB_SUCCESS */
dberr_t
row_rename_partitions_for_mysql(
	const char*	old_name,
	const char*	new_name,
	trx_t*		trx)
{
	char		from_name[FN_REFLEN];
	char		to_name[FN_REFLEN];
	ulint		from_len = strlen(old_name);
	ulint		to_len = strlen(new_name);
	char*		table_name;
	dberr_t		error = DB_TABLE_NOT_FOUND;

	ut_a(from_len < (FN_REFLEN - 4));
	ut_a(to_len < (FN_REFLEN - 4));
	memcpy(from_name, old_name, from_len);
	from_name[from_len] = '#';
	from_name[from_len + 1] = 0;
	while ((table_name = dict_get_first_table_name_in_db(from_name))) {
		ut_a(memcmp(table_name, from_name, from_len) == 0);
		/* Must match #[Pp]#<partition_name> */
		if (strlen(table_name) <= (from_len + 3)
		    || table_name[from_len] != '#'
		    || table_name[from_len + 2] != '#'
		    || (table_name[from_len + 1] != 'P'
			&& table_name[from_len + 1] != 'p')) {

			ut_ad(0);
			ut_free(table_name);
			continue;
		}
		memcpy(to_name, new_name, to_len);
		memcpy(to_name + to_len, table_name + from_len,
			strlen(table_name) - from_len + 1);
		error = row_rename_table_for_mysql(table_name, to_name,
						trx, false);
		if (error != DB_SUCCESS) {
			/* Rollback and return. */
			trx_rollback_for_mysql(trx);
			ut_free(table_name);
			return(error);
		}
		ut_free(table_name);
	}
	trx_commit_for_mysql(trx);
	return(error);
}

/*********************************************************************//**
Scans an index for either COUNT(*) or CHECK TABLE.
If CHECK TABLE; Checks that the index contains entries in an ascending order,
unique constraint is not broken, and calculates the number of index entries
in the read view of the current transaction.
@return DB_SUCCESS or other error */
dberr_t
row_scan_index_for_mysql(
/*=====================*/
	row_prebuilt_t*		prebuilt,	/*!< in: prebuilt struct
						in MySQL handle */
	const dict_index_t*	index,		/*!< in: index */
	ulint*			n_rows)		/*!< out: number of entries
						seen in the consistent read */
{
	dtuple_t*	prev_entry	= NULL;
	ulint		matched_fields;
	byte*		buf;
	dberr_t		ret;
	rec_t*		rec;
	int		cmp;
	ibool		contains_null;
	ulint		i;
	ulint		cnt;
	mem_heap_t*	heap		= NULL;
	ulint		n_ext;
	ulint		offsets_[REC_OFFS_NORMAL_SIZE];
	ulint*		offsets;
	rec_offs_init(offsets_);

	*n_rows = 0;

	/* Don't support RTree Leaf level scan */
	ut_ad(!dict_index_is_spatial(index));

	if (dict_index_is_clust(index)) {
		/* The clustered index of a table is always available.
		During online ALTER TABLE that rebuilds the table, the
		clustered index in the old table will have
		index->online_log pointing to the new table. All
		indexes of the old table will remain valid and the new
		table will be unaccessible to MySQL until the
		completion of the ALTER TABLE. */
	} else if (dict_index_is_online_ddl(index)
		   || (index->type & DICT_FTS)) {
		/* Full Text index are implemented by auxiliary tables,
		not the B-tree. We also skip secondary indexes that are
		being created online. */
		return(DB_SUCCESS);
	}

	ulint bufsize = ut_max(UNIV_PAGE_SIZE, prebuilt->mysql_row_len);
	buf = static_cast<byte*>(ut_malloc_nokey(bufsize));
	heap = mem_heap_create(100);

	cnt = 1000;

	ret = row_search_for_mysql(buf, PAGE_CUR_G, prebuilt, 0, 0);
loop:
	/* Check thd->killed every 1,000 scanned rows */
	if (--cnt == 0) {
		if (trx_is_interrupted(prebuilt->trx)) {
			ret = DB_INTERRUPTED;
			goto func_exit;
		}
		cnt = 1000;
	}

	switch (ret) {
	case DB_SUCCESS:
		break;
	case DB_DEADLOCK:
	case DB_LOCK_TABLE_FULL:
	case DB_LOCK_WAIT_TIMEOUT:
	case DB_INTERRUPTED:
		goto func_exit;
	default:
<<<<<<< HEAD
	{
		const char* doing = "CHECK TABLE";
		ib::warn() << doing << " on index " << index->name << " of"
			" table " << index->table->name << " returned " << ret;
		/* fall through (this error is ignored by CHECK TABLE) */
	}
=======
		ut_print_timestamp(stderr);
		fputs("  InnoDB: Warning: CHECK TABLE on ", stderr);
		dict_index_name_print(stderr, prebuilt->trx, index);
		fprintf(stderr, " returned %lu\n", ret);
		/* (this error is ignored by CHECK TABLE) */
		/* fall through */
>>>>>>> 13a350ac
	case DB_END_OF_INDEX:
		ret = DB_SUCCESS;
func_exit:
		ut_free(buf);
		mem_heap_free(heap);

		return(ret);
	}

	*n_rows = *n_rows + 1;

	/* else this code is doing handler::check() for CHECK TABLE */

	/* row_search... returns the index record in buf, record origin offset
	within buf stored in the first 4 bytes, because we have built a dummy
	template */

	rec = buf + mach_read_from_4(buf);

	offsets = rec_get_offsets(rec, index, offsets_,
				  ULINT_UNDEFINED, &heap);

	if (prev_entry != NULL) {
		matched_fields = 0;

		cmp = cmp_dtuple_rec_with_match(prev_entry, rec, offsets,
						&matched_fields);
		contains_null = FALSE;

		/* In a unique secondary index we allow equal key values if
		they contain SQL NULLs */

		for (i = 0;
		     i < dict_index_get_n_ordering_defined_by_user(index);
		     i++) {
			if (UNIV_SQL_NULL == dfield_get_len(
				    dtuple_get_nth_field(prev_entry, i))) {

				contains_null = TRUE;
				break;
			}
		}

		const char* msg;

		if (cmp > 0) {
			ret = DB_INDEX_CORRUPT;
			msg = "index records in a wrong order in ";
not_ok:
			ib::error()
				<< msg << index->name
				<< " of table " << index->table->name
				<< ": " << *prev_entry << ", "
				<< rec_offsets_print(rec, offsets);
			/* Continue reading */
		} else if (dict_index_is_unique(index)
			   && !contains_null
			   && matched_fields
			   >= dict_index_get_n_ordering_defined_by_user(
				   index)) {
			ret = DB_DUPLICATE_KEY;
			msg = "duplicate key in ";
			goto not_ok;
		}
	}

	{
		mem_heap_t*	tmp_heap = NULL;

		/* Empty the heap on each round.  But preserve offsets[]
		for the row_rec_to_index_entry() call, by copying them
		into a separate memory heap when needed. */
		if (UNIV_UNLIKELY(offsets != offsets_)) {
			ulint	size = rec_offs_get_n_alloc(offsets)
				* sizeof *offsets;

			tmp_heap = mem_heap_create(size);

			offsets = static_cast<ulint*>(
				mem_heap_dup(tmp_heap, offsets, size));
		}

		mem_heap_empty(heap);

		prev_entry = row_rec_to_index_entry(
			rec, index, offsets, &n_ext, heap);

		if (UNIV_LIKELY_NULL(tmp_heap)) {
			mem_heap_free(tmp_heap);
		}
	}

	ret = row_search_for_mysql(
		buf, PAGE_CUR_G, prebuilt, 0, ROW_SEL_NEXT);

	goto loop;
}
/*********************************************************************//**
Determines if a table is a magic monitor table.
@return	true if monitor table */
UNIV_INTERN
bool
row_is_magic_monitor_table(
/*=======================*/
	const char*	table_name)	/*!< in: name of the table, in the
					form database/table_name */
{
	const char*	name; /* table_name without database/ */
	ulint		len;

	name = dict_remove_db_name(table_name);
	len = strlen(name) + 1;

	return(STR_EQ(name, len, S_innodb_monitor)
	       || STR_EQ(name, len, S_innodb_lock_monitor)
	       || STR_EQ(name, len, S_innodb_tablespace_monitor)
	       || STR_EQ(name, len, S_innodb_table_monitor)
#ifdef UNIV_MEM_DEBUG
	       || STR_EQ(name, len, S_innodb_mem_validate)
#endif /* UNIV_MEM_DEBUG */
	       );
}

/*********************************************************************//**
Initialize this module */
void
row_mysql_init(void)
/*================*/
{
	mutex_create(LATCH_ID_ROW_DROP_LIST, &row_drop_list_mutex);

	UT_LIST_INIT(
		row_mysql_drop_list,
		&row_mysql_drop_t::row_mysql_drop_list);

	row_mysql_drop_list_inited = TRUE;
}

/*********************************************************************//**
Close this module */
void
row_mysql_close(void)
/*================*/
{
	ut_a(UT_LIST_GET_LEN(row_mysql_drop_list) == 0);

	if (row_mysql_drop_list_inited) {
		mutex_free(&row_drop_list_mutex);
		row_mysql_drop_list_inited = FALSE;
	}
}<|MERGE_RESOLUTION|>--- conflicted
+++ resolved
@@ -5082,21 +5082,10 @@
 	case DB_INTERRUPTED:
 		goto func_exit;
 	default:
-<<<<<<< HEAD
-	{
-		const char* doing = "CHECK TABLE";
-		ib::warn() << doing << " on index " << index->name << " of"
+		ib::warn() << "CHECK TABLE on index " << index->name << " of"
 			" table " << index->table->name << " returned " << ret;
-		/* fall through (this error is ignored by CHECK TABLE) */
-	}
-=======
-		ut_print_timestamp(stderr);
-		fputs("  InnoDB: Warning: CHECK TABLE on ", stderr);
-		dict_index_name_print(stderr, prebuilt->trx, index);
-		fprintf(stderr, " returned %lu\n", ret);
 		/* (this error is ignored by CHECK TABLE) */
 		/* fall through */
->>>>>>> 13a350ac
 	case DB_END_OF_INDEX:
 		ret = DB_SUCCESS;
 func_exit:

--- conflicted
+++ resolved
@@ -2695,47 +2695,6 @@
 }
 
 /**************************************************************//**
-<<<<<<< HEAD
-=======
-Stores the row id to the prebuilt struct. */
-static
-void
-row_sel_store_row_id_to_prebuilt(
-/*=============================*/
-	row_prebuilt_t*		prebuilt,	/*!< in/out: prebuilt */
-	const rec_t*		index_rec,	/*!< in: record */
-	const dict_index_t*	index,		/*!< in: index of the record */
-	const offset_t*		offsets)	/*!< in: rec_get_offsets
-						(index_rec, index) */
-{
-	const byte*	data;
-	ulint		len;
-
-	ut_ad(rec_offs_validate(index_rec, index, offsets));
-
-	data = rec_get_nth_field(
-		index_rec, offsets,
-		dict_index_get_sys_col_pos(index, DATA_ROW_ID), &len);
-
-	if (UNIV_UNLIKELY(len != DATA_ROW_ID_LEN)) {
-
-		ib::error() << "Row id field is wrong length " << len << " in"
-			" index " << index->name
-			<< " of table " << index->table->name
-			<< ", Field number "
-			<< dict_index_get_sys_col_pos(index, DATA_ROW_ID)
-			<< ", record:";
-
-		rec_print_new(stderr, index_rec, offsets);
-		putc('\n', stderr);
-		ut_error;
-	}
-
-	ut_memcpy(prebuilt->row_id, data, len);
-}
-
-/**************************************************************//**
->>>>>>> 3466b47b
 Stores a non-SQL-NULL field in the MySQL format. The counterpart of this
 function is row_mysql_store_col_in_innobase_format() in row0mysql.cc. */
 void

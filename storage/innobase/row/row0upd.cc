--- conflicted
+++ resolved
@@ -987,12 +987,7 @@
 	ulint		len;
 	upd_t*		update;
 	ulint		n_diff;
-<<<<<<< HEAD
-	offset_t	offsets_[REC_OFFS_NORMAL_SIZE];
-=======
-	ulint		trx_id_pos;
 	rec_offs	offsets_[REC_OFFS_NORMAL_SIZE];
->>>>>>> 8648b9be
 	const ulint	n_v_fld = dtuple_get_n_v_fields(entry);
 	rec_offs_init(offsets_);
 
@@ -2574,12 +2569,8 @@
 /*=====================================*/
 	const rec_t*	rec,	/*!< in: old record, or NULL */
 #ifdef UNIV_DEBUG
-<<<<<<< HEAD
 	dict_index_t*	index,	/*!< in: index, or NULL */
-	const offset_t*	offsets,/*!< in: rec_get_offsets(rec), or NULL */
-=======
 	const rec_offs*	offsets,/*!< in: rec_get_offsets(rec), or NULL */
->>>>>>> 8648b9be
 #endif /* UNIV_DEBUG */
 	dtuple_t*	entry,	/*!< in/out: updated entry to be
 				inserted into the clustered index */

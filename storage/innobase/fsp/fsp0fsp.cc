/*****************************************************************************

Copyright (c) 1995, 2016, Oracle and/or its affiliates. All Rights Reserved.
Copyright (c) 2017, 2018, MariaDB Corporation.

This program is free software; you can redistribute it and/or modify it under
the terms of the GNU General Public License as published by the Free Software
Foundation; version 2 of the License.

This program is distributed in the hope that it will be useful, but WITHOUT
ANY WARRANTY; without even the implied warranty of MERCHANTABILITY or FITNESS
FOR A PARTICULAR PURPOSE. See the GNU General Public License for more details.

You should have received a copy of the GNU General Public License along with
this program; if not, write to the Free Software Foundation, Inc.,
51 Franklin Street, Suite 500, Boston, MA 02110-1335 USA

*****************************************************************************/

/******************************************************************//**
@file fsp/fsp0fsp.cc
File space management

Created 11/29/1995 Heikki Tuuri
***********************************************************************/

#include "ha_prototypes.h"

#include "fsp0fsp.h"
#include "buf0buf.h"
#include "fil0fil.h"
#include "fil0crypt.h"
#include "mtr0log.h"
#include "ut0byte.h"
#include "page0page.h"
#include "fut0fut.h"
#include "srv0srv.h"
#include "srv0start.h"
#include "ibuf0ibuf.h"
#include "btr0btr.h"
#include "btr0sea.h"
#include "dict0boot.h"
#include "log0log.h"
#include "fsp0sysspace.h"
#include "dict0mem.h"
#include "fsp0types.h"

// JAN: MySQL 5.7 Encryption
// #include <my_aes.h>

typedef ulint page_no_t;

/** Return an extent to the free list of a space.
@param[in,out]	space		tablespace
@param[in]	offset		page number in the extent
@param[in]	page_size	page size
@param[in,out]	mtr		mini-transaction */
MY_ATTRIBUTE((nonnull))
static
void
fsp_free_extent(
	fil_space_t*		space,
	page_no_t		offset,
	const page_size_t&	page_size,
	mtr_t*			mtr);

/********************************************************************//**
Marks a page used. The page must reside within the extents of the given
segment. */
static MY_ATTRIBUTE((nonnull))
void
fseg_mark_page_used(
/*================*/
	fseg_inode_t*	seg_inode,/*!< in: segment inode */
	page_no_t	page,	/*!< in: page offset */
	xdes_t*		descr,  /*!< in: extent descriptor */
	mtr_t*		mtr);	/*!< in/out: mini-transaction */

/** Returns the first extent descriptor for a segment.
We think of the extent lists of the segment catenated in the order
FSEG_FULL -> FSEG_NOT_FULL -> FSEG_FREE.
@param[in]	inode		segment inode
@param[in]	space		tablespace
@param[in]	page_size	page size
@param[in,out]	mtr		mini-transaction
@return the first extent descriptor, or NULL if none */
MY_ATTRIBUTE((nonnull, warn_unused_result))
static
xdes_t*
fseg_get_first_extent(
	fseg_inode_t*		inode,
	const fil_space_t*	space,
	const page_size_t&	page_size,
	mtr_t*			mtr);

/** Put new extents to the free list if there are free extents above the free
limit. If an extent happens to contain an extent descriptor page, the extent
is put to the FSP_FREE_FRAG list with the page marked as used.
@param[in]	init_space	true if this is a single-table tablespace
and we are only initializing the first extent and the first bitmap pages;
then we will not allocate more extents
@param[in,out]	space		tablespace
@param[in,out]	header		tablespace header
@param[in,out]	mtr		mini-transaction */
static ATTRIBUTE_COLD
void
fsp_fill_free_list(
	bool		init_space,
	fil_space_t*	space,
	fsp_header_t*	header,
	mtr_t*		mtr);

/** Allocates a single free page from a segment.
This function implements the intelligent allocation strategy which tries
to minimize file space fragmentation.
@param[in,out]	space			tablespace
@param[in]	page_size		page size
@param[in,out]	seg_inode		segment inode
@param[in]	hint			hint of which page would be desirable
@param[in]	direction		if the new page is needed because of
an index page split, and records are inserted there in order, into which
direction they go alphabetically: FSP_DOWN, FSP_UP, FSP_NO_DIR
@param[in]	rw_latch		RW_SX_LATCH, RW_X_LATCH
@param[in,out]	mtr			mini-transaction
@param[in,out]	init_mtr		mtr or another mini-transaction in
which the page should be initialized. If init_mtr != mtr, but the page is
already latched in mtr, do not initialize the page
@param[in]	has_done_reservation	TRUE if the space has already been
reserved, in this case we will never return NULL
@retval NULL	if no page could be allocated
@retval block	rw_lock_x_lock_count(&block->lock) == 1 if allocation succeeded
(init_mtr == mtr, or the page was not previously freed in mtr)
@retval block	(not allocated or initialized) otherwise */
static
buf_block_t*
fseg_alloc_free_page_low(
	fil_space_t*		space,
	const page_size_t&	page_size,
	fseg_inode_t*		seg_inode,
	ulint			hint,
	byte			direction,
	rw_lock_type_t		rw_latch,
	mtr_t*			mtr,
	mtr_t*			init_mtr
#ifdef UNIV_DEBUG
	, ibool			has_done_reservation
#endif /* UNIV_DEBUG */
)
	MY_ATTRIBUTE((warn_unused_result));

/** Gets a pointer to the space header and x-locks its page.
@param[in]	space		tablespace
@param[in]	page_size	page size
@param[in,out]	mtr		mini-transaction
@return pointer to the space header, page x-locked */
UNIV_INLINE
fsp_header_t*
fsp_get_space_header(
	const fil_space_t*	space,
	const page_size_t&	page_size,
	mtr_t*			mtr)
{
	buf_block_t*	block;
	fsp_header_t*	header;

	ut_ad(space->purpose != FIL_TYPE_LOG);
	ut_ad(!FSP_FLAGS_GET_ZIP_SSIZE(space->flags)
	      == !page_size.is_compressed());

	block = buf_page_get(page_id_t(space->id, 0), page_size,
			     RW_SX_LATCH, mtr);
	header = FSP_HEADER_OFFSET + buf_block_get_frame(block);
	buf_block_dbg_add_level(block, SYNC_FSP_PAGE);

	ut_ad(space->id == mach_read_from_4(FSP_SPACE_ID + header));
	return(header);
}

#ifdef UNIV_DEBUG
/** Skip some of the sanity checks that are time consuming even in debug mode
and can affect frequent verification runs that are done to ensure stability of
the product.
@return true if check should be skipped for given space. */
bool
fsp_skip_sanity_check(
	ulint	space_id)
{
	return(srv_skip_temp_table_checks_debug
	       && fsp_is_system_temporary(space_id));
}
#endif /* UNIV_DEBUG */

/**********************************************************************//**
Gets a descriptor bit of a page.
@return TRUE if free */
UNIV_INLINE
ibool
xdes_mtr_get_bit(
/*=============*/
	const xdes_t*	descr,	/*!< in: descriptor */
	ulint		bit,	/*!< in: XDES_FREE_BIT or XDES_CLEAN_BIT */
	ulint		offset,	/*!< in: page offset within extent:
				0 ... FSP_EXTENT_SIZE - 1 */
	mtr_t*		mtr)	/*!< in: mini-transaction */
{
	ut_ad(mtr->is_active());
	ut_ad(mtr_memo_contains_page(mtr, descr, MTR_MEMO_PAGE_SX_FIX));

	return(xdes_get_bit(descr, bit, offset));
}

/**********************************************************************//**
Sets a descriptor bit of a page. */
UNIV_INLINE
void
xdes_set_bit(
/*=========*/
	xdes_t*	descr,	/*!< in: descriptor */
	ulint	bit,	/*!< in: XDES_FREE_BIT or XDES_CLEAN_BIT */
	ulint	offset,	/*!< in: page offset within extent:
			0 ... FSP_EXTENT_SIZE - 1 */
	ibool	val,	/*!< in: bit value */
	mtr_t*	mtr)	/*!< in/out: mini-transaction */
{
	ulint	index;
	ulint	byte_index;
	ulint	bit_index;
	ulint	descr_byte;

	ut_ad(mtr_memo_contains_page(mtr, descr, MTR_MEMO_PAGE_SX_FIX));
	ut_ad((bit == XDES_FREE_BIT) || (bit == XDES_CLEAN_BIT));
	ut_ad(offset < FSP_EXTENT_SIZE);

	index = bit + XDES_BITS_PER_PAGE * offset;

	byte_index = index / 8;
	bit_index = index % 8;

	descr_byte = mach_read_from_1(descr + XDES_BITMAP + byte_index);
	descr_byte = ut_bit_set_nth(descr_byte, bit_index, val);

	mlog_write_ulint(descr + XDES_BITMAP + byte_index, descr_byte,
			 MLOG_1BYTE, mtr);
}

/**********************************************************************//**
Looks for a descriptor bit having the desired value. Starts from hint
and scans upward; at the end of the extent the search is wrapped to
the start of the extent.
@return bit index of the bit, ULINT_UNDEFINED if not found */
UNIV_INLINE
ulint
xdes_find_bit(
/*==========*/
	xdes_t*	descr,	/*!< in: descriptor */
	ulint	bit,	/*!< in: XDES_FREE_BIT or XDES_CLEAN_BIT */
	ibool	val,	/*!< in: desired bit value */
	ulint	hint,	/*!< in: hint of which bit position would
			be desirable */
	mtr_t*	mtr)	/*!< in/out: mini-transaction */
{
	ulint	i;

	ut_ad(descr && mtr);
	ut_ad(val <= TRUE);
	ut_ad(hint < FSP_EXTENT_SIZE);
	ut_ad(mtr_memo_contains_page(mtr, descr, MTR_MEMO_PAGE_SX_FIX));
	for (i = hint; i < FSP_EXTENT_SIZE; i++) {
		if (val == xdes_mtr_get_bit(descr, bit, i, mtr)) {

			return(i);
		}
	}

	for (i = 0; i < hint; i++) {
		if (val == xdes_mtr_get_bit(descr, bit, i, mtr)) {

			return(i);
		}
	}

	return(ULINT_UNDEFINED);
}

/**********************************************************************//**
Returns the number of used pages in a descriptor.
@return number of pages used */
UNIV_INLINE
ulint
xdes_get_n_used(
/*============*/
	const xdes_t*	descr,	/*!< in: descriptor */
	mtr_t*		mtr)	/*!< in/out: mini-transaction */
{
	ulint	count	= 0;

	ut_ad(descr && mtr);
	ut_ad(mtr_memo_contains_page(mtr, descr, MTR_MEMO_PAGE_SX_FIX));
	for (ulint i = 0; i < FSP_EXTENT_SIZE; ++i) {
		if (FALSE == xdes_mtr_get_bit(descr, XDES_FREE_BIT, i, mtr)) {
			count++;
		}
	}

	return(count);
}

/**********************************************************************//**
Returns true if extent contains no used pages.
@return TRUE if totally free */
UNIV_INLINE
ibool
xdes_is_free(
/*=========*/
	const xdes_t*	descr,	/*!< in: descriptor */
	mtr_t*		mtr)	/*!< in/out: mini-transaction */
{
	if (0 == xdes_get_n_used(descr, mtr)) {

		return(TRUE);
	}

	return(FALSE);
}

/**********************************************************************//**
Returns true if extent contains no free pages.
@return TRUE if full */
UNIV_INLINE
ibool
xdes_is_full(
/*=========*/
	const xdes_t*	descr,	/*!< in: descriptor */
	mtr_t*		mtr)	/*!< in/out: mini-transaction */
{
	if (FSP_EXTENT_SIZE == xdes_get_n_used(descr, mtr)) {

		return(TRUE);
	}

	return(FALSE);
}

/**********************************************************************//**
Sets the state of an xdes. */
UNIV_INLINE
void
xdes_set_state(
/*===========*/
	xdes_t*	descr,	/*!< in/out: descriptor */
	ulint	state,	/*!< in: state to set */
	mtr_t*	mtr)	/*!< in/out: mini-transaction */
{
	ut_ad(descr && mtr);
	ut_ad(state >= XDES_FREE);
	ut_ad(state <= XDES_FSEG);
	ut_ad(mtr_memo_contains_page(mtr, descr, MTR_MEMO_PAGE_SX_FIX));

	mlog_write_ulint(descr + XDES_STATE, state, MLOG_4BYTES, mtr);
}

/**********************************************************************//**
Gets the state of an xdes.
@return state */
UNIV_INLINE
ulint
xdes_get_state(
/*===========*/
	const xdes_t*	descr,	/*!< in: descriptor */
	mtr_t*		mtr)	/*!< in/out: mini-transaction */
{
	ulint	state;

	ut_ad(descr && mtr);
	ut_ad(mtr_memo_contains_page(mtr, descr, MTR_MEMO_PAGE_SX_FIX));

	state = mach_read_from_4(descr + XDES_STATE);
	ut_ad(state - 1 < XDES_FSEG);
	return(state);
}

/**********************************************************************//**
Inits an extent descriptor to the free and clean state. */
UNIV_INLINE
void
xdes_init(
/*======*/
	xdes_t*	descr,	/*!< in: descriptor */
	mtr_t*	mtr)	/*!< in/out: mini-transaction */
{
	ulint	i;

	ut_ad(descr && mtr);
	ut_ad(mtr_memo_contains_page(mtr, descr, MTR_MEMO_PAGE_SX_FIX));
	ut_ad((XDES_SIZE - XDES_BITMAP) % 4 == 0);

	for (i = XDES_BITMAP; i < XDES_SIZE; i += 4) {
		mlog_write_ulint(descr + i, 0xFFFFFFFFUL, MLOG_4BYTES, mtr);
	}

	xdes_set_state(descr, XDES_FREE, mtr);
}

/** Get pointer to a the extent descriptor of a page.
@param[in,out]	sp_header	tablespace header page, x-latched
@param[in]	space		tablespace
@param[in]	offset		page offset
@param[in,out]	mtr		mini-transaction
@param[in]	init_space	whether the tablespace is being initialized
@param[out]	desc_block	descriptor block, or NULL if it is
the same as the tablespace header
@return pointer to the extent descriptor, NULL if the page does not
exist in the space or if the offset exceeds free limit */
UNIV_INLINE MY_ATTRIBUTE((warn_unused_result))
xdes_t*
xdes_get_descriptor_with_space_hdr(
	fsp_header_t*		sp_header,
	const fil_space_t*	space,
	page_no_t		offset,
	mtr_t*			mtr,
	bool			init_space = false,
	buf_block_t**		desc_block = NULL)
{
	ulint	limit;
	ulint	size;
	ulint	descr_page_no;
	page_t*	descr_page;
	ut_ad(mtr_memo_contains(mtr, &space->latch, MTR_MEMO_X_LOCK));
	ut_ad(mtr_memo_contains_page(mtr, sp_header, MTR_MEMO_PAGE_SX_FIX));
	ut_ad(page_offset(sp_header) == FSP_HEADER_OFFSET);
	/* Read free limit and space size */
	limit = mach_read_from_4(sp_header + FSP_FREE_LIMIT);
	size  = mach_read_from_4(sp_header + FSP_SIZE);
	ut_ad(limit == space->free_limit
	      || (space->free_limit == 0
		  && (init_space
		      || space->purpose == FIL_TYPE_TEMPORARY
		      || (srv_startup_is_before_trx_rollback_phase
			  && (space->id == TRX_SYS_SPACE
			      || srv_is_undo_tablespace(space->id))))));
	ut_ad(size == space->size_in_header);

	if ((offset >= size) || (offset >= limit)) {
		return(NULL);
	}

	const page_size_t	page_size(space->flags);

	descr_page_no = xdes_calc_descriptor_page(page_size, offset);

	buf_block_t*		block;

	if (descr_page_no == 0) {
		/* It is on the space header page */

		descr_page = page_align(sp_header);
		block = NULL;
	} else {
		block = buf_page_get(
			page_id_t(space->id, descr_page_no), page_size,
			RW_SX_LATCH, mtr);

		buf_block_dbg_add_level(block, SYNC_FSP_PAGE);

		descr_page = buf_block_get_frame(block);
	}

	if (desc_block != NULL) {
		*desc_block = block;
	}

	return(descr_page + XDES_ARR_OFFSET
	       + XDES_SIZE * xdes_calc_descriptor_index(page_size, offset));
}

/** Get the extent descriptor of a page.
The page where the extent descriptor resides is x-locked. If the page
offset is equal to the free limit of the space, we will add new
extents from above the free limit to the space free list, if not free
limit == space size. This adding is necessary to make the descriptor
defined, as they are uninitialized above the free limit.
@param[in]	space		tablespace
@param[in]	offset		page offset; if equal to the free limit, we
try to add new extents to the space free list
@param[in]	page_size	page size
@param[in,out]	mtr		mini-transaction
@return the extent descriptor */
MY_ATTRIBUTE((warn_unused_result))
static
xdes_t*
xdes_get_descriptor(
	const fil_space_t*	space,
	page_no_t		offset,
	const page_size_t&	page_size,
	mtr_t*			mtr)
{
	buf_block_t*	block;
	fsp_header_t*	sp_header;

	block = buf_page_get(page_id_t(space->id, 0), page_size,
			     RW_SX_LATCH, mtr);

	buf_block_dbg_add_level(block, SYNC_FSP_PAGE);

	sp_header = FSP_HEADER_OFFSET + buf_block_get_frame(block);
	return(xdes_get_descriptor_with_space_hdr(
		       sp_header, space, offset, mtr));
}

/** Get the extent descriptor of a page.
The page where the extent descriptor resides is x-locked. If the page
offset is equal to the free limit of the space, we will add new
extents from above the free limit to the space free list, if not free
limit == space size. This adding is necessary to make the descriptor
defined, as they are uninitialized above the free limit.
@param[in]	space		tablespace
@param[in]	page		descriptor page offset
@param[in]	offset		page offset
@param[in]	page_size	page size
@param[in,out]	mtr		mini-transaction
@return	the extent descriptor
@retval	NULL	if the descriptor is not available */
MY_ATTRIBUTE((warn_unused_result))
static
const xdes_t*
xdes_get_descriptor_const(
	const fil_space_t*	space,
	page_no_t		page,
	page_no_t		offset,
	const page_size_t&	page_size,
	mtr_t*			mtr)
{
	ut_ad(mtr_memo_contains(mtr, &space->latch, MTR_MEMO_S_LOCK));
	ut_ad(offset < space->free_limit);
	ut_ad(offset < space->size_in_header);

	if (buf_block_t* block = buf_page_get(page_id_t(space->id, page),
					      page_size, RW_S_LATCH, mtr)) {
		buf_block_dbg_add_level(block, SYNC_FSP_PAGE);

		ut_ad(page != 0 || space->free_limit == mach_read_from_4(
			      FSP_FREE_LIMIT + FSP_HEADER_OFFSET
			      + block->frame));
		ut_ad(page != 0 || space->size_in_header == mach_read_from_4(
			      FSP_SIZE + FSP_HEADER_OFFSET
			      + block->frame));

		return(block->frame + XDES_ARR_OFFSET + XDES_SIZE
		       * xdes_calc_descriptor_index(page_size, offset));
	}

	return(NULL);
}

/** Get a pointer to the extent descriptor. The page where the
extent descriptor resides is x-locked.
@param[in]	space		tablespace
@param[in]	page_size	page size
@param[in]	lst_node	file address of the list node
				contained in the descriptor
@param[in,out]	mtr		mini-transaction
@return pointer to the extent descriptor */
MY_ATTRIBUTE((nonnull, warn_unused_result))
UNIV_INLINE
xdes_t*
xdes_lst_get_descriptor(
	const fil_space_t*	space,
	const page_size_t&	page_size,
	fil_addr_t		lst_node,
	mtr_t*			mtr)
{
	ut_ad(mtr_memo_contains(mtr, &space->latch, MTR_MEMO_X_LOCK));
	ut_ad(page_size.equals_to(page_size_t(space->flags)));
	return(fut_get_ptr(space->id, page_size, lst_node, RW_SX_LATCH, mtr)
	       - XDES_FLST_NODE);
}

/********************************************************************//**
Returns page offset of the first page in extent described by a descriptor.
@return offset of the first page in extent */
UNIV_INLINE
ulint
xdes_get_offset(
/*============*/
	const xdes_t*	descr)	/*!< in: extent descriptor */
{
	ut_ad(descr);

	return(page_get_page_no(page_align(descr))
	       + ((page_offset(descr) - XDES_ARR_OFFSET) / XDES_SIZE)
	       * FSP_EXTENT_SIZE);
}

/***********************************************************//**
Inits a file page whose prior contents should be ignored. */
static
void
fsp_init_file_page_low(
/*===================*/
	buf_block_t*	block)	/*!< in: pointer to a page */
{
	page_t*		page	= buf_block_get_frame(block);

	memset(page, 0, UNIV_PAGE_SIZE);

	mach_write_to_4(page + FIL_PAGE_OFFSET, block->page.id.page_no());
	mach_write_to_4(page + FIL_PAGE_ARCH_LOG_NO_OR_SPACE_ID,
			block->page.id.space());

	if (page_zip_des_t* page_zip= buf_block_get_page_zip(block)) {
		memset(page_zip->data, 0, page_zip_get_size(page_zip));
		memcpy(page_zip->data + FIL_PAGE_OFFSET,
		       page + FIL_PAGE_OFFSET, 4);
		memcpy(page_zip->data + FIL_PAGE_ARCH_LOG_NO_OR_SPACE_ID,
		       page + FIL_PAGE_ARCH_LOG_NO_OR_SPACE_ID, 4);
	}
}

#ifdef UNIV_DEBUG
/** Assert that the mini-transaction is compatible with
updating an allocation bitmap page.
@param[in]	id	tablespace identifier
@param[in]	mtr	mini-transaction */
static
void
fsp_space_modify_check(
	const fil_space_t*	space,
	const mtr_t*		mtr)
{
	switch (mtr->get_log_mode()) {
	case MTR_LOG_SHORT_INSERTS:
	case MTR_LOG_NONE:
		/* These modes are only allowed within a non-bitmap page
		when there is a higher-level redo log record written. */
		ut_ad(space->purpose == FIL_TYPE_TABLESPACE
		      || space->purpose == FIL_TYPE_TEMPORARY);
		break;
	case MTR_LOG_NO_REDO:
		ut_ad(space->purpose == FIL_TYPE_TEMPORARY
		      || space->purpose == FIL_TYPE_IMPORT
		      || space->redo_skipped_count
		      || space->is_being_truncated
		      || srv_is_tablespace_truncated(space->id));
		return;
	case MTR_LOG_ALL:
		/* We may only write redo log for a persistent tablespace. */
		ut_ad(space->purpose == FIL_TYPE_TABLESPACE);
		ut_ad(mtr->is_named_space(space->id));
		return;
	}

	ut_ad(0);
}
#endif /* UNIV_DEBUG */

/** Initialize a file page.
@param[in,out]	block	file page
@param[in,out]	mtr	mini-transaction */
static
void
fsp_init_file_page(buf_block_t* block, mtr_t* mtr)
{
	fsp_init_file_page_low(block);

	mlog_write_initial_log_record(buf_block_get_frame(block),
				      MLOG_INIT_FILE_PAGE2, mtr);
}

#ifdef UNIV_DEBUG
static
void
fsp_init_file_page(const fil_space_t* space, buf_block_t* block, mtr_t* mtr)
{
	ut_d(fsp_space_modify_check(space, mtr));
	ut_ad(space->id == block->page.id.space());
	fsp_init_file_page(block, mtr);
}
#else /* UNIV_DEBUG */
# define fsp_init_file_page(space, block, mtr) fsp_init_file_page(block, mtr)
#endif

/***********************************************************//**
Parses a redo log record of a file page init.
@return end of log record or NULL */
byte*
fsp_parse_init_file_page(
/*=====================*/
	byte*		ptr,	/*!< in: buffer */
	byte*		end_ptr MY_ATTRIBUTE((unused)), /*!< in: buffer end */
	buf_block_t*	block)	/*!< in: block or NULL */
{
	ut_ad(ptr != NULL);
	ut_ad(end_ptr != NULL);

	if (block) {
		fsp_init_file_page_low(block);
	}

	return(ptr);
}

/**********************************************************************//**
Initializes the fsp system. */
void
fsp_init(void)
/*==========*/
{
	/* FSP_EXTENT_SIZE must be a multiple of page & zip size */
	ut_a(0 == (UNIV_PAGE_SIZE % FSP_EXTENT_SIZE));
	ut_a(UNIV_PAGE_SIZE);

#if UNIV_PAGE_SIZE_MAX % FSP_EXTENT_SIZE_MAX
# error "UNIV_PAGE_SIZE_MAX % FSP_EXTENT_SIZE_MAX != 0"
#endif
#if UNIV_ZIP_SIZE_MIN % FSP_EXTENT_SIZE_MIN
# error "UNIV_ZIP_SIZE_MIN % FSP_EXTENT_SIZE_MIN != 0"
#endif

	/* Does nothing at the moment */
}

/**********************************************************************//**
Writes the space id and flags to a tablespace header.  The flags contain
row type, physical/compressed page size, and logical/uncompressed page
size of the tablespace. */
void
fsp_header_init_fields(
/*===================*/
	page_t*	page,		/*!< in/out: first page in the space */
	ulint	space_id,	/*!< in: space id */
	ulint	flags)		/*!< in: tablespace flags (FSP_SPACE_FLAGS) */
{
	flags &= ~FSP_FLAGS_MEM_MASK;
	ut_a(fsp_flags_is_valid(flags, space_id));

	mach_write_to_4(FSP_HEADER_OFFSET + FSP_SPACE_ID + page,
			space_id);
	mach_write_to_4(FSP_HEADER_OFFSET + FSP_SPACE_FLAGS + page,
			flags);
}

/** Initialize a tablespace header.
@param[in]	space_id	space id
@param[in]	size		current size in blocks
@param[in,out]	mtr		mini-transaction */
void
fsp_header_init(ulint space_id, ulint size, mtr_t* mtr)
{
	fsp_header_t*	header;
	buf_block_t*	block;
	page_t*		page;

	ut_ad(mtr);

	fil_space_t*		space	= mtr_x_lock_space(space_id, mtr);

	const page_id_t		page_id(space_id, 0);
	const page_size_t	page_size(space->flags);

	block = buf_page_create(page_id, page_size, mtr);
	buf_page_get(page_id, page_size, RW_SX_LATCH, mtr);
	buf_block_dbg_add_level(block, SYNC_FSP_PAGE);

	space->size_in_header = size;
	space->free_len = 0;
	space->free_limit = 0;

	/* The prior contents of the file page should be ignored */

	fsp_init_file_page(space, block, mtr);
	page = buf_block_get_frame(block);

	mlog_write_ulint(page + FIL_PAGE_TYPE, FIL_PAGE_TYPE_FSP_HDR,
			 MLOG_2BYTES, mtr);

	header = FSP_HEADER_OFFSET + page;

	mlog_write_ulint(header + FSP_SPACE_ID, space_id, MLOG_4BYTES, mtr);
	mlog_write_ulint(header + FSP_NOT_USED, 0, MLOG_4BYTES, mtr);

	mlog_write_ulint(header + FSP_SIZE, size, MLOG_4BYTES, mtr);
	mlog_write_ulint(header + FSP_FREE_LIMIT, 0, MLOG_4BYTES, mtr);
	mlog_write_ulint(header + FSP_SPACE_FLAGS,
			 space->flags & ~FSP_FLAGS_MEM_MASK,
			 MLOG_4BYTES, mtr);
	mlog_write_ulint(header + FSP_FRAG_N_USED, 0, MLOG_4BYTES, mtr);

	flst_init(header + FSP_FREE, mtr);
	flst_init(header + FSP_FREE_FRAG, mtr);
	flst_init(header + FSP_FULL_FRAG, mtr);
	flst_init(header + FSP_SEG_INODES_FULL, mtr);
	flst_init(header + FSP_SEG_INODES_FREE, mtr);

	mlog_write_ull(header + FSP_SEG_ID, 1, mtr);

	fsp_fill_free_list(!is_system_tablespace(space_id),
			   space, header, mtr);

	/* Write encryption metadata to page 0 if tablespace is
	encrypted or encryption is disabled by table option. */
	if (space->crypt_data &&
	    (space->crypt_data->should_encrypt() ||
	     space->crypt_data->not_encrypted())) {
		space->crypt_data->write_page0(space, page, mtr);
	}
}

/**********************************************************************//**
Reads the space id from the first page of a tablespace.
@return space id, ULINT UNDEFINED if error */
ulint
fsp_header_get_space_id(
/*====================*/
	const page_t*	page)	/*!< in: first page of a tablespace */
{
	ulint	fsp_id;
	ulint	id;

	fsp_id = mach_read_from_4(FSP_HEADER_OFFSET + page + FSP_SPACE_ID);

	id = mach_read_from_4(page + FIL_PAGE_ARCH_LOG_NO_OR_SPACE_ID);

	DBUG_EXECUTE_IF("fsp_header_get_space_id_failure",
			id = ULINT_UNDEFINED;);

	if (id != fsp_id) {
		ib::error() << "Space ID in fsp header is " << fsp_id
			<< ", but in the page header it is " << id << ".";
		return(ULINT_UNDEFINED);
	}

	return(id);
}

/**********************************************************************//**
Increases the space size field of a space. */
void
fsp_header_inc_size(
/*================*/
	ulint	space_id,	/*!< in: space id */
	ulint	size_inc,	/*!< in: size increment in pages */
	mtr_t*	mtr)		/*!< in/out: mini-transaction */
{
	fsp_header_t*	header;
	ulint		size;

	ut_ad(mtr);

	fil_space_t*	space = mtr_x_lock_space(space_id, mtr);
	ut_d(fsp_space_modify_check(space, mtr));

	header = fsp_get_space_header(
		space, page_size_t(space->flags), mtr);

	size = mach_read_from_4(header + FSP_SIZE);
	ut_ad(size == space->size_in_header);

	size += size_inc;

	mlog_write_ulint(header + FSP_SIZE, size, MLOG_4BYTES, mtr);
	space->size_in_header = size;
}

/**********************************************************************//**
Gets the size of the system tablespace from the tablespace header.  If
we do not have an auto-extending data file, this should be equal to
the size of the data files.  If there is an auto-extending data file,
this can be smaller.
@return size in pages */
ulint
fsp_header_get_tablespace_size(void)
/*================================*/
{
	fsp_header_t*	header;
	ulint		size;
	mtr_t		mtr;

	mtr_start(&mtr);

	fil_space_t*	space = mtr_x_lock_space(TRX_SYS_SPACE, &mtr);

	header = fsp_get_space_header(space, univ_page_size, &mtr);

	size = mach_read_from_4(header + FSP_SIZE);
	ut_ad(space->size_in_header == size);

	mtr_commit(&mtr);

	return(size);
}

/** Try to extend a single-table tablespace so that a page would fit in the
data file.
@param[in,out]	space	tablespace
@param[in]	page_no	page number
@param[in,out]	header	tablespace header
@param[in,out]	mtr	mini-transaction
@return true if success */
static ATTRIBUTE_COLD __attribute__((warn_unused_result))
bool
fsp_try_extend_data_file_with_pages(
	fil_space_t*	space,
	ulint		page_no,
	fsp_header_t*	header,
	mtr_t*		mtr)
{
	bool	success;
	ulint	size;

	ut_a(!is_system_tablespace(space->id));
	ut_d(fsp_space_modify_check(space, mtr));

	size = mach_read_from_4(header + FSP_SIZE);
	ut_ad(size == space->size_in_header);

	ut_a(page_no >= size);

	success = fil_space_extend(space, page_no + 1);
	/* The size may be less than we wanted if we ran out of disk space. */
	mlog_write_ulint(header + FSP_SIZE, space->size, MLOG_4BYTES, mtr);
	space->size_in_header = space->size;

	return(success);
}

/** Try to extend the last data file of a tablespace if it is auto-extending.
@param[in,out]	space	tablespace
@param[in,out]	header	tablespace header
@param[in,out]	mtr	mini-transaction
@return	number of pages added
@retval	0 if the tablespace was not extended */
ATTRIBUTE_COLD __attribute__((nonnull))
static
ulint
fsp_try_extend_data_file(fil_space_t* space, fsp_header_t* header, mtr_t* mtr)
{
	ulint	size;		/* current number of pages in the datafile */
	ulint	size_increase;	/* number of pages to extend this file */
	const char* OUT_OF_SPACE_MSG =
		"ran out of space. Please add another file or use"
		" 'autoextend' for the last file in setting";

	ut_d(fsp_space_modify_check(space, mtr));

	if (space->id == TRX_SYS_SPACE
	    && !srv_sys_space.can_auto_extend_last_file()) {

		/* We print the error message only once to avoid
		spamming the error log. Note that we don't need
		to reset the flag to false as dealing with this
		error requires server restart. */
		if (!srv_sys_space.get_tablespace_full_status()) {
			ib::error() << "The InnoDB system tablespace "
				<< OUT_OF_SPACE_MSG
				<< " innodb_data_file_path.";
			srv_sys_space.set_tablespace_full_status(true);
		}
		return(0);
	} else if (space->id == SRV_TMP_SPACE_ID
		   && !srv_tmp_space.can_auto_extend_last_file()) {

		/* We print the error message only once to avoid
		spamming the error log. Note that we don't need
		to reset the flag to false as dealing with this
		error requires server restart. */
		if (!srv_tmp_space.get_tablespace_full_status()) {
			ib::error() << "The InnoDB temporary tablespace "
				<< OUT_OF_SPACE_MSG
				<< " innodb_temp_data_file_path.";
			srv_tmp_space.set_tablespace_full_status(true);
		}
		return(0);
	}

	size = mach_read_from_4(header + FSP_SIZE);
	ut_ad(size == space->size_in_header);

	const page_size_t	page_size(
		mach_read_from_4(header + FSP_SPACE_FLAGS));

	switch (space->id) {
	case TRX_SYS_SPACE:
		size_increase = srv_sys_space.get_increment();
		break;
	case SRV_TMP_SPACE_ID:
		size_increase = srv_tmp_space.get_increment();
		break;
	default:
		ulint	extent_pages
			= fsp_get_extent_size_in_pages(page_size);
		if (size < extent_pages) {
			/* Let us first extend the file to extent_size */
			if (!fsp_try_extend_data_file_with_pages(
				    space, extent_pages - 1, header, mtr)) {
				return(0);
			}

			size = extent_pages;
		}

		size_increase = fsp_get_pages_to_extend_ibd(page_size, size);
	}

	if (size_increase == 0) {
		return(0);
	}

	if (!fil_space_extend(space, size + size_increase)) {
		return(0);
	}

	/* We ignore any fragments of a full megabyte when storing the size
	to the space header */

	space->size_in_header = ut_calc_align_down(
		space->size, (1024 * 1024) / page_size.physical());

	mlog_write_ulint(
		header + FSP_SIZE, space->size_in_header, MLOG_4BYTES, mtr);

	return(size_increase);
}

/** Calculate the number of pages to extend a datafile.
We extend single-table tablespaces first one extent at a time,
but 4 at a time for bigger tablespaces. It is not enough to extend always
by one extent, because we need to add at least one extent to FSP_FREE.
A single extent descriptor page will track many extents. And the extent
that uses its extent descriptor page is put onto the FSP_FREE_FRAG list.
Extents that do not use their extent descriptor page are added to FSP_FREE.
The physical page size is used to determine how many extents are tracked
on one extent descriptor page. See xdes_calc_descriptor_page().
@param[in]	page_size	page_size of the datafile
@param[in]	size		current number of pages in the datafile
@return number of pages to extend the file. */
ulint
fsp_get_pages_to_extend_ibd(
	const page_size_t&	page_size,
	ulint			size)
{
	ulint	size_increase;	/* number of pages to extend this file */
	ulint	extent_size;	/* one megabyte, in pages */
	ulint	threshold;	/* The size of the tablespace (in number
				of pages) where we start allocating more
				than one extent at a time. */

	extent_size = fsp_get_extent_size_in_pages(page_size);

	/* The threshold is set at 32MiB except when the physical page
	size is small enough that it must be done sooner. */
	threshold = ut_min(32 * extent_size, page_size.physical());

	if (size < threshold) {
		size_increase = extent_size;
	} else {
		/* Below in fsp_fill_free_list() we assume
		that we add at most FSP_FREE_ADD extents at
		a time */
		size_increase = FSP_FREE_ADD * extent_size;
	}

	return(size_increase);
}

/** Put new extents to the free list if there are free extents above the free
limit. If an extent happens to contain an extent descriptor page, the extent
is put to the FSP_FREE_FRAG list with the page marked as used.
@param[in]	init_space	true if this is a single-table tablespace
and we are only initializing the first extent and the first bitmap pages;
then we will not allocate more extents
@param[in,out]	space		tablespace
@param[in,out]	header		tablespace header
@param[in,out]	mtr		mini-transaction */
static
void
fsp_fill_free_list(
	bool		init_space,
	fil_space_t*	space,
	fsp_header_t*	header,
	mtr_t*		mtr)
{
	ulint	limit;
	ulint	size;
	xdes_t*	descr;
	ulint	count		= 0;
	ulint	frag_n_used;
	ulint	i;

	ut_ad(page_offset(header) == FSP_HEADER_OFFSET);
	ut_d(fsp_space_modify_check(space, mtr));

	/* Check if we can fill free list from above the free list limit */
	size = mach_read_from_4(header + FSP_SIZE);
	limit = mach_read_from_4(header + FSP_FREE_LIMIT);

	ut_ad(size == space->size_in_header);
	ut_ad(limit == space->free_limit);

	const page_size_t	page_size(space->flags);

	if (size < limit + FSP_EXTENT_SIZE * FSP_FREE_ADD) {
		bool	skip_resize	= init_space;
		switch (space->id) {
		case TRX_SYS_SPACE:
			skip_resize = !srv_sys_space.can_auto_extend_last_file();
			break;
		case SRV_TMP_SPACE_ID:
			skip_resize = !srv_tmp_space.can_auto_extend_last_file();
			break;
		}

		if (!skip_resize) {
			fsp_try_extend_data_file(space, header, mtr);
			size = space->size_in_header;
		}
	}

	i = limit;

	while ((init_space && i < 1)
	       || ((i + FSP_EXTENT_SIZE <= size) && (count < FSP_FREE_ADD))) {

		bool	init_xdes
			= (ut_2pow_remainder(i, page_size.physical()) == 0);

		space->free_limit = i + FSP_EXTENT_SIZE;
		mlog_write_ulint(header + FSP_FREE_LIMIT, i + FSP_EXTENT_SIZE,
				 MLOG_4BYTES, mtr);

		if (init_xdes) {

			buf_block_t*	block;

			/* We are going to initialize a new descriptor page
			and a new ibuf bitmap page: the prior contents of the
			pages should be ignored. */

			if (i > 0) {
				const page_id_t	page_id(space->id, i);

				block = buf_page_create(
					page_id, page_size, mtr);

				buf_page_get(
					page_id, page_size, RW_SX_LATCH, mtr);

				buf_block_dbg_add_level(block, SYNC_FSP_PAGE);

				fsp_init_file_page(space, block, mtr);
				mlog_write_ulint(buf_block_get_frame(block)
						 + FIL_PAGE_TYPE,
						 FIL_PAGE_TYPE_XDES,
						 MLOG_2BYTES, mtr);
			}

			/* Initialize the ibuf bitmap page in a separate
			mini-transaction because it is low in the latching
			order, and we must be able to release its latch.
			Note: Insert-Buffering is disabled for tables that
			reside in the temp-tablespace. */
			if (space->purpose != FIL_TYPE_TEMPORARY) {
				mtr_t	ibuf_mtr;

				mtr_start(&ibuf_mtr);
				ibuf_mtr.set_named_space(space);

				/* Avoid logging while truncate table
				fix-up is active. */
				if (srv_is_tablespace_truncated(space->id)) {
					mtr_set_log_mode(
						&ibuf_mtr, MTR_LOG_NO_REDO);
				}

				const page_id_t	page_id(
					space->id,
					i + FSP_IBUF_BITMAP_OFFSET);

				block = buf_page_create(
					page_id, page_size, &ibuf_mtr);

				buf_page_get(
					page_id, page_size, RW_SX_LATCH,
					&ibuf_mtr);

				buf_block_dbg_add_level(block, SYNC_FSP_PAGE);

				fsp_init_file_page(space, block, &ibuf_mtr);

				ibuf_bitmap_page_init(block, &ibuf_mtr);

				mtr_commit(&ibuf_mtr);
			}
		}

		buf_block_t*	desc_block = NULL;
		descr = xdes_get_descriptor_with_space_hdr(
			header, space, i, mtr, init_space, &desc_block);
		if (desc_block != NULL) {
			fil_block_check_type(
				desc_block, FIL_PAGE_TYPE_XDES, mtr);
		}
		xdes_init(descr, mtr);

		if (UNIV_UNLIKELY(init_xdes)) {

			/* The first page in the extent is a descriptor page
			and the second is an ibuf bitmap page: mark them
			used */

			xdes_set_bit(descr, XDES_FREE_BIT, 0, FALSE, mtr);
			xdes_set_bit(descr, XDES_FREE_BIT,
				     FSP_IBUF_BITMAP_OFFSET, FALSE, mtr);
			xdes_set_state(descr, XDES_FREE_FRAG, mtr);

			flst_add_last(header + FSP_FREE_FRAG,
				      descr + XDES_FLST_NODE, mtr);
			frag_n_used = mach_read_from_4(
				header + FSP_FRAG_N_USED);
			mlog_write_ulint(header + FSP_FRAG_N_USED,
					 frag_n_used + 2, MLOG_4BYTES, mtr);
		} else {
			flst_add_last(header + FSP_FREE,
				      descr + XDES_FLST_NODE, mtr);
			count++;
		}

		i += FSP_EXTENT_SIZE;
	}

	space->free_len += count;
}

/** Allocates a new free extent.
@param[in,out]	space		tablespace
@param[in]	page_size	page size
@param[in]	hint		hint of which extent would be desirable: any
page offset in the extent goes; the hint must not be > FSP_FREE_LIMIT
@param[in,out]	mtr		mini-transaction
@return extent descriptor, NULL if cannot be allocated */
static
xdes_t*
fsp_alloc_free_extent(
	fil_space_t*		space,
	const page_size_t&	page_size,
	ulint			hint,
	mtr_t*			mtr)
{
	fsp_header_t*	header;
	fil_addr_t	first;
	xdes_t*		descr;
	buf_block_t*	desc_block = NULL;

	header = fsp_get_space_header(space, page_size, mtr);

	descr = xdes_get_descriptor_with_space_hdr(
		header, space, hint, mtr, false, &desc_block);

	if (desc_block != NULL) {
		fil_block_check_type(desc_block, FIL_PAGE_TYPE_XDES, mtr);
	}

	if (descr && (xdes_get_state(descr, mtr) == XDES_FREE)) {
		/* Ok, we can take this extent */
	} else {
		/* Take the first extent in the free list */
		first = flst_get_first(header + FSP_FREE, mtr);

		if (fil_addr_is_null(first)) {
			fsp_fill_free_list(false, space, header, mtr);

			first = flst_get_first(header + FSP_FREE, mtr);
		}

		if (fil_addr_is_null(first)) {

			return(NULL);	/* No free extents left */
		}

		descr = xdes_lst_get_descriptor(
			space, page_size, first, mtr);
	}

	flst_remove(header + FSP_FREE, descr + XDES_FLST_NODE, mtr);
	space->free_len--;

	return(descr);
}

/**********************************************************************//**
Allocates a single free page from a space. */
static MY_ATTRIBUTE((nonnull))
void
fsp_alloc_from_free_frag(
/*=====================*/
	fsp_header_t*	header,	/*!< in/out: tablespace header */
	xdes_t*		descr,	/*!< in/out: extent descriptor */
	ulint		bit,	/*!< in: slot to allocate in the extent */
	mtr_t*		mtr)	/*!< in/out: mini-transaction */
{
	ulint		frag_n_used;

	ut_ad(xdes_get_state(descr, mtr) == XDES_FREE_FRAG);
	ut_a(xdes_mtr_get_bit(descr, XDES_FREE_BIT, bit, mtr));
	xdes_set_bit(descr, XDES_FREE_BIT, bit, FALSE, mtr);

	/* Update the FRAG_N_USED field */
	frag_n_used = mach_read_from_4(header + FSP_FRAG_N_USED);
	frag_n_used++;
	mlog_write_ulint(header + FSP_FRAG_N_USED, frag_n_used, MLOG_4BYTES,
			 mtr);
	if (xdes_is_full(descr, mtr)) {
		/* The fragment is full: move it to another list */
		flst_remove(header + FSP_FREE_FRAG, descr + XDES_FLST_NODE,
			    mtr);
		xdes_set_state(descr, XDES_FULL_FRAG, mtr);

		flst_add_last(header + FSP_FULL_FRAG, descr + XDES_FLST_NODE,
			      mtr);
		mlog_write_ulint(header + FSP_FRAG_N_USED,
				 frag_n_used - FSP_EXTENT_SIZE, MLOG_4BYTES,
				 mtr);
	}
}

/** Gets a buffer block for an allocated page.
NOTE: If init_mtr != mtr, the block will only be initialized if it was
not previously x-latched. It is assumed that the block has been
x-latched only by mtr, and freed in mtr in that case.
@param[in,out]	space		tablespace
@param[in]	offset		page number of the allocated page
@param[in]	page_size	page size of the allocated page
@param[in]	rw_latch	RW_SX_LATCH, RW_X_LATCH
@param[in,out]	mtr		mini-transaction of the allocation
@param[in,out]	init_mtr	mini-transaction for initializing the page
@return block, initialized if init_mtr==mtr
or rw_lock_x_lock_count(&block->lock) == 1 */
static
buf_block_t*
fsp_page_create(
	fil_space_t*		space,
	page_no_t		offset,
	const page_size_t&	page_size,
	rw_lock_type_t		rw_latch,
	mtr_t*			mtr,
	mtr_t*			init_mtr)
{
	ut_ad(page_size.equals_to(page_size_t(space->flags)));

	buf_block_t*	block = buf_page_create(page_id_t(space->id, offset),
						page_size, init_mtr);

	ut_d(bool latched = mtr_memo_contains_flagged(mtr, block,
						      MTR_MEMO_PAGE_X_FIX
						      | MTR_MEMO_PAGE_SX_FIX));

	ut_ad(rw_latch == RW_X_LATCH || rw_latch == RW_SX_LATCH);

	/* Mimic buf_page_get(), but avoid the buf_pool->page_hash lookup. */
	if (rw_latch == RW_X_LATCH) {
		rw_lock_x_lock(&block->lock);
	} else {
		rw_lock_sx_lock(&block->lock);
	}
	mutex_enter(&block->mutex);

	buf_block_buf_fix_inc(block, __FILE__, __LINE__);

	mutex_exit(&block->mutex);
	mtr_memo_push(init_mtr, block, rw_latch == RW_X_LATCH
		      ? MTR_MEMO_PAGE_X_FIX : MTR_MEMO_PAGE_SX_FIX);

	if (init_mtr == mtr
	    || (rw_latch == RW_X_LATCH
		? rw_lock_get_x_lock_count(&block->lock) == 1
		: rw_lock_get_sx_lock_count(&block->lock) == 1)) {

		/* Initialize the page, unless it was already
		SX-latched in mtr. (In this case, we would want to
		allocate another page that has not been freed in mtr.) */
		ut_ad(init_mtr == mtr || !latched);
		fsp_init_file_page(space, block, init_mtr);
	}

	return(block);
}

/** Allocates a single free page from a space.
The page is marked as used.
@param[in,out]	space		tablespace
@param[in]	page_size	page size
@param[in]	hint		hint of which page would be desirable
@param[in]	rw_latch	RW_SX_LATCH, RW_X_LATCH
@param[in,out]	mtr		mini-transaction
@param[in,out]	init_mtr	mini-transaction in which the page should be
initialized (may be the same as mtr)
@retval NULL	if no page could be allocated
@retval block	rw_lock_x_lock_count(&block->lock) == 1 if allocation succeeded
(init_mtr == mtr, or the page was not previously freed in mtr)
@retval block	(not allocated or initialized) otherwise */
static MY_ATTRIBUTE((warn_unused_result, nonnull))
buf_block_t*
fsp_alloc_free_page(
	fil_space_t*		space,
	const page_size_t&	page_size,
	ulint			hint,
	rw_lock_type_t		rw_latch,
	mtr_t*			mtr,
	mtr_t*			init_mtr)
{
	fsp_header_t*	header;
	fil_addr_t	first;
	xdes_t*		descr;
	ulint		free;
	const ulint	space_id = space->id;

	ut_d(fsp_space_modify_check(space, mtr));
	header = fsp_get_space_header(space, page_size, mtr);

	/* Get the hinted descriptor */
	descr = xdes_get_descriptor_with_space_hdr(header, space, hint, mtr);

	if (descr && (xdes_get_state(descr, mtr) == XDES_FREE_FRAG)) {
		/* Ok, we can take this extent */
	} else {
		/* Else take the first extent in free_frag list */
		first = flst_get_first(header + FSP_FREE_FRAG, mtr);

		if (fil_addr_is_null(first)) {
			/* There are no partially full fragments: allocate
			a free extent and add it to the FREE_FRAG list. NOTE
			that the allocation may have as a side-effect that an
			extent containing a descriptor page is added to the
			FREE_FRAG list. But we will allocate our page from the
			the free extent anyway. */

			descr = fsp_alloc_free_extent(space, page_size,
						      hint, mtr);

			if (descr == NULL) {
				/* No free space left */

				return(NULL);
			}

			xdes_set_state(descr, XDES_FREE_FRAG, mtr);
			flst_add_last(header + FSP_FREE_FRAG,
				      descr + XDES_FLST_NODE, mtr);
		} else {
			descr = xdes_lst_get_descriptor(space, page_size,
							first, mtr);
		}

		/* Reset the hint */
		hint = 0;
	}

	/* Now we have in descr an extent with at least one free page. Look
	for a free page in the extent. */

	free = xdes_find_bit(descr, XDES_FREE_BIT, TRUE,
			     hint % FSP_EXTENT_SIZE, mtr);
	if (free == ULINT_UNDEFINED) {

		ut_print_buf(stderr, ((byte*) descr) - 500, 1000);
		putc('\n', stderr);

		ut_error;
	}

	page_no_t page_no = xdes_get_offset(descr) + free;

	page_no_t space_size = mach_read_from_4(header + FSP_SIZE);
	ut_ad(space_size == space->size_in_header
	      || (space_id == TRX_SYS_SPACE
		  && srv_startup_is_before_trx_rollback_phase));

	if (space_size <= page_no) {
		/* It must be that we are extending a single-table tablespace
		whose size is still < 64 pages */

		ut_a(!is_system_tablespace(space_id));
		if (page_no >= FSP_EXTENT_SIZE) {
			ib::error() << "Trying to extend a single-table"
				" tablespace " << space << " , by single"
				" page(s) though the space size " << space_size
				<< ". Page no " << page_no << ".";
			return(NULL);
		}

		if (!fsp_try_extend_data_file_with_pages(space, page_no,
							 header, mtr)) {
			/* No disk space left */
			return(NULL);
		}
	}

	fsp_alloc_from_free_frag(header, descr, free, mtr);
	return(fsp_page_create(space, page_no, page_size, rw_latch,
			       mtr, init_mtr));
}

/** Frees a single page of a space.
The page is marked as free and clean.
@param[in,out]	space		tablespace
@param[in]	page_id		page id
@param[in]	page_size	page size
@param[in,out]	mtr		mini-transaction */
static
void
fsp_free_page(
	fil_space_t*		space,
	ulint			offset,
	const page_size_t&	page_size,
	mtr_t*			mtr)
{
	fsp_header_t*	header;
	xdes_t*		descr;
	ulint		state;
	ulint		frag_n_used;

	ut_ad(mtr);
	ut_d(fsp_space_modify_check(space, mtr));

	/* fprintf(stderr, "Freeing page %lu in space %lu\n", page, space); */

	header = fsp_get_space_header(space, page_size, mtr);

	descr = xdes_get_descriptor_with_space_hdr(
		header, space, offset, mtr);

	state = xdes_get_state(descr, mtr);

	if (UNIV_UNLIKELY(state != XDES_FREE_FRAG
			  && state != XDES_FULL_FRAG)) {
		ib::error() << "File space extent descriptor of page "
			<< page_id_t(space->id, offset)
			<< " has state " << state;
		/* Crash in debug version, so that we get a core dump
		of this corruption. */
		ut_ad(0);

		if (state == XDES_FREE) {
			/* We put here some fault tolerance: if the page
			is already free, return without doing anything! */

			return;
		}

		ut_error;
	}

	if (xdes_mtr_get_bit(descr, XDES_FREE_BIT,
			     offset % FSP_EXTENT_SIZE, mtr)) {

		ib::error() << "File space extent descriptor of page "
			<< page_id_t(space->id, offset)
			<< " says it is free.";
		/* Crash in debug version, so that we get a core dump
		of this corruption. */
		ut_ad(0);

		/* We put here some fault tolerance: if the page
		is already free, return without doing anything! */

		return;
	}

	const ulint	bit = offset % FSP_EXTENT_SIZE;

	xdes_set_bit(descr, XDES_FREE_BIT, bit, TRUE, mtr);
	xdes_set_bit(descr, XDES_CLEAN_BIT, bit, TRUE, mtr);

	frag_n_used = mtr_read_ulint(header + FSP_FRAG_N_USED, MLOG_4BYTES,
				     mtr);
	if (state == XDES_FULL_FRAG) {
		/* The fragment was full: move it to another list */
		flst_remove(header + FSP_FULL_FRAG, descr + XDES_FLST_NODE,
			    mtr);
		xdes_set_state(descr, XDES_FREE_FRAG, mtr);
		flst_add_last(header + FSP_FREE_FRAG, descr + XDES_FLST_NODE,
			      mtr);
		mlog_write_ulint(header + FSP_FRAG_N_USED,
				 frag_n_used + FSP_EXTENT_SIZE - 1,
				 MLOG_4BYTES, mtr);
	} else {
		ut_a(frag_n_used > 0);
		mlog_write_ulint(header + FSP_FRAG_N_USED, frag_n_used - 1,
				 MLOG_4BYTES, mtr);
	}

	if (xdes_is_free(descr, mtr)) {
		/* The extent has become free: move it to another list */
		flst_remove(header + FSP_FREE_FRAG, descr + XDES_FLST_NODE,
			    mtr);
		fsp_free_extent(space, offset, page_size, mtr);
	}
}

/** Return an extent to the free list of a space.
@param[in,out]	space		tablespace
@param[in]	offset		page number in the extent
@param[in]	page_size	page size
@param[in,out]	mtr		mini-transaction */
static
void
fsp_free_extent(
	fil_space_t*		space,
	page_no_t		offset,
	const page_size_t&	page_size,
	mtr_t*			mtr)
{
	fsp_header_t*	header;
	xdes_t*		descr;

	ut_ad(mtr_memo_contains(mtr, &space->latch, MTR_MEMO_X_LOCK));

	header = fsp_get_space_header(space, page_size, mtr);

	descr = xdes_get_descriptor_with_space_hdr(
		header, space, offset, mtr);

	ut_a(xdes_get_state(descr, mtr) != XDES_FREE);

	xdes_init(descr, mtr);

	flst_add_last(header + FSP_FREE, descr + XDES_FLST_NODE, mtr);
	space->free_len++;
}

/** Returns the nth inode slot on an inode page.
@param[in]	page		segment inode page
@param[in]	i		inode index on page
@param[in]	page_size	page size
@param[in,out]	mtr		mini-transaction
@return segment inode */
UNIV_INLINE
fseg_inode_t*
fsp_seg_inode_page_get_nth_inode(
	page_t*			page,
	ulint			i,
	const page_size_t&	page_size,
	mtr_t*			mtr)
{
	ut_ad(i < FSP_SEG_INODES_PER_PAGE(page_size));
	ut_ad(mtr_memo_contains_page(mtr, page, MTR_MEMO_PAGE_SX_FIX));

	return(page + FSEG_ARR_OFFSET + FSEG_INODE_SIZE * i);
}

/** Looks for a used segment inode on a segment inode page.
@param[in]	page		segment inode page
@param[in]	page_size	page size
@param[in,out]	mtr		mini-transaction
@return segment inode index, or ULINT_UNDEFINED if not found */
static
ulint
fsp_seg_inode_page_find_used(
	page_t*			page,
	const page_size_t&	page_size,
	mtr_t*			mtr)
{
	ulint		i;
	fseg_inode_t*	inode;

	for (i = 0; i < FSP_SEG_INODES_PER_PAGE(page_size); i++) {

		inode = fsp_seg_inode_page_get_nth_inode(
			page, i, page_size, mtr);

		if (mach_read_from_8(inode + FSEG_ID)) {
			/* This is used */

			ut_ad(mach_read_from_4(inode + FSEG_MAGIC_N)
			      == FSEG_MAGIC_N_VALUE);
			return(i);
		}
	}

	return(ULINT_UNDEFINED);
}

/** Looks for an unused segment inode on a segment inode page.
@param[in]	page		segment inode page
@param[in]	i		search forward starting from this index
@param[in]	page_size	page size
@param[in,out]	mtr		mini-transaction
@return segment inode index, or ULINT_UNDEFINED if not found */
static
ulint
fsp_seg_inode_page_find_free(
	page_t*			page,
	ulint			i,
	const page_size_t&	page_size,
	mtr_t*			mtr)
{
	for (; i < FSP_SEG_INODES_PER_PAGE(page_size); i++) {

		fseg_inode_t*	inode;

		inode = fsp_seg_inode_page_get_nth_inode(
			page, i, page_size, mtr);

		if (!mach_read_from_8(inode + FSEG_ID)) {
			/* This is unused */
			return(i);
		}

		ut_ad(mach_read_from_4(inode + FSEG_MAGIC_N)
		      == FSEG_MAGIC_N_VALUE);
	}

	return(ULINT_UNDEFINED);
}

/** Allocate a file segment inode page.
@param[in,out]	space		tablespace
@param[in,out]	space_header	tablespace header
@param[in,out]	mtr		mini-transaction
@return whether the allocation succeeded */
MY_ATTRIBUTE((nonnull, warn_unused_result))
static
bool
fsp_alloc_seg_inode_page(
	fil_space_t*	space,
	fsp_header_t*	space_header,
	mtr_t*		mtr)
{
	fseg_inode_t*	inode;
	buf_block_t*	block;
	page_t*		page;

	ut_ad(page_offset(space_header) == FSP_HEADER_OFFSET);
	ut_ad(page_get_space_id(page_align(space_header)) == space->id);

	const page_size_t	page_size(space->flags);

	block = fsp_alloc_free_page(
		space, page_size, 0, RW_SX_LATCH, mtr, mtr);

	if (block == NULL) {

		return(false);
	}

	buf_block_dbg_add_level(block, SYNC_FSP_PAGE);
	ut_ad(rw_lock_get_sx_lock_count(&block->lock) == 1);

	page = buf_block_get_frame(block);

	mlog_write_ulint(page + FIL_PAGE_TYPE, FIL_PAGE_INODE,
			 MLOG_2BYTES, mtr);

	for (ulint i = 0; i < FSP_SEG_INODES_PER_PAGE(page_size); i++) {

		inode = fsp_seg_inode_page_get_nth_inode(
			page, i, page_size, mtr);

		mlog_write_ull(inode + FSEG_ID, 0, mtr);
	}

	flst_add_last(
		space_header + FSP_SEG_INODES_FREE,
		page + FSEG_INODE_PAGE_NODE, mtr);

	return(true);
}

/** Allocate a file segment inode.
@param[in,out]	space		tablespace
@param[in,out]	space_header	tablespace header
@param[in,out]	mtr		mini-transaction
@return segment inode
@retval NULL if not enough space */
MY_ATTRIBUTE((nonnull, warn_unused_result))
static
fseg_inode_t*
fsp_alloc_seg_inode(
	fil_space_t*	space,
	fsp_header_t*	space_header,
	mtr_t*		mtr)
{
	buf_block_t*	block;
	page_t*		page;
	fseg_inode_t*	inode;
	ulint		n;

	ut_ad(page_offset(space_header) == FSP_HEADER_OFFSET);

	/* Allocate a new segment inode page if needed. */
	if (flst_get_len(space_header + FSP_SEG_INODES_FREE) == 0
	    && !fsp_alloc_seg_inode_page(space, space_header, mtr)) {
		return(NULL);
	}
	const page_size_t	page_size(space->flags);
	const page_id_t		page_id(
		space->id,
		flst_get_first(space_header + FSP_SEG_INODES_FREE, mtr).page);

	block = buf_page_get(page_id, page_size, RW_SX_LATCH, mtr);
	buf_block_dbg_add_level(block, SYNC_FSP_PAGE);
	fil_block_check_type(block, FIL_PAGE_INODE, mtr);

	page = buf_block_get_frame(block);

	n = fsp_seg_inode_page_find_free(page, 0, page_size, mtr);

	ut_a(n != ULINT_UNDEFINED);

	inode = fsp_seg_inode_page_get_nth_inode(page, n, page_size, mtr);

	if (ULINT_UNDEFINED == fsp_seg_inode_page_find_free(page, n + 1,
							    page_size, mtr)) {
		/* There are no other unused headers left on the page: move it
		to another list */

		flst_remove(space_header + FSP_SEG_INODES_FREE,
			    page + FSEG_INODE_PAGE_NODE, mtr);

		flst_add_last(space_header + FSP_SEG_INODES_FULL,
			      page + FSEG_INODE_PAGE_NODE, mtr);
	}

	ut_ad(!mach_read_from_8(inode + FSEG_ID)
	      || mach_read_from_4(inode + FSEG_MAGIC_N) == FSEG_MAGIC_N_VALUE);
	return(inode);
}

/** Frees a file segment inode.
@param[in,out]	space		tablespace
@param[in]	page_size	page size
@param[in,out]	inode		segment inode
@param[in,out]	mtr		mini-transaction */
static
void
fsp_free_seg_inode(
	fil_space_t*		space,
	const page_size_t&	page_size,
	fseg_inode_t*		inode,
	mtr_t*			mtr)
{
	page_t*		page;
	fsp_header_t*	space_header;

	ut_d(fsp_space_modify_check(space, mtr));

	page = page_align(inode);

	space_header = fsp_get_space_header(space, page_size, mtr);

	ut_ad(mach_read_from_4(inode + FSEG_MAGIC_N) == FSEG_MAGIC_N_VALUE);

	if (ULINT_UNDEFINED
	    == fsp_seg_inode_page_find_free(page, 0, page_size, mtr)) {

		/* Move the page to another list */

		flst_remove(space_header + FSP_SEG_INODES_FULL,
			    page + FSEG_INODE_PAGE_NODE, mtr);

		flst_add_last(space_header + FSP_SEG_INODES_FREE,
			      page + FSEG_INODE_PAGE_NODE, mtr);
	}

	mlog_write_ull(inode + FSEG_ID, 0, mtr);
	mlog_write_ulint(inode + FSEG_MAGIC_N, 0xfa051ce3, MLOG_4BYTES, mtr);

	if (ULINT_UNDEFINED
	    == fsp_seg_inode_page_find_used(page, page_size, mtr)) {

		/* There are no other used headers left on the page: free it */

		flst_remove(space_header + FSP_SEG_INODES_FREE,
			    page + FSEG_INODE_PAGE_NODE, mtr);

		fsp_free_page(space, page_get_page_no(page), page_size, mtr);
	}
}

/** Returns the file segment inode, page x-latched.
@param[in]	header		segment header
@param[in]	space		space id
@param[in]	page_size	page size
@param[in,out]	mtr		mini-transaction
@param[out]	block		inode block, or NULL to ignore
@return segment inode, page x-latched; NULL if the inode is free */
static
fseg_inode_t*
fseg_inode_try_get(
	fseg_header_t*		header,
	ulint			space,
	const page_size_t&	page_size,
	mtr_t*			mtr,
	buf_block_t**		block)
{
	fil_addr_t	inode_addr;
	fseg_inode_t*	inode;

	inode_addr.page = mach_read_from_4(header + FSEG_HDR_PAGE_NO);
	inode_addr.boffset = mach_read_from_2(header + FSEG_HDR_OFFSET);
	ut_ad(space == mach_read_from_4(header + FSEG_HDR_SPACE));

	inode = fut_get_ptr(space, page_size, inode_addr, RW_SX_LATCH, mtr,
			    block);

	if (UNIV_UNLIKELY(!mach_read_from_8(inode + FSEG_ID))) {

		inode = NULL;
	} else {
		ut_ad(mach_read_from_4(inode + FSEG_MAGIC_N)
		      == FSEG_MAGIC_N_VALUE);
	}

	return(inode);
}

/** Returns the file segment inode, page x-latched.
@param[in]	header		segment header
@param[in]	space		space id
@param[in]	page_size	page size
@param[in,out]	mtr		mini-transaction
@param[out]	block		inode block
@return segment inode, page x-latched */
static
fseg_inode_t*
fseg_inode_get(
	fseg_header_t*		header,
	ulint			space,
	const page_size_t&	page_size,
	mtr_t*			mtr,
	buf_block_t**		block = NULL)
{
	fseg_inode_t*	inode
		= fseg_inode_try_get(header, space, page_size, mtr, block);
	ut_a(inode);
	return(inode);
}

/**********************************************************************//**
Gets the page number from the nth fragment page slot.
@return page number, FIL_NULL if not in use */
UNIV_INLINE
ulint
fseg_get_nth_frag_page_no(
/*======================*/
	fseg_inode_t*	inode,	/*!< in: segment inode */
	ulint		n,	/*!< in: slot index */
	mtr_t*		mtr MY_ATTRIBUTE((unused)))
				/*!< in/out: mini-transaction */
{
	ut_ad(inode && mtr);
	ut_ad(n < FSEG_FRAG_ARR_N_SLOTS);
	ut_ad(mtr_memo_contains_page(mtr, inode, MTR_MEMO_PAGE_SX_FIX));
	ut_ad(mach_read_from_4(inode + FSEG_MAGIC_N) == FSEG_MAGIC_N_VALUE);
	return(mach_read_from_4(inode + FSEG_FRAG_ARR
				+ n * FSEG_FRAG_SLOT_SIZE));
}

/**********************************************************************//**
Sets the page number in the nth fragment page slot. */
UNIV_INLINE
void
fseg_set_nth_frag_page_no(
/*======================*/
	fseg_inode_t*	inode,	/*!< in: segment inode */
	ulint		n,	/*!< in: slot index */
	ulint		page_no,/*!< in: page number to set */
	mtr_t*		mtr)	/*!< in/out: mini-transaction */
{
	ut_ad(inode && mtr);
	ut_ad(n < FSEG_FRAG_ARR_N_SLOTS);
	ut_ad(mtr_memo_contains_page(mtr, inode, MTR_MEMO_PAGE_SX_FIX));
	ut_ad(mach_read_from_4(inode + FSEG_MAGIC_N) == FSEG_MAGIC_N_VALUE);

	mlog_write_ulint(inode + FSEG_FRAG_ARR + n * FSEG_FRAG_SLOT_SIZE,
			 page_no, MLOG_4BYTES, mtr);
}

/**********************************************************************//**
Finds a fragment page slot which is free.
@return slot index; ULINT_UNDEFINED if none found */
static
ulint
fseg_find_free_frag_page_slot(
/*==========================*/
	fseg_inode_t*	inode,	/*!< in: segment inode */
	mtr_t*		mtr)	/*!< in/out: mini-transaction */
{
	ulint	i;
	ulint	page_no;

	ut_ad(inode && mtr);

	for (i = 0; i < FSEG_FRAG_ARR_N_SLOTS; i++) {
		page_no = fseg_get_nth_frag_page_no(inode, i, mtr);

		if (page_no == FIL_NULL) {

			return(i);
		}
	}

	return(ULINT_UNDEFINED);
}

/**********************************************************************//**
Finds a fragment page slot which is used and last in the array.
@return slot index; ULINT_UNDEFINED if none found */
static
ulint
fseg_find_last_used_frag_page_slot(
/*===============================*/
	fseg_inode_t*	inode,	/*!< in: segment inode */
	mtr_t*		mtr)	/*!< in/out: mini-transaction */
{
	ulint	i;
	ulint	page_no;

	ut_ad(inode && mtr);

	for (i = 0; i < FSEG_FRAG_ARR_N_SLOTS; i++) {
		page_no = fseg_get_nth_frag_page_no(
			inode, FSEG_FRAG_ARR_N_SLOTS - i - 1, mtr);

		if (page_no != FIL_NULL) {

			return(FSEG_FRAG_ARR_N_SLOTS - i - 1);
		}
	}

	return(ULINT_UNDEFINED);
}

/**********************************************************************//**
Calculates reserved fragment page slots.
@return number of fragment pages */
static
ulint
fseg_get_n_frag_pages(
/*==================*/
	fseg_inode_t*	inode,	/*!< in: segment inode */
	mtr_t*		mtr)	/*!< in/out: mini-transaction */
{
	ulint	i;
	ulint	count	= 0;

	ut_ad(inode && mtr);

	for (i = 0; i < FSEG_FRAG_ARR_N_SLOTS; i++) {
		if (FIL_NULL != fseg_get_nth_frag_page_no(inode, i, mtr)) {
			count++;
		}
	}

	return(count);
}

/**********************************************************************//**
Creates a new segment.
@return the block where the segment header is placed, x-latched, NULL
if could not create segment because of lack of space */
buf_block_t*
fseg_create_general(
/*================*/
	ulint	space_id,/*!< in: space id */
	ulint	page,	/*!< in: page where the segment header is placed: if
			this is != 0, the page must belong to another segment,
			if this is 0, a new page will be allocated and it
			will belong to the created segment */
	ulint	byte_offset, /*!< in: byte offset of the created segment header
			on the page */
	ibool	has_done_reservation, /*!< in: TRUE if the caller has already
			done the reservation for the pages with
			fsp_reserve_free_extents (at least 2 extents: one for
			the inode and the other for the segment) then there is
			no need to do the check for this individual
			operation */
	mtr_t*	mtr)	/*!< in/out: mini-transaction */
{
	fsp_header_t*	space_header;
	fseg_inode_t*	inode;
	ib_id_t		seg_id;
	buf_block_t*	block	= 0; /* remove warning */
	fseg_header_t*	header	= 0; /* remove warning */
	ulint		n_reserved;
	ulint		i;

	DBUG_ENTER("fseg_create_general");

	ut_ad(mtr);
	ut_ad(byte_offset + FSEG_HEADER_SIZE
	      <= UNIV_PAGE_SIZE - FIL_PAGE_DATA_END);

	fil_space_t*		space = mtr_x_lock_space(space_id, mtr);
	const page_size_t	page_size(space->flags);
	ut_d(fsp_space_modify_check(space, mtr));

	if (page != 0) {
		block = buf_page_get(page_id_t(space_id, page), page_size,
				     RW_SX_LATCH, mtr);

		header = byte_offset + buf_block_get_frame(block);

		const ulint	type = space_id == TRX_SYS_SPACE
			&& page == TRX_SYS_PAGE_NO
			? FIL_PAGE_TYPE_TRX_SYS
			: FIL_PAGE_TYPE_SYS;

		fil_block_check_type(block, type, mtr);
	}

	if (!has_done_reservation
	    && !fsp_reserve_free_extents(&n_reserved, space_id, 2,
					 FSP_NORMAL, mtr)) {
		DBUG_RETURN(NULL);
	}

	space_header = fsp_get_space_header(space, page_size, mtr);

	inode = fsp_alloc_seg_inode(space, space_header, mtr);

	if (inode == NULL) {
		goto funct_exit;
	}

	/* Read the next segment id from space header and increment the
	value in space header */

	seg_id = mach_read_from_8(space_header + FSP_SEG_ID);

	mlog_write_ull(space_header + FSP_SEG_ID, seg_id + 1, mtr);

	mlog_write_ull(inode + FSEG_ID, seg_id, mtr);
	mlog_write_ulint(inode + FSEG_NOT_FULL_N_USED, 0, MLOG_4BYTES, mtr);

	flst_init(inode + FSEG_FREE, mtr);
	flst_init(inode + FSEG_NOT_FULL, mtr);
	flst_init(inode + FSEG_FULL, mtr);

	mlog_write_ulint(inode + FSEG_MAGIC_N, FSEG_MAGIC_N_VALUE,
			 MLOG_4BYTES, mtr);
	for (i = 0; i < FSEG_FRAG_ARR_N_SLOTS; i++) {
		fseg_set_nth_frag_page_no(inode, i, FIL_NULL, mtr);
	}

	if (page == 0) {
		block = fseg_alloc_free_page_low(space, page_size,
						 inode, 0, FSP_UP, RW_SX_LATCH,
						 mtr, mtr
#ifdef UNIV_DEBUG
						 , has_done_reservation
#endif /* UNIV_DEBUG */
						 );

		/* The allocation cannot fail if we have already reserved a
		space for the page. */
		ut_ad(!has_done_reservation || block != NULL);

		if (block == NULL) {

			fsp_free_seg_inode(space, page_size, inode, mtr);

			goto funct_exit;
		}

		ut_ad(rw_lock_get_sx_lock_count(&block->lock) == 1);

		header = byte_offset + buf_block_get_frame(block);
		mlog_write_ulint(buf_block_get_frame(block) + FIL_PAGE_TYPE,
				 FIL_PAGE_TYPE_SYS, MLOG_2BYTES, mtr);
	}

	mlog_write_ulint(header + FSEG_HDR_OFFSET,
			 page_offset(inode), MLOG_2BYTES, mtr);

	mlog_write_ulint(header + FSEG_HDR_PAGE_NO,
			 page_get_page_no(page_align(inode)),
			 MLOG_4BYTES, mtr);

	mlog_write_ulint(header + FSEG_HDR_SPACE, space_id, MLOG_4BYTES, mtr);

funct_exit:
	if (!has_done_reservation) {

		fil_space_release_free_extents(space_id, n_reserved);
	}

	DBUG_RETURN(block);
}

/**********************************************************************//**
Creates a new segment.
@return the block where the segment header is placed, x-latched, NULL
if could not create segment because of lack of space */
buf_block_t*
fseg_create(
/*========*/
	ulint	space,	/*!< in: space id */
	ulint	page,	/*!< in: page where the segment header is placed: if
			this is != 0, the page must belong to another segment,
			if this is 0, a new page will be allocated and it
			will belong to the created segment */
	ulint	byte_offset, /*!< in: byte offset of the created segment header
			on the page */
	mtr_t*	mtr)	/*!< in/out: mini-transaction */
{
	return(fseg_create_general(space, page, byte_offset, FALSE, mtr));
}

/**********************************************************************//**
Calculates the number of pages reserved by a segment, and how many pages are
currently used.
@return number of reserved pages */
static
ulint
fseg_n_reserved_pages_low(
/*======================*/
	fseg_inode_t*	inode,	/*!< in: segment inode */
	ulint*		used,	/*!< out: number of pages used (not
				more than reserved) */
	mtr_t*		mtr)	/*!< in/out: mini-transaction */
{
	ulint	ret;

	ut_ad(inode && used && mtr);
	ut_ad(mtr_memo_contains_page(mtr, inode, MTR_MEMO_PAGE_SX_FIX));

	*used = mach_read_from_4(inode + FSEG_NOT_FULL_N_USED)
		+ FSP_EXTENT_SIZE * flst_get_len(inode + FSEG_FULL)
		+ fseg_get_n_frag_pages(inode, mtr);

	ret = fseg_get_n_frag_pages(inode, mtr)
		+ FSP_EXTENT_SIZE * flst_get_len(inode + FSEG_FREE)
		+ FSP_EXTENT_SIZE * flst_get_len(inode + FSEG_NOT_FULL)
		+ FSP_EXTENT_SIZE * flst_get_len(inode + FSEG_FULL);

	return(ret);
}

/**********************************************************************//**
Calculates the number of pages reserved by a segment, and how many pages are
currently used.
@return number of reserved pages */
ulint
fseg_n_reserved_pages(
/*==================*/
	fseg_header_t*	header,	/*!< in: segment header */
	ulint*		used,	/*!< out: number of pages used (<= reserved) */
	mtr_t*		mtr)	/*!< in/out: mini-transaction */
{
	ulint		ret;
	fseg_inode_t*	inode;
	ulint		space_id;
	fil_space_t*	space;

	space_id = page_get_space_id(page_align(header));
	space = mtr_x_lock_space(space_id, mtr);

	const page_size_t	page_size(space->flags);

	inode = fseg_inode_get(header, space_id, page_size, mtr);

	ret = fseg_n_reserved_pages_low(inode, used, mtr);

	return(ret);
}

/** Tries to fill the free list of a segment with consecutive free extents.
This happens if the segment is big enough to allow extents in the free list,
the free list is empty, and the extents can be allocated consecutively from
the hint onward.
@param[in]	inode		segment inode
@param[in]	space		tablespace
@param[in]	page_size	page size
@param[in]	hint		hint which extent would be good as the first
extent
@param[in,out]	mtr		mini-transaction */
static
void
fseg_fill_free_list(
	fseg_inode_t*		inode,
	fil_space_t*		space,
	const page_size_t&	page_size,
	ulint			hint,
	mtr_t*			mtr)
{
	xdes_t*	descr;
	ulint	i;
	ib_id_t	seg_id;
	ulint	reserved;
	ulint	used;

	ut_ad(inode && mtr);
	ut_ad(!((page_offset(inode) - FSEG_ARR_OFFSET) % FSEG_INODE_SIZE));
	ut_d(fsp_space_modify_check(space, mtr));

	reserved = fseg_n_reserved_pages_low(inode, &used, mtr);

	if (reserved < FSEG_FREE_LIST_LIMIT * FSP_EXTENT_SIZE) {

		/* The segment is too small to allow extents in free list */

		return;
	}

	if (flst_get_len(inode + FSEG_FREE) > 0) {
		/* Free list is not empty */

		return;
	}

	for (i = 0; i < FSEG_FREE_LIST_MAX_LEN; i++) {
		descr = xdes_get_descriptor(space, hint, page_size, mtr);

		if ((descr == NULL)
		    || (XDES_FREE != xdes_get_state(descr, mtr))) {

			/* We cannot allocate the desired extent: stop */

			return;
		}

		descr = fsp_alloc_free_extent(space, page_size, hint, mtr);

		xdes_set_state(descr, XDES_FSEG, mtr);

		seg_id = mach_read_from_8(inode + FSEG_ID);
		ut_ad(mach_read_from_4(inode + FSEG_MAGIC_N)
		      == FSEG_MAGIC_N_VALUE);
		mlog_write_ull(descr + XDES_ID, seg_id, mtr);

		flst_add_last(inode + FSEG_FREE, descr + XDES_FLST_NODE, mtr);
		hint += FSP_EXTENT_SIZE;
	}
}

/** Allocates a free extent for the segment: looks first in the free list of
the segment, then tries to allocate from the space free list.
NOTE that the extent returned still resides in the segment free list, it is
not yet taken off it!
@param[in]	inode		segment inode
@param[in,out]	space		tablespace
@param[in]	page_size	page size
@param[in,out]	mtr		mini-transaction
@retval NULL	if no page could be allocated
@retval block	rw_lock_x_lock_count(&block->lock) == 1 if allocation succeeded
(init_mtr == mtr, or the page was not previously freed in mtr)
@retval block	(not allocated or initialized) otherwise */
static
xdes_t*
fseg_alloc_free_extent(
	fseg_inode_t*		inode,
	fil_space_t*		space,
	const page_size_t&	page_size,
	mtr_t*			mtr)
{
	xdes_t*		descr;
	ib_id_t		seg_id;
	fil_addr_t	first;

	ut_ad(!((page_offset(inode) - FSEG_ARR_OFFSET) % FSEG_INODE_SIZE));
	ut_ad(mach_read_from_4(inode + FSEG_MAGIC_N) == FSEG_MAGIC_N_VALUE);
	ut_d(fsp_space_modify_check(space, mtr));

	if (flst_get_len(inode + FSEG_FREE) > 0) {
		/* Segment free list is not empty, allocate from it */

		first = flst_get_first(inode + FSEG_FREE, mtr);

		descr = xdes_lst_get_descriptor(space, page_size, first, mtr);
	} else {
		/* Segment free list was empty, allocate from space */
		descr = fsp_alloc_free_extent(space, page_size, 0, mtr);

		if (descr == NULL) {

			return(NULL);
		}

		seg_id = mach_read_from_8(inode + FSEG_ID);

		xdes_set_state(descr, XDES_FSEG, mtr);
		mlog_write_ull(descr + XDES_ID, seg_id, mtr);
		flst_add_last(inode + FSEG_FREE, descr + XDES_FLST_NODE, mtr);

		/* Try to fill the segment free list */
		fseg_fill_free_list(inode, space, page_size,
				    xdes_get_offset(descr) + FSP_EXTENT_SIZE,
				    mtr);
	}

	return(descr);
}

/** Allocates a single free page from a segment.
This function implements the intelligent allocation strategy which tries to
minimize file space fragmentation.
@param[in,out]	space			tablespace
@param[in]	page_size		page size
@param[in,out]	seg_inode		segment inode
@param[in]	hint			hint of which page would be desirable
@param[in]	direction		if the new page is needed because of
an index page split, and records are inserted there in order, into which
direction they go alphabetically: FSP_DOWN, FSP_UP, FSP_NO_DIR
@param[in]	rw_latch		RW_SX_LATCH, RW_X_LATCH
@param[in,out]	mtr			mini-transaction
@param[in,out]	init_mtr		mtr or another mini-transaction in
which the page should be initialized. If init_mtr != mtr, but the page is
already latched in mtr, do not initialize the page
@param[in]	has_done_reservation	TRUE if the space has already been
reserved, in this case we will never return NULL
@retval NULL	if no page could be allocated
@retval block	rw_lock_x_lock_count(&block->lock) == 1 if allocation succeeded
(init_mtr == mtr, or the page was not previously freed in mtr)
@retval block	(not allocated or initialized) otherwise */
static
buf_block_t*
fseg_alloc_free_page_low(
	fil_space_t*		space,
	const page_size_t&	page_size,
	fseg_inode_t*		seg_inode,
	ulint			hint,
	byte			direction,
	rw_lock_type_t		rw_latch,
	mtr_t*			mtr,
	mtr_t*			init_mtr
#ifdef UNIV_DEBUG
	, ibool			has_done_reservation
#endif /* UNIV_DEBUG */
)
{
	fsp_header_t*	space_header;
	ib_id_t		seg_id;
	ulint		used;
	ulint		reserved;
	xdes_t*		descr;		/*!< extent of the hinted page */
	ulint		ret_page;	/*!< the allocated page offset, FIL_NULL
					if could not be allocated */
	xdes_t*		ret_descr;	/*!< the extent of the allocated page */
	ulint		n;
	const ulint	space_id	= space->id;

	ut_ad((direction >= FSP_UP) && (direction <= FSP_NO_DIR));
	ut_ad(mach_read_from_4(seg_inode + FSEG_MAGIC_N)
	      == FSEG_MAGIC_N_VALUE);
	ut_ad(!((page_offset(seg_inode) - FSEG_ARR_OFFSET) % FSEG_INODE_SIZE));
	seg_id = mach_read_from_8(seg_inode + FSEG_ID);

	ut_ad(seg_id);
	ut_d(fsp_space_modify_check(space, mtr));
	ut_ad(fil_page_get_type(page_align(seg_inode)) == FIL_PAGE_INODE);

	reserved = fseg_n_reserved_pages_low(seg_inode, &used, mtr);

	space_header = fsp_get_space_header(space, page_size, mtr);

	descr = xdes_get_descriptor_with_space_hdr(space_header, space,
						   hint, mtr);
	if (descr == NULL) {
		/* Hint outside space or too high above free limit: reset
		hint */
		/* The file space header page is always allocated. */
		hint = 0;
		descr = xdes_get_descriptor(space, hint, page_size, mtr);
	}

	/* In the big if-else below we look for ret_page and ret_descr */
	/*-------------------------------------------------------------*/
	if ((xdes_get_state(descr, mtr) == XDES_FSEG)
	    && mach_read_from_8(descr + XDES_ID) == seg_id
	    && (xdes_mtr_get_bit(descr, XDES_FREE_BIT,
				 hint % FSP_EXTENT_SIZE, mtr) == TRUE)) {
take_hinted_page:
		/* 1. We can take the hinted page
		=================================*/
		ret_descr = descr;
		ret_page = hint;
		/* Skip the check for extending the tablespace. If the
		page hint were not within the size of the tablespace,
		we would have got (descr == NULL) above and reset the hint. */
		goto got_hinted_page;
		/*-----------------------------------------------------------*/
	} else if (xdes_get_state(descr, mtr) == XDES_FREE
		   && reserved - used < reserved / FSEG_FILLFACTOR
		   && used >= FSEG_FRAG_LIMIT) {

		/* 2. We allocate the free extent from space and can take
		=========================================================
		the hinted page
		===============*/
		ret_descr = fsp_alloc_free_extent(space, page_size, hint, mtr);

		ut_a(ret_descr == descr);

		xdes_set_state(ret_descr, XDES_FSEG, mtr);
		mlog_write_ull(ret_descr + XDES_ID, seg_id, mtr);
		flst_add_last(seg_inode + FSEG_FREE,
			      ret_descr + XDES_FLST_NODE, mtr);

		/* Try to fill the segment free list */
		fseg_fill_free_list(seg_inode, space, page_size,
				    hint + FSP_EXTENT_SIZE, mtr);
		goto take_hinted_page;
		/*-----------------------------------------------------------*/
	} else if ((direction != FSP_NO_DIR)
		   && ((reserved - used) < reserved / FSEG_FILLFACTOR)
		   && (used >= FSEG_FRAG_LIMIT)
		   && (!!(ret_descr
			  = fseg_alloc_free_extent(
				  seg_inode, space, page_size, mtr)))) {

		/* 3. We take any free extent (which was already assigned above
		===============================================================
		in the if-condition to ret_descr) and take the lowest or
		========================================================
		highest page in it, depending on the direction
		==============================================*/
		ret_page = xdes_get_offset(ret_descr);

		if (direction == FSP_DOWN) {
			ret_page += FSP_EXTENT_SIZE - 1;
		}
		ut_ad(!has_done_reservation || ret_page != FIL_NULL);
		/*-----------------------------------------------------------*/
	} else if ((xdes_get_state(descr, mtr) == XDES_FSEG)
		   && mach_read_from_8(descr + XDES_ID) == seg_id
		   && (!xdes_is_full(descr, mtr))) {

		/* 4. We can take the page from the same extent as the
		======================================================
		hinted page (and the extent already belongs to the
		==================================================
		segment)
		========*/
		ret_descr = descr;
		ret_page = xdes_get_offset(ret_descr)
			+ xdes_find_bit(ret_descr, XDES_FREE_BIT, TRUE,
					hint % FSP_EXTENT_SIZE, mtr);
		ut_ad(!has_done_reservation || ret_page != FIL_NULL);
		/*-----------------------------------------------------------*/
	} else if (reserved - used > 0) {
		/* 5. We take any unused page from the segment
		==============================================*/
		fil_addr_t	first;

		if (flst_get_len(seg_inode + FSEG_NOT_FULL) > 0) {
			first = flst_get_first(seg_inode + FSEG_NOT_FULL,
					       mtr);
		} else if (flst_get_len(seg_inode + FSEG_FREE) > 0) {
			first = flst_get_first(seg_inode + FSEG_FREE, mtr);
		} else {
			ut_ad(!has_done_reservation);
			return(NULL);
		}

		ret_descr = xdes_lst_get_descriptor(space, page_size,
						    first, mtr);
		ret_page = xdes_get_offset(ret_descr)
			+ xdes_find_bit(ret_descr, XDES_FREE_BIT, TRUE,
					0, mtr);
		ut_ad(!has_done_reservation || ret_page != FIL_NULL);
		/*-----------------------------------------------------------*/
	} else if (used < FSEG_FRAG_LIMIT) {
		/* 6. We allocate an individual page from the space
		===================================================*/
		buf_block_t* block = fsp_alloc_free_page(
			space, page_size, hint, rw_latch, mtr, init_mtr);

		ut_ad(!has_done_reservation || block != NULL);

		if (block != NULL) {
			/* Put the page in the fragment page array of the
			segment */
			n = fseg_find_free_frag_page_slot(seg_inode, mtr);
			ut_a(n != ULINT_UNDEFINED);

			fseg_set_nth_frag_page_no(
				seg_inode, n, block->page.id.page_no(),
				mtr);
		}

		/* fsp_alloc_free_page() invoked fsp_init_file_page()
		already. */
		return(block);
		/*-----------------------------------------------------------*/
	} else {
		/* 7. We allocate a new extent and take its first page
		======================================================*/
		ret_descr = fseg_alloc_free_extent(seg_inode,
						   space, page_size, mtr);

		if (ret_descr == NULL) {
			ret_page = FIL_NULL;
			ut_ad(!has_done_reservation);
		} else {
			ret_page = xdes_get_offset(ret_descr);
			ut_ad(!has_done_reservation || ret_page != FIL_NULL);
		}
	}

	if (ret_page == FIL_NULL) {
		/* Page could not be allocated */

		ut_ad(!has_done_reservation);
		return(NULL);
	}

	if (space->size <= ret_page && !is_system_tablespace(space_id)) {
		/* It must be that we are extending a single-table
		tablespace whose size is still < 64 pages */

		if (ret_page >= FSP_EXTENT_SIZE) {
			ib::error() << "Error (2): trying to extend"
			" a single-table tablespace " << space_id
			<< " by single page(s) though the"
			<< " space size " << space->size
			<< ". Page no " << ret_page << ".";
			ut_ad(!has_done_reservation);
			return(NULL);
		}

		if (!fsp_try_extend_data_file_with_pages(
			    space, ret_page, space_header, mtr)) {
			/* No disk space left */
			ut_ad(!has_done_reservation);
			return(NULL);
		}
	}

got_hinted_page:
	/* ret_descr == NULL if the block was allocated from free_frag
	(XDES_FREE_FRAG) */
	if (ret_descr != NULL) {
		/* At this point we know the extent and the page offset.
		The extent is still in the appropriate list (FSEG_NOT_FULL
		or FSEG_FREE), and the page is not yet marked as used. */

		ut_ad(xdes_get_descriptor(space, ret_page, page_size, mtr)
		      == ret_descr);

		ut_ad(xdes_mtr_get_bit(
				ret_descr, XDES_FREE_BIT,
				ret_page % FSP_EXTENT_SIZE, mtr));

		fseg_mark_page_used(seg_inode, ret_page, ret_descr, mtr);
	}

	return(fsp_page_create(space, ret_page, page_size, rw_latch,
			       mtr, init_mtr));
}

/**********************************************************************//**
Allocates a single free page from a segment. This function implements
the intelligent allocation strategy which tries to minimize file space
fragmentation.
@retval NULL if no page could be allocated
@retval block, rw_lock_x_lock_count(&block->lock) == 1 if allocation succeeded
(init_mtr == mtr, or the page was not previously freed in mtr)
@retval block (not allocated or initialized) otherwise */
buf_block_t*
fseg_alloc_free_page_general(
/*=========================*/
	fseg_header_t*	seg_header,/*!< in/out: segment header */
	ulint		hint,	/*!< in: hint of which page would be
				desirable */
	byte		direction,/*!< in: if the new page is needed because
				of an index page split, and records are
				inserted there in order, into which
				direction they go alphabetically: FSP_DOWN,
				FSP_UP, FSP_NO_DIR */
	ibool		has_done_reservation, /*!< in: TRUE if the caller has
				already done the reservation for the page
				with fsp_reserve_free_extents, then there
				is no need to do the check for this individual
				page */
	mtr_t*		mtr,	/*!< in/out: mini-transaction */
	mtr_t*		init_mtr)/*!< in/out: mtr or another mini-transaction
				in which the page should be initialized.
				If init_mtr!=mtr, but the page is already
				latched in mtr, do not initialize the page. */
{
	fseg_inode_t*	inode;
	ulint		space_id;
	fil_space_t*	space;
	buf_block_t*	iblock;
	buf_block_t*	block;
	ulint		n_reserved;

	space_id = page_get_space_id(page_align(seg_header));
	space = mtr_x_lock_space(space_id, mtr);
	const page_size_t	page_size(space->flags);

	inode = fseg_inode_get(seg_header, space_id, page_size, mtr, &iblock);
	fil_block_check_type(iblock, FIL_PAGE_INODE, mtr);

	if (!has_done_reservation
	    && !fsp_reserve_free_extents(&n_reserved, space_id, 2,
					 FSP_NORMAL, mtr)) {
		return(NULL);
	}

	block = fseg_alloc_free_page_low(space, page_size,
					 inode, hint, direction,
					 RW_X_LATCH, mtr, init_mtr
#ifdef UNIV_DEBUG
					 , has_done_reservation
#endif /* UNIV_DEBUG */
					 );

	/* The allocation cannot fail if we have already reserved a
	space for the page. */
	ut_ad(!has_done_reservation || block != NULL);

	if (!has_done_reservation) {
		fil_space_release_free_extents(space_id, n_reserved);
	}

	return(block);
}

/** Check that we have at least n_pages frag pages free in the first extent
of a single-table tablespace, and they are also physically initialized to
the data file. That is we have already extended the data file so that those
pages are inside the data file. If not, this function extends the tablespace
with pages.
@param[in,out]	space		tablespace
@param[in,out]	space_header	tablespace header, x-latched
@param[in]	size		size of the tablespace in pages,
must be less than FSP_EXTENT_SIZE
@param[in,out]	mtr		mini-transaction
@param[in]	n_pages		number of pages to reserve
@return true if there were at least n_pages free pages, or we were able
to extend */
static
bool
fsp_reserve_free_pages(
	fil_space_t*	space,
	fsp_header_t*	space_header,
	ulint		size,
	mtr_t*		mtr,
	ulint		n_pages)
{
	xdes_t*	descr;
	ulint	n_used;

	ut_a(!is_system_tablespace(space->id));
	ut_a(size < FSP_EXTENT_SIZE);

	descr = xdes_get_descriptor_with_space_hdr(
		space_header, space, 0, mtr);
	n_used = xdes_get_n_used(descr, mtr);

	ut_a(n_used <= size);

	return(size >= n_used + n_pages
	       || fsp_try_extend_data_file_with_pages(
		       space, n_used + n_pages - 1, space_header, mtr));
}

/** Reserves free pages from a tablespace. All mini-transactions which may
use several pages from the tablespace should call this function beforehand
and reserve enough free extents so that they certainly will be able
to do their operation, like a B-tree page split, fully. Reservations
must be released with function fil_space_release_free_extents!

The alloc_type below has the following meaning: FSP_NORMAL means an
operation which will probably result in more space usage, like an
insert in a B-tree; FSP_UNDO means allocation to undo logs: if we are
deleting rows, then this allocation will in the long run result in
less space usage (after a purge); FSP_CLEANING means allocation done
in a physical record delete (like in a purge) or other cleaning operation
which will result in less space usage in the long run. We prefer the latter
two types of allocation: when space is scarce, FSP_NORMAL allocations
will not succeed, but the latter two allocations will succeed, if possible.
The purpose is to avoid dead end where the database is full but the
user cannot free any space because these freeing operations temporarily
reserve some space.

Single-table tablespaces whose size is < FSP_EXTENT_SIZE pages are a special
case. In this function we would liberally reserve several extents for
every page split or merge in a B-tree. But we do not want to waste disk space
if the table only occupies < FSP_EXTENT_SIZE pages. That is why we apply
different rules in that special case, just ensuring that there are n_pages
free pages available.

@param[out]	n_reserved	number of extents actually reserved; if we
				return true and the tablespace size is <
				FSP_EXTENT_SIZE pages, then this can be 0,
				otherwise it is n_ext
@param[in]	space_id	tablespace identifier
@param[in]	n_ext		number of extents to reserve
@param[in]	alloc_type	page reservation type (FSP_BLOB, etc)
@param[in,out]	mtr		the mini transaction
@param[in]	n_pages		for small tablespaces (tablespace size is
				less than FSP_EXTENT_SIZE), number of free
				pages to reserve.
@return true if we were able to make the reservation */
bool
fsp_reserve_free_extents(
	ulint*		n_reserved,
	ulint		space_id,
	ulint		n_ext,
	fsp_reserve_t	alloc_type,
	mtr_t*		mtr,
	ulint		n_pages)
{
	fsp_header_t*	space_header;
	ulint		n_free_list_ext;
	ulint		free_limit;
	ulint		size;
	ulint		n_free;
	ulint		n_free_up;
	ulint		reserve;
	size_t		total_reserved = 0;

	ut_ad(mtr);
	*n_reserved = n_ext;

	fil_space_t*		space = mtr_x_lock_space(space_id, mtr);
	const page_size_t	page_size(space->flags);

	space_header = fsp_get_space_header(space, page_size, mtr);
try_again:
	size = mach_read_from_4(space_header + FSP_SIZE);
	ut_ad(size == space->size_in_header);

	if (size < FSP_EXTENT_SIZE && n_pages < FSP_EXTENT_SIZE / 2) {
		/* Use different rules for small single-table tablespaces */
		*n_reserved = 0;
		return(fsp_reserve_free_pages(space, space_header, size,
					      mtr, n_pages));
	}

	n_free_list_ext = flst_get_len(space_header + FSP_FREE);
	ut_ad(space->free_len == n_free_list_ext);

	free_limit = mtr_read_ulint(space_header + FSP_FREE_LIMIT,
				    MLOG_4BYTES, mtr);
	ut_ad(space->free_limit == free_limit);

	/* Below we play safe when counting free extents above the free limit:
	some of them will contain extent descriptor pages, and therefore
	will not be free extents */

	if (size >= free_limit) {
		n_free_up = (size - free_limit) / FSP_EXTENT_SIZE;
	} else {
		ut_ad(alloc_type == FSP_BLOB);
		n_free_up = 0;
	}

	if (n_free_up > 0) {
		n_free_up--;
		n_free_up -= n_free_up / (page_size.physical()
					  / FSP_EXTENT_SIZE);
	}

	n_free = n_free_list_ext + n_free_up;

	switch (alloc_type) {
	case FSP_NORMAL:
		/* We reserve 1 extent + 0.5 % of the space size to undo logs
		and 1 extent + 0.5 % to cleaning operations; NOTE: this source
		code is duplicated in the function below! */

		reserve = 2 + ((size / FSP_EXTENT_SIZE) * 2) / 200;

		if (n_free <= reserve + n_ext) {

			goto try_to_extend;
		}
		break;
	case FSP_UNDO:
		/* We reserve 0.5 % of the space size to cleaning operations */

		reserve = 1 + ((size / FSP_EXTENT_SIZE) * 1) / 200;

		if (n_free <= reserve + n_ext) {

			goto try_to_extend;
		}
		break;
	case FSP_CLEANING:
	case FSP_BLOB:
		reserve = 0;
		break;
	default:
		ut_error;
	}

	if (fil_space_reserve_free_extents(space_id, n_free, n_ext)) {
		return(true);
	}
try_to_extend:
	if (ulint n = fsp_try_extend_data_file(space, space_header, mtr)) {
		total_reserved += n;
		goto try_again;
	}

	return(false);
}

/** Calculate how many KiB of new data we will be able to insert to the
tablespace without running out of space.
@param[in]	space_id	tablespace ID
@return available space in KiB
@retval UINTMAX_MAX if unknown */
uintmax_t
fsp_get_available_space_in_free_extents(
	ulint	space_id)
{
	FilSpace	space(space_id);
	if (space() == NULL) {
		return(UINTMAX_MAX);
	}

	return(fsp_get_available_space_in_free_extents(space));
}

/** Calculate how many KiB of new data we will be able to insert to the
tablespace without running out of space. Start with a space object that has
been acquired by the caller who holds it for the calculation,
@param[in]	space		tablespace object from fil_space_acquire()
@return available space in KiB */
uintmax_t
fsp_get_available_space_in_free_extents(
	const fil_space_t*	space)
{
	ut_ad(space->n_pending_ops > 0);

	ulint	size_in_header = space->size_in_header;
	if (size_in_header < FSP_EXTENT_SIZE) {
		return(0);		/* TODO: count free frag pages and
					return a value based on that */
	}

	/* Below we play safe when counting free extents above the free limit:
	some of them will contain extent descriptor pages, and therefore
	will not be free extents */
	ut_ad(size_in_header >= space->free_limit);
	ulint	n_free_up =
		(size_in_header - space->free_limit) / FSP_EXTENT_SIZE;

	page_size_t	page_size(space->flags);
	if (n_free_up > 0) {
		n_free_up--;
		n_free_up -= n_free_up / (page_size.physical()
					  / FSP_EXTENT_SIZE);
	}

	/* We reserve 1 extent + 0.5 % of the space size to undo logs
	and 1 extent + 0.5 % to cleaning operations; NOTE: this source
	code is duplicated in the function above! */

	ulint	reserve = 2 + ((size_in_header / FSP_EXTENT_SIZE) * 2) / 200;
	ulint	n_free = space->free_len + n_free_up;

	if (reserve > n_free) {
		return(0);
	}

	return(static_cast<uintmax_t>(n_free - reserve)
	       * FSP_EXTENT_SIZE * (page_size.physical() / 1024));
}

/********************************************************************//**
Marks a page used. The page must reside within the extents of the given
segment. */
static MY_ATTRIBUTE((nonnull))
void
fseg_mark_page_used(
/*================*/
	fseg_inode_t*	seg_inode,/*!< in: segment inode */
	ulint		page,	/*!< in: page offset */
	xdes_t*		descr,  /*!< in: extent descriptor */
	mtr_t*		mtr)	/*!< in/out: mini-transaction */
{
	ulint	not_full_n_used;

	ut_ad(fil_page_get_type(page_align(seg_inode)) == FIL_PAGE_INODE);
	ut_ad(!((page_offset(seg_inode) - FSEG_ARR_OFFSET) % FSEG_INODE_SIZE));
	ut_ad(mach_read_from_4(seg_inode + FSEG_MAGIC_N)
	      == FSEG_MAGIC_N_VALUE);

	ut_ad(mtr_read_ulint(seg_inode + FSEG_ID, MLOG_4BYTES, mtr)
	      == mtr_read_ulint(descr + XDES_ID, MLOG_4BYTES, mtr));

	if (xdes_is_free(descr, mtr)) {
		/* We move the extent from the free list to the
		NOT_FULL list */
		flst_remove(seg_inode + FSEG_FREE, descr + XDES_FLST_NODE,
			    mtr);
		flst_add_last(seg_inode + FSEG_NOT_FULL,
			      descr + XDES_FLST_NODE, mtr);
	}

	ut_ad(xdes_mtr_get_bit(
			descr, XDES_FREE_BIT, page % FSP_EXTENT_SIZE, mtr));

	/* We mark the page as used */
	xdes_set_bit(descr, XDES_FREE_BIT, page % FSP_EXTENT_SIZE, FALSE, mtr);

	not_full_n_used = mtr_read_ulint(seg_inode + FSEG_NOT_FULL_N_USED,
					 MLOG_4BYTES, mtr);
	not_full_n_used++;
	mlog_write_ulint(seg_inode + FSEG_NOT_FULL_N_USED, not_full_n_used,
			 MLOG_4BYTES, mtr);
	if (xdes_is_full(descr, mtr)) {
		/* We move the extent from the NOT_FULL list to the
		FULL list */
		flst_remove(seg_inode + FSEG_NOT_FULL,
			    descr + XDES_FLST_NODE, mtr);
		flst_add_last(seg_inode + FSEG_FULL,
			      descr + XDES_FLST_NODE, mtr);

		mlog_write_ulint(seg_inode + FSEG_NOT_FULL_N_USED,
				 not_full_n_used - FSP_EXTENT_SIZE,
				 MLOG_4BYTES, mtr);
	}
}

/** Frees a single page of a segment.
@param[in]	seg_inode	segment inode
@param[in,out]	space		tablespace
@param[in]	offset		page number
@param[in]	page_size	page size
@param[in]	ahi		whether we may need to drop the adaptive
hash index
@param[in,out]	mtr		mini-transaction */
static
void
fseg_free_page_low(
	fseg_inode_t*		seg_inode,
	fil_space_t*		space,
	page_no_t		offset,
	const page_size_t&	page_size,
#ifdef BTR_CUR_HASH_ADAPT
	bool			ahi,
#endif /* BTR_CUR_HASH_ADAPT */
	mtr_t*			mtr)
{
	xdes_t*	descr;
	ulint	not_full_n_used;
	ulint	state;
	ib_id_t	descr_id;
	ib_id_t	seg_id;
	ulint	i;

	ut_ad(seg_inode != NULL);
	ut_ad(mtr != NULL);
	ut_ad(mach_read_from_4(seg_inode + FSEG_MAGIC_N)
	      == FSEG_MAGIC_N_VALUE);
	ut_ad(!((page_offset(seg_inode) - FSEG_ARR_OFFSET) % FSEG_INODE_SIZE));
	ut_d(fsp_space_modify_check(space, mtr));
#ifdef BTR_CUR_HASH_ADAPT
	/* Drop search system page hash index if the page is found in
	the pool and is hashed */

<<<<<<< HEAD
	if (ahi) {
		btr_search_drop_page_hash_when_freed(
			page_id_t(space->id, offset), page_size);
	}
#endif /* BTR_CUR_HASH_ADAPT */
=======
	btr_search_drop_page_hash_when_freed(space, page);
>>>>>>> 6aa50bad

	descr = xdes_get_descriptor(space, offset, page_size, mtr);

	if (xdes_mtr_get_bit(descr, XDES_FREE_BIT,
			     offset % FSP_EXTENT_SIZE, mtr)) {
		ib::fatal() << "InnoDB is trying to free page "
			<< page_id_t(space->id, offset)
			<< " though it is already marked as free in the"
			" tablespace! The tablespace free space info is"
			" corrupt. You may need to dump your tables and"
			" recreate the whole database!"
			<< FORCE_RECOVERY_MSG;
	}

	state = xdes_get_state(descr, mtr);

	if (state != XDES_FSEG) {
		/* The page is in the fragment pages of the segment */

		for (i = 0;; i++) {
			if (fseg_get_nth_frag_page_no(seg_inode, i, mtr)
			    == offset) {

				fseg_set_nth_frag_page_no(seg_inode, i,
							  FIL_NULL, mtr);
				break;
			}
		}

		fsp_free_page(space, offset, page_size, mtr);

		return;
	}

	/* If we get here, the page is in some extent of the segment */

	descr_id = mach_read_from_8(descr + XDES_ID);
	seg_id = mach_read_from_8(seg_inode + FSEG_ID);

	if (UNIV_UNLIKELY(descr_id != seg_id)) {
		fputs("InnoDB: Dump of the tablespace extent descriptor: ",
		      stderr);
		ut_print_buf(stderr, descr, 40);
		fputs("\nInnoDB: Dump of the segment inode: ", stderr);
		ut_print_buf(stderr, seg_inode, 40);
		putc('\n', stderr);

		ib::fatal() << "InnoDB is trying to free page "
			<< page_id_t(space->id, offset)
			<< ", which does not belong to segment " << descr_id
			<< " but belongs to segment " << seg_id << "."
			<< FORCE_RECOVERY_MSG;
	}

	not_full_n_used = mtr_read_ulint(seg_inode + FSEG_NOT_FULL_N_USED,
					 MLOG_4BYTES, mtr);
	if (xdes_is_full(descr, mtr)) {
		/* The fragment is full: move it to another list */
		flst_remove(seg_inode + FSEG_FULL,
			    descr + XDES_FLST_NODE, mtr);
		flst_add_last(seg_inode + FSEG_NOT_FULL,
			      descr + XDES_FLST_NODE, mtr);
		mlog_write_ulint(seg_inode + FSEG_NOT_FULL_N_USED,
				 not_full_n_used + FSP_EXTENT_SIZE - 1,
				 MLOG_4BYTES, mtr);
	} else {
		ut_a(not_full_n_used > 0);
		mlog_write_ulint(seg_inode + FSEG_NOT_FULL_N_USED,
				 not_full_n_used - 1, MLOG_4BYTES, mtr);
	}

	const ulint	bit = offset % FSP_EXTENT_SIZE;

	xdes_set_bit(descr, XDES_FREE_BIT, bit, TRUE, mtr);
	xdes_set_bit(descr, XDES_CLEAN_BIT, bit, TRUE, mtr);

	if (xdes_is_free(descr, mtr)) {
		/* The extent has become free: free it to space */
		flst_remove(seg_inode + FSEG_NOT_FULL,
			    descr + XDES_FLST_NODE, mtr);
		fsp_free_extent(space, offset, page_size, mtr);
	}
}

#ifndef BTR_CUR_HASH_ADAPT
# define fseg_free_page_low(inode, space, offset, page_size, ahi, mtr)	\
	fseg_free_page_low(inode, space, offset, page_size, mtr)
#endif /* !BTR_CUR_HASH_ADAPT */

/**********************************************************************//**
Frees a single page of a segment. */
void
fseg_free_page_func(
	fseg_header_t*	seg_header, /*!< in: segment header */
	ulint		space_id,/*!< in: space id */
	ulint		page,	/*!< in: page offset */
#ifdef BTR_CUR_HASH_ADAPT
	bool		ahi,	/*!< in: whether we may need to drop
				the adaptive hash index */
#endif /* BTR_CUR_HASH_ADAPT */
	mtr_t*		mtr)	/*!< in/out: mini-transaction */
{
	DBUG_ENTER("fseg_free_page");
	fseg_inode_t*		seg_inode;
	buf_block_t*		iblock;
	fil_space_t*		space = mtr_x_lock_space(space_id, mtr);
	const page_size_t	page_size(space->flags);

	DBUG_LOG("fseg_free_page", "space_id: " << space_id
		 << ", page_no: " << page);

	seg_inode = fseg_inode_get(seg_header, space_id, page_size, mtr,
				   &iblock);
	fil_block_check_type(iblock, FIL_PAGE_INODE, mtr);

	fseg_free_page_low(seg_inode, space, page, page_size, ahi, mtr);

	ut_d(buf_page_set_file_page_was_freed(page_id_t(space_id, page)));

	DBUG_VOID_RETURN;
}

/** Determine whether a page is free.
@param[in,out]	space	tablespace
@param[in]	page	page number
@return whether the page is marked as free */
bool
fseg_page_is_free(fil_space_t* space, unsigned page)
{
	bool		is_free;
	mtr_t		mtr;
	page_size_t	page_size(space->flags);
	page_no_t	dpage = xdes_calc_descriptor_page(page_size, page);

	mtr.start();
	mtr_s_lock(&space->latch, &mtr);

	if (page >= space->free_limit || page >= space->size_in_header) {
		is_free = true;
	} else if (const xdes_t* descr = xdes_get_descriptor_const(
			   space, dpage, page, page_size, &mtr)) {
		is_free = xdes_get_bit(descr, XDES_FREE_BIT,
				       page % FSP_EXTENT_SIZE);
	} else {
		is_free = true;
	}
	mtr.commit();

	return(is_free);
}

/** Free an extent of a segment to the space free list.
@param[in,out]	seg_inode	segment inode
@param[in,out]	space		tablespace
@param[in]	page_size	page size
@param[in]	page		page number in the extent
@param[in]	ahi		whether we may need to drop
				the adaptive hash index
@param[in,out]	mtr		mini-transaction */
MY_ATTRIBUTE((nonnull))
static
void
fseg_free_extent(
	fseg_inode_t*		seg_inode,
	fil_space_t*		space,
	const page_size_t&	page_size,
	ulint			page,
#ifdef BTR_CUR_HASH_ADAPT
	bool			ahi,
#endif /* BTR_CUR_HASH_ADAPT */
	mtr_t*			mtr)
{
	ulint	first_page_in_extent;
	xdes_t*	descr;
	ulint	not_full_n_used;
	ulint	descr_n_used;
	ulint	i;

	ut_ad(mtr != NULL);

	descr = xdes_get_descriptor(space, page, page_size, mtr);

	ut_a(xdes_get_state(descr, mtr) == XDES_FSEG);
	ut_a(!memcmp(descr + XDES_ID, seg_inode + FSEG_ID, 8));
	ut_ad(mach_read_from_4(seg_inode + FSEG_MAGIC_N)
	      == FSEG_MAGIC_N_VALUE);
	ut_d(fsp_space_modify_check(space, mtr));

	first_page_in_extent = page - (page % FSP_EXTENT_SIZE);

#ifdef BTR_CUR_HASH_ADAPT
	if (ahi) {
		for (i = 0; i < FSP_EXTENT_SIZE; i++) {
			if (!xdes_mtr_get_bit(descr, XDES_FREE_BIT, i, mtr)) {

				/* Drop search system page hash index
				if the page is found in the pool and
				is hashed */

<<<<<<< HEAD
				btr_search_drop_page_hash_when_freed(
					page_id_t(space->id,
						  first_page_in_extent + i),
					page_size);
			}
=======
			btr_search_drop_page_hash_when_freed(
				space, first_page_in_extent + i);
>>>>>>> 6aa50bad
		}
	}
#endif /* BTR_CUR_HASH_ADAPT */

	if (xdes_is_full(descr, mtr)) {
		flst_remove(seg_inode + FSEG_FULL,
			    descr + XDES_FLST_NODE, mtr);
	} else if (xdes_is_free(descr, mtr)) {
		flst_remove(seg_inode + FSEG_FREE,
			    descr + XDES_FLST_NODE, mtr);
	} else {
		flst_remove(seg_inode + FSEG_NOT_FULL,
			    descr + XDES_FLST_NODE, mtr);

		not_full_n_used = mtr_read_ulint(
			seg_inode + FSEG_NOT_FULL_N_USED, MLOG_4BYTES, mtr);

		descr_n_used = xdes_get_n_used(descr, mtr);
		ut_a(not_full_n_used >= descr_n_used);
		mlog_write_ulint(seg_inode + FSEG_NOT_FULL_N_USED,
				 not_full_n_used - descr_n_used,
				 MLOG_4BYTES, mtr);
	}

	fsp_free_extent(space, page, page_size, mtr);

#ifdef UNIV_DEBUG
	for (i = 0; i < FSP_EXTENT_SIZE; i++) {

		buf_page_set_file_page_was_freed(
			page_id_t(space->id, first_page_in_extent + i));
	}
#endif /* UNIV_DEBUG */
}

#ifndef BTR_CUR_HASH_ADAPT
# define fseg_free_extent(inode, space, page_size, page, ahi, mtr)	\
	fseg_free_extent(inode, space, page_size, page, mtr)
#endif /* !BTR_CUR_HASH_ADAPT */

/**********************************************************************//**
Frees part of a segment. This function can be used to free a segment by
repeatedly calling this function in different mini-transactions. Doing
the freeing in a single mini-transaction might result in too big a
mini-transaction.
@return TRUE if freeing completed */
ibool
fseg_free_step_func(
	fseg_header_t*	header,	/*!< in, own: segment header; NOTE: if the header
				resides on the first page of the frag list
				of the segment, this pointer becomes obsolete
				after the last freeing step */
#ifdef BTR_CUR_HASH_ADAPT
	bool		ahi,	/*!< in: whether we may need to drop
				the adaptive hash index */
#endif /* BTR_CUR_HASH_ADAPT */
	mtr_t*		mtr)	/*!< in/out: mini-transaction */
{
	ulint		n;
	ulint		page;
	xdes_t*		descr;
	fseg_inode_t*	inode;
	ulint		space_id;
	ulint		header_page;

	DBUG_ENTER("fseg_free_step");

	space_id = page_get_space_id(page_align(header));
	header_page = page_get_page_no(page_align(header));

	fil_space_t*		space = mtr_x_lock_space(space_id, mtr);
	const page_size_t	page_size(space->flags);

	descr = xdes_get_descriptor(space, header_page, page_size, mtr);

	/* Check that the header resides on a page which has not been
	freed yet */

	ut_a(xdes_mtr_get_bit(descr, XDES_FREE_BIT,
			      header_page % FSP_EXTENT_SIZE, mtr) == FALSE);
	buf_block_t*		iblock;

	inode = fseg_inode_try_get(header, space_id, page_size, mtr, &iblock);

	if (inode == NULL) {
		ib::info() << "Double free of inode from "
			<< page_id_t(space_id, header_page);
		DBUG_RETURN(TRUE);
	}

	fil_block_check_type(iblock, FIL_PAGE_INODE, mtr);
	descr = fseg_get_first_extent(inode, space, page_size, mtr);

	if (descr != NULL) {
		/* Free the extent held by the segment */
		page = xdes_get_offset(descr);

		fseg_free_extent(inode, space, page_size, page, ahi, mtr);

		DBUG_RETURN(FALSE);
	}

	/* Free a frag page */
	n = fseg_find_last_used_frag_page_slot(inode, mtr);

	if (n == ULINT_UNDEFINED) {
		/* Freeing completed: free the segment inode */
		fsp_free_seg_inode(space, page_size, inode, mtr);

		DBUG_RETURN(TRUE);
	}

	fseg_free_page_low(
		inode, space,
		fseg_get_nth_frag_page_no(inode, n, mtr),
		page_size, ahi, mtr);

	n = fseg_find_last_used_frag_page_slot(inode, mtr);

	if (n == ULINT_UNDEFINED) {
		/* Freeing completed: free the segment inode */
		fsp_free_seg_inode(space, page_size, inode, mtr);

		DBUG_RETURN(TRUE);
	}

	DBUG_RETURN(FALSE);
}

/**********************************************************************//**
Frees part of a segment. Differs from fseg_free_step because this function
leaves the header page unfreed.
@return TRUE if freeing completed, except the header page */
ibool
fseg_free_step_not_header_func(
	fseg_header_t*	header,	/*!< in: segment header which must reside on
				the first fragment page of the segment */
#ifdef BTR_CUR_HASH_ADAPT
	bool		ahi,	/*!< in: whether we may need to drop
				the adaptive hash index */
#endif /* BTR_CUR_HASH_ADAPT */
	mtr_t*		mtr)	/*!< in/out: mini-transaction */
{
	ulint		n;
	ulint		page;
	xdes_t*		descr;
	fseg_inode_t*	inode;
	ulint		space_id;
	ulint		page_no;

	space_id = page_get_space_id(page_align(header));
	ut_ad(mtr->is_named_space(space_id));

	fil_space_t*		space = mtr_x_lock_space(space_id, mtr);
	const page_size_t	page_size(space->flags);
	buf_block_t*		iblock;

	inode = fseg_inode_get(header, space_id, page_size, mtr, &iblock);
	fil_block_check_type(iblock, FIL_PAGE_INODE, mtr);

	descr = fseg_get_first_extent(inode, space, page_size, mtr);

	if (descr != NULL) {
		/* Free the extent held by the segment */
		page = xdes_get_offset(descr);

		fseg_free_extent(inode, space, page_size, page, ahi, mtr);

		return(FALSE);
	}

	/* Free a frag page */

	n = fseg_find_last_used_frag_page_slot(inode, mtr);

	if (n == ULINT_UNDEFINED) {
		ut_error;
	}

	page_no = fseg_get_nth_frag_page_no(inode, n, mtr);

	if (page_no == page_get_page_no(page_align(header))) {

		return(TRUE);
	}

	fseg_free_page_low(inode, space, page_no, page_size, ahi, mtr);

	return(FALSE);
}

/** Returns the first extent descriptor for a segment.
We think of the extent lists of the segment catenated in the order
FSEG_FULL -> FSEG_NOT_FULL -> FSEG_FREE.
@param[in]	inode		segment inode
@param[in]	space		tablespace
@param[in]	page_size	page size
@param[in,out]	mtr		mini-transaction
@return the first extent descriptor, or NULL if none */
MY_ATTRIBUTE((nonnull, warn_unused_result))
static
xdes_t*
fseg_get_first_extent(
	fseg_inode_t*		inode,
	const fil_space_t*	space,
	const page_size_t&	page_size,
	mtr_t*			mtr)
{
	fil_addr_t	first;

	ut_ad(space->id == page_get_space_id(page_align(inode)));
	ut_ad(mach_read_from_4(inode + FSEG_MAGIC_N) == FSEG_MAGIC_N_VALUE);

	if (flst_get_len(inode + FSEG_FULL) > 0) {

		first = flst_get_first(inode + FSEG_FULL, mtr);

	} else if (flst_get_len(inode + FSEG_NOT_FULL) > 0) {

		first = flst_get_first(inode + FSEG_NOT_FULL, mtr);

	} else if (flst_get_len(inode + FSEG_FREE) > 0) {

		first = flst_get_first(inode + FSEG_FREE, mtr);
	} else {
		return(NULL);
	}

	ut_ad(first.page != FIL_NULL);

	return(first.page == FIL_NULL ? NULL
	       : xdes_lst_get_descriptor(space, page_size, first, mtr));
}

#ifdef UNIV_BTR_PRINT
/*******************************************************************//**
Writes info of a segment. */
static
void
fseg_print_low(
/*===========*/
	fseg_inode_t*	inode, /*!< in: segment inode */
	mtr_t*		mtr)	/*!< in/out: mini-transaction */
{
	ulint	space;
	ulint	n_used;
	ulint	n_frag;
	ulint	n_free;
	ulint	n_not_full;
	ulint	n_full;
	ulint	reserved;
	ulint	used;
	ulint	page_no;
	ib_id_t	seg_id;

	ut_ad(mtr_memo_contains_page(mtr, inode, MTR_MEMO_PAGE_SX_FIX));
	space = page_get_space_id(page_align(inode));
	page_no = page_get_page_no(page_align(inode));

	reserved = fseg_n_reserved_pages_low(inode, &used, mtr);

	seg_id = mach_read_from_8(inode + FSEG_ID);

	n_used = mtr_read_ulint(inode + FSEG_NOT_FULL_N_USED,
				MLOG_4BYTES, mtr);
	n_frag = fseg_get_n_frag_pages(inode, mtr);
	n_free = flst_get_len(inode + FSEG_FREE);
	n_not_full = flst_get_len(inode + FSEG_NOT_FULL);
	n_full = flst_get_len(inode + FSEG_FULL);

	ib::info() << "SEGMENT id " << seg_id
		<< " space " << space << ";"
		<< " page " << page_no << ";"
		<< " res " << reserved << " used " << used << ";"
		<< " full ext " << n_full << ";"
		<< " fragm pages " << n_frag << ";"
		<< " free extents " << n_free << ";"
		<< " not full extents " << n_not_full << ": pages " << n_used;

	ut_ad(mach_read_from_4(inode + FSEG_MAGIC_N) == FSEG_MAGIC_N_VALUE);
}

/*******************************************************************//**
Writes info of a segment. */
void
fseg_print(
/*=======*/
	fseg_header_t*	header, /*!< in: segment header */
	mtr_t*		mtr)	/*!< in/out: mini-transaction */
{
	fseg_inode_t*	inode;
	ulint		space_id;

	space_id = page_get_space_id(page_align(header));
	const fil_space_t*	space = mtr_x_lock_space(space_id, mtr);
	const page_size_t	page_size(space->flags);

	inode = fseg_inode_get(header, space_id, page_size, mtr);

	fseg_print_low(inode, mtr);
}
#endif /* UNIV_BTR_PRINT */

#ifdef UNIV_DEBUG
/** Print the file segment header to the given output stream.
@param[in]	out	the output stream into which the object is printed.
@retval	the output stream into which the object was printed. */
std::ostream&
fseg_header::to_stream(std::ostream&	out) const
{
	const ulint	space = mtr_read_ulint(m_header + FSEG_HDR_SPACE,
					       MLOG_4BYTES, m_mtr);
	const ulint	page_no = mtr_read_ulint(m_header + FSEG_HDR_PAGE_NO,
						 MLOG_4BYTES, m_mtr);

	const ulint	offset = mtr_read_ulint(m_header + FSEG_HDR_OFFSET,
						 MLOG_2BYTES, m_mtr);

	out << "[fseg_header_t: space=" << space << ", page="
		<< page_no << ", offset=" << offset << "]";

	return(out);
}
#endif /* UNIV_DEBUG */<|MERGE_RESOLUTION|>--- conflicted
+++ resolved
@@ -3055,15 +3055,11 @@
 	/* Drop search system page hash index if the page is found in
 	the pool and is hashed */
 
-<<<<<<< HEAD
 	if (ahi) {
 		btr_search_drop_page_hash_when_freed(
-			page_id_t(space->id, offset), page_size);
+			page_id_t(space->id, offset));
 	}
 #endif /* BTR_CUR_HASH_ADAPT */
-=======
-	btr_search_drop_page_hash_when_freed(space, page);
->>>>>>> 6aa50bad
 
 	descr = xdes_get_descriptor(space, offset, page_size, mtr);
 
@@ -3263,16 +3259,10 @@
 				if the page is found in the pool and
 				is hashed */
 
-<<<<<<< HEAD
 				btr_search_drop_page_hash_when_freed(
 					page_id_t(space->id,
-						  first_page_in_extent + i),
-					page_size);
+						  first_page_in_extent + i));
 			}
-=======
-			btr_search_drop_page_hash_when_freed(
-				space, first_page_in_extent + i);
->>>>>>> 6aa50bad
 		}
 	}
 #endif /* BTR_CUR_HASH_ADAPT */

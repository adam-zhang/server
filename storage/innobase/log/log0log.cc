/*****************************************************************************

Copyright (c) 1995, 2017, Oracle and/or its affiliates. All Rights Reserved.
Copyright (c) 2009, Google Inc.
Copyright (c) 2014, 2020, MariaDB Corporation.

Portions of this file contain modifications contributed and copyrighted by
Google, Inc. Those modifications are gratefully acknowledged and are described
briefly in the InnoDB documentation. The contributions by Google are
incorporated with their permission, and subject to the conditions contained in
the file COPYING.Google.

This program is free software; you can redistribute it and/or modify it under
the terms of the GNU General Public License as published by the Free Software
Foundation; version 2 of the License.

This program is distributed in the hope that it will be useful, but WITHOUT
ANY WARRANTY; without even the implied warranty of MERCHANTABILITY or FITNESS
FOR A PARTICULAR PURPOSE. See the GNU General Public License for more details.

You should have received a copy of the GNU General Public License along with
this program; if not, write to the Free Software Foundation, Inc.,
51 Franklin Street, Fifth Floor, Boston, MA 02110-1335 USA

*****************************************************************************/

/**************************************************//**
@file log/log0log.cc
Database log

Created 12/9/1995 Heikki Tuuri
*******************************************************/

#include "univ.i"
#include <debug_sync.h>
#include <my_service_manager.h>

#include "log0log.h"
#include "log0crypt.h"
#include "mem0mem.h"
#include "buf0buf.h"
#include "buf0flu.h"
#include "lock0lock.h"
#include "log0recv.h"
#include "fil0fil.h"
#include "dict0boot.h"
#include "dict0stats_bg.h"
#include "btr0defragment.h"
#include "srv0srv.h"
#include "srv0start.h"
#include "trx0sys.h"
#include "trx0trx.h"
#include "trx0roll.h"
#include "srv0mon.h"
#include "sync0sync.h"
#include "buf0dump.h"
#include "log0sync.h"

/*
General philosophy of InnoDB redo-logs:

Every change to a contents of a data page must be done
through mtr_t, and mtr_t::commit() will write log records
to the InnoDB redo log. */

/** Redo log system */
log_t	log_sys;

/* These control how often we print warnings if the last checkpoint is too
old */
static bool	log_has_printed_chkp_warning = false;
static time_t	log_last_warning_time;

static bool	log_has_printed_chkp_margine_warning = false;
static time_t	log_last_margine_warning_time;

/* A margin for free space in the log buffer before a log entry is catenated */
#define LOG_BUF_WRITE_MARGIN	(4 * OS_FILE_LOG_BLOCK_SIZE)

/* Margins for free space in the log buffer after a log entry is catenated */
#define LOG_BUF_FLUSH_RATIO	2
#define LOG_BUF_FLUSH_MARGIN	(LOG_BUF_WRITE_MARGIN		\
				 + (4U << srv_page_size_shift))

/* This parameter controls asynchronous making of a new checkpoint; the value
should be bigger than LOG_POOL_PREFLUSH_RATIO_SYNC */

#define LOG_POOL_CHECKPOINT_RATIO_ASYNC	32

/* This parameter controls synchronous preflushing of modified buffer pages */
#define LOG_POOL_PREFLUSH_RATIO_SYNC	16

/* The same ratio for asynchronous preflushing; this value should be less than
the previous */
#define LOG_POOL_PREFLUSH_RATIO_ASYNC	8

/* Codes used in unlocking flush latches */
#define LOG_UNLOCK_NONE_FLUSHED_LOCK	1
#define LOG_UNLOCK_FLUSH_LOCK		2

/****************************************************************//**
Returns the oldest modified block lsn in the pool, or log_sys.lsn if none
exists.
@return LSN of oldest modification */
static
lsn_t
log_buf_pool_get_oldest_modification(void)
/*======================================*/
{
	lsn_t	lsn;

	ut_ad(log_mutex_own());

	lsn = buf_pool_get_oldest_modification();

	if (!lsn) {

		lsn = log_sys.get_lsn();
	}

	return(lsn);
}

/** Extends the log buffer.
@param[in]	len	requested minimum size in bytes */
void log_buffer_extend(ulong len)
{
	const size_t new_buf_size = ut_calc_align(len, srv_page_size);
	byte* new_buf = static_cast<byte*>(
		ut_malloc_dontdump(new_buf_size * 2));
	TRASH_ALLOC(new_buf, new_buf_size * 2);

	log_mutex_enter();

	if (len <= srv_log_buffer_size) {
		/* Already extended enough by the others */
		log_mutex_exit();
		ut_free_dodump(new_buf, new_buf_size * 2);
		return;
	}

	ib::warn() << "The redo log transaction size " << len <<
		" exceeds innodb_log_buffer_size="
		<< srv_log_buffer_size << " / 2). Trying to extend it.";

	const byte* old_buf_begin = log_sys.buf;
	const ulong old_buf_size = srv_log_buffer_size;
	byte* old_buf = log_sys.first_in_use
		? log_sys.buf : log_sys.buf - old_buf_size;
	srv_log_buffer_size = static_cast<ulong>(new_buf_size);
	log_sys.buf = new_buf;
	log_sys.first_in_use = true;
	memcpy_aligned<OS_FILE_LOG_BLOCK_SIZE>(log_sys.buf, old_buf_begin,
					       log_sys.buf_free);

	log_sys.max_buf_free = new_buf_size / LOG_BUF_FLUSH_RATIO
		- LOG_BUF_FLUSH_MARGIN;

	log_mutex_exit();

	ut_free_dodump(old_buf, old_buf_size);

	ib::info() << "innodb_log_buffer_size was extended to "
		<< new_buf_size << ".";
}

/** Check margin not to overwrite transaction log from the last checkpoint.
If would estimate the log write to exceed the log_capacity,
waits for the checkpoint is done enough.
@param[in]	margin	length of the data to be written */
void log_margin_checkpoint_age(ulint margin)
{
	ut_ad(log_mutex_own());

	if (margin > log_sys.log_capacity) {
		/* return with warning output to avoid deadlock */
		if (!log_has_printed_chkp_margine_warning
		    || difftime(time(NULL),
				log_last_margine_warning_time) > 15) {
			log_has_printed_chkp_margine_warning = true;
			log_last_margine_warning_time = time(NULL);

			ib::error() << "The transaction log file is too"
				" small for a mini-transaction log (size="
				<< margin << "). So, the last checkpoint age"
				" might exceed the log capacity "
				<< log_sys.log_capacity << ".";
		}

		return;
	}

	/* Our margin check should ensure that we never reach this condition.
	Try to do checkpoint once. We cannot keep waiting here as it might
	result in hang in case the current mtr has latch on oldest lsn */
	const lsn_t lsn = log_sys.get_lsn();

	if (lsn - log_sys.last_checkpoint_lsn + margin
	    > log_sys.log_capacity) {
		/* The log write might overwrite the transaction log
		after the last checkpoint. Makes checkpoint. */

		const bool flushed_enough = lsn
			- log_buf_pool_get_oldest_modification() + margin
			<= log_sys.log_capacity;

		log_sys.set_check_flush_or_checkpoint();
		log_mutex_exit();

		DEBUG_SYNC_C("margin_checkpoint_age_rescue");

		if (!flushed_enough) {
			os_thread_sleep(100000);
		}
		log_checkpoint();

		log_mutex_enter();
	}

	return;
}

/** Open the log for log_write_low. The log must be closed with log_close.
@param[in]	len	length of the data to be written
@return start lsn of the log record */
lsn_t
log_reserve_and_open(
	ulint	len)
{
	ulint	len_upper_limit;
#ifdef UNIV_DEBUG
	ulint	count			= 0;
#endif /* UNIV_DEBUG */

loop:
	ut_ad(log_mutex_own());

	/* Calculate an upper limit for the space the string may take in the
	log buffer */

	len_upper_limit = LOG_BUF_WRITE_MARGIN + srv_log_write_ahead_size
			  + (5 * len) / 4;

	if (log_sys.buf_free + len_upper_limit > srv_log_buffer_size) {
		log_mutex_exit();

		DEBUG_SYNC_C("log_buf_size_exceeded");

		/* Not enough free space, do a write of the log buffer */
		log_sys.initiate_write(false);

		srv_stats.log_waits.inc();

		ut_ad(++count < 50);

		log_mutex_enter();
		goto loop;
	}

	return(log_sys.get_lsn());
}

/************************************************************//**
Writes to the log the string given. It is assumed that the caller holds the
log mutex. */
void
log_write_low(
/*==========*/
	const byte*	str,		/*!< in: string */
	ulint		str_len)	/*!< in: string length */
{
	ulint	len;

	ut_ad(log_mutex_own());
	const ulint trailer_offset = log_sys.trailer_offset();
part_loop:
	/* Calculate a part length */

	ulint data_len = (log_sys.buf_free % OS_FILE_LOG_BLOCK_SIZE) + str_len;

	if (data_len <= trailer_offset) {

		/* The string fits within the current log block */

		len = str_len;
	} else {
		data_len = trailer_offset;

		len = trailer_offset
			- log_sys.buf_free % OS_FILE_LOG_BLOCK_SIZE;
	}

	memcpy(log_sys.buf + log_sys.buf_free, str, len);

	str_len -= len;
	str = str + len;

	byte* log_block = static_cast<byte*>(
		ut_align_down(log_sys.buf + log_sys.buf_free,
			      OS_FILE_LOG_BLOCK_SIZE));

	log_block_set_data_len(log_block, data_len);
	lsn_t lsn = log_sys.get_lsn();

	if (data_len == trailer_offset) {
		/* This block became full */
		log_block_set_data_len(log_block, OS_FILE_LOG_BLOCK_SIZE);
		log_block_set_checkpoint_no(log_block,
					    log_sys.next_checkpoint_no);
		len += log_sys.framing_size();

		lsn += len;

		/* Initialize the next block header */
		log_block_init(log_block + OS_FILE_LOG_BLOCK_SIZE, lsn);
	} else {
		lsn += len;
	}

	log_sys.set_lsn(lsn);
	log_sys.buf_free += len;

	ut_ad(log_sys.buf_free <= size_t{srv_log_buffer_size});

	if (str_len > 0) {
		goto part_loop;
	}

	srv_stats.log_write_requests.inc();
}

/************************************************************//**
Closes the log.
@return lsn */
lsn_t
log_close(void)
/*===========*/
{
	byte*		log_block;
	ulint		first_rec_group;
	lsn_t		oldest_lsn;
	lsn_t		lsn;
	lsn_t		checkpoint_age;

	ut_ad(log_mutex_own());

	lsn = log_sys.get_lsn();

	log_block = static_cast<byte*>(
		ut_align_down(log_sys.buf + log_sys.buf_free,
			      OS_FILE_LOG_BLOCK_SIZE));

	first_rec_group = log_block_get_first_rec_group(log_block);

	if (first_rec_group == 0) {
		/* We initialized a new log block which was not written
		full by the current mtr: the next mtr log record group
		will start within this block at the offset data_len */

		log_block_set_first_rec_group(
			log_block, log_block_get_data_len(log_block));
	}

	if (log_sys.buf_free > log_sys.max_buf_free) {
		log_sys.set_check_flush_or_checkpoint();
	}

	checkpoint_age = lsn - log_sys.last_checkpoint_lsn;

	if (checkpoint_age >= log_sys.log_capacity) {
		DBUG_EXECUTE_IF(
			"print_all_chkp_warnings",
			log_has_printed_chkp_warning = false;);

		if (!log_has_printed_chkp_warning
		    || difftime(time(NULL), log_last_warning_time) > 15) {

			log_has_printed_chkp_warning = true;
			log_last_warning_time = time(NULL);

			ib::error() << "The age of the last checkpoint is "
				    << checkpoint_age
				    << ", which exceeds the log capacity "
				    << log_sys.log_capacity << ".";
		}
	}

	if (checkpoint_age <= log_sys.max_modified_age_sync ||
	    log_sys.check_flush_or_checkpoint()) {
		goto function_exit;
	}

	oldest_lsn = buf_pool_get_oldest_modification();

	if (!oldest_lsn
	    || lsn - oldest_lsn > log_sys.max_modified_age_sync
	    || checkpoint_age > log_sys.max_checkpoint_age_async) {
		log_sys.set_check_flush_or_checkpoint();
	}
function_exit:

	return(lsn);
}

/** Calculate the recommended highest values for lsn - last_checkpoint_lsn
and lsn - buf_get_oldest_modification().
@param[in]	file_size	requested innodb_log_file_size
@retval true on success
@retval false if the smallest log group is too small to
accommodate the number of OS threads in the database server */
bool
log_set_capacity(ulonglong file_size)
{
	lsn_t		margin;
	ulint		free;

	lsn_t smallest_capacity = file_size;
	/* Add extra safety */
	smallest_capacity -= smallest_capacity / 10;

	/* For each OS thread we must reserve so much free space in the
	smallest log group that it can accommodate the log entries produced
	by single query steps: running out of free log space is a serious
	system error which requires rebooting the database. */

	free = LOG_CHECKPOINT_FREE_PER_THREAD * (10 + srv_thread_concurrency)
		+ LOG_CHECKPOINT_EXTRA_FREE;
	if (free >= smallest_capacity / 2) {
		ib::error() << "Cannot continue operation. " << LOG_FILE_NAME
			    << " is too small for innodb_thread_concurrency="
			    << srv_thread_concurrency << ". The size of "
			    << LOG_FILE_NAME
			    << " should be bigger than 200 kB * "
			       "innodb_thread_concurrency. "
			    << INNODB_PARAMETERS_MSG;
		return(false);
	}

	margin = smallest_capacity - free;
	margin = margin - margin / 10;	/* Add still some extra safety */

	log_mutex_enter();

	log_sys.log_capacity = smallest_capacity;

	log_sys.max_modified_age_async = margin
		- margin / LOG_POOL_PREFLUSH_RATIO_ASYNC;
	log_sys.max_modified_age_sync = margin
		- margin / LOG_POOL_PREFLUSH_RATIO_SYNC;

	log_sys.max_checkpoint_age_async = margin - margin
		/ LOG_POOL_CHECKPOINT_RATIO_ASYNC;
	log_sys.max_checkpoint_age = margin;

	log_mutex_exit();

	return(true);
}

/** Initialize the redo log subsystem. */
void log_t::create()
{
  ut_ad(this == &log_sys);
  ut_ad(!is_initialised());
  m_initialised= true;

  mutex_create(LATCH_ID_LOG_SYS, &mutex);
  mutex_create(LATCH_ID_LOG_FLUSH_ORDER, &log_flush_order_mutex);

<<<<<<< HEAD
=======
  /* Start the lsn from one log block from zero: this way every
  log record has a non-zero start lsn, a fact which we will use */

  set_lsn(LOG_START_LSN + LOG_BLOCK_HDR_SIZE);
  set_flushed_lsn(0);

>>>>>>> a4ab54d7
  ut_ad(srv_log_buffer_size >= 16 * OS_FILE_LOG_BLOCK_SIZE);
  ut_ad(srv_log_buffer_size >= 4U << srv_page_size_shift);

  buf= static_cast<byte*>(ut_malloc_dontdump(srv_log_buffer_size * 2));
  TRASH_ALLOC(buf, srv_log_buffer_size * 2);

  first_in_use= true;

  max_buf_free= srv_log_buffer_size / LOG_BUF_FLUSH_RATIO -
    LOG_BUF_FLUSH_MARGIN;
  set_check_flush_or_checkpoint();

  n_log_ios_old= n_log_ios;
  last_printout_time= time(NULL);

  buf_next_to_write= 0;
  last_checkpoint_lsn= write_lsn= LOG_START_LSN;
  n_log_ios= 0;
  n_log_ios_old= 0;
  log_capacity= 0;
  max_modified_age_async= 0;
  max_modified_age_sync= 0;
  max_checkpoint_age_async= 0;
  max_checkpoint_age= 0;
  next_checkpoint_no= 0;
  next_checkpoint_lsn= 0;
  n_pending_checkpoint_writes= 0;

<<<<<<< HEAD
  /* Start from a non-zero log sequence number, so that 0 can be used
  as a special value of 'no changes'. */
  lsn= last_checkpoint_lsn= 1;
  buf_free= 0;

  log.create();
=======
  log_block_init(buf, LOG_START_LSN);
  log_block_set_first_rec_group(buf, LOG_BLOCK_HDR_SIZE);

  buf_free= LOG_BLOCK_HDR_SIZE;
>>>>>>> a4ab54d7
}

mapped_file_t::~mapped_file_t() noexcept
{
  if (!m_area.empty())
    unmap();
}

dberr_t mapped_file_t::map(const char *path, bool read_only,
                           bool nvme) noexcept
{
  auto fd= mysql_file_open(innodb_log_file_key, path,
                           read_only ? O_RDONLY : O_RDWR, MYF(MY_WME));
  if (fd == -1)
    return DB_ERROR;

  const auto file_size= os_file_get_size(path).m_total_size;

  const int nvme_flag= nvme ? MAP_SYNC : 0;
  void *ptr= my_mmap(0, static_cast<size_t>(file_size),
                     read_only ? PROT_READ : PROT_READ | PROT_WRITE,
                     MAP_SHARED_VALIDATE | nvme_flag, fd, 0);
  mysql_file_close(fd, MYF(MY_WME));

  if (ptr == MAP_FAILED)
    return DB_ERROR;

  m_area= {static_cast<byte *>(ptr),
           static_cast<span<byte>::index_type>(file_size)};
  return DB_SUCCESS;
}

dberr_t mapped_file_t::unmap() noexcept
{
  ut_ad(!m_area.empty());

  if (my_munmap(m_area.data(), m_area.size()))
    return DB_ERROR;

  m_area= {};
  return DB_SUCCESS;
}

file_os_io::file_os_io(file_os_io &&rhs) : m_fd(rhs.m_fd)
{
  rhs.m_fd= OS_FILE_CLOSED;
}

file_os_io &file_os_io::operator=(file_os_io &&rhs)
{
  std::swap(m_fd, rhs.m_fd);
  return *this;
}

file_os_io::~file_os_io() noexcept
{
  if (is_opened())
    close();
}

dberr_t file_os_io::open(const char *path, bool read_only) noexcept
{
  ut_ad(!is_opened());

  bool success;
  auto tmp_fd= os_file_create(
      innodb_log_file_key, path, OS_FILE_OPEN | OS_FILE_ON_ERROR_NO_EXIT,
      OS_FILE_NORMAL, OS_LOG_FILE, read_only, &success);
  if (!success)
    return DB_ERROR;

  m_durable_writes= srv_file_flush_method == SRV_O_DSYNC;
  m_fd= tmp_fd;
  return success ? DB_SUCCESS : DB_ERROR;
}

dberr_t file_os_io::rename(const char *old_path, const char *new_path) noexcept
{
  return os_file_rename(innodb_log_file_key, old_path, new_path) ? DB_SUCCESS
                                                                 : DB_ERROR;
}

dberr_t file_os_io::close() noexcept
{
  if (!os_file_close(m_fd))
    return DB_ERROR;

  m_fd= OS_FILE_CLOSED;
  return DB_SUCCESS;
}

dberr_t file_os_io::read(os_offset_t offset, span<byte> buf) noexcept
{
  return os_file_read(IORequestRead, m_fd, buf.data(), offset, buf.size());
}

dberr_t file_os_io::write(const char *path, os_offset_t offset,
                          span<const byte> buf) noexcept
{
  return os_file_write(IORequestWrite, path, m_fd, buf.data(), offset,
                       buf.size());
}

dberr_t file_os_io::flush_data_only() noexcept
{
  return os_file_flush_data(m_fd) ? DB_SUCCESS : DB_ERROR;
}

#ifdef HAVE_PMEM

#include <libpmem.h>

static bool is_pmem(const char *path) noexcept
{
  mapped_file_t mf;
  return mf.map(path, true, true) == DB_SUCCESS ? true : false;
}

class file_pmem_io final : public file_io
{
public:
  file_pmem_io() noexcept : file_io(true) {}

  dberr_t open(const char *path, bool read_only) noexcept final
  {
    return m_file.map(path, read_only, true);
  }
  dberr_t rename(const char *old_path, const char *new_path) noexcept final
  {
    return os_file_rename(innodb_log_file_key, old_path, new_path) ? DB_SUCCESS
                                                                   : DB_ERROR;
  }
  dberr_t close() noexcept final { return m_file.unmap(); }
  dberr_t read(os_offset_t offset, span<byte> buf) noexcept final
  {
    memcpy(buf.data(), m_file.data() + offset, buf.size());
    return DB_SUCCESS;
  }
  dberr_t write(const char *, os_offset_t offset,
                span<const byte> buf) noexcept final
  {
    pmem_memcpy_persist(m_file.data() + offset, buf.data(), buf.size());
    return DB_SUCCESS;
  }
  dberr_t flush_data_only() noexcept final
  {
    ut_ad(0);
    return DB_SUCCESS;
  }

private:
  mapped_file_t m_file;
};
#endif

dberr_t log_file_t::open(bool read_only) noexcept
{
  ut_a(!is_opened());

#ifdef HAVE_PMEM
  auto ptr= is_pmem(m_path.c_str())
                ? std::unique_ptr<file_io>(new file_pmem_io)
                : std::unique_ptr<file_io>(new file_os_io);
#else
  auto ptr= std::unique_ptr<file_io>(new file_os_io);
#endif

  if (dberr_t err= ptr->open(m_path.c_str(), read_only))
    return err;

  m_file= std::move(ptr);
  return DB_SUCCESS;
}

bool log_file_t::is_opened() const noexcept
{
  return static_cast<bool>(m_file);
}

dberr_t log_file_t::rename(std::string new_path) noexcept
{
  if (dberr_t err= m_file->rename(m_path.c_str(), new_path.c_str()))
    return err;

  m_path = std::move(new_path);
  return DB_SUCCESS;
}

dberr_t log_file_t::close() noexcept
{
  ut_a(is_opened());

  if (dberr_t err= m_file->close())
    return err;

  m_file.reset();
  return DB_SUCCESS;
}

dberr_t log_file_t::read(os_offset_t offset, span<byte> buf) noexcept
{
  ut_ad(is_opened());
  return m_file->read(offset, buf);
}

bool log_file_t::writes_are_durable() const noexcept
{
  return m_file->writes_are_durable();
}

dberr_t log_file_t::write(os_offset_t offset, span<const byte> buf) noexcept
{
  ut_ad(is_opened());
  return m_file->write(m_path.c_str(), offset, buf);
}

dberr_t log_file_t::flush_data_only() noexcept
{
  ut_ad(is_opened());
  return m_file->flush_data_only();
}

void log_t::file::open_files(std::string path)
{
  fd= log_file_t(std::move(path));
  if (const dberr_t err= fd.open(srv_read_only_mode))
    ib::fatal() << "open(" << fd.get_path() << ") returned " << err;

  fd_offset= os_file_get_size(fd.get_path().c_str()).m_total_size;

  data_fd= log_file_t(get_log_file_path(LOG_DATA_FILE_NAME));
  bool exists;
  os_file_type_t type;
  os_file_status(data_fd.get_path().c_str(), &exists, &type);
  if (exists)
  {
    if (const dberr_t err= data_fd.open(srv_read_only_mode))
      ib::fatal() << "open(" << data_fd.get_path() << ") returned " << err;

    srv_log_file_size=
        os_file_get_size(data_fd.get_path().c_str()).m_total_size;
  }
}

void log_t::file::main_read(os_offset_t offset, span<byte> buf)
{
  if (const dberr_t err= fd.read(offset, buf))
    ib::fatal() << "write(" << fd.get_path() << ") returned " << err;
}

void log_t::file::main_write_durable(os_offset_t offset, span<byte> buf)
{
  if (const dberr_t err= fd.write(offset, buf))
    ib::fatal() << "write(" << fd.get_path() << ") returned " << err;

  if (!fd.writes_are_durable())
    if (const dberr_t err = fd.flush_data_only())
      ib::fatal() << "flush_data_only(" << fd.get_path() << ") returned "
                  << err;
}

void log_t::file::close_files()
{
  if (fd.is_opened())
    if (const dberr_t err= fd.close())
      ib::fatal() << "close(" << fd.get_path() << ") returned " << err;

  if (data_fd.is_opened())
    if (const dberr_t err= data_fd.close())
      ib::fatal() << "close(" << data_fd.get_path() << ") returned " << err;
}

void log_t::file::data_read(os_offset_t offset, span<byte> buf)
{
  if (const dberr_t err= data_fd.read(offset, buf))
    ib::fatal() << "read(" << data_fd.get_path() << ") returned " << err;
}

bool log_t::file::data_writes_are_durable() const noexcept
{
  return data_fd.writes_are_durable();
}

void log_t::file::data_write(os_offset_t offset, span<byte> buf)
{
  if (const dberr_t err= data_fd.write(offset, buf))
    ib::fatal() << "write(" << data_fd.get_path() << ") returned " << err;
}

void log_t::file::data_flush_data_only()
{
  log_sys.pending_flushes.fetch_add(1, std::memory_order_acquire);
  if (const dberr_t err= data_fd.flush_data_only())
    ib::fatal() << "flush_data_only(" << data_fd.get_path() << ") returned "
                << err;
  log_sys.pending_flushes.fetch_sub(1, std::memory_order_release);
  log_sys.flushes.fetch_add(1, std::memory_order_release);
}

/** Initialize the redo log. */
void log_t::file::create()
{
  ut_ad(this == &log_sys.log);
  ut_ad(log_sys.is_initialised());

  format= log_t::FORMAT_10_5;
  key_version= srv_encrypt_log ? log_crypt_key_version() : 0;
  file_size= srv_log_file_size;
  lsn= 1;
  lsn_offset= 0;

  mutex_create(LATCH_ID_LOG_FILE_OP, &fd_mutex);
  fd_offset= 0;
}

dberr_t log_t::file::append(span<const byte> buf) noexcept
{
  mutex_enter(&fd_mutex);
  dberr_t err= fd.write(fd_offset, buf);
  if (err == DB_SUCCESS)
    fd_offset+= buf.size();
  mutex_exit(&fd_mutex);
  return err;
}

/** Update the log block checksum. */
inline void log_block_store_checksum(byte* block)
{
	log_block_set_checksum(block, log_block_calc_checksum_crc32(block));
}

/******************************************************//**
Writes a buffer to a log file. */
static
void
log_write_buf(
	byte*		buf,		/*!< in: buffer */
	ulint		len,		/*!< in: buffer len; must be divisible
					by OS_FILE_LOG_BLOCK_SIZE */
#ifdef UNIV_DEBUG
	ulint		pad_len,	/*!< in: pad len in the buffer len */
#endif /* UNIV_DEBUG */
	lsn_t		start_lsn,	/*!< in: start lsn of the buffer; must
					be divisible by
					OS_FILE_LOG_BLOCK_SIZE */
	ulint		new_data_offset)/*!< in: start offset of new data in
					buf: this parameter is used to decide
					if we have to write a new log file
					header */
{
	ulint		write_len;
	lsn_t		next_offset;
	ulint		i;

	ut_ad(log_write_lock_own());
	ut_ad(!recv_no_log_write);
	ut_a(len % OS_FILE_LOG_BLOCK_SIZE == 0);
	ut_a(start_lsn % OS_FILE_LOG_BLOCK_SIZE == 0);

loop:
	if (len == 0) {

		return;
	}

	next_offset = log_sys.log.calc_lsn_offset(start_lsn);

	if ((next_offset % log_sys.log.file_size) + len
	    > log_sys.log.file_size) {
		/* if the above condition holds, then the below expression
		is < len which is ulint, so the typecast is ok */
		write_len = ulint(log_sys.log.file_size
				  - (next_offset % log_sys.log.file_size));
	} else {
		write_len = len;
	}

	DBUG_PRINT("ib_log",
		   ("write " LSN_PF " to " LSN_PF
		    ": len " ULINTPF
		    " blocks " ULINTPF ".." ULINTPF,
		    start_lsn, next_offset,
		    write_len,
		    log_block_get_hdr_no(buf),
		    log_block_get_hdr_no(
			    buf + write_len
			    - OS_FILE_LOG_BLOCK_SIZE)));

	ut_ad(pad_len >= len
	      || log_block_get_hdr_no(buf)
		 == log_block_convert_lsn_to_no(start_lsn));

	/* Calculate the checksums for each log block and write them to
	the trailer fields of the log blocks */

	for (i = 0; i < write_len / OS_FILE_LOG_BLOCK_SIZE; i++) {
#ifdef UNIV_DEBUG
		ulint hdr_no_2 = log_block_get_hdr_no(buf) + i;
		DBUG_EXECUTE_IF("innodb_small_log_block_no_limit",
				hdr_no_2 = ((hdr_no_2 - 1) & 0xFUL) + 1;);
#endif
		ut_ad(pad_len >= len
			|| i * OS_FILE_LOG_BLOCK_SIZE >= len - pad_len
			|| log_block_get_hdr_no(buf + i * OS_FILE_LOG_BLOCK_SIZE) == hdr_no_2);
		log_block_store_checksum(buf + i * OS_FILE_LOG_BLOCK_SIZE);
	}

	log_sys.n_log_ios++;

	srv_stats.os_log_pending_writes.inc();

	ut_a((next_offset >> srv_page_size_shift) <= ULINT_MAX);

	log_sys.log.data_write(next_offset, {buf, write_len});

	srv_stats.os_log_pending_writes.dec();

	srv_stats.os_log_written.add(write_len);
	srv_stats.log_writes.inc();

	if (write_len < len) {
		start_lsn += write_len;
		len -= write_len;
		buf += write_len;
		goto loop;
	}
}

/** Flush the recently written changes to the log file.
and invoke log_mutex_enter(). */
static void log_write_flush_to_disk_low(lsn_t lsn)
{
<<<<<<< HEAD
	log_sys.log.data_flush_data_only();

	log_mutex_enter();
	ut_a(lsn >= log_sys.flushed_to_disk_lsn);
	log_sys.flushed_to_disk_lsn = lsn;
	log_mutex_exit();
=======
  log_sys.log.flush_data_only();
  ut_a(lsn >= log_sys.get_flushed_lsn());
  log_sys.set_flushed_lsn(lsn);
>>>>>>> a4ab54d7
}

/** Switch the log buffer in use, and copy the content of last block
from old log buffer to the head of the to be used one. Thus, buf_free and
buf_next_to_write would be changed accordingly */
static inline
void
log_buffer_switch()
{
	ut_ad(log_mutex_own());
	ut_ad(log_write_lock_own());

	const byte*	old_buf = log_sys.buf;
	size_t		area_end = ut_calc_align<size_t>(
		log_sys.buf_free, OS_FILE_LOG_BLOCK_SIZE);

	if (log_sys.first_in_use) {
		log_sys.first_in_use = false;
		ut_ad(log_sys.buf == ut_align_down(log_sys.buf,
						   OS_FILE_LOG_BLOCK_SIZE));
		log_sys.buf += srv_log_buffer_size;
	} else {
		log_sys.first_in_use = true;
		log_sys.buf -= srv_log_buffer_size;
		ut_ad(log_sys.buf == ut_align_down(log_sys.buf,
						   OS_FILE_LOG_BLOCK_SIZE));
	}

	/* Copy the last block to new buf */
	memcpy_aligned<OS_FILE_LOG_BLOCK_SIZE>(
		log_sys.buf, old_buf + area_end - OS_FILE_LOG_BLOCK_SIZE,
		OS_FILE_LOG_BLOCK_SIZE);

	log_sys.buf_free %= OS_FILE_LOG_BLOCK_SIZE;
	log_sys.buf_next_to_write = log_sys.buf_free;
}

/**
Writes log buffer to disk
which is the "write" part of log_write_up_to().

This function does not flush anything.

Note : the caller must have log_mutex locked, and this
mutex is released in the function.

*/
static void log_write()
{
	ut_ad(log_mutex_own());
	ut_ad(!recv_no_log_write);
	lsn_t write_lsn;
	if (log_sys.buf_free == log_sys.buf_next_to_write) {
		/* Nothing to write */
		log_mutex_exit();
		return;
	}

	ulint		start_offset;
	ulint		end_offset;
	ulint		area_start;
	ulint		area_end;
	ulong		write_ahead_size = srv_log_write_ahead_size;
	ulint		pad_size;

	DBUG_PRINT("ib_log", ("write " LSN_PF " to " LSN_PF,
			      log_sys.write_lsn,
			      log_sys.get_lsn()));


	start_offset = log_sys.buf_next_to_write;
	end_offset = log_sys.buf_free;

	area_start = ut_2pow_round(start_offset,
				   ulint(OS_FILE_LOG_BLOCK_SIZE));
	area_end = ut_calc_align(end_offset, ulint(OS_FILE_LOG_BLOCK_SIZE));

	ut_ad(area_end - area_start > 0);

	log_block_set_flush_bit(log_sys.buf + area_start, TRUE);
	log_block_set_checkpoint_no(
		log_sys.buf + area_end - OS_FILE_LOG_BLOCK_SIZE,
		log_sys.next_checkpoint_no);

	write_lsn = log_sys.get_lsn();
	byte *write_buf = log_sys.buf;

	log_buffer_switch();

	log_sys.log.set_fields(log_sys.write_lsn);

	log_mutex_exit();
	/* Erase the end of the last log block. */
	memset(write_buf + end_offset, 0,
	       ~end_offset & (OS_FILE_LOG_BLOCK_SIZE - 1));

	/* Calculate pad_size if needed. */
	pad_size = 0;
	if (write_ahead_size > OS_FILE_LOG_BLOCK_SIZE) {
		ulint	end_offset_in_unit;
		lsn_t	end_offset = log_sys.log.calc_lsn_offset(
			ut_uint64_align_up(write_lsn, OS_FILE_LOG_BLOCK_SIZE));
		end_offset_in_unit = (ulint) (end_offset % write_ahead_size);

		if (end_offset_in_unit > 0
		    && (area_end - area_start) > end_offset_in_unit) {
			/* The first block in the unit was initialized
			after the last writing.
			Needs to be written padded data once. */
			pad_size = std::min<ulint>(
				ulint(write_ahead_size) - end_offset_in_unit,
				srv_log_buffer_size - area_end);
			::memset(write_buf + area_end, 0, pad_size);
		}
	}

	if (UNIV_UNLIKELY(srv_shutdown_state != SRV_SHUTDOWN_NONE)) {
		service_manager_extend_timeout(INNODB_EXTEND_TIMEOUT_INTERVAL,
					       "InnoDB log write: "
					       LSN_PF, log_sys.write_lsn);
	}

	if (log_sys.is_physical()
	    ? log_sys.is_encrypted_physical()
	    : log_sys.is_encrypted_old()) {
		log_crypt(write_buf + area_start, log_sys.write_lsn,
			  area_end - area_start);
	}

	/* Do the write to the log file */
	log_write_buf(
		write_buf + area_start, area_end - area_start + pad_size,
#ifdef UNIV_DEBUG
		pad_size,
#endif /* UNIV_DEBUG */
		ut_uint64_align_down(log_sys.write_lsn,
				     OS_FILE_LOG_BLOCK_SIZE),
		start_offset - area_start);
	srv_stats.log_padded.add(pad_size);
	log_sys.write_lsn = write_lsn;
<<<<<<< HEAD
	if (log_sys.log.data_writes_are_durable())
		log_sys.flushed_to_disk_lsn = write_lsn;
=======
	if (log_sys.log.writes_are_durable())
		log_sys.set_flushed_lsn(write_lsn);
>>>>>>> a4ab54d7
	return;
}

static group_commit_lock write_lock;
static group_commit_lock flush_lock;

#ifdef UNIV_DEBUG
bool log_write_lock_own()
{
  return write_lock.is_owner();
}
#endif

/** Ensure that the log has been written to the log file up to a given
log entry (such as that of a transaction commit). Start a new write, or
wait and check if an already running write is covering the request.
@param[in]	lsn		log sequence number that should be
included in the redo log file write
@param[in]	flush_to_disk	whether the written log should also
be flushed to the file system */
void log_write_up_to(lsn_t lsn, bool flush_to_disk)
{
  ut_ad(!srv_read_only_mode);

  if (recv_no_ibuf_operations)
    /* Recovery is running and no operations on the log files are
    allowed yet (the variable name .._no_ibuf_.. is misleading) */
    return;

  if (flush_to_disk && flush_lock.acquire(lsn) != group_commit_lock::ACQUIRED)
    return;

  if (write_lock.acquire(lsn) == group_commit_lock::ACQUIRED)
  {
    log_mutex_enter();
<<<<<<< HEAD
    lsn_t write_lsn= log_sys.lsn;
=======
    lsn_t write_lsn= log_sys.get_lsn();
>>>>>>> a4ab54d7
    write_lock.set_pending(write_lsn);

    log_write();

    ut_a(log_sys.write_lsn == write_lsn);
    write_lock.release(write_lsn);
  }

  if (!flush_to_disk)
    return;

  /* Flush the highest written lsn.*/
  lsn_t flush_lsn= write_lock.value();
  flush_lock.set_pending(flush_lsn);

  if (!log_sys.log.data_writes_are_durable())
  {
    log_write_flush_to_disk_low(flush_lsn);
  }

  flush_lock.release(flush_lsn);

  innobase_mysql_log_notify(flush_lsn);
}

/** write to the log file up to the last log entry.
@param[in]	sync	whether we want the written log
also to be flushed to disk. */
void
log_buffer_flush_to_disk(
	bool sync)
{
	ut_ad(!srv_read_only_mode);
	log_write_up_to(log_get_lsn(), sync);
}

/********************************************************************

Tries to establish a big enough margin of free space in the log buffer, such
that a new log entry can be catenated without an immediate need for a flush. */
static
void
log_flush_margin(void)
/*==================*/
{
	lsn_t	lsn	= 0;

	log_mutex_enter();

	if (log_sys.buf_free > log_sys.max_buf_free) {
		/* We can write during flush */
		lsn = log_sys.get_lsn();
	}

	log_mutex_exit();

	if (lsn) {
		log_write_up_to(lsn, false);
	}
}

/** Advances the smallest lsn for which there are unflushed dirty blocks in the
buffer pool.
NOTE: this function may only be called if the calling thread owns no
synchronization objects!
@param[in]	new_oldest	try to advance oldest_modified_lsn at least to
this lsn
@return false if there was a flush batch of the same type running,
which means that we could not start this flush batch */
static bool log_preflush_pool_modified_pages(lsn_t new_oldest)
{
	bool	success;

	if (recv_recovery_is_on()) {
		/* If the recovery is running, we must first apply all
		log records to their respective file pages to get the
		right modify lsn values to these pages: otherwise, there
		might be pages on disk which are not yet recovered to the
		current lsn, and even after calling this function, we could
		not know how up-to-date the disk version of the database is,
		and we could not make a new checkpoint on the basis of the
		info on the buffer pool only. */
		recv_apply_hashed_log_recs(true);
	}

	if (new_oldest == LSN_MAX
	    || !buf_page_cleaner_is_active
	    || srv_is_being_started) {

		ulint	n_pages;

		success = buf_flush_lists(ULINT_MAX, new_oldest, &n_pages);

		buf_flush_wait_batch_end(BUF_FLUSH_LIST);

		if (!success) {
			MONITOR_INC(MONITOR_FLUSH_SYNC_WAITS);
		}

		MONITOR_INC_VALUE_CUMULATIVE(
			MONITOR_FLUSH_SYNC_TOTAL_PAGE,
			MONITOR_FLUSH_SYNC_COUNT,
			MONITOR_FLUSH_SYNC_PAGES,
			n_pages);
	} else {
		/* better to wait for flushed by page cleaner */

		if (srv_flush_sync) {
			/* wake page cleaner for IO burst */
			buf_flush_request_force(new_oldest);
		}

		buf_flush_wait_flushed(new_oldest);

		success = true;
	}

	return(success);
}

<<<<<<< HEAD
=======
/** Write checkpoint info to the log header and invoke log_mutex_exit().
@param[in]	end_lsn	start LSN of the FILE_CHECKPOINT mini-transaction */
void log_write_checkpoint_info(lsn_t end_lsn)
{
	ut_ad(log_mutex_own());
	ut_ad(!srv_read_only_mode);
	ut_ad(end_lsn == 0 || end_lsn >= log_sys.next_checkpoint_lsn);
	ut_ad(end_lsn <= log_sys.get_lsn());
	ut_ad(end_lsn + SIZE_OF_FILE_CHECKPOINT <= log_sys.get_lsn()
	      || srv_shutdown_state != SRV_SHUTDOWN_NONE);

	DBUG_PRINT("ib_log", ("checkpoint " UINT64PF " at " LSN_PF
			      " written",
			      log_sys.next_checkpoint_no,
			      log_sys.next_checkpoint_lsn));

	byte* buf = log_sys.checkpoint_buf;
	memset(buf, 0, OS_FILE_LOG_BLOCK_SIZE);

	mach_write_to_8(buf + LOG_CHECKPOINT_NO, log_sys.next_checkpoint_no);
	mach_write_to_8(buf + LOG_CHECKPOINT_LSN, log_sys.next_checkpoint_lsn);

	if (log_sys.is_encrypted()) {
		log_crypt_write_checkpoint_buf(buf);
	}

	lsn_t lsn_offset
		= log_sys.log.calc_lsn_offset(log_sys.next_checkpoint_lsn);
	mach_write_to_8(buf + LOG_CHECKPOINT_OFFSET, lsn_offset);
	mach_write_to_8(buf + LOG_CHECKPOINT_LOG_BUF_SIZE,
			srv_log_buffer_size);
	mach_write_to_8(buf + LOG_CHECKPOINT_END_LSN, end_lsn);

	log_block_store_checksum(buf);

	log_sys.n_log_ios++;

	ut_ad(LOG_CHECKPOINT_1 < srv_page_size);
	ut_ad(LOG_CHECKPOINT_2 < srv_page_size);

	++log_sys.n_pending_checkpoint_writes;

	log_mutex_exit();

	/* Note: We alternate the physical place of the checkpoint info.
	See the (next_checkpoint_no & 1) below. */

	log_sys.log.write((log_sys.next_checkpoint_no & 1) ? LOG_CHECKPOINT_2
							   : LOG_CHECKPOINT_1,
			  {buf, OS_FILE_LOG_BLOCK_SIZE});

	log_sys.log.flush_data_only();

	log_mutex_enter();

	--log_sys.n_pending_checkpoint_writes;
	ut_ad(log_sys.n_pending_checkpoint_writes == 0);

	log_sys.next_checkpoint_no++;

	log_sys.last_checkpoint_lsn = log_sys.next_checkpoint_lsn;

	DBUG_PRINT("ib_log", ("checkpoint ended at " LSN_PF
			      ", flushed to " LSN_PF,
			      log_sys.last_checkpoint_lsn,
			      log_sys.get_flushed_lsn()));

	MONITOR_INC(MONITOR_NUM_CHECKPOINT);

	DBUG_EXECUTE_IF("crash_after_checkpoint", DBUG_SUICIDE(););

	log_mutex_exit();
}

>>>>>>> a4ab54d7
/** Make a checkpoint. Note that this function does not flush dirty
blocks from the buffer pool: it only checks what is lsn of the oldest
modification in the pool, and writes information about the lsn in
log file. Use log_make_checkpoint() to flush also the pool.
@return true if success, false if a checkpoint write was already running */
bool log_checkpoint()
{
  ut_ad(!srv_read_only_mode);

  if (recv_recovery_is_on())
    recv_apply_hashed_log_recs(true);

  if (srv_file_flush_method != SRV_NOSYNC)
    fil_flush_file_spaces(FIL_TYPE_TABLESPACE);

  log_mutex_enter();

  ut_ad(!recv_no_log_write);
  lsn_t flush_lsn= log_buf_pool_get_oldest_modification();

  /* Because the log also contains dummy records,
  log_buf_pool_get_oldest_modification() will return log_sys.lsn if
  the buffer pool contains no dirty buffers.  We must make sure that
  the log is flushed up to that lsn.  If there are dirty buffers in
  the buffer pool, then our write-ahead-logging algorithm ensures that
  the log has been flushed up to flush_lsn. */

  ut_ad(flush_lsn >= log_sys.last_checkpoint_lsn);
  bool success= flush_lsn == log_sys.last_checkpoint_lsn;

<<<<<<< HEAD
  if (success)
  {
    /* Nothing was logged since the previous checkpoint. */
func_exit:
    log_mutex_exit();
    return success;
  }
=======
	/* Because log also contains headers and dummy log records,
	log_buf_pool_get_oldest_modification() will return log_sys.lsn
	if the buffer pool contains no dirty buffers.
	We must make sure that the log is flushed up to that lsn.
	If there are dirty buffers in the buffer pool, then our
	write-ahead-logging algorithm ensures that the log has been
	flushed up to oldest_lsn. */

	ut_ad(oldest_lsn >= log_sys.last_checkpoint_lsn);
	if (oldest_lsn
	    > log_sys.last_checkpoint_lsn + SIZE_OF_FILE_CHECKPOINT) {
		/* Some log has been written since the previous checkpoint. */
	} else if (srv_shutdown_state != SRV_SHUTDOWN_NONE) {
		/* MariaDB startup expects the redo log file to be
		logically empty (not even containing a MLOG_CHECKPOINT record)
		after a clean shutdown. Perform an extra checkpoint at
		shutdown. */
	} else {
		/* Do nothing, because nothing was logged (other than
		a FILE_CHECKPOINT marker) since the previous checkpoint. */
		log_mutex_exit();
		return(true);
	}
	/* Repeat the FILE_MODIFY records after the checkpoint, in
	case some log records between the checkpoint and log_sys.lsn
	need them. Finally, write a FILE_CHECKPOINT marker. Redo log
	apply expects to see a FILE_CHECKPOINT after the checkpoint,
	except on clean shutdown, where the log will be empty after
	the checkpoint.
	It is important that we write out the redo log before any
	further dirty pages are flushed to the tablespace files.  At
	this point, because log_mutex_own(), mtr_commit() in other
	threads will be blocked, and no pages can be added to the
	flush lists. */
	lsn_t		flush_lsn	= oldest_lsn;
	const lsn_t	end_lsn		= log_sys.get_lsn();
	const bool	do_write
		= srv_shutdown_state == SRV_SHUTDOWN_NONE
		|| flush_lsn != end_lsn;

	if (fil_names_clear(flush_lsn, do_write)) {
		flush_lsn = log_sys.get_lsn();
		ut_ad(flush_lsn >= end_lsn + SIZE_OF_FILE_CHECKPOINT);
	}
>>>>>>> a4ab54d7

  log_mutex_exit();
  log_write_up_to(flush_lsn, true);
  log_mutex_enter();

  ut_ad(log_sys.flushed_to_disk_lsn >= flush_lsn);
  success= log_sys.last_checkpoint_lsn == flush_lsn;
  if (success || log_sys.n_pending_checkpoint_writes)
    goto func_exit;

  log_sys.next_checkpoint_lsn= flush_lsn;

<<<<<<< HEAD
  DBUG_PRINT("ib_log", ("writing checkpoint at " LSN_PF, flush_lsn));
=======
	ut_ad(log_sys.get_flushed_lsn() >= flush_lsn);
	ut_ad(flush_lsn >= oldest_lsn);
>>>>>>> a4ab54d7

  byte *buf= &log_sys.checkpoint_buf[1 + 8];
  /* FIXME: add sequence bit */
  mach_write_to_6(buf, log_sys.log.calc_lsn_offset(flush_lsn));
  ++log_sys.n_pending_checkpoint_writes;
  log_mutex_exit();

  log_sys.checkpoint_buf[0]= FILE_CHECKPOINT | (8 + 6);
  mach_write_to_8(&log_sys.checkpoint_buf[1], flush_lsn);
  buf+= 6;
  ut_ad(buf == &log_sys.checkpoint_buf[15]);
  mach_write_to_4(buf, ut_crc32(log_sys.checkpoint_buf, 15));
  buf+= 4;
  log_sys.append({log_sys.checkpoint_buf, buf});

  log_mutex_enter();

  --log_sys.n_pending_checkpoint_writes;
  ut_ad(log_sys.n_pending_checkpoint_writes == 0);
  log_sys.n_log_ios++;

  log_sys.last_checkpoint_lsn = log_sys.next_checkpoint_lsn;

  DBUG_PRINT("ib_log", ("checkpoint ended at " LSN_PF
                        ", flushed to " LSN_PF,
                        log_sys.last_checkpoint_lsn,
                        log_sys.flushed_to_disk_lsn));

  log_mutex_exit();
  MONITOR_INC(MONITOR_NUM_CHECKPOINT);
  return true;
}

/** Make a checkpoint */
void log_make_checkpoint()
{
	/* Preflush pages synchronously */

	while (!log_preflush_pool_modified_pages(LSN_MAX)) {
		/* Flush as much as we can */
	}

	while (!log_checkpoint()) {
		/* Force a checkpoint */
	}
}

/****************************************************************//**
Tries to establish a big enough margin of free space in the log groups, such
that a new log entry can be catenated without an immediate need for a
checkpoint. NOTE: this function may only be called if the calling thread
owns no synchronization objects! */
static
void
log_checkpoint_margin(void)
/*=======================*/
{
	ib_uint64_t	advance;
	bool		success;
loop:
	advance = 0;

	log_mutex_enter();
	ut_ad(!recv_no_log_write);

	if (!log_sys.check_flush_or_checkpoint()) {
		log_mutex_exit();
		return;
	}

	const lsn_t oldest_lsn = log_buf_pool_get_oldest_modification();
	const lsn_t lsn = log_sys.get_lsn();
	const lsn_t age = lsn - oldest_lsn;

	if (age > log_sys.max_modified_age_sync) {

		/* A flush is urgent: we have to do a synchronous preflush */
		advance = age - log_sys.max_modified_age_sync;
	}

	const lsn_t checkpoint_age = lsn - log_sys.last_checkpoint_lsn;

	ut_ad(log_sys.max_checkpoint_age >= log_sys.max_checkpoint_age_async);
	const bool do_checkpoint
		= checkpoint_age > log_sys.max_checkpoint_age_async;

	if (checkpoint_age <= log_sys.max_checkpoint_age) {
		log_sys.set_check_flush_or_checkpoint(false);
	}

	log_mutex_exit();

	if (advance) {
		lsn_t	new_oldest = oldest_lsn + advance;

		success = log_preflush_pool_modified_pages(new_oldest);

		/* If the flush succeeded, this thread has done its part
		and can proceed. If it did not succeed, there was another
		thread doing a flush at the same time. */
		if (!success) {
			log_sys.set_check_flush_or_checkpoint();
			goto loop;
		}
	}

	if (do_checkpoint) {
		log_checkpoint();
	}
}

/**
Checks that there is enough free space in the log to start a new query step.
Flushes the log buffer or makes a new checkpoint if necessary. NOTE: this
function may only be called if the calling thread owns no synchronization
objects! */
void log_check_margins()
{
  do
  {
    log_flush_margin();
    log_checkpoint_margin();
    ut_ad(!recv_no_log_write);
  }
  while (log_sys.check_flush_or_checkpoint());
}

extern void buf_resize_shutdown();
/****************************************************************//**
Makes a checkpoint at the latest lsn and writes it to first page of each
data file in the database, so that we know that the file spaces contain
all modifications up to that lsn. This can only be called at database
shutdown. This function also writes log in log file to the log archive. */
void
logs_empty_and_mark_files_at_shutdown(void)
/*=======================================*/
{
	lsn_t			lsn;
	ulint			count = 0;

	ib::info() << "Starting shutdown...";

	/* Wait until the master thread and all other operations are idle: our
	algorithm only works if the server is idle at shutdown */
	bool do_srv_shutdown = false;
	if (srv_master_timer) {
		do_srv_shutdown = srv_fast_shutdown < 2;
		srv_master_timer.reset();
	}

	/* Wait for the end of the buffer resize task.*/
	buf_resize_shutdown();
	dict_stats_shutdown();
	btr_defragment_shutdown();

	srv_shutdown_state = SRV_SHUTDOWN_CLEANUP;

	if (srv_buffer_pool_dump_at_shutdown &&
		!srv_read_only_mode && srv_fast_shutdown < 2) {
		buf_dump_start();
	}
	srv_error_monitor_timer.reset();
	srv_monitor_timer.reset();
	lock_sys.timeout_timer.reset();
	if (do_srv_shutdown) {
		srv_shutdown(srv_fast_shutdown == 0);
	}


loop:
	ut_ad(lock_sys.is_initialised() || !srv_was_started);
	ut_ad(log_sys.is_initialised() || !srv_was_started);
	ut_ad(fil_system.is_initialised() || !srv_was_started);

	if (!srv_read_only_mode) {
		if (recv_sys.flush_start) {
			/* This is in case recv_writer_thread was never
			started, or buf_flush_page_cleaner
			failed to notice its termination. */
			os_event_set(recv_sys.flush_start);
		}
	}
#define COUNT_INTERVAL 600U
#define CHECK_INTERVAL 100000U
	os_thread_sleep(CHECK_INTERVAL);

	count++;

	/* Check that there are no longer transactions, except for
	PREPARED ones. We need this wait even for the 'very fast'
	shutdown, because the InnoDB layer may have committed or
	prepared transactions and we don't want to lose them. */

	if (ulint total_trx = srv_was_started && !srv_read_only_mode
	    && srv_force_recovery < SRV_FORCE_NO_TRX_UNDO
	    ? trx_sys.any_active_transactions() : 0) {

		if (srv_print_verbose_log && count > COUNT_INTERVAL) {
			service_manager_extend_timeout(
				COUNT_INTERVAL * CHECK_INTERVAL/1000000 * 2,
				"Waiting for %lu active transactions to finish",
				(ulong) total_trx);
			ib::info() << "Waiting for " << total_trx << " active"
				<< " transactions to finish";

			count = 0;
		}

		goto loop;
	}

	/* We need these threads to stop early in shutdown. */
	const char* thread_name;

   if (srv_fast_shutdown != 2 && trx_rollback_is_active) {
		thread_name = "rollback of recovered transactions";
	} else {
		thread_name = NULL;
	}

	if (thread_name) {
		ut_ad(!srv_read_only_mode);
wait_suspend_loop:
		service_manager_extend_timeout(
			COUNT_INTERVAL * CHECK_INTERVAL/1000000 * 2,
			"Waiting for %s to exit", thread_name);
		if (srv_print_verbose_log && count > COUNT_INTERVAL) {
			ib::info() << "Waiting for " << thread_name
				   << "to exit";
			count = 0;
		}
		goto loop;
	}

	/* Check that the background threads are suspended */

	ut_ad(!srv_any_background_activity());
	if (srv_n_fil_crypt_threads_started) {
		os_event_set(fil_crypt_threads_event);
		thread_name = "fil_crypt_thread";
		goto wait_suspend_loop;
	}

	buf_load_dump_end();

	srv_shutdown_state = SRV_SHUTDOWN_FLUSH_PHASE;

	/* At this point only page_cleaner should be active. We wait
	here to let it complete the flushing of the buffer pools
	before proceeding further. */

	count = 0;
	service_manager_extend_timeout(COUNT_INTERVAL * CHECK_INTERVAL/1000000 * 2,
		"Waiting for page cleaner");
	while (buf_page_cleaner_is_active) {
		++count;
		os_thread_sleep(CHECK_INTERVAL);
		if (srv_print_verbose_log && count > COUNT_INTERVAL) {
			service_manager_extend_timeout(COUNT_INTERVAL * CHECK_INTERVAL/1000000 * 2,
				"Waiting for page cleaner");
			ib::info() << "Waiting for page_cleaner to "
				"finish flushing of buffer pool";
			count = 0;
		}
	}

	if (log_sys.is_initialised()) {
		log_mutex_enter();
		const ulint	n_write	= log_sys.n_pending_checkpoint_writes;
		const ulint	n_flush	= log_sys.pending_flushes;
		log_mutex_exit();

		if (n_write || n_flush) {
			if (srv_print_verbose_log && count > 600) {
				ib::info() << "Pending checkpoint_writes: "
					<< n_write
					<< ". Pending log flush writes: "
					<< n_flush;
				count = 0;
			}
			goto loop;
		}
	}

	if (!buf_pool) {
		ut_ad(!srv_was_started);
	} else if (ulint pending_io = buf_pool_check_no_pending_io()) {
		if (srv_print_verbose_log && count > 600) {
			ib::info() << "Waiting for " << pending_io << " buffer"
				" page I/Os to complete";
			count = 0;
		}

		goto loop;
	}

	if (srv_fast_shutdown == 2 || !srv_was_started) {
		if (!srv_read_only_mode && srv_was_started) {
			ib::info() << "MySQL has requested a very fast"
				" shutdown without flushing the InnoDB buffer"
				" pool to data files. At the next mysqld"
				" startup InnoDB will do a crash recovery!";

			/* In this fastest shutdown we do not flush the
			buffer pool:

			it is essentially a 'crash' of the InnoDB server.
			Make sure that the log is all flushed to disk, so
			that we can recover all committed transactions in
			a crash recovery. We must not write the lsn stamps
			to the data files, since at a startup InnoDB deduces
			from the stamps if the previous shutdown was clean. */

			log_buffer_flush_to_disk();
		}

		srv_shutdown_state = SRV_SHUTDOWN_LAST_PHASE;

		if (fil_system.is_initialised()) {
			fil_close_all_files();
		}
		return;
	}

	if (!srv_read_only_mode) {
		service_manager_extend_timeout(INNODB_EXTEND_TIMEOUT_INTERVAL,
			"ensuring dirty buffer pool are written to log");
		log_make_checkpoint();

		log_mutex_enter();

		lsn = log_sys.get_lsn();

		const bool lsn_changed = lsn != log_sys.last_checkpoint_lsn;
		ut_ad(lsn >= log_sys.last_checkpoint_lsn);

		log_mutex_exit();

		if (lsn_changed) {
			goto loop;
		}

		/* Ensure that all buffered changes are written to the
		redo log before fil_close_all_files(). */
		log_sys.log.data_flush_data_only();
	} else {
		lsn = recv_sys.recovered_lsn;
	}

	srv_shutdown_state = SRV_SHUTDOWN_LAST_PHASE;

	/* Make some checks that the server really is quiet */
	ut_ad(!srv_any_background_activity());

	service_manager_extend_timeout(INNODB_EXTEND_TIMEOUT_INTERVAL,
				       "Free innodb buffer pool");
	ut_d(buf_assert_all_freed());

	ut_a(lsn == log_sys.get_lsn()
	     || srv_force_recovery == SRV_FORCE_NO_LOG_REDO);

	if (UNIV_UNLIKELY(lsn < recv_sys.recovered_lsn)) {
		ib::error() << "Shutdown LSN=" << lsn
			    << " is less than start LSN="
			    << recv_sys.recovered_lsn;
	}

	srv_shutdown_lsn = lsn;

	if (!srv_read_only_mode) {
		dberr_t err = fil_write_flushed_lsn(lsn);

		if (err != DB_SUCCESS) {
			ib::error() << "Writing flushed lsn " << lsn
				<< " failed; error=" << err;
		}
	}

	fil_close_all_files();

	/* Make some checks that the server really is quiet */
	ut_ad(!srv_any_background_activity());

	ut_a(lsn == log_sys.get_lsn()
	     || srv_force_recovery == SRV_FORCE_NO_LOG_REDO);
}

/******************************************************//**
Prints info of the log. */
void
log_print(
/*======*/
	FILE*	file)	/*!< in: file where to print */
{
	double	time_elapsed;
	time_t	current_time;

	log_mutex_enter();

	fprintf(file,
		"Log sequence number " LSN_PF "\n"
		"Log flushed up to   " LSN_PF "\n"
		"Pages flushed up to " LSN_PF "\n"
		"Last checkpoint at  " LSN_PF "\n",
		log_sys.get_lsn(),
		log_sys.get_flushed_lsn(),
		log_buf_pool_get_oldest_modification(),
		log_sys.last_checkpoint_lsn);

	current_time = time(NULL);

	time_elapsed = difftime(current_time,
				log_sys.last_printout_time);

	if (time_elapsed <= 0) {
		time_elapsed = 1;
	}

	fprintf(file,
		ULINTPF " pending log flushes, "
		ULINTPF " pending chkp writes\n"
		ULINTPF " log i/o's done, %.2f log i/o's/second\n",
		log_sys.pending_flushes.load(),
		log_sys.n_pending_checkpoint_writes,
		log_sys.n_log_ios,
		static_cast<double>(
			log_sys.n_log_ios - log_sys.n_log_ios_old)
		/ time_elapsed);

	log_sys.n_log_ios_old = log_sys.n_log_ios;
	log_sys.last_printout_time = current_time;

	log_mutex_exit();
}

/**********************************************************************//**
Refreshes the statistics used to print per-second averages. */
void
log_refresh_stats(void)
/*===================*/
{
	log_sys.n_log_ios_old = log_sys.n_log_ios;
	log_sys.last_printout_time = time(NULL);
}

/** Shut down the redo log subsystem. */
void log_t::close()
{
  ut_ad(this == &log_sys);
  if (!is_initialised()) return;
  m_initialised = false;
  log.close();

  if (!first_in_use)
    buf -= srv_log_buffer_size;
  ut_free_dodump(buf, srv_log_buffer_size * 2);
  buf = NULL;

  mutex_free(&mutex);
  mutex_free(&log_flush_order_mutex);

  recv_sys.close();
}

std::string get_log_file_path(const char *filename)
{
  const size_t size= strlen(srv_log_group_home_dir) + /* path separator */ 1 +
                     strlen(filename) + /* longest suffix */ 3;
  std::string path;
  path.reserve(size);
  path.assign(srv_log_group_home_dir);

  std::replace(path.begin(), path.end(), OS_PATH_SEPARATOR_ALT,
	       OS_PATH_SEPARATOR);

  if (path.back() != OS_PATH_SEPARATOR)
    path.push_back(OS_PATH_SEPARATOR);
  path.append(filename);

  return path;
}

std::vector<std::string> get_existing_log_files_paths() {
  std::vector<std::string> result;

  for (int i= 0; i < 101; i++) {
    auto path= get_log_file_path(LOG_FILE_NAME_PREFIX)
                                 .append(std::to_string(i));
    os_file_stat_t stat;
    dberr_t err= os_file_get_status(path.c_str(), &stat, false, true);
    if (err)
      break;

    if (stat.type != OS_FILE_TYPE_FILE)
      break;

    result.push_back(std::move(path));
  }

  return result;
}

dberr_t create_data_file(os_offset_t size)
{
  ut_ad(size > LOG_MAIN_FILE_SIZE);

  const auto path= get_log_file_path(LOG_DATA_FILE_NAME);
  os_file_delete_if_exists(innodb_log_file_key, path.c_str(), nullptr);

  bool ret;
  pfs_os_file_t file=
      os_file_create(innodb_log_file_key, path.c_str(),
                     OS_FILE_CREATE | OS_FILE_ON_ERROR_NO_EXIT, OS_FILE_NORMAL,
                     OS_LOG_FILE, srv_read_only_mode, &ret);

  if (!ret)
  {
    ib::error() << "Cannot create " << path;
    return DB_ERROR;
  }

  ib::info() << "Setting log file " << path << " size to " << size << " bytes";

  ret= os_file_set_size(path.c_str(), file, size);
  if (!ret)
  {
    os_file_close(file);
    ib::error() << "Cannot set log file " << path << " size to " << size
                << " bytes";
    return DB_ERROR;
  }

  if (!os_file_flush(file))
  {
    os_file_close(file);
    ib::error() << "Error while flushing " << path;
    return DB_ERROR;
  }

  ret= os_file_close(file);
  ut_a(ret);

  return DB_SUCCESS;
}<|MERGE_RESOLUTION|>--- conflicted
+++ resolved
@@ -467,15 +467,6 @@
   mutex_create(LATCH_ID_LOG_SYS, &mutex);
   mutex_create(LATCH_ID_LOG_FLUSH_ORDER, &log_flush_order_mutex);
 
-<<<<<<< HEAD
-=======
-  /* Start the lsn from one log block from zero: this way every
-  log record has a non-zero start lsn, a fact which we will use */
-
-  set_lsn(LOG_START_LSN + LOG_BLOCK_HDR_SIZE);
-  set_flushed_lsn(0);
-
->>>>>>> a4ab54d7
   ut_ad(srv_log_buffer_size >= 16 * OS_FILE_LOG_BLOCK_SIZE);
   ut_ad(srv_log_buffer_size >= 4U << srv_page_size_shift);
 
@@ -492,7 +483,7 @@
   last_printout_time= time(NULL);
 
   buf_next_to_write= 0;
-  last_checkpoint_lsn= write_lsn= LOG_START_LSN;
+  last_checkpoint_lsn= write_lsn= 1;
   n_log_ios= 0;
   n_log_ios_old= 0;
   log_capacity= 0;
@@ -504,19 +495,14 @@
   next_checkpoint_lsn= 0;
   n_pending_checkpoint_writes= 0;
 
-<<<<<<< HEAD
   /* Start from a non-zero log sequence number, so that 0 can be used
   as a special value of 'no changes'. */
-  lsn= last_checkpoint_lsn= 1;
+  set_lsn(1);
+  set_flushed_lsn(1);
+  last_checkpoint_lsn= 1;
   buf_free= 0;
 
   log.create();
-=======
-  log_block_init(buf, LOG_START_LSN);
-  log_block_set_first_rec_group(buf, LOG_BLOCK_HDR_SIZE);
-
-  buf_free= LOG_BLOCK_HDR_SIZE;
->>>>>>> a4ab54d7
 }
 
 mapped_file_t::~mapped_file_t() noexcept
@@ -949,18 +935,9 @@
 and invoke log_mutex_enter(). */
 static void log_write_flush_to_disk_low(lsn_t lsn)
 {
-<<<<<<< HEAD
-	log_sys.log.data_flush_data_only();
-
-	log_mutex_enter();
-	ut_a(lsn >= log_sys.flushed_to_disk_lsn);
-	log_sys.flushed_to_disk_lsn = lsn;
-	log_mutex_exit();
-=======
-  log_sys.log.flush_data_only();
+  log_sys.log.data_flush_data_only();
   ut_a(lsn >= log_sys.get_flushed_lsn());
   log_sys.set_flushed_lsn(lsn);
->>>>>>> a4ab54d7
 }
 
 /** Switch the log buffer in use, and copy the content of last block
@@ -1101,13 +1078,8 @@
 		start_offset - area_start);
 	srv_stats.log_padded.add(pad_size);
 	log_sys.write_lsn = write_lsn;
-<<<<<<< HEAD
 	if (log_sys.log.data_writes_are_durable())
-		log_sys.flushed_to_disk_lsn = write_lsn;
-=======
-	if (log_sys.log.writes_are_durable())
 		log_sys.set_flushed_lsn(write_lsn);
->>>>>>> a4ab54d7
 	return;
 }
 
@@ -1143,11 +1115,7 @@
   if (write_lock.acquire(lsn) == group_commit_lock::ACQUIRED)
   {
     log_mutex_enter();
-<<<<<<< HEAD
-    lsn_t write_lsn= log_sys.lsn;
-=======
     lsn_t write_lsn= log_sys.get_lsn();
->>>>>>> a4ab54d7
     write_lock.set_pending(write_lsn);
 
     log_write();
@@ -1268,83 +1236,6 @@
 	return(success);
 }
 
-<<<<<<< HEAD
-=======
-/** Write checkpoint info to the log header and invoke log_mutex_exit().
-@param[in]	end_lsn	start LSN of the FILE_CHECKPOINT mini-transaction */
-void log_write_checkpoint_info(lsn_t end_lsn)
-{
-	ut_ad(log_mutex_own());
-	ut_ad(!srv_read_only_mode);
-	ut_ad(end_lsn == 0 || end_lsn >= log_sys.next_checkpoint_lsn);
-	ut_ad(end_lsn <= log_sys.get_lsn());
-	ut_ad(end_lsn + SIZE_OF_FILE_CHECKPOINT <= log_sys.get_lsn()
-	      || srv_shutdown_state != SRV_SHUTDOWN_NONE);
-
-	DBUG_PRINT("ib_log", ("checkpoint " UINT64PF " at " LSN_PF
-			      " written",
-			      log_sys.next_checkpoint_no,
-			      log_sys.next_checkpoint_lsn));
-
-	byte* buf = log_sys.checkpoint_buf;
-	memset(buf, 0, OS_FILE_LOG_BLOCK_SIZE);
-
-	mach_write_to_8(buf + LOG_CHECKPOINT_NO, log_sys.next_checkpoint_no);
-	mach_write_to_8(buf + LOG_CHECKPOINT_LSN, log_sys.next_checkpoint_lsn);
-
-	if (log_sys.is_encrypted()) {
-		log_crypt_write_checkpoint_buf(buf);
-	}
-
-	lsn_t lsn_offset
-		= log_sys.log.calc_lsn_offset(log_sys.next_checkpoint_lsn);
-	mach_write_to_8(buf + LOG_CHECKPOINT_OFFSET, lsn_offset);
-	mach_write_to_8(buf + LOG_CHECKPOINT_LOG_BUF_SIZE,
-			srv_log_buffer_size);
-	mach_write_to_8(buf + LOG_CHECKPOINT_END_LSN, end_lsn);
-
-	log_block_store_checksum(buf);
-
-	log_sys.n_log_ios++;
-
-	ut_ad(LOG_CHECKPOINT_1 < srv_page_size);
-	ut_ad(LOG_CHECKPOINT_2 < srv_page_size);
-
-	++log_sys.n_pending_checkpoint_writes;
-
-	log_mutex_exit();
-
-	/* Note: We alternate the physical place of the checkpoint info.
-	See the (next_checkpoint_no & 1) below. */
-
-	log_sys.log.write((log_sys.next_checkpoint_no & 1) ? LOG_CHECKPOINT_2
-							   : LOG_CHECKPOINT_1,
-			  {buf, OS_FILE_LOG_BLOCK_SIZE});
-
-	log_sys.log.flush_data_only();
-
-	log_mutex_enter();
-
-	--log_sys.n_pending_checkpoint_writes;
-	ut_ad(log_sys.n_pending_checkpoint_writes == 0);
-
-	log_sys.next_checkpoint_no++;
-
-	log_sys.last_checkpoint_lsn = log_sys.next_checkpoint_lsn;
-
-	DBUG_PRINT("ib_log", ("checkpoint ended at " LSN_PF
-			      ", flushed to " LSN_PF,
-			      log_sys.last_checkpoint_lsn,
-			      log_sys.get_flushed_lsn()));
-
-	MONITOR_INC(MONITOR_NUM_CHECKPOINT);
-
-	DBUG_EXECUTE_IF("crash_after_checkpoint", DBUG_SUICIDE(););
-
-	log_mutex_exit();
-}
-
->>>>>>> a4ab54d7
 /** Make a checkpoint. Note that this function does not flush dirty
 blocks from the buffer pool: it only checks what is lsn of the oldest
 modification in the pool, and writes information about the lsn in
@@ -1375,7 +1266,6 @@
   ut_ad(flush_lsn >= log_sys.last_checkpoint_lsn);
   bool success= flush_lsn == log_sys.last_checkpoint_lsn;
 
-<<<<<<< HEAD
   if (success)
   {
     /* Nothing was logged since the previous checkpoint. */
@@ -1383,70 +1273,19 @@
     log_mutex_exit();
     return success;
   }
-=======
-	/* Because log also contains headers and dummy log records,
-	log_buf_pool_get_oldest_modification() will return log_sys.lsn
-	if the buffer pool contains no dirty buffers.
-	We must make sure that the log is flushed up to that lsn.
-	If there are dirty buffers in the buffer pool, then our
-	write-ahead-logging algorithm ensures that the log has been
-	flushed up to oldest_lsn. */
-
-	ut_ad(oldest_lsn >= log_sys.last_checkpoint_lsn);
-	if (oldest_lsn
-	    > log_sys.last_checkpoint_lsn + SIZE_OF_FILE_CHECKPOINT) {
-		/* Some log has been written since the previous checkpoint. */
-	} else if (srv_shutdown_state != SRV_SHUTDOWN_NONE) {
-		/* MariaDB startup expects the redo log file to be
-		logically empty (not even containing a MLOG_CHECKPOINT record)
-		after a clean shutdown. Perform an extra checkpoint at
-		shutdown. */
-	} else {
-		/* Do nothing, because nothing was logged (other than
-		a FILE_CHECKPOINT marker) since the previous checkpoint. */
-		log_mutex_exit();
-		return(true);
-	}
-	/* Repeat the FILE_MODIFY records after the checkpoint, in
-	case some log records between the checkpoint and log_sys.lsn
-	need them. Finally, write a FILE_CHECKPOINT marker. Redo log
-	apply expects to see a FILE_CHECKPOINT after the checkpoint,
-	except on clean shutdown, where the log will be empty after
-	the checkpoint.
-	It is important that we write out the redo log before any
-	further dirty pages are flushed to the tablespace files.  At
-	this point, because log_mutex_own(), mtr_commit() in other
-	threads will be blocked, and no pages can be added to the
-	flush lists. */
-	lsn_t		flush_lsn	= oldest_lsn;
-	const lsn_t	end_lsn		= log_sys.get_lsn();
-	const bool	do_write
-		= srv_shutdown_state == SRV_SHUTDOWN_NONE
-		|| flush_lsn != end_lsn;
-
-	if (fil_names_clear(flush_lsn, do_write)) {
-		flush_lsn = log_sys.get_lsn();
-		ut_ad(flush_lsn >= end_lsn + SIZE_OF_FILE_CHECKPOINT);
-	}
->>>>>>> a4ab54d7
 
   log_mutex_exit();
   log_write_up_to(flush_lsn, true);
   log_mutex_enter();
 
-  ut_ad(log_sys.flushed_to_disk_lsn >= flush_lsn);
+  ut_ad(log_sys.get_flushed_lsn() >= flush_lsn);
   success= log_sys.last_checkpoint_lsn == flush_lsn;
   if (success || log_sys.n_pending_checkpoint_writes)
     goto func_exit;
 
   log_sys.next_checkpoint_lsn= flush_lsn;
 
-<<<<<<< HEAD
   DBUG_PRINT("ib_log", ("writing checkpoint at " LSN_PF, flush_lsn));
-=======
-	ut_ad(log_sys.get_flushed_lsn() >= flush_lsn);
-	ut_ad(flush_lsn >= oldest_lsn);
->>>>>>> a4ab54d7
 
   byte *buf= &log_sys.checkpoint_buf[1 + 8];
   /* FIXME: add sequence bit */
@@ -1473,7 +1312,7 @@
   DBUG_PRINT("ib_log", ("checkpoint ended at " LSN_PF
                         ", flushed to " LSN_PF,
                         log_sys.last_checkpoint_lsn,
-                        log_sys.flushed_to_disk_lsn));
+                        log_sys.get_flushed_lsn()));
 
   log_mutex_exit();
   MONITOR_INC(MONITOR_NUM_CHECKPOINT);

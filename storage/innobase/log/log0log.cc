/*****************************************************************************

Copyright (c) 1995, 2016, Oracle and/or its affiliates. All Rights Reserved.
Copyright (c) 2009, Google Inc.
<<<<<<< HEAD
Copyright (c) 2014, 2017, MariaDB Corporation. All Rights Reserved.
=======
Copyright (c) 2017, MariaDB Corporation. All Rights Reserved.
>>>>>>> f1627045

Portions of this file contain modifications contributed and copyrighted by
Google, Inc. Those modifications are gratefully acknowledged and are described
briefly in the InnoDB documentation. The contributions by Google are
incorporated with their permission, and subject to the conditions contained in
the file COPYING.Google.

This program is free software; you can redistribute it and/or modify it under
the terms of the GNU General Public License as published by the Free Software
Foundation; version 2 of the License.

This program is distributed in the hope that it will be useful, but WITHOUT
ANY WARRANTY; without even the implied warranty of MERCHANTABILITY or FITNESS
FOR A PARTICULAR PURPOSE. See the GNU General Public License for more details.

You should have received a copy of the GNU General Public License along with
this program; if not, write to the Free Software Foundation, Inc.,
51 Franklin Street, Suite 500, Boston, MA 02110-1335 USA

*****************************************************************************/

/**************************************************//**
@file log/log0log.cc
Database log

Created 12/9/1995 Heikki Tuuri
*******************************************************/

#include "log0log.h"

#ifdef UNIV_NONINL
#include "log0log.ic"
#endif

#ifndef UNIV_HOTBACKUP
#include "mem0mem.h"
#include "buf0buf.h"
#include "buf0flu.h"
#include "srv0srv.h"
#include "lock0lock.h"
#include "log0recv.h"
#include "fil0fil.h"
#include "dict0boot.h"
#include "dict0stats_bg.h" /* dict_stats_event */
#include "srv0start.h"
#include "trx0sys.h"
#include "trx0trx.h"
#include "trx0roll.h"
#include "srv0mon.h"

/* Used for debugging */
// #define DEBUG_CRYPT 1

/*
General philosophy of InnoDB redo-logs:

1) Every change to a contents of a data page must be done
through mtr, which in mtr_commit() writes log records
to the InnoDB redo log.

2) Normally these changes are performed using a mlog_write_ulint()
or similar function.

3) In some page level operations only a code number of a
c-function and its parameters are written to the log to
reduce the size of the log.

  3a) You should not add parameters to these kind of functions
  (e.g. trx_undo_header_create(), trx_undo_insert_header_reuse())

  3b) You should not add such functionality which either change
  working when compared with the old or are dependent on data
  outside of the page. These kind of functions should implement
  self-contained page transformation and it should be unchanged
  if you don't have very essential reasons to change log
  semantics or format.

*/

/* Global log system variable */
UNIV_INTERN log_t*	log_sys	= NULL;

/* Next log block number to do dummy record filling if no log records written
for a while */
static ulint		next_lbn_to_pad = 0;

#ifdef UNIV_PFS_RWLOCK
UNIV_INTERN mysql_pfs_key_t	checkpoint_lock_key;
# ifdef UNIV_LOG_ARCHIVE
UNIV_INTERN mysql_pfs_key_t	archive_lock_key;
# endif
#endif /* UNIV_PFS_RWLOCK */

#ifdef UNIV_PFS_MUTEX
UNIV_INTERN mysql_pfs_key_t	log_sys_mutex_key;
UNIV_INTERN mysql_pfs_key_t	log_flush_order_mutex_key;
#endif /* UNIV_PFS_MUTEX */

#ifdef UNIV_DEBUG
UNIV_INTERN ibool	log_do_write = TRUE;
#endif /* UNIV_DEBUG */

/* These control how often we print warnings if the last checkpoint is too
old */
UNIV_INTERN ibool	log_has_printed_chkp_warning = FALSE;
UNIV_INTERN time_t	log_last_warning_time;

#ifdef UNIV_LOG_ARCHIVE
/* Pointer to this variable is used as the i/o-message when we do i/o to an
archive */
UNIV_INTERN byte	log_archive_io;
#endif /* UNIV_LOG_ARCHIVE */

/* A margin for free space in the log buffer before a log entry is catenated */
#define LOG_BUF_WRITE_MARGIN	(4 * OS_FILE_LOG_BLOCK_SIZE)

/* Margins for free space in the log buffer after a log entry is catenated */
#define LOG_BUF_FLUSH_RATIO	2
#define LOG_BUF_FLUSH_MARGIN	(LOG_BUF_WRITE_MARGIN + 4 * UNIV_PAGE_SIZE)

/* Margin for the free space in the smallest log group, before a new query
step which modifies the database, is started */

#define LOG_CHECKPOINT_FREE_PER_THREAD	(4 * UNIV_PAGE_SIZE)
#define LOG_CHECKPOINT_EXTRA_FREE	(8 * UNIV_PAGE_SIZE)

/* This parameter controls asynchronous making of a new checkpoint; the value
should be bigger than LOG_POOL_PREFLUSH_RATIO_SYNC */

#define LOG_POOL_CHECKPOINT_RATIO_ASYNC	32

/* This parameter controls synchronous preflushing of modified buffer pages */
#define LOG_POOL_PREFLUSH_RATIO_SYNC	16

/* The same ratio for asynchronous preflushing; this value should be less than
the previous */
#define LOG_POOL_PREFLUSH_RATIO_ASYNC	8

/* Extra margin, in addition to one log file, used in archiving */
#define LOG_ARCHIVE_EXTRA_MARGIN	(4 * UNIV_PAGE_SIZE)

/* This parameter controls asynchronous writing to the archive */
#define LOG_ARCHIVE_RATIO_ASYNC		16

/* Codes used in unlocking flush latches */
#define LOG_UNLOCK_NONE_FLUSHED_LOCK	1
#define LOG_UNLOCK_FLUSH_LOCK		2

/* States of an archiving operation */
#define	LOG_ARCHIVE_READ	1
#define	LOG_ARCHIVE_WRITE	2

/** Event to wake up the log scrub thread */
static os_event_t log_scrub_event;

static bool log_scrub_thread_active;

extern "C" UNIV_INTERN
os_thread_ret_t
DECLARE_THREAD(log_scrub_thread)(void*);

/******************************************************//**
Completes a checkpoint write i/o to a log file. */
static
void
log_io_complete_checkpoint(void);
/*============================*/
#ifdef UNIV_LOG_ARCHIVE
/******************************************************//**
Completes an archiving i/o. */
static
void
log_io_complete_archive(void);
/*=========================*/
#endif /* UNIV_LOG_ARCHIVE */

/****************************************************************//**
Returns the oldest modified block lsn in the pool, or log_sys->lsn if none
exists.
@return	LSN of oldest modification */
static
lsn_t
log_buf_pool_get_oldest_modification(void)
/*======================================*/
{
	lsn_t	lsn;

	ut_ad(mutex_own(&(log_sys->mutex)));

	lsn = buf_pool_get_oldest_modification();

	if (!lsn) {

		lsn = log_sys->lsn;
	}

	return(lsn);
}

/** Extends the log buffer.
@param[in] len	requested minimum size in bytes */
static
void
log_buffer_extend(
	ulint	len)
{
	ulint	move_start;
	ulint	move_end;
	byte	tmp_buf[OS_FILE_LOG_BLOCK_SIZE];

	mutex_enter(&(log_sys->mutex));

	while (log_sys->is_extending) {
		/* Another thread is trying to extend already.
		Needs to wait for. */
		mutex_exit(&(log_sys->mutex));

		log_buffer_flush_to_disk();

		mutex_enter(&(log_sys->mutex));

		if (srv_log_buffer_size > len / UNIV_PAGE_SIZE) {
			/* Already extended enough by the others */
			mutex_exit(&(log_sys->mutex));
			return;
		}
	}

	log_sys->is_extending = true;

	while (log_sys->n_pending_writes != 0
	       || ut_calc_align_down(log_sys->buf_free,
				     OS_FILE_LOG_BLOCK_SIZE)
		  != ut_calc_align_down(log_sys->buf_next_to_write,
					OS_FILE_LOG_BLOCK_SIZE)) {
		/* Buffer might have >1 blocks to write still. */
		mutex_exit(&(log_sys->mutex));

		log_buffer_flush_to_disk();

		mutex_enter(&(log_sys->mutex));
	}

	move_start = ut_calc_align_down(
		log_sys->buf_free,
		OS_FILE_LOG_BLOCK_SIZE);
	move_end = log_sys->buf_free;

	/* store the last log block in buffer */
	ut_memcpy(tmp_buf, log_sys->buf + move_start,
		  move_end - move_start);

	log_sys->buf_free -= move_start;
	log_sys->buf_next_to_write -= move_start;

	/* reallocate log buffer */
	srv_log_buffer_size = len / UNIV_PAGE_SIZE + 1;
	mem_free(log_sys->buf_ptr);
	log_sys->buf_ptr = static_cast<byte*>(
		mem_zalloc(LOG_BUFFER_SIZE + OS_FILE_LOG_BLOCK_SIZE));
	log_sys->buf = static_cast<byte*>(
		ut_align(log_sys->buf_ptr, OS_FILE_LOG_BLOCK_SIZE));
	log_sys->buf_size = LOG_BUFFER_SIZE;
	log_sys->max_buf_free = log_sys->buf_size / LOG_BUF_FLUSH_RATIO
		- LOG_BUF_FLUSH_MARGIN;

	/* restore the last log block */
	ut_memcpy(log_sys->buf, tmp_buf, move_end - move_start);

	ut_ad(log_sys->is_extending);
	log_sys->is_extending = false;

	mutex_exit(&(log_sys->mutex));

	ib_logf(IB_LOG_LEVEL_INFO,
		"innodb_log_buffer_size was extended to %lu.",
		LOG_BUFFER_SIZE);
}

/************************************************************//**
Opens the log for log_write_low. The log must be closed with log_close and
released with log_release.
@return	start lsn of the log record */
UNIV_INTERN
lsn_t
log_reserve_and_open(
/*=================*/
	ulint	len)	/*!< in: length of data to be catenated */
{
	log_t*	log			= log_sys;
	ulint	len_upper_limit;
#ifdef UNIV_LOG_ARCHIVE
	lsn_t	archived_lsn_age;
	ulint	dummy;
#endif /* UNIV_LOG_ARCHIVE */
#ifdef UNIV_DEBUG
	ulint	count			= 0;
#endif /* UNIV_DEBUG */

	if (len >= log->buf_size / 2) {
		DBUG_EXECUTE_IF("ib_log_buffer_is_short_crash",
				DBUG_SUICIDE(););

		/* log_buffer is too small. try to extend instead of crash. */
		ib_logf(IB_LOG_LEVEL_WARN,
			"The transaction log size is too large"
			" for innodb_log_buffer_size (%lu >= %lu / 2). "
			"Trying to extend it.",
			len, LOG_BUFFER_SIZE);

		log_buffer_extend((len + 1) * 2);
	}
loop:
	mutex_enter(&(log->mutex));
	ut_ad(!recv_no_log_write);

	if (log->is_extending) {

		mutex_exit(&(log->mutex));

		/* Log buffer size is extending. Writing up to the next block
		should wait for the extending finished. */

		os_thread_sleep(100000);

		ut_ad(++count < 50);

		goto loop;
	}

	/* Calculate an upper limit for the space the string may take in the
	log buffer */

	len_upper_limit = LOG_BUF_WRITE_MARGIN + (5 * len) / 4;

	if (log->buf_free + len_upper_limit > log->buf_size) {

		mutex_exit(&(log->mutex));

		/* Not enough free space, do a syncronous flush of the log
		buffer */

		log_buffer_flush_to_disk();

		srv_stats.log_waits.inc();

		ut_ad(++count < 50);

		goto loop;
	}

#ifdef UNIV_LOG_ARCHIVE
	if (log->archiving_state != LOG_ARCH_OFF) {

		archived_lsn_age = log->lsn - log->archived_lsn;
		if (archived_lsn_age + len_upper_limit
		    > log->max_archived_lsn_age) {
			/* Not enough free archived space in log groups: do a
			synchronous archive write batch: */

			mutex_exit(&(log->mutex));

			ut_ad(len_upper_limit <= log->max_archived_lsn_age);

			log_archive_do(TRUE, &dummy);

			ut_ad(++count < 50);

			goto loop;
		}
	}
#endif /* UNIV_LOG_ARCHIVE */

#ifdef UNIV_LOG_DEBUG
	log->old_buf_free = log->buf_free;
	log->old_lsn = log->lsn;
#endif
	return(log->lsn);
}

/************************************************************//**
Writes to the log the string given. It is assumed that the caller holds the
log mutex. */
UNIV_INTERN
void
log_write_low(
/*==========*/
	byte*	str,		/*!< in: string */
	ulint	str_len)	/*!< in: string length */
{
	log_t*	log	= log_sys;
	ulint	len;
	ulint	data_len;
	byte*	log_block;

	ut_ad(mutex_own(&(log->mutex)));
part_loop:
	ut_ad(!recv_no_log_write);
	/* Calculate a part length */

	data_len = (log->buf_free % OS_FILE_LOG_BLOCK_SIZE) + str_len;

	if (data_len <= OS_FILE_LOG_BLOCK_SIZE - LOG_BLOCK_TRL_SIZE) {

		/* The string fits within the current log block */

		len = str_len;
	} else {
		data_len = OS_FILE_LOG_BLOCK_SIZE - LOG_BLOCK_TRL_SIZE;

		len = OS_FILE_LOG_BLOCK_SIZE
			- (log->buf_free % OS_FILE_LOG_BLOCK_SIZE)
			- LOG_BLOCK_TRL_SIZE;
	}

	ut_memcpy(log->buf + log->buf_free, str, len);

	str_len -= len;
	str = str + len;

	log_block = static_cast<byte*>(
		ut_align_down(
			log->buf + log->buf_free, OS_FILE_LOG_BLOCK_SIZE));

	log_block_set_data_len(log_block, data_len);

	if (data_len == OS_FILE_LOG_BLOCK_SIZE - LOG_BLOCK_TRL_SIZE) {
		/* This block became full */
		log_block_set_data_len(log_block, OS_FILE_LOG_BLOCK_SIZE);
		log_block_set_checkpoint_no(log_block,
					    log_sys->next_checkpoint_no);
		len += LOG_BLOCK_HDR_SIZE + LOG_BLOCK_TRL_SIZE;

		log->lsn += len;

		/* Initialize the next block header */
		log_block_init(log_block + OS_FILE_LOG_BLOCK_SIZE, log->lsn);
	} else {
		log->lsn += len;
	}

	log->buf_free += len;

	ut_ad(log->buf_free <= log->buf_size);

	if (str_len > 0) {
		goto part_loop;
	}

	srv_stats.log_write_requests.inc();
}

/************************************************************//**
Closes the log.
@return	lsn */
UNIV_INTERN
lsn_t
log_close(void)
/*===========*/
{
	byte*		log_block;
	ulint		first_rec_group;
	lsn_t		oldest_lsn;
	lsn_t		lsn;
	log_t*		log	= log_sys;
	lsn_t		checkpoint_age;

	ut_ad(mutex_own(&(log->mutex)));
	ut_ad(!recv_no_log_write);

	lsn = log->lsn;

	log_block = static_cast<byte*>(
		ut_align_down(
			log->buf + log->buf_free, OS_FILE_LOG_BLOCK_SIZE));

	first_rec_group = log_block_get_first_rec_group(log_block);

	if (first_rec_group == 0) {
		/* We initialized a new log block which was not written
		full by the current mtr: the next mtr log record group
		will start within this block at the offset data_len */

		log_block_set_first_rec_group(
			log_block, log_block_get_data_len(log_block));
	}

	if (log->buf_free > log->max_buf_free) {

		log->check_flush_or_checkpoint = TRUE;
	}

	checkpoint_age = lsn - log->last_checkpoint_lsn;

	if (checkpoint_age >= log->log_group_capacity) {
		/* TODO: split btr_store_big_rec_extern_fields() into small
		steps so that we can release all latches in the middle, and
		call log_free_check() to ensure we never write over log written
		after the latest checkpoint. In principle, we should split all
		big_rec operations, but other operations are smaller. */

		if (!log_has_printed_chkp_warning
		    || difftime(time(NULL), log_last_warning_time) > 15) {

			log_has_printed_chkp_warning = TRUE;
			log_last_warning_time = time(NULL);

			ut_print_timestamp(stderr);
			fprintf(stderr,
				" InnoDB: ERROR: the age of the last"
				" checkpoint is " LSN_PF ",\n"
				"InnoDB: which exceeds the log group"
				" capacity " LSN_PF ".\n"
				"InnoDB: If you are using big"
				" BLOB or TEXT rows, you must set the\n"
				"InnoDB: combined size of log files"
				" at least 10 times bigger than the\n"
				"InnoDB: largest such row.\n",
				checkpoint_age,
				log->log_group_capacity);
		}
	}

	if (checkpoint_age <= log->max_modified_age_sync) {

		goto function_exit;
	}

	oldest_lsn = buf_pool_get_oldest_modification();

	if (!oldest_lsn
	    || lsn - oldest_lsn > log->max_modified_age_sync
	    || checkpoint_age > log->max_checkpoint_age_async) {

		log->check_flush_or_checkpoint = TRUE;
	}
function_exit:

#ifdef UNIV_LOG_DEBUG
	log_check_log_recs(log->buf + log->old_buf_free,
			   log->buf_free - log->old_buf_free, log->old_lsn);
#endif

	return(lsn);
}

/******************************************************//**
Pads the current log block full with dummy log records. Used in producing
consistent archived log files and scrubbing redo log. */
static
void
log_pad_current_log_block(void)
/*===========================*/
{
	byte		b		= MLOG_DUMMY_RECORD;
	ulint		pad_length;
	ulint		i;
	ib_uint64_t	lsn;

	/* We retrieve lsn only because otherwise gcc crashed on HP-UX */
	lsn = log_reserve_and_open(OS_FILE_LOG_BLOCK_SIZE);

	pad_length = OS_FILE_LOG_BLOCK_SIZE
		- (log_sys->buf_free % OS_FILE_LOG_BLOCK_SIZE)
		- LOG_BLOCK_TRL_SIZE;

	for (i = 0; i < pad_length; i++) {
		log_write_low(&b, 1);
	}

	lsn = log_sys->lsn;

	log_close();
	log_release();

	ut_a(lsn % OS_FILE_LOG_BLOCK_SIZE == LOG_BLOCK_HDR_SIZE);
}

/******************************************************//**
Calculates the data capacity of a log group, when the log file headers are not
included.
@return	capacity in bytes */
UNIV_INTERN
lsn_t
log_group_get_capacity(
/*===================*/
	const log_group_t*	group)	/*!< in: log group */
{
	ut_ad(mutex_own(&(log_sys->mutex)));

	return((group->file_size - LOG_FILE_HDR_SIZE) * group->n_files);
}

/******************************************************//**
Calculates the offset within a log group, when the log file headers are not
included.
@return	size offset (<= offset) */
UNIV_INLINE
lsn_t
log_group_calc_size_offset(
/*=======================*/
	lsn_t			offset,	/*!< in: real offset within the
					log group */
	const log_group_t*	group)	/*!< in: log group */
{
	ut_ad(mutex_own(&(log_sys->mutex)));

	return(offset - LOG_FILE_HDR_SIZE * (1 + offset / group->file_size));
}

/******************************************************//**
Calculates the offset within a log group, when the log file headers are
included.
@return	real offset (>= offset) */
UNIV_INLINE
lsn_t
log_group_calc_real_offset(
/*=======================*/
	lsn_t			offset,	/*!< in: size offset within the
					log group */
	const log_group_t*	group)	/*!< in: log group */
{
	ut_ad(mutex_own(&(log_sys->mutex)));

	return(offset + LOG_FILE_HDR_SIZE
	       * (1 + offset / (group->file_size - LOG_FILE_HDR_SIZE)));
}

/******************************************************//**
Calculates the offset of an lsn within a log group.
@return	offset within the log group */
static
lsn_t
log_group_calc_lsn_offset(
/*======================*/
	lsn_t			lsn,	/*!< in: lsn */
	const log_group_t*	group)	/*!< in: log group */
{
	lsn_t	gr_lsn;
	lsn_t	gr_lsn_size_offset;
	lsn_t	difference;
	lsn_t	group_size;
	lsn_t	offset;

	ut_ad(mutex_own(&(log_sys->mutex)));

	gr_lsn = group->lsn;

	gr_lsn_size_offset = log_group_calc_size_offset(group->lsn_offset, group);

	group_size = log_group_get_capacity(group);

	if (lsn >= gr_lsn) {

		difference = lsn - gr_lsn;
	} else {
		difference = gr_lsn - lsn;

		difference = difference % group_size;

		difference = group_size - difference;
	}

	offset = (gr_lsn_size_offset + difference) % group_size;

	/* fprintf(stderr,
	"Offset is " LSN_PF " gr_lsn_offset is " LSN_PF
	" difference is " LSN_PF "\n",
	offset, gr_lsn_size_offset, difference);
	*/

	return(log_group_calc_real_offset(offset, group));
}
#endif /* !UNIV_HOTBACKUP */

#ifdef UNIV_DEBUG
UNIV_INTERN ibool	log_debug_writes = FALSE;
#endif /* UNIV_DEBUG */

/*******************************************************************//**
Calculates where in log files we find a specified lsn.
@return	log file number */
UNIV_INTERN
ulint
log_calc_where_lsn_is(
/*==================*/
	ib_int64_t*	log_file_offset,	/*!< out: offset in that file
						(including the header) */
	ib_uint64_t	first_header_lsn,	/*!< in: first log file start
						lsn */
	ib_uint64_t	lsn,			/*!< in: lsn whose position to
						determine */
	ulint		n_log_files,		/*!< in: total number of log
						files */
	ib_int64_t	log_file_size)		/*!< in: log file size
						(including the header) */
{
	ib_int64_t	capacity	= log_file_size - LOG_FILE_HDR_SIZE;
	ulint		file_no;
	ib_int64_t	add_this_many;

	if (lsn < first_header_lsn) {
		add_this_many = 1 + (first_header_lsn - lsn)
			/ (capacity * (ib_int64_t) n_log_files);
		lsn += add_this_many
			* capacity * (ib_int64_t) n_log_files;
	}

	ut_a(lsn >= first_header_lsn);

	file_no = ((ulint)((lsn - first_header_lsn) / capacity))
		% n_log_files;
	*log_file_offset = (lsn - first_header_lsn) % capacity;

	*log_file_offset = *log_file_offset + LOG_FILE_HDR_SIZE;

	return(file_no);
}

#ifndef UNIV_HOTBACKUP
/********************************************************//**
Sets the field values in group to correspond to a given lsn. For this function
to work, the values must already be correctly initialized to correspond to
some lsn, for instance, a checkpoint lsn. */
UNIV_INTERN
void
log_group_set_fields(
/*=================*/
	log_group_t*	group,	/*!< in/out: group */
	lsn_t		lsn)	/*!< in: lsn for which the values should be
				set */
{
	group->lsn_offset = log_group_calc_lsn_offset(lsn, group);
	group->lsn = lsn;
}

/*****************************************************************//**
Calculates the recommended highest values for lsn - last_checkpoint_lsn,
lsn - buf_get_oldest_modification(), and lsn - max_archive_lsn_age.
@return error value FALSE if the smallest log group is too small to
accommodate the number of OS threads in the database server */
static
ibool
log_calc_max_ages(void)
/*===================*/
{
	log_group_t*	group;
	lsn_t		margin;
	ulint		free;
	ibool		success		= TRUE;
	lsn_t		smallest_capacity;
	lsn_t		archive_margin;
	lsn_t		smallest_archive_margin;

	mutex_enter(&(log_sys->mutex));

	group = UT_LIST_GET_FIRST(log_sys->log_groups);

	ut_ad(group);

	smallest_capacity = LSN_MAX;
	smallest_archive_margin = LSN_MAX;

	while (group) {
		if (log_group_get_capacity(group) < smallest_capacity) {

			smallest_capacity = log_group_get_capacity(group);
		}

		archive_margin = log_group_get_capacity(group)
			- (group->file_size - LOG_FILE_HDR_SIZE)
			- LOG_ARCHIVE_EXTRA_MARGIN;

		if (archive_margin < smallest_archive_margin) {

			smallest_archive_margin = archive_margin;
		}

		group = UT_LIST_GET_NEXT(log_groups, group);
	}

	/* Add extra safety */
	smallest_capacity = smallest_capacity - smallest_capacity / 10;

	/* For each OS thread we must reserve so much free space in the
	smallest log group that it can accommodate the log entries produced
	by single query steps: running out of free log space is a serious
	system error which requires rebooting the database. */

	free = LOG_CHECKPOINT_FREE_PER_THREAD * (10 + srv_thread_concurrency)
		+ LOG_CHECKPOINT_EXTRA_FREE;
	if (free >= smallest_capacity / 2) {
		success = FALSE;

		goto failure;
	} else {
		margin = smallest_capacity - free;
	}

	margin = margin - margin / 10;	/* Add still some extra safety */

	log_sys->log_group_capacity = smallest_capacity;

	log_sys->max_modified_age_async = margin
		- margin / LOG_POOL_PREFLUSH_RATIO_ASYNC;
	log_sys->max_modified_age_sync = margin
		- margin / LOG_POOL_PREFLUSH_RATIO_SYNC;

	log_sys->max_checkpoint_age_async = margin - margin
		/ LOG_POOL_CHECKPOINT_RATIO_ASYNC;
	log_sys->max_checkpoint_age = margin;

#ifdef UNIV_LOG_ARCHIVE
	log_sys->max_archived_lsn_age = smallest_archive_margin;

	log_sys->max_archived_lsn_age_async = smallest_archive_margin
		- smallest_archive_margin / LOG_ARCHIVE_RATIO_ASYNC;
#endif /* UNIV_LOG_ARCHIVE */
failure:
	mutex_exit(&(log_sys->mutex));

	if (!success) {
		ib_logf(IB_LOG_LEVEL_FATAL,
			"The combined size of ib_logfiles"
			" should be bigger than\n"
			"InnoDB: 200 kB * innodb_thread_concurrency.");
	}

	return(success);
}

/******************************************************//**
Initializes the log. */
UNIV_INTERN
void
log_init(void)
/*==========*/
{
	log_sys = static_cast<log_t*>(mem_alloc(sizeof(log_t)));

	mutex_create(log_sys_mutex_key, &log_sys->mutex, SYNC_LOG);

	mutex_create(log_flush_order_mutex_key,
		     &log_sys->log_flush_order_mutex,
		     SYNC_LOG_FLUSH_ORDER);

	mutex_enter(&(log_sys->mutex));

	/* Start the lsn from one log block from zero: this way every
	log record has a start lsn != zero, a fact which we will use */

	log_sys->lsn = LOG_START_LSN;

	ut_a(LOG_BUFFER_SIZE >= 16 * OS_FILE_LOG_BLOCK_SIZE);
	ut_a(LOG_BUFFER_SIZE >= 4 * UNIV_PAGE_SIZE);

	log_sys->buf_ptr = static_cast<byte*>(
		mem_zalloc(LOG_BUFFER_SIZE + OS_FILE_LOG_BLOCK_SIZE));

	log_sys->buf = static_cast<byte*>(
		ut_align(log_sys->buf_ptr, OS_FILE_LOG_BLOCK_SIZE));

	log_sys->buf_size = LOG_BUFFER_SIZE;
	log_sys->is_extending = false;

	log_sys->max_buf_free = log_sys->buf_size / LOG_BUF_FLUSH_RATIO
		- LOG_BUF_FLUSH_MARGIN;
	log_sys->check_flush_or_checkpoint = TRUE;
	UT_LIST_INIT(log_sys->log_groups);

	log_sys->n_log_ios = 0;

	log_sys->n_log_ios_old = log_sys->n_log_ios;
	log_sys->last_printout_time = time(NULL);
	/*----------------------------*/

	log_sys->buf_next_to_write = 0;

	log_sys->write_lsn = 0;
	log_sys->current_flush_lsn = 0;
	log_sys->flushed_to_disk_lsn = 0;

	log_sys->written_to_some_lsn = log_sys->lsn;
	log_sys->written_to_all_lsn = log_sys->lsn;

	log_sys->n_pending_writes = 0;

	log_sys->no_flush_event = os_event_create();

	os_event_set(log_sys->no_flush_event);

	log_sys->one_flushed_event = os_event_create();

	os_event_set(log_sys->one_flushed_event);

	/*----------------------------*/

	log_sys->next_checkpoint_no = 0;
	log_sys->last_checkpoint_lsn = log_sys->lsn;
	log_sys->n_pending_checkpoint_writes = 0;


	rw_lock_create(checkpoint_lock_key, &log_sys->checkpoint_lock,
		       SYNC_NO_ORDER_CHECK);

	log_sys->checkpoint_buf_ptr = static_cast<byte*>(
		mem_zalloc(2 * OS_FILE_LOG_BLOCK_SIZE));

	log_sys->checkpoint_buf = static_cast<byte*>(
		ut_align(log_sys->checkpoint_buf_ptr, OS_FILE_LOG_BLOCK_SIZE));

	/*----------------------------*/

#ifdef UNIV_LOG_ARCHIVE
	/* Under MySQL, log archiving is always off */
	log_sys->archiving_state = LOG_ARCH_OFF;
	log_sys->archived_lsn = log_sys->lsn;
	log_sys->next_archived_lsn = 0;

	log_sys->n_pending_archive_ios = 0;

	rw_lock_create(archive_lock_key, &log_sys->archive_lock,
		       SYNC_NO_ORDER_CHECK);

	log_sys->archive_buf = NULL;

	/* ut_align(
	ut_malloc(LOG_ARCHIVE_BUF_SIZE
	+ OS_FILE_LOG_BLOCK_SIZE),
	OS_FILE_LOG_BLOCK_SIZE); */
	log_sys->archive_buf_size = 0;

	/* memset(log_sys->archive_buf, '\0', LOG_ARCHIVE_BUF_SIZE); */

	log_sys->archiving_on = os_event_create();
#endif /* UNIV_LOG_ARCHIVE */

	/*----------------------------*/

	log_block_init(log_sys->buf, log_sys->lsn);
	log_block_set_first_rec_group(log_sys->buf, LOG_BLOCK_HDR_SIZE);

	log_sys->buf_free = LOG_BLOCK_HDR_SIZE;
	log_sys->lsn = LOG_START_LSN + LOG_BLOCK_HDR_SIZE; // TODO(minliz): ensure various LOG_START_LSN?

	MONITOR_SET(MONITOR_LSN_CHECKPOINT_AGE,
		    log_sys->lsn - log_sys->last_checkpoint_lsn);

	mutex_exit(&(log_sys->mutex));

	log_scrub_thread_active = !srv_read_only_mode && srv_scrub_log;
	if (log_scrub_thread_active) {
		log_scrub_event = os_event_create();
		os_thread_create(log_scrub_thread, NULL, NULL);
	}

#ifdef UNIV_LOG_DEBUG
	recv_sys_create();
	recv_sys_init(buf_pool_get_curr_size());

	recv_sys->parse_start_lsn = log_sys->lsn;
	recv_sys->scanned_lsn = log_sys->lsn;
	recv_sys->scanned_checkpoint_no = 0;
	recv_sys->recovered_lsn = log_sys->lsn;
	recv_sys->limit_lsn = LSN_MAX;
#endif
}

/******************************************************************//**
Inits a log group to the log system. */
UNIV_INTERN
void
log_group_init(
/*===========*/
	ulint	id,			/*!< in: group id */
	ulint	n_files,		/*!< in: number of log files */
	lsn_t	file_size,		/*!< in: log file size in bytes */
	ulint	space_id,		/*!< in: space id of the file space
					which contains the log files of this
					group */
	ulint	archive_space_id MY_ATTRIBUTE((unused)))
					/*!< in: space id of the file space
					which contains some archived log
					files for this group; currently, only
					for the first log group this is
					used */
{
	ulint	i;

	log_group_t*	group;

	group = static_cast<log_group_t*>(mem_alloc(sizeof(log_group_t)));

	group->id = id;
	group->n_files = n_files;
	group->file_size = file_size;
	group->space_id = space_id;
	group->state = LOG_GROUP_OK;
	group->lsn = LOG_START_LSN;
	group->lsn_offset = LOG_FILE_HDR_SIZE;
	group->n_pending_writes = 0;

	group->file_header_bufs_ptr = static_cast<byte**>(
		mem_zalloc(sizeof(byte*) * n_files));

	group->file_header_bufs = static_cast<byte**>(
		mem_zalloc(sizeof(byte**) * n_files));

#ifdef UNIV_LOG_ARCHIVE
	group->archive_file_header_bufs_ptr = static_cast<byte*>(
		mem_zalloc( sizeof(byte*) * n_files));

	group->archive_file_header_bufs = static_cast<byte*>(
		mem_zalloc(sizeof(byte*) * n_files));
#endif /* UNIV_LOG_ARCHIVE */

	for (i = 0; i < n_files; i++) {
		group->file_header_bufs_ptr[i] = static_cast<byte*>(
			mem_zalloc(LOG_FILE_HDR_SIZE + OS_FILE_LOG_BLOCK_SIZE));

		group->file_header_bufs[i] = static_cast<byte*>(
			ut_align(group->file_header_bufs_ptr[i],
				 OS_FILE_LOG_BLOCK_SIZE));

#ifdef UNIV_LOG_ARCHIVE
		group->archive_file_header_bufs_ptr[i] = static_cast<byte*>(
			mem_zalloc(LOG_FILE_HDR_SIZE + OS_FILE_LOG_BLOCK_SIZE));

		group->archive_file_header_bufs[i] = static_cast<byte*>(
			ut_align(group->archive_file_header_bufs_ptr[i],
				 OS_FILE_LOG_BLOCK_SIZE));
#endif /* UNIV_LOG_ARCHIVE */
	}

#ifdef UNIV_LOG_ARCHIVE
	group->archive_space_id = archive_space_id;

	group->archived_file_no = 0;
	group->archived_offset = 0;
#endif /* UNIV_LOG_ARCHIVE */

	group->checkpoint_buf_ptr = static_cast<byte*>(
		mem_zalloc(2 * OS_FILE_LOG_BLOCK_SIZE));

	group->checkpoint_buf = static_cast<byte*>(
		ut_align(group->checkpoint_buf_ptr,OS_FILE_LOG_BLOCK_SIZE));

	UT_LIST_ADD_LAST(log_groups, log_sys->log_groups, group);

	ut_a(log_calc_max_ages());
}

/******************************************************************//**
Does the unlockings needed in flush i/o completion. */
UNIV_INLINE
void
log_flush_do_unlocks(
/*=================*/
	ulint	code)	/*!< in: any ORed combination of LOG_UNLOCK_FLUSH_LOCK
			and LOG_UNLOCK_NONE_FLUSHED_LOCK */
{
	ut_ad(mutex_own(&(log_sys->mutex)));

	/* NOTE that we must own the log mutex when doing the setting of the
	events: this is because transactions will wait for these events to
	be set, and at that moment the log flush they were waiting for must
	have ended. If the log mutex were not reserved here, the i/o-thread
	calling this function might be preempted for a while, and when it
	resumed execution, it might be that a new flush had been started, and
	this function would erroneously signal the NEW flush as completed.
	Thus, the changes in the state of these events are performed
	atomically in conjunction with the changes in the state of
	log_sys->n_pending_writes etc. */

	if (code & LOG_UNLOCK_NONE_FLUSHED_LOCK) {
		os_event_set(log_sys->one_flushed_event);
	}

	if (code & LOG_UNLOCK_FLUSH_LOCK) {
		os_event_set(log_sys->no_flush_event);
	}
}

/******************************************************************//**
Checks if a flush is completed for a log group and does the completion
routine if yes.
@return	LOG_UNLOCK_NONE_FLUSHED_LOCK or 0 */
UNIV_INLINE
ulint
log_group_check_flush_completion(
/*=============================*/
	log_group_t*	group)	/*!< in: log group */
{
	ut_ad(mutex_own(&(log_sys->mutex)));

	if (!log_sys->one_flushed && group->n_pending_writes == 0) {
#ifdef UNIV_DEBUG
		if (log_debug_writes) {
			fprintf(stderr,
				"Log flushed first to group %lu\n",
				(ulong) group->id);
		}
#endif /* UNIV_DEBUG */
		log_sys->written_to_some_lsn = log_sys->write_lsn;
		log_sys->one_flushed = TRUE;

		return(LOG_UNLOCK_NONE_FLUSHED_LOCK);
	}

#ifdef UNIV_DEBUG
	if (log_debug_writes && (group->n_pending_writes == 0)) {

		fprintf(stderr, "Log flushed to group %lu\n",
			(ulong) group->id);
	}
#endif /* UNIV_DEBUG */
	return(0);
}

/******************************************************//**
Checks if a flush is completed and does the completion routine if yes.
@return	LOG_UNLOCK_FLUSH_LOCK or 0 */
static
ulint
log_sys_check_flush_completion(void)
/*================================*/
{
	ulint	move_start;
	ulint	move_end;

	ut_ad(mutex_own(&(log_sys->mutex)));

	if (log_sys->n_pending_writes == 0) {

		log_sys->written_to_all_lsn = log_sys->write_lsn;
		log_sys->buf_next_to_write = log_sys->write_end_offset;

		if (log_sys->write_end_offset > log_sys->max_buf_free / 2) {
			/* Move the log buffer content to the start of the
			buffer */

			move_start = ut_calc_align_down(
				log_sys->write_end_offset,
				OS_FILE_LOG_BLOCK_SIZE);
			move_end = ut_calc_align(log_sys->buf_free,
						 OS_FILE_LOG_BLOCK_SIZE);

			ut_memmove(log_sys->buf, log_sys->buf + move_start,
				   move_end - move_start);
			log_sys->buf_free -= move_start;

			log_sys->buf_next_to_write -= move_start;
		}

		return(LOG_UNLOCK_FLUSH_LOCK);
	}

	return(0);
}

/******************************************************//**
Completes an i/o to a log file. */
UNIV_INTERN
void
log_io_complete(
/*============*/
	log_group_t*	group)	/*!< in: log group or a dummy pointer */
{
	ulint	unlock;

#ifdef UNIV_LOG_ARCHIVE
	if ((byte*) group == &log_archive_io) {
		/* It was an archive write */

		log_io_complete_archive();

		return;
	}
#endif /* UNIV_LOG_ARCHIVE */

	if ((ulint) group & 0x1UL) {
		/* It was a checkpoint write */
		group = (log_group_t*)((ulint) group - 1);

		if (srv_unix_file_flush_method != SRV_UNIX_O_DSYNC
		    && srv_unix_file_flush_method != SRV_UNIX_NOSYNC) {

			fil_flush(group->space_id);
		}

#ifdef UNIV_DEBUG
		if (log_debug_writes) {
			fprintf(stderr,
				"Checkpoint info written to group %lu\n",
				group->id);
		}
#endif /* UNIV_DEBUG */
		log_io_complete_checkpoint();

		return;
	}

	ut_error;	/*!< We currently use synchronous writing of the
			logs and cannot end up here! */

	if (srv_unix_file_flush_method != SRV_UNIX_O_DSYNC
	    && srv_unix_file_flush_method != SRV_UNIX_NOSYNC
	    && srv_flush_log_at_trx_commit != 2) {

		fil_flush(group->space_id);
	}

	mutex_enter(&(log_sys->mutex));
	ut_ad(!recv_no_log_write);

	ut_a(group->n_pending_writes > 0);
	ut_a(log_sys->n_pending_writes > 0);

	group->n_pending_writes--;
	log_sys->n_pending_writes--;
	MONITOR_DEC(MONITOR_PENDING_LOG_WRITE);

	unlock = log_group_check_flush_completion(group);
	unlock = unlock | log_sys_check_flush_completion();

	log_flush_do_unlocks(unlock);

	mutex_exit(&(log_sys->mutex));
}

/******************************************************//**
Writes a log file header to a log file space. */
static
void
log_group_file_header_flush(
/*========================*/
	log_group_t*	group,		/*!< in: log group */
	ulint		nth_file,	/*!< in: header to the nth file in the
					log file space */
	lsn_t		start_lsn)	/*!< in: log file data starts at this
					lsn */
{
	byte*	buf;
	lsn_t	dest_offset;

	ut_ad(mutex_own(&(log_sys->mutex)));
	ut_ad(!recv_no_log_write);
	ut_a(nth_file < group->n_files);

	buf = *(group->file_header_bufs + nth_file);

	mach_write_to_4(buf + LOG_GROUP_ID, group->id);
	mach_write_to_8(buf + LOG_FILE_START_LSN, start_lsn);

	/* Wipe over possible label of mysqlbackup --restore */
	memcpy(buf + LOG_FILE_WAS_CREATED_BY_HOT_BACKUP, "    ", 4);

	dest_offset = nth_file * group->file_size;

#ifdef UNIV_DEBUG
	if (log_debug_writes) {
		fprintf(stderr,
			"Writing log file header to group %lu file %lu\n",
			(ulong) group->id, (ulong) nth_file);
	}
#endif /* UNIV_DEBUG */
	if (log_do_write) {
		log_sys->n_log_ios++;

		MONITOR_INC(MONITOR_LOG_IO);

		srv_stats.os_log_pending_writes.inc();

		fil_io(OS_FILE_WRITE | OS_FILE_LOG, true, group->space_id, 0,
		       (ulint) (dest_offset / UNIV_PAGE_SIZE),
		       (ulint) (dest_offset % UNIV_PAGE_SIZE),
		       OS_FILE_LOG_BLOCK_SIZE,
		       buf, group, 0);

		srv_stats.os_log_pending_writes.dec();
	}
}

/******************************************************//**
Stores a 4-byte checksum to the trailer checksum field of a log block
before writing it to a log file. This checksum is used in recovery to
check the consistency of a log block. */
static
void
log_block_store_checksum(
/*=====================*/
	byte*	block)	/*!< in/out: pointer to a log block */
{
	log_block_set_checksum(block, log_block_calc_checksum(block));
}

/******************************************************//**
Writes a buffer to a log file group. */
UNIV_INTERN
void
log_group_write_buf(
/*================*/
	log_group_t*	group,		/*!< in: log group */
	byte*		buf,		/*!< in: buffer */
	ulint		len,		/*!< in: buffer len; must be divisible
					by OS_FILE_LOG_BLOCK_SIZE */
	lsn_t		start_lsn,	/*!< in: start lsn of the buffer; must
					be divisible by
					OS_FILE_LOG_BLOCK_SIZE */
	ulint		new_data_offset)/*!< in: start offset of new data in
					buf: this parameter is used to decide
					if we have to write a new log file
					header */
{
	ulint		write_len;
	ibool		write_header;
	lsn_t		next_offset;
	ulint		i;

	ut_ad(mutex_own(&(log_sys->mutex)));
	ut_ad(!recv_no_log_write);
	ut_a(len % OS_FILE_LOG_BLOCK_SIZE == 0);
	ut_a(start_lsn % OS_FILE_LOG_BLOCK_SIZE == 0);

	if (new_data_offset == 0) {
		write_header = TRUE;
	} else {
		write_header = FALSE;
	}
loop:
	if (len == 0) {

		return;
	}

	next_offset = log_group_calc_lsn_offset(start_lsn, group);

	if ((next_offset % group->file_size == LOG_FILE_HDR_SIZE)
	    && write_header) {
		/* We start to write a new log file instance in the group */

		ut_a(next_offset / group->file_size <= ULINT_MAX);

		log_group_file_header_flush(group, (ulint)
					    (next_offset / group->file_size),
					    start_lsn);
		srv_stats.os_log_written.add(OS_FILE_LOG_BLOCK_SIZE);

		srv_stats.log_writes.inc();
	}

	if ((next_offset % group->file_size) + len > group->file_size) {

		/* if the above condition holds, then the below expression
		is < len which is ulint, so the typecast is ok */
		write_len = (ulint)
			(group->file_size - (next_offset % group->file_size));
	} else {
		write_len = len;
	}

#ifdef UNIV_DEBUG
	if (log_debug_writes) {

		fprintf(stderr,
			"Writing log file segment to group %lu"
			" offset " LSN_PF " len %lu\n"
			"start lsn " LSN_PF "\n"
			"First block n:o %lu last block n:o %lu\n",
			(ulong) group->id, next_offset,
			write_len,
			start_lsn,
			(ulong) log_block_get_hdr_no(buf),
			(ulong) log_block_get_hdr_no(
				buf + write_len - OS_FILE_LOG_BLOCK_SIZE));
		ut_a(log_block_get_hdr_no(buf)
		     == log_block_convert_lsn_to_no(start_lsn));

		for (i = 0; i < write_len / OS_FILE_LOG_BLOCK_SIZE; i++) {

			ut_a(log_block_get_hdr_no(buf) + i
			     == log_block_get_hdr_no(
				     buf + i * OS_FILE_LOG_BLOCK_SIZE));
		}
	}
#endif /* UNIV_DEBUG */
	/* Calculate the checksums for each log block and write them to
	the trailer fields of the log blocks */

	for (i = 0; i < write_len / OS_FILE_LOG_BLOCK_SIZE; i++) {
		log_block_store_checksum(buf + i * OS_FILE_LOG_BLOCK_SIZE);
	}

	if (log_do_write) {
		log_sys->n_log_ios++;

		MONITOR_INC(MONITOR_LOG_IO);

		srv_stats.os_log_pending_writes.inc();

		ut_a(next_offset / UNIV_PAGE_SIZE <= ULINT_MAX);

		log_encrypt_before_write(log_sys->next_checkpoint_no,
					 buf, write_len);

		fil_io(OS_FILE_WRITE | OS_FILE_LOG, true, group->space_id, 0,
		       (ulint) (next_offset / UNIV_PAGE_SIZE),
		       (ulint) (next_offset % UNIV_PAGE_SIZE), write_len, buf,
			group, 0);

		srv_stats.os_log_pending_writes.dec();

		srv_stats.os_log_written.add(write_len);
		srv_stats.log_writes.inc();
	}

	if (write_len < len) {
		start_lsn += write_len;
		len -= write_len;
		buf += write_len;

		write_header = TRUE;

		goto loop;
	}
}

/******************************************************//**
This function is called, e.g., when a transaction wants to commit. It checks
that the log has been written to the log file up to the last log entry written
by the transaction. If there is a flush running, it waits and checks if the
flush flushed enough. If not, starts a new flush. */
UNIV_INTERN
void
log_write_up_to(
/*============*/
	lsn_t	lsn,	/*!< in: log sequence number up to which
			the log should be written,
			LSN_MAX if not specified */
	ulint	wait,	/*!< in: LOG_NO_WAIT, LOG_WAIT_ONE_GROUP,
			or LOG_WAIT_ALL_GROUPS */
	ibool	flush_to_disk)
			/*!< in: TRUE if we want the written log
			also to be flushed to disk */
{
	log_group_t*	group;
	ulint		start_offset;
	ulint		end_offset;
	ulint		area_start;
	ulint		area_end;
#ifdef UNIV_DEBUG
	ulint		loop_count	= 0;
#endif /* UNIV_DEBUG */
	ulint		unlock;
	ib_uint64_t	write_lsn;
	ib_uint64_t	flush_lsn;

	ut_ad(!srv_read_only_mode);

	if (recv_no_ibuf_operations) {
		/* Recovery is running and no operations on the log files are
		allowed yet (the variable name .._no_ibuf_.. is misleading) */

		return;
	}

loop:
#ifdef UNIV_DEBUG
	loop_count++;

	ut_ad(loop_count < 5);

# if 0
	if (loop_count > 2) {
		fprintf(stderr, "Log loop count %lu\n", loop_count);
	}
# endif
#endif

	mutex_enter(&(log_sys->mutex));
	ut_ad(!recv_no_log_write);

	if (flush_to_disk
	    && log_sys->flushed_to_disk_lsn >= lsn) {

		mutex_exit(&(log_sys->mutex));

		return;
	}

	if (!flush_to_disk
	    && (log_sys->written_to_all_lsn >= lsn
		|| (log_sys->written_to_some_lsn >= lsn
		    && wait != LOG_WAIT_ALL_GROUPS))) {

		mutex_exit(&(log_sys->mutex));

		return;
	}

	if (log_sys->n_pending_writes > 0) {
		/* A write (+ possibly flush to disk) is running */

		if (flush_to_disk
		    && log_sys->current_flush_lsn >= lsn) {
			/* The write + flush will write enough: wait for it to
			complete */

			goto do_waits;
		}

		if (!flush_to_disk
		    && log_sys->write_lsn >= lsn) {
			/* The write will write enough: wait for it to
			complete */

			goto do_waits;
		}

		mutex_exit(&(log_sys->mutex));

		/* Wait for the write to complete and try to start a new
		write */

		os_event_wait(log_sys->no_flush_event);

		goto loop;
	}

	if (!flush_to_disk
	    && log_sys->buf_free == log_sys->buf_next_to_write) {
		/* Nothing to write and no flush to disk requested */

		mutex_exit(&(log_sys->mutex));

		return;
	}

#ifdef UNIV_DEBUG
	if (log_debug_writes) {
		fprintf(stderr,
			"Writing log from " LSN_PF " up to lsn " LSN_PF "\n",
			log_sys->written_to_all_lsn,
			log_sys->lsn);
	}
#endif /* UNIV_DEBUG */
	log_sys->n_pending_writes++;
	MONITOR_INC(MONITOR_PENDING_LOG_WRITE);

	group = UT_LIST_GET_FIRST(log_sys->log_groups);
	group->n_pending_writes++;	/*!< We assume here that we have only
					one log group! */

	os_event_reset(log_sys->no_flush_event);
	os_event_reset(log_sys->one_flushed_event);

	start_offset = log_sys->buf_next_to_write;
	end_offset = log_sys->buf_free;

	area_start = ut_calc_align_down(start_offset, OS_FILE_LOG_BLOCK_SIZE);
	area_end = ut_calc_align(end_offset, OS_FILE_LOG_BLOCK_SIZE);

	ut_ad(area_end - area_start > 0);

	log_sys->write_lsn = log_sys->lsn;

	if (flush_to_disk) {
		log_sys->current_flush_lsn = log_sys->lsn;
	}

	log_sys->one_flushed = FALSE;

	log_block_set_flush_bit(log_sys->buf + area_start, TRUE);
	log_block_set_checkpoint_no(
		log_sys->buf + area_end - OS_FILE_LOG_BLOCK_SIZE,
		log_sys->next_checkpoint_no);

	/* Copy the last, incompletely written, log block a log block length
	up, so that when the flush operation writes from the log buffer, the
	segment to write will not be changed by writers to the log */

	ut_memcpy(log_sys->buf + area_end,
		  log_sys->buf + area_end - OS_FILE_LOG_BLOCK_SIZE,
		  OS_FILE_LOG_BLOCK_SIZE);

	log_sys->buf_free += OS_FILE_LOG_BLOCK_SIZE;
	log_sys->write_end_offset = log_sys->buf_free;

	group = UT_LIST_GET_FIRST(log_sys->log_groups);

	/* Do the write to the log files */

	while (group) {
		log_group_write_buf(
			group, log_sys->buf + area_start,
			area_end - area_start,
			ut_uint64_align_down(log_sys->written_to_all_lsn,
					     OS_FILE_LOG_BLOCK_SIZE),
			start_offset - area_start);

		log_group_set_fields(group, log_sys->write_lsn);

		group = UT_LIST_GET_NEXT(log_groups, group);
	}

	mutex_exit(&(log_sys->mutex));

	if (srv_unix_file_flush_method == SRV_UNIX_O_DSYNC) {
		/* O_DSYNC means the OS did not buffer the log file at all:
		so we have also flushed to disk what we have written */

		log_sys->flushed_to_disk_lsn = log_sys->write_lsn;

	} else if (flush_to_disk) {

		group = UT_LIST_GET_FIRST(log_sys->log_groups);

		fil_flush(group->space_id);
		log_sys->flushed_to_disk_lsn = log_sys->write_lsn;
	}

	mutex_enter(&(log_sys->mutex));

	group = UT_LIST_GET_FIRST(log_sys->log_groups);

	ut_a(group->n_pending_writes == 1);
	ut_a(log_sys->n_pending_writes == 1);

	group->n_pending_writes--;
	log_sys->n_pending_writes--;
	MONITOR_DEC(MONITOR_PENDING_LOG_WRITE);

	unlock = log_group_check_flush_completion(group);
	unlock = unlock | log_sys_check_flush_completion();

	log_flush_do_unlocks(unlock);

	write_lsn = log_sys->write_lsn;
	flush_lsn = log_sys->flushed_to_disk_lsn;

	mutex_exit(&(log_sys->mutex));

	innobase_mysql_log_notify(write_lsn, flush_lsn);

	return;

do_waits:
	mutex_exit(&(log_sys->mutex));

	switch (wait) {
	case LOG_WAIT_ONE_GROUP:
		os_event_wait(log_sys->one_flushed_event);
		break;
	case LOG_WAIT_ALL_GROUPS:
		os_event_wait(log_sys->no_flush_event);
		break;
#ifdef UNIV_DEBUG
	case LOG_NO_WAIT:
		break;
	default:
		ut_error;
#endif /* UNIV_DEBUG */
	}
}

/****************************************************************//**
Does a syncronous flush of the log buffer to disk. */
UNIV_INTERN
void
log_buffer_flush_to_disk(void)
/*==========================*/
{
	lsn_t	lsn;

	ut_ad(!srv_read_only_mode);
	mutex_enter(&(log_sys->mutex));

	lsn = log_sys->lsn;

	mutex_exit(&(log_sys->mutex));

	log_write_up_to(lsn, LOG_WAIT_ALL_GROUPS, TRUE);
}

/****************************************************************//**
This functions writes the log buffer to the log file and if 'flush'
is set it forces a flush of the log file as well. This is meant to be
called from background master thread only as it does not wait for
the write (+ possible flush) to finish. */
UNIV_INTERN
void
log_buffer_sync_in_background(
/*==========================*/
	ibool	flush)	/*!< in: flush the logs to disk */
{
	lsn_t	lsn;

	mutex_enter(&(log_sys->mutex));

	lsn = log_sys->lsn;

	mutex_exit(&(log_sys->mutex));

	log_write_up_to(lsn, LOG_NO_WAIT, flush);
}

/********************************************************************

Tries to establish a big enough margin of free space in the log buffer, such
that a new log entry can be catenated without an immediate need for a flush. */
static
void
log_flush_margin(void)
/*==================*/
{
	log_t*	log	= log_sys;
	lsn_t	lsn	= 0;

	mutex_enter(&(log->mutex));

	if (log->buf_free > log->max_buf_free) {

		if (log->n_pending_writes > 0) {
			/* A flush is running: hope that it will provide enough
			free space */
		} else {
			lsn = log->lsn;
		}
	}

	mutex_exit(&(log->mutex));

	if (lsn) {
		log_write_up_to(lsn, LOG_NO_WAIT, FALSE);
	}
}

/****************************************************************//**
Advances the smallest lsn for which there are unflushed dirty blocks in the
buffer pool. NOTE: this function may only be called if the calling thread owns
no synchronization objects!
@return false if there was a flush batch of the same type running,
which means that we could not start this flush batch */
static
bool
log_preflush_pool_modified_pages(
/*=============================*/
	lsn_t	new_oldest)	/*!< in: try to advance oldest_modified_lsn
				at least to this lsn */
{
	bool	success;
	ulint	n_pages;

	if (recv_recovery_on) {
		/* If the recovery is running, we must first apply all
		log records to their respective file pages to get the
		right modify lsn values to these pages: otherwise, there
		might be pages on disk which are not yet recovered to the
		current lsn, and even after calling this function, we could
		not know how up-to-date the disk version of the database is,
		and we could not make a new checkpoint on the basis of the
		info on the buffer pool only. */

		recv_apply_hashed_log_recs(TRUE);
	}

	success = buf_flush_list(ULINT_MAX, new_oldest, &n_pages);

	buf_flush_wait_batch_end(NULL, BUF_FLUSH_LIST);

	if (!success) {
		MONITOR_INC(MONITOR_FLUSH_SYNC_WAITS);
	}

	MONITOR_INC_VALUE_CUMULATIVE(
		MONITOR_FLUSH_SYNC_TOTAL_PAGE,
		MONITOR_FLUSH_SYNC_COUNT,
		MONITOR_FLUSH_SYNC_PAGES,
		n_pages);

	return(success);
}

/******************************************************//**
Completes a checkpoint. */
static
void
log_complete_checkpoint(void)
/*=========================*/
{
	ut_ad(mutex_own(&(log_sys->mutex)));
	ut_ad(log_sys->n_pending_checkpoint_writes == 0);

	log_sys->next_checkpoint_no++;

	log_sys->last_checkpoint_lsn = log_sys->next_checkpoint_lsn;
	MONITOR_SET(MONITOR_LSN_CHECKPOINT_AGE,
		    log_sys->lsn - log_sys->last_checkpoint_lsn);

	rw_lock_x_unlock_gen(&(log_sys->checkpoint_lock), LOG_CHECKPOINT);
}

/******************************************************//**
Completes an asynchronous checkpoint info write i/o to a log file. */
static
void
log_io_complete_checkpoint(void)
/*============================*/
{
	mutex_enter(&(log_sys->mutex));

	ut_ad(log_sys->n_pending_checkpoint_writes > 0);

	log_sys->n_pending_checkpoint_writes--;
	MONITOR_DEC(MONITOR_PENDING_CHECKPOINT_WRITE);

	if (log_sys->n_pending_checkpoint_writes == 0) {
		log_complete_checkpoint();
	}

	mutex_exit(&(log_sys->mutex));
}

/*******************************************************************//**
Writes info to a checkpoint about a log group. */
static
void
log_checkpoint_set_nth_group_info(
/*==============================*/
	byte*	buf,	/*!< in: buffer for checkpoint info */
	ulint	n,	/*!< in: nth slot */
	ulint	file_no,/*!< in: archived file number */
	ulint	offset)	/*!< in: archived file offset */
{
	ut_ad(n < LOG_MAX_N_GROUPS);

	mach_write_to_4(buf + LOG_CHECKPOINT_GROUP_ARRAY
			+ 8 * n + LOG_CHECKPOINT_ARCHIVED_FILE_NO, file_no);
	mach_write_to_4(buf + LOG_CHECKPOINT_GROUP_ARRAY
			+ 8 * n + LOG_CHECKPOINT_ARCHIVED_OFFSET, offset);
}

/*******************************************************************//**
Gets info from a checkpoint about a log group. */
UNIV_INTERN
void
log_checkpoint_get_nth_group_info(
/*==============================*/
	const byte*	buf,	/*!< in: buffer containing checkpoint info */
	ulint		n,	/*!< in: nth slot */
	ulint*		file_no,/*!< out: archived file number */
	ulint*		offset)	/*!< out: archived file offset */
{
	ut_ad(n < LOG_MAX_N_GROUPS);

	*file_no = mach_read_from_4(buf + LOG_CHECKPOINT_GROUP_ARRAY
				    + 8 * n + LOG_CHECKPOINT_ARCHIVED_FILE_NO);
	*offset = mach_read_from_4(buf + LOG_CHECKPOINT_GROUP_ARRAY
				   + 8 * n + LOG_CHECKPOINT_ARCHIVED_OFFSET);
}

/******************************************************//**
Writes the checkpoint info to a log group header. */
static
void
log_group_checkpoint(
/*=================*/
	log_group_t*	group)	/*!< in: log group */
{
	log_group_t*	group2;
#ifdef UNIV_LOG_ARCHIVE
	ib_uint64_t	archived_lsn;
	ib_uint64_t	next_archived_lsn;
#endif /* UNIV_LOG_ARCHIVE */
	lsn_t		lsn_offset;
	ulint		write_offset;
	ulint		fold;
	byte*		buf;
	ulint		i;

	ut_ad(!srv_read_only_mode);
	ut_ad(mutex_own(&(log_sys->mutex)));
#if LOG_CHECKPOINT_SIZE > OS_FILE_LOG_BLOCK_SIZE
# error "LOG_CHECKPOINT_SIZE > OS_FILE_LOG_BLOCK_SIZE"
#endif

	buf = group->checkpoint_buf;

	mach_write_to_8(buf + LOG_CHECKPOINT_NO, log_sys->next_checkpoint_no);
	mach_write_to_8(buf + LOG_CHECKPOINT_LSN, log_sys->next_checkpoint_lsn);

	log_crypt_write_checkpoint_buf(buf);

	lsn_offset = log_group_calc_lsn_offset(log_sys->next_checkpoint_lsn,
					       group);
	mach_write_to_4(buf + LOG_CHECKPOINT_OFFSET_LOW32,
			lsn_offset & 0xFFFFFFFFUL);
	mach_write_to_4(buf + LOG_CHECKPOINT_OFFSET_HIGH32,
			lsn_offset >> 32);

	mach_write_to_4(buf + LOG_CHECKPOINT_LOG_BUF_SIZE, log_sys->buf_size);

#ifdef UNIV_LOG_ARCHIVE
	if (log_sys->archiving_state == LOG_ARCH_OFF) {
		archived_lsn = LSN_MAX;
	} else {
		archived_lsn = log_sys->archived_lsn;

		if (archived_lsn != log_sys->next_archived_lsn) {
			next_archived_lsn = log_sys->next_archived_lsn;
			/* For debugging only */
		}
	}

	mach_write_to_8(buf + LOG_CHECKPOINT_ARCHIVED_LSN, archived_lsn);
#else /* UNIV_LOG_ARCHIVE */
	mach_write_to_8(buf + LOG_CHECKPOINT_ARCHIVED_LSN, LSN_MAX);
#endif /* UNIV_LOG_ARCHIVE */

	for (i = 0; i < LOG_MAX_N_GROUPS; i++) {
		log_checkpoint_set_nth_group_info(buf, i, 0, 0);
	}

	group2 = UT_LIST_GET_FIRST(log_sys->log_groups);

	while (group2) {
		log_checkpoint_set_nth_group_info(buf, group2->id,
#ifdef UNIV_LOG_ARCHIVE
						  group2->archived_file_no,
						  group2->archived_offset
#else /* UNIV_LOG_ARCHIVE */
						  0, 0
#endif /* UNIV_LOG_ARCHIVE */
						  );

		group2 = UT_LIST_GET_NEXT(log_groups, group2);
	}

	fold = ut_fold_binary(buf, LOG_CHECKPOINT_CHECKSUM_1);
	mach_write_to_4(buf + LOG_CHECKPOINT_CHECKSUM_1, fold);

	fold = ut_fold_binary(buf + LOG_CHECKPOINT_LSN,
			      LOG_CHECKPOINT_CHECKSUM_2 - LOG_CHECKPOINT_LSN);
	mach_write_to_4(buf + LOG_CHECKPOINT_CHECKSUM_2, fold);

	/* We alternate the physical place of the checkpoint info in the first
	log file */

	if ((log_sys->next_checkpoint_no & 1) == 0) {
		write_offset = LOG_CHECKPOINT_1;
	} else {
		write_offset = LOG_CHECKPOINT_2;
	}

	if (log_do_write) {
		if (log_sys->n_pending_checkpoint_writes == 0) {

			rw_lock_x_lock_gen(&(log_sys->checkpoint_lock),
					   LOG_CHECKPOINT);
		}

		log_sys->n_pending_checkpoint_writes++;
		MONITOR_INC(MONITOR_PENDING_CHECKPOINT_WRITE);

		log_sys->n_log_ios++;

		MONITOR_INC(MONITOR_LOG_IO);

		/* We send as the last parameter the group machine address
		added with 1, as we want to distinguish between a normal log
		file write and a checkpoint field write */

		fil_io(OS_FILE_WRITE | OS_FILE_LOG, false, group->space_id, 0,
		       write_offset / UNIV_PAGE_SIZE,
		       write_offset % UNIV_PAGE_SIZE,
		       OS_FILE_LOG_BLOCK_SIZE,
			buf, ((byte*) group + 1), 0);

		ut_ad(((ulint) group & 0x1UL) == 0);
	}
}
#endif /* !UNIV_HOTBACKUP */

#ifdef UNIV_HOTBACKUP
/******************************************************//**
Writes info to a buffer of a log group when log files are created in
backup restoration. */
UNIV_INTERN
void
log_reset_first_header_and_checkpoint(
/*==================================*/
	byte*		hdr_buf,/*!< in: buffer which will be written to the
				start of the first log file */
	ib_uint64_t	start)	/*!< in: lsn of the start of the first log file;
				we pretend that there is a checkpoint at
				start + LOG_BLOCK_HDR_SIZE */
{
	ulint		fold;
	byte*		buf;
	ib_uint64_t	lsn;

	mach_write_to_4(hdr_buf + LOG_GROUP_ID, 0);
	mach_write_to_8(hdr_buf + LOG_FILE_START_LSN, start);

	lsn = start + LOG_BLOCK_HDR_SIZE;

	/* Write the label of mysqlbackup --restore */
	strcpy((char*) hdr_buf + LOG_FILE_WAS_CREATED_BY_HOT_BACKUP,
	       "ibbackup ");
	ut_sprintf_timestamp((char*) hdr_buf
			     + (LOG_FILE_WAS_CREATED_BY_HOT_BACKUP
				+ (sizeof "ibbackup ") - 1));
	buf = hdr_buf + LOG_CHECKPOINT_1;

	mach_write_to_8(buf + LOG_CHECKPOINT_NO, 0);
	mach_write_to_8(buf + LOG_CHECKPOINT_LSN, lsn);

	log_crypt_write_checkpoint_buf(buf);

	mach_write_to_4(buf + LOG_CHECKPOINT_OFFSET_LOW32,
			LOG_FILE_HDR_SIZE + LOG_BLOCK_HDR_SIZE);
	mach_write_to_4(buf + LOG_CHECKPOINT_OFFSET_HIGH32, 0);

	mach_write_to_4(buf + LOG_CHECKPOINT_LOG_BUF_SIZE, 2 * 1024 * 1024);

	mach_write_to_8(buf + LOG_CHECKPOINT_ARCHIVED_LSN, LSN_MAX);

	fold = ut_fold_binary(buf, LOG_CHECKPOINT_CHECKSUM_1);
	mach_write_to_4(buf + LOG_CHECKPOINT_CHECKSUM_1, fold);

	fold = ut_fold_binary(buf + LOG_CHECKPOINT_LSN,
			      LOG_CHECKPOINT_CHECKSUM_2 - LOG_CHECKPOINT_LSN);
	mach_write_to_4(buf + LOG_CHECKPOINT_CHECKSUM_2, fold);

	/* Starting from InnoDB-3.23.50, we should also write info on
	allocated size in the tablespace, but unfortunately we do not
	know it here */
}
#endif /* UNIV_HOTBACKUP */

#ifndef UNIV_HOTBACKUP
/******************************************************//**
Reads a checkpoint info from a log group header to log_sys->checkpoint_buf. */
UNIV_INTERN
void
log_group_read_checkpoint_info(
/*===========================*/
	log_group_t*	group,	/*!< in: log group */
	ulint		field)	/*!< in: LOG_CHECKPOINT_1 or LOG_CHECKPOINT_2 */
{
	ut_ad(mutex_own(&(log_sys->mutex)));

	log_sys->n_log_ios++;

	MONITOR_INC(MONITOR_LOG_IO);

	fil_io(OS_FILE_READ | OS_FILE_LOG, true, group->space_id, 0,
	       field / UNIV_PAGE_SIZE, field % UNIV_PAGE_SIZE,
		OS_FILE_LOG_BLOCK_SIZE, log_sys->checkpoint_buf, NULL, 0);
}

/******************************************************//**
Writes checkpoint info to groups. */
UNIV_INTERN
void
log_groups_write_checkpoint_info(void)
/*==================================*/
{
	log_group_t*	group;

	ut_ad(mutex_own(&(log_sys->mutex)));

	if (!srv_read_only_mode) {
		for (group = UT_LIST_GET_FIRST(log_sys->log_groups);
		     group;
		     group = UT_LIST_GET_NEXT(log_groups, group)) {

			log_group_checkpoint(group);
		}
	}
}

/******************************************************//**
Makes a checkpoint. Note that this function does not flush dirty
blocks from the buffer pool: it only checks what is lsn of the oldest
modification in the pool, and writes information about the lsn in
log files. Use log_make_checkpoint_at to flush also the pool.
@return	TRUE if success, FALSE if a checkpoint write was already running */
UNIV_INTERN
ibool
log_checkpoint(
/*===========*/
	ibool	sync,		/*!< in: TRUE if synchronous operation is
				desired */
	ibool	write_always)	/*!< in: the function normally checks if the
				the new checkpoint would have a greater
				lsn than the previous one: if not, then no
				physical write is done; by setting this
				parameter TRUE, a physical write will always be
				made to log files */
{
	lsn_t	oldest_lsn;

	ut_ad(!srv_read_only_mode);

	if (recv_recovery_is_on()) {
		recv_apply_hashed_log_recs(TRUE);
	}

	if (srv_unix_file_flush_method != SRV_UNIX_NOSYNC) {
		fil_flush_file_spaces(FIL_TABLESPACE);
	}

	mutex_enter(&(log_sys->mutex));

	ut_ad(!recv_no_log_write);
	oldest_lsn = log_buf_pool_get_oldest_modification();

	mutex_exit(&(log_sys->mutex));

	/* Because log also contains headers and dummy log records,
	if the buffer pool contains no dirty buffers, oldest_lsn
	gets the value log_sys->lsn from the previous function,
	and we must make sure that the log is flushed up to that
	lsn. If there are dirty buffers in the buffer pool, then our
	write-ahead-logging algorithm ensures that the log has been flushed
	up to oldest_lsn. */

	log_write_up_to(oldest_lsn, LOG_WAIT_ALL_GROUPS, TRUE);

	mutex_enter(&(log_sys->mutex));

	if (!write_always
	    && log_sys->last_checkpoint_lsn >= oldest_lsn) {

		mutex_exit(&(log_sys->mutex));

		return(TRUE);
	}

	ut_ad(log_sys->flushed_to_disk_lsn >= oldest_lsn);

	if (log_sys->n_pending_checkpoint_writes > 0) {
		/* A checkpoint write is running */

		mutex_exit(&(log_sys->mutex));

		if (sync) {
			/* Wait for the checkpoint write to complete */
			rw_lock_s_lock(&(log_sys->checkpoint_lock));
			rw_lock_s_unlock(&(log_sys->checkpoint_lock));
		}

		return(FALSE);
	}

	log_sys->next_checkpoint_lsn = oldest_lsn;
#ifdef UNIV_DEBUG
	if (log_debug_writes) {
		fprintf(stderr, "Making checkpoint no "
			LSN_PF " at lsn " LSN_PF "\n",
			log_sys->next_checkpoint_no,
			oldest_lsn);
	}
#endif /* UNIV_DEBUG */

	/* generate key version and key used to encrypt future blocks,
	*
	* NOTE: the +1 is as the next_checkpoint_no will be updated once
	* the checkpoint info has been written and THEN blocks will be encrypted
	* with new key
	*/
	log_crypt_set_ver_and_key(log_sys->next_checkpoint_no + 1);
	log_groups_write_checkpoint_info();

	MONITOR_INC(MONITOR_NUM_CHECKPOINT);

	mutex_exit(&(log_sys->mutex));

	if (sync) {
		/* Wait for the checkpoint write to complete */
		rw_lock_s_lock(&(log_sys->checkpoint_lock));
		rw_lock_s_unlock(&(log_sys->checkpoint_lock));
	}

	return(TRUE);
}

/****************************************************************//**
Makes a checkpoint at a given lsn or later. */
UNIV_INTERN
void
log_make_checkpoint_at(
/*===================*/
	lsn_t	lsn,		/*!< in: make a checkpoint at this or a
				later lsn, if LSN_MAX, makes
				a checkpoint at the latest lsn */
	ibool	write_always)	/*!< in: the function normally checks if
				the new checkpoint would have a
				greater lsn than the previous one: if
				not, then no physical write is done;
				by setting this parameter TRUE, a
				physical write will always be made to
				log files */
{
	/* Preflush pages synchronously */

	while (!log_preflush_pool_modified_pages(lsn)) {
		/* Flush as much as we can */
	}

	while (!log_checkpoint(TRUE, write_always)) {
		/* Force a checkpoint */
	}
}

/****************************************************************//**
Tries to establish a big enough margin of free space in the log groups, such
that a new log entry can be catenated without an immediate need for a
checkpoint. NOTE: this function may only be called if the calling thread
owns no synchronization objects! */
static
void
log_checkpoint_margin(void)
/*=======================*/
{
	log_t*		log		= log_sys;
	lsn_t		age;
	lsn_t		checkpoint_age;
	ib_uint64_t	advance;
	lsn_t		oldest_lsn;
	ibool		checkpoint_sync;
	ibool		do_checkpoint;
	bool		success;
loop:
	checkpoint_sync = FALSE;
	do_checkpoint = FALSE;
	advance = 0;

	mutex_enter(&(log->mutex));
	ut_ad(!recv_no_log_write);

	if (log->check_flush_or_checkpoint == FALSE) {
		mutex_exit(&(log->mutex));

		return;
	}

	oldest_lsn = log_buf_pool_get_oldest_modification();

	age = log->lsn - oldest_lsn;

	if (age > log->max_modified_age_sync) {

		/* A flush is urgent: we have to do a synchronous preflush */
		advance = 2 * (age - log->max_modified_age_sync);
	}

	checkpoint_age = log->lsn - log->last_checkpoint_lsn;

	if (checkpoint_age > log->max_checkpoint_age) {
		/* A checkpoint is urgent: we do it synchronously */

		checkpoint_sync = TRUE;

		do_checkpoint = TRUE;

	} else if (checkpoint_age > log->max_checkpoint_age_async) {
		/* A checkpoint is not urgent: do it asynchronously */

		do_checkpoint = TRUE;

		log->check_flush_or_checkpoint = FALSE;
	} else {
		log->check_flush_or_checkpoint = FALSE;
	}

	mutex_exit(&(log->mutex));

	if (advance) {
		lsn_t	new_oldest = oldest_lsn + advance;

		success = log_preflush_pool_modified_pages(new_oldest);

		/* If the flush succeeded, this thread has done its part
		and can proceed. If it did not succeed, there was another
		thread doing a flush at the same time. */
		if (!success) {
			mutex_enter(&(log->mutex));

			log->check_flush_or_checkpoint = TRUE;

			mutex_exit(&(log->mutex));
			goto loop;
		}
	}

	if (do_checkpoint) {
		log_checkpoint(checkpoint_sync, FALSE);

		if (checkpoint_sync) {

			goto loop;
		}
	}
}

/******************************************************//**
Reads a specified log segment to a buffer. */
UNIV_INTERN
void
log_group_read_log_seg(
/*===================*/
	ulint		type,		/*!< in: LOG_ARCHIVE or LOG_RECOVER */
	byte*		buf,		/*!< in: buffer where to read */
	log_group_t*	group,		/*!< in: log group */
	lsn_t		start_lsn,	/*!< in: read area start */
	lsn_t		end_lsn)	/*!< in: read area end */
{
	ulint	len;
	lsn_t	source_offset;
	bool	sync;

	ut_ad(mutex_own(&(log_sys->mutex)));

	sync = (type == LOG_RECOVER);
loop:
	source_offset = log_group_calc_lsn_offset(start_lsn, group);

	ut_a(end_lsn - start_lsn <= ULINT_MAX);
	len = (ulint) (end_lsn - start_lsn);

	ut_ad(len != 0);

	if ((source_offset % group->file_size) + len > group->file_size) {

		/* If the above condition is true then len (which is ulint)
		is > the expression below, so the typecast is ok */
		len = (ulint) (group->file_size -
			(source_offset % group->file_size));
	}

#ifdef UNIV_LOG_ARCHIVE
	if (type == LOG_ARCHIVE) {

		log_sys->n_pending_archive_ios++;
	}
#endif /* UNIV_LOG_ARCHIVE */

	log_sys->n_log_ios++;

	MONITOR_INC(MONITOR_LOG_IO);

	ut_a(source_offset / UNIV_PAGE_SIZE <= ULINT_MAX);

	fil_io(OS_FILE_READ | OS_FILE_LOG, sync, group->space_id, 0,
	       (ulint) (source_offset / UNIV_PAGE_SIZE),
	       (ulint) (source_offset % UNIV_PAGE_SIZE),
		len, buf, NULL, 0);

#ifdef DEBUG_CRYPT
	fprintf(stderr, "BEFORE DECRYPT: block: %lu checkpoint: %lu %.8lx %.8lx offset %lu\n",
		log_block_get_hdr_no(buf),
			log_block_get_checkpoint_no(buf),
			log_block_calc_checksum(buf),
		log_block_get_checksum(buf), source_offset);
#endif

	log_decrypt_after_read(buf, len);

#ifdef DEBUG_CRYPT
	fprintf(stderr, "AFTER DECRYPT: block: %lu checkpoint: %lu %.8lx %.8lx\n",
			log_block_get_hdr_no(buf),
			log_block_get_checkpoint_no(buf),
			log_block_calc_checksum(buf),
			log_block_get_checksum(buf));
#endif

	start_lsn += len;
	buf += len;

	if (start_lsn != end_lsn) {

		goto loop;
	}
}

#ifdef UNIV_LOG_ARCHIVE
/******************************************************//**
Generates an archived log file name. */
UNIV_INTERN
void
log_archived_file_name_gen(
/*=======================*/
	char*	buf,	/*!< in: buffer where to write */
	ulint	id MY_ATTRIBUTE((unused)),
			/*!< in: group id;
			currently we only archive the first group */
	ulint	file_no)/*!< in: file number */
{
	sprintf(buf, "%sib_arch_log_%010lu", srv_arch_dir, (ulong) file_no);
}

/******************************************************//**
Writes a log file header to a log file space. */
static
void
log_group_archive_file_header_write(
/*================================*/
	log_group_t*	group,		/*!< in: log group */
	ulint		nth_file,	/*!< in: header to the nth file in the
					archive log file space */
	ulint		file_no,	/*!< in: archived file number */
	ib_uint64_t	start_lsn)	/*!< in: log file data starts at this
					lsn */
{
	byte*	buf;
	ulint	dest_offset;

	ut_ad(mutex_own(&(log_sys->mutex)));

	ut_a(nth_file < group->n_files);

	buf = *(group->archive_file_header_bufs + nth_file);

	mach_write_to_4(buf + LOG_GROUP_ID, group->id);
	mach_write_to_8(buf + LOG_FILE_START_LSN, start_lsn);
	mach_write_to_4(buf + LOG_FILE_NO, file_no);

	mach_write_to_4(buf + LOG_FILE_ARCH_COMPLETED, FALSE);

	dest_offset = nth_file * group->file_size;

	log_sys->n_log_ios++;

	MONITOR_INC(MONITOR_LOG_IO);

	fil_io(OS_FILE_WRITE | OS_FILE_LOG, true, group->archive_space_id,
	       dest_offset / UNIV_PAGE_SIZE,
	       dest_offset % UNIV_PAGE_SIZE,
	       2 * OS_FILE_LOG_BLOCK_SIZE,
	       buf, &log_archive_io, 0);
}

/******************************************************//**
Writes a log file header to a completed archived log file. */
static
void
log_group_archive_completed_header_write(
/*=====================================*/
	log_group_t*	group,		/*!< in: log group */
	ulint		nth_file,	/*!< in: header to the nth file in the
					archive log file space */
	ib_uint64_t	end_lsn)	/*!< in: end lsn of the file */
{
	byte*	buf;
	ulint	dest_offset;

	ut_ad(mutex_own(&(log_sys->mutex)));
	ut_a(nth_file < group->n_files);

	buf = *(group->archive_file_header_bufs + nth_file);

	mach_write_to_4(buf + LOG_FILE_ARCH_COMPLETED, TRUE);
	mach_write_to_8(buf + LOG_FILE_END_LSN, end_lsn);

	dest_offset = nth_file * group->file_size + LOG_FILE_ARCH_COMPLETED;

	log_sys->n_log_ios++;

	MONITOR_INC(MONITOR_LOG_IO);

	fil_io(OS_FILE_WRITE | OS_FILE_LOG, true, group->archive_space_id,
	       dest_offset / UNIV_PAGE_SIZE,
	       dest_offset % UNIV_PAGE_SIZE,
	       OS_FILE_LOG_BLOCK_SIZE,
	       buf + LOG_FILE_ARCH_COMPLETED,
	       &log_archive_io, 0);
}

/******************************************************//**
Does the archive writes for a single log group. */
static
void
log_group_archive(
/*==============*/
	log_group_t*	group)	/*!< in: log group */
{
	os_file_t	file_handle;
	lsn_t		start_lsn;
	lsn_t		end_lsn;
	char		name[1024];
	byte*		buf;
	ulint		len;
	ibool		ret;
	lsn_t		next_offset;
	ulint		n_files;
	ulint		open_mode;

	ut_ad(mutex_own(&(log_sys->mutex)));

	start_lsn = log_sys->archived_lsn;

	ut_a(start_lsn % OS_FILE_LOG_BLOCK_SIZE == 0);

	end_lsn = log_sys->next_archived_lsn;

	ut_a(end_lsn % OS_FILE_LOG_BLOCK_SIZE == 0);

	buf = log_sys->archive_buf;

	n_files = 0;

	next_offset = group->archived_offset;
loop:
	if ((next_offset % group->file_size == 0)
	    || (fil_space_get_size(group->archive_space_id) == 0)) {

		/* Add the file to the archive file space; create or open the
		file */

		if (next_offset % group->file_size == 0) {
			open_mode = OS_FILE_CREATE;
		} else {
			open_mode = OS_FILE_OPEN;
		}

		log_archived_file_name_gen(name, group->id,
					   group->archived_file_no + n_files);

		file_handle = os_file_create(innodb_file_log_key,
					     name, open_mode,
					     OS_FILE_AIO,
					     OS_DATA_FILE, &ret);

		if (!ret && (open_mode == OS_FILE_CREATE)) {
			file_handle = os_file_create(
				innodb_file_log_key, name, OS_FILE_OPEN,
				OS_FILE_AIO, OS_DATA_FILE, &ret);
		}

		if (!ret) {
			fprintf(stderr,
				"InnoDB: Cannot create or open"
				" archive log file %s.\n"
				"InnoDB: Cannot continue operation.\n"
				"InnoDB: Check that the log archive"
				" directory exists,\n"
				"InnoDB: you have access rights to it, and\n"
				"InnoDB: there is space available.\n", name);
			exit(1);
		}

#ifdef UNIV_DEBUG
		if (log_debug_writes) {
			fprintf(stderr, "Created archive file %s\n", name);
		}
#endif /* UNIV_DEBUG */

		ret = os_file_close(file_handle);

		ut_a(ret);

		/* Add the archive file as a node to the space */

		fil_node_create(name, group->file_size / UNIV_PAGE_SIZE,
				group->archive_space_id, FALSE);

		if (next_offset % group->file_size == 0) {
			log_group_archive_file_header_write(
				group, n_files,
				group->archived_file_no + n_files,
				start_lsn);

			next_offset += LOG_FILE_HDR_SIZE;
		}
	}

	len = end_lsn - start_lsn;

	if (group->file_size < (next_offset % group->file_size) + len) {

		len = group->file_size - (next_offset % group->file_size);
	}

#ifdef UNIV_DEBUG
	if (log_debug_writes) {
		fprintf(stderr,
			"Archiving starting at lsn " LSN_PF ", len %lu"
			" to group %lu\n",
			start_lsn,
			(ulong) len, (ulong) group->id);
	}
#endif /* UNIV_DEBUG */

	log_sys->n_pending_archive_ios++;

	log_sys->n_log_ios++;

	MONITOR_INC(MONITOR_LOG_IO);

	//TODO (jonaso): This must be dead code??
	log_encrypt_before_write(log_sys->next_checkpoint_no, buf, len);

	fil_io(OS_FILE_WRITE | OS_FILE_LOG, false, group->archive_space_id,
	       (ulint) (next_offset / UNIV_PAGE_SIZE),
	       (ulint) (next_offset % UNIV_PAGE_SIZE),
	       ut_calc_align(len, OS_FILE_LOG_BLOCK_SIZE), buf,
	       &log_archive_io, 0);

	start_lsn += len;
	next_offset += len;
	buf += len;

	if (next_offset % group->file_size == 0) {
		n_files++;
	}

	if (end_lsn != start_lsn) {

		goto loop;
	}

	group->next_archived_file_no = group->archived_file_no + n_files;
	group->next_archived_offset = next_offset % group->file_size;

	ut_a(group->next_archived_offset % OS_FILE_LOG_BLOCK_SIZE == 0);
}

/*****************************************************//**
(Writes to the archive of each log group.) Currently, only the first
group is archived. */
static
void
log_archive_groups(void)
/*====================*/
{
	log_group_t*	group;

	ut_ad(mutex_own(&(log_sys->mutex)));

	group = UT_LIST_GET_FIRST(log_sys->log_groups);

	log_group_archive(group);
}

/*****************************************************//**
Completes the archiving write phase for (each log group), currently,
the first log group. */
static
void
log_archive_write_complete_groups(void)
/*===================================*/
{
	log_group_t*	group;
	ulint		end_offset;
	ulint		trunc_files;
	ulint		n_files;
	ib_uint64_t	start_lsn;
	ib_uint64_t	end_lsn;
	ulint		i;

	ut_ad(mutex_own(&(log_sys->mutex)));

	group = UT_LIST_GET_FIRST(log_sys->log_groups);

	group->archived_file_no = group->next_archived_file_no;
	group->archived_offset = group->next_archived_offset;

	/* Truncate from the archive file space all but the last
	file, or if it has been written full, all files */

	n_files = (UNIV_PAGE_SIZE
		   * fil_space_get_size(group->archive_space_id))
		/ group->file_size;
	ut_ad(n_files > 0);

	end_offset = group->archived_offset;

	if (end_offset % group->file_size == 0) {

		trunc_files = n_files;
	} else {
		trunc_files = n_files - 1;
	}

#ifdef UNIV_DEBUG
	if (log_debug_writes && trunc_files) {
		fprintf(stderr,
			"Complete file(s) archived to group %lu\n",
			(ulong) group->id);
	}
#endif /* UNIV_DEBUG */

	/* Calculate the archive file space start lsn */
	start_lsn = log_sys->next_archived_lsn
		- (end_offset - LOG_FILE_HDR_SIZE + trunc_files
		   * (group->file_size - LOG_FILE_HDR_SIZE));
	end_lsn = start_lsn;

	for (i = 0; i < trunc_files; i++) {

		end_lsn += group->file_size - LOG_FILE_HDR_SIZE;

		/* Write a notice to the headers of archived log
		files that the file write has been completed */

		log_group_archive_completed_header_write(group, i, end_lsn);
	}

	fil_space_truncate_start(group->archive_space_id,
				 trunc_files * group->file_size);

#ifdef UNIV_DEBUG
	if (log_debug_writes) {
		fputs("Archiving writes completed\n", stderr);
	}
#endif /* UNIV_DEBUG */
}

/******************************************************//**
Completes an archiving i/o. */
static
void
log_archive_check_completion_low(void)
/*==================================*/
{
	ut_ad(mutex_own(&(log_sys->mutex)));

	if (log_sys->n_pending_archive_ios == 0
	    && log_sys->archiving_phase == LOG_ARCHIVE_READ) {

#ifdef UNIV_DEBUG
		if (log_debug_writes) {
			fputs("Archiving read completed\n", stderr);
		}
#endif /* UNIV_DEBUG */

		/* Archive buffer has now been read in: start archive writes */

		log_sys->archiving_phase = LOG_ARCHIVE_WRITE;

		log_archive_groups();
	}

	if (log_sys->n_pending_archive_ios == 0
	    && log_sys->archiving_phase == LOG_ARCHIVE_WRITE) {

		log_archive_write_complete_groups();

		log_sys->archived_lsn = log_sys->next_archived_lsn;

		rw_lock_x_unlock_gen(&(log_sys->archive_lock), LOG_ARCHIVE);
	}
}

/******************************************************//**
Completes an archiving i/o. */
static
void
log_io_complete_archive(void)
/*=========================*/
{
	log_group_t*	group;

	mutex_enter(&(log_sys->mutex));

	group = UT_LIST_GET_FIRST(log_sys->log_groups);

	mutex_exit(&(log_sys->mutex));

	fil_flush(group->archive_space_id);

	mutex_enter(&(log_sys->mutex));

	ut_ad(log_sys->n_pending_archive_ios > 0);

	log_sys->n_pending_archive_ios--;

	log_archive_check_completion_low();

	mutex_exit(&(log_sys->mutex));
}

/********************************************************************//**
Starts an archiving operation.
@return	TRUE if succeed, FALSE if an archiving operation was already running */
UNIV_INTERN
ibool
log_archive_do(
/*===========*/
	ibool	sync,	/*!< in: TRUE if synchronous operation is desired */
	ulint*	n_bytes)/*!< out: archive log buffer size, 0 if nothing to
			archive */
{
	ibool		calc_new_limit;
	ib_uint64_t	start_lsn;
	ib_uint64_t	limit_lsn;

	calc_new_limit = TRUE;
loop:
	mutex_enter(&(log_sys->mutex));

	switch (log_sys->archiving_state) {
	case LOG_ARCH_OFF:
arch_none:
		mutex_exit(&(log_sys->mutex));

		*n_bytes = 0;

		return(TRUE);
	case LOG_ARCH_STOPPED:
	case LOG_ARCH_STOPPING2:
		mutex_exit(&(log_sys->mutex));

		os_event_wait(log_sys->archiving_on);

		goto loop;
	}

	start_lsn = log_sys->archived_lsn;

	if (calc_new_limit) {
		ut_a(log_sys->archive_buf_size % OS_FILE_LOG_BLOCK_SIZE == 0);
		limit_lsn = start_lsn + log_sys->archive_buf_size;

		*n_bytes = log_sys->archive_buf_size;

		if (limit_lsn >= log_sys->lsn) {

			limit_lsn = ut_uint64_align_down(
				log_sys->lsn, OS_FILE_LOG_BLOCK_SIZE);
		}
	}

	if (log_sys->archived_lsn >= limit_lsn) {

		goto arch_none;
	}

	if (log_sys->written_to_all_lsn < limit_lsn) {

		mutex_exit(&(log_sys->mutex));

		log_write_up_to(limit_lsn, LOG_WAIT_ALL_GROUPS, TRUE);

		calc_new_limit = FALSE;

		goto loop;
	}

	if (log_sys->n_pending_archive_ios > 0) {
		/* An archiving operation is running */

		mutex_exit(&(log_sys->mutex));

		if (sync) {
			rw_lock_s_lock(&(log_sys->archive_lock));
			rw_lock_s_unlock(&(log_sys->archive_lock));
		}

		*n_bytes = log_sys->archive_buf_size;

		return(FALSE);
	}

	rw_lock_x_lock_gen(&(log_sys->archive_lock), LOG_ARCHIVE);

	log_sys->archiving_phase = LOG_ARCHIVE_READ;

	log_sys->next_archived_lsn = limit_lsn;

#ifdef UNIV_DEBUG
	if (log_debug_writes) {
		fprintf(stderr,
			"Archiving from lsn " LSN_PF " to lsn " LSN_PF "\n",
			log_sys->archived_lsn, limit_lsn);
	}
#endif /* UNIV_DEBUG */

	/* Read the log segment to the archive buffer */

	log_group_read_log_seg(LOG_ARCHIVE, log_sys->archive_buf,
			       UT_LIST_GET_FIRST(log_sys->log_groups),
			       start_lsn, limit_lsn);

	mutex_exit(&(log_sys->mutex));

	if (sync) {
		rw_lock_s_lock(&(log_sys->archive_lock));
		rw_lock_s_unlock(&(log_sys->archive_lock));
	}

	*n_bytes = log_sys->archive_buf_size;

	return(TRUE);
}

/****************************************************************//**
Writes the log contents to the archive at least up to the lsn when this
function was called. */
static
void
log_archive_all(void)
/*=================*/
{
	ib_uint64_t	present_lsn;
	ulint		dummy;

	mutex_enter(&(log_sys->mutex));

	if (log_sys->archiving_state == LOG_ARCH_OFF) {
		mutex_exit(&(log_sys->mutex));

		return;
	}

	present_lsn = log_sys->lsn;

	mutex_exit(&(log_sys->mutex));

	log_pad_current_log_block();

	for (;;) {
		mutex_enter(&(log_sys->mutex));

		if (present_lsn <= log_sys->archived_lsn) {

			mutex_exit(&(log_sys->mutex));

			return;
		}

		mutex_exit(&(log_sys->mutex));

		log_archive_do(TRUE, &dummy);
	}
}

/*****************************************************//**
Closes the possible open archive log file (for each group) the first group,
and if it was open, increments the group file count by 2, if desired. */
static
void
log_archive_close_groups(
/*=====================*/
	ibool	increment_file_count)	/*!< in: TRUE if we want to increment
					the file count */
{
	log_group_t*	group;
	ulint		trunc_len;

	ut_ad(mutex_own(&(log_sys->mutex)));

	if (log_sys->archiving_state == LOG_ARCH_OFF) {

		return;
	}

	group = UT_LIST_GET_FIRST(log_sys->log_groups);

	trunc_len = UNIV_PAGE_SIZE
		* fil_space_get_size(group->archive_space_id);
	if (trunc_len > 0) {
		ut_a(trunc_len == group->file_size);

		/* Write a notice to the headers of archived log
		files that the file write has been completed */

		log_group_archive_completed_header_write(
			group, 0, log_sys->archived_lsn);

		fil_space_truncate_start(group->archive_space_id,
					 trunc_len);
		if (increment_file_count) {
			group->archived_offset = 0;
			group->archived_file_no += 2;
		}

#ifdef UNIV_DEBUG
		if (log_debug_writes) {
			fprintf(stderr,
				"Incrementing arch file no to %lu"
				" in log group %lu\n",
				(ulong) group->archived_file_no + 2,
				(ulong) group->id);
		}
#endif /* UNIV_DEBUG */
	}
}

/****************************************************************//**
Writes the log contents to the archive up to the lsn when this function was
called, and stops the archiving. When archiving is started again, the archived
log file numbers start from 2 higher, so that the archiving will not write
again to the archived log files which exist when this function returns.
@return	DB_SUCCESS or DB_ERROR */
UNIV_INTERN
ulint
log_archive_stop(void)
/*==================*/
{
	ibool	success;

	mutex_enter(&(log_sys->mutex));

	if (log_sys->archiving_state != LOG_ARCH_ON) {

		mutex_exit(&(log_sys->mutex));

		return(DB_ERROR);
	}

	log_sys->archiving_state = LOG_ARCH_STOPPING;

	mutex_exit(&(log_sys->mutex));

	log_archive_all();

	mutex_enter(&(log_sys->mutex));

	log_sys->archiving_state = LOG_ARCH_STOPPING2;
	os_event_reset(log_sys->archiving_on);

	mutex_exit(&(log_sys->mutex));

	/* Wait for a possible archiving operation to end */

	rw_lock_s_lock(&(log_sys->archive_lock));
	rw_lock_s_unlock(&(log_sys->archive_lock));

	mutex_enter(&(log_sys->mutex));

	/* Close all archived log files, incrementing the file count by 2,
	if appropriate */

	log_archive_close_groups(TRUE);

	mutex_exit(&(log_sys->mutex));

	/* Make a checkpoint, so that if recovery is needed, the file numbers
	of new archived log files will start from the right value */

	success = FALSE;

	while (!success) {
		success = log_checkpoint(TRUE, TRUE);
	}

	mutex_enter(&(log_sys->mutex));

	log_sys->archiving_state = LOG_ARCH_STOPPED;

	mutex_exit(&(log_sys->mutex));

	return(DB_SUCCESS);
}

/****************************************************************//**
Starts again archiving which has been stopped.
@return	DB_SUCCESS or DB_ERROR */
UNIV_INTERN
ulint
log_archive_start(void)
/*===================*/
{
	mutex_enter(&(log_sys->mutex));

	if (log_sys->archiving_state != LOG_ARCH_STOPPED) {

		mutex_exit(&(log_sys->mutex));

		return(DB_ERROR);
	}

	log_sys->archiving_state = LOG_ARCH_ON;

	os_event_set(log_sys->archiving_on);

	mutex_exit(&(log_sys->mutex));

	return(DB_SUCCESS);
}

/****************************************************************//**
Stop archiving the log so that a gap may occur in the archived log files.
@return	DB_SUCCESS or DB_ERROR */
UNIV_INTERN
ulint
log_archive_noarchivelog(void)
/*==========================*/
{
loop:
	mutex_enter(&(log_sys->mutex));

	if (log_sys->archiving_state == LOG_ARCH_STOPPED
	    || log_sys->archiving_state == LOG_ARCH_OFF) {

		log_sys->archiving_state = LOG_ARCH_OFF;

		os_event_set(log_sys->archiving_on);

		mutex_exit(&(log_sys->mutex));

		return(DB_SUCCESS);
	}

	mutex_exit(&(log_sys->mutex));

	log_archive_stop();

	os_thread_sleep(500000);

	goto loop;
}

/****************************************************************//**
Start archiving the log so that a gap may occur in the archived log files.
@return	DB_SUCCESS or DB_ERROR */
UNIV_INTERN
ulint
log_archive_archivelog(void)
/*========================*/
{
	mutex_enter(&(log_sys->mutex));

	if (log_sys->archiving_state == LOG_ARCH_OFF) {

		log_sys->archiving_state = LOG_ARCH_ON;

		log_sys->archived_lsn
			= ut_uint64_align_down(log_sys->lsn,
					       OS_FILE_LOG_BLOCK_SIZE);
		mutex_exit(&(log_sys->mutex));

		return(DB_SUCCESS);
	}

	mutex_exit(&(log_sys->mutex));

	return(DB_ERROR);
}

/****************************************************************//**
Tries to establish a big enough margin of free space in the log groups, such
that a new log entry can be catenated without an immediate need for
archiving. */
static
void
log_archive_margin(void)
/*====================*/
{
	log_t*	log		= log_sys;
	ulint	age;
	ibool	sync;
	ulint	dummy;
loop:
	mutex_enter(&(log->mutex));

	if (log->archiving_state == LOG_ARCH_OFF) {
		mutex_exit(&(log->mutex));

		return;
	}

	age = log->lsn - log->archived_lsn;

	if (age > log->max_archived_lsn_age) {

		/* An archiving is urgent: we have to do synchronous i/o */

		sync = TRUE;

	} else if (age > log->max_archived_lsn_age_async) {

		/* An archiving is not urgent: we do asynchronous i/o */

		sync = FALSE;
	} else {
		/* No archiving required yet */

		mutex_exit(&(log->mutex));

		return;
	}

	mutex_exit(&(log->mutex));

	log_archive_do(sync, &dummy);

	if (sync == TRUE) {
		/* Check again that enough was written to the archive */

		goto loop;
	}
}
#endif /* UNIV_LOG_ARCHIVE */

/********************************************************************//**
Checks that there is enough free space in the log to start a new query step.
Flushes the log buffer or makes a new checkpoint if necessary. NOTE: this
function may only be called if the calling thread owns no synchronization
objects! */
UNIV_INTERN
void
log_check_margins(void)
/*===================*/
{
loop:
	log_flush_margin();

	log_checkpoint_margin();

#ifdef UNIV_LOG_ARCHIVE
	log_archive_margin();
#endif /* UNIV_LOG_ARCHIVE */

	mutex_enter(&(log_sys->mutex));
	ut_ad(!recv_no_log_write);

	if (log_sys->check_flush_or_checkpoint) {

		mutex_exit(&(log_sys->mutex));

		goto loop;
	}

	mutex_exit(&(log_sys->mutex));
}

/****************************************************************//**
Makes a checkpoint at the latest lsn and writes it to first page of each
data file in the database, so that we know that the file spaces contain
all modifications up to that lsn. This can only be called at database
shutdown. This function also writes all log in log files to the log archive. */
UNIV_INTERN
void
logs_empty_and_mark_files_at_shutdown(void)
/*=======================================*/
{
	lsn_t			lsn;
	ulint			arch_log_no;
	ulint			count = 0;
	ulint			total_trx;
	ulint			pending_io;
	ibool			server_busy;

	ib_logf(IB_LOG_LEVEL_INFO, "Starting shutdown...");

	while (srv_fast_shutdown == 0 && trx_rollback_or_clean_is_active) {
		/* we should wait until rollback after recovery end
		for slow shutdown */
		os_thread_sleep(100000);
	}

	/* Wait until the master thread and all other operations are idle: our
	algorithm only works if the server is idle at shutdown */

	srv_shutdown_state = SRV_SHUTDOWN_CLEANUP;
loop:
	if (!srv_read_only_mode) {
		os_event_set(srv_error_event);
		os_event_set(srv_monitor_event);
		os_event_set(srv_buf_dump_event);
		os_event_set(lock_sys->timeout_event);
		os_event_set(dict_stats_event);
	}
	os_thread_sleep(100000);

	count++;

	/* Check that there are no longer transactions, except for
	PREPARED ones. We need this wait even for the 'very fast'
	shutdown, because the InnoDB layer may have committed or
	prepared transactions and we don't want to lose them. */

	if (ulint total_trx = srv_was_started && !srv_read_only_mode
	    && srv_force_recovery < SRV_FORCE_NO_TRX_UNDO
	    ? trx_sys_any_active_transactions() : 0) {
		if (srv_print_verbose_log && count > 600) {
			ib_logf(IB_LOG_LEVEL_INFO,
				"Waiting for %lu active transactions to finish",
				(ulong) total_trx);

			count = 0;
		}

		goto loop;
	}

	/* We need these threads to stop early in shutdown. */
	const char* thread_name;

	if (srv_error_monitor_active) {
		thread_name = "srv_error_monitor_thread";
	} else if (srv_monitor_active) {
		thread_name = "srv_monitor_thread";
	} else if (srv_dict_stats_thread_active) {
		thread_name = "dict_stats_thread";
	} else if (lock_sys->timeout_thread_active) {
		thread_name = "lock_wait_timeout_thread";
	} else if (srv_buf_dump_thread_active) {
		thread_name = "buf_dump_thread";
	} else {
		thread_name = NULL;
	}

	if (thread_name) {
		ut_ad(!srv_read_only_mode);
wait_suspend_loop:
		if (srv_print_verbose_log && count > 600) {
			ib_logf(IB_LOG_LEVEL_INFO,
				"Waiting for %s to exit", thread_name);
			count = 0;
		}
		goto loop;
	}

	/* Check that the background threads are suspended */

	switch (srv_get_active_thread_type()) {
	case SRV_NONE:
		srv_shutdown_state = SRV_SHUTDOWN_FLUSH_PHASE;
		if (!srv_n_fil_crypt_threads_started) {
			break;
		}
		os_event_set(fil_crypt_threads_event);
		thread_name = "fil_crypt_thread";
		goto wait_suspend_loop;
	case SRV_PURGE:
		srv_purge_wakeup();
		thread_name = "purge thread";
		goto wait_suspend_loop;
	case SRV_MASTER:
		thread_name = "master thread";
		goto wait_suspend_loop;
	case SRV_WORKER:
		thread_name = "worker threads";
		goto wait_suspend_loop;
	}

	/* At this point only page_cleaner should be active. We wait
	here to let it complete the flushing of the buffer pools
	before proceeding further. */

	count = 0;
	while (buf_page_cleaner_is_active) {
		++count;
		os_thread_sleep(100000);
		if (srv_print_verbose_log && count > 600) {
			ib_logf(IB_LOG_LEVEL_INFO,
				"Waiting for page_cleaner to "
				"finish flushing of buffer pool");
			count = 0;
		}
	}

	if (log_scrub_thread_active) {
		ut_ad(!srv_read_only_mode);
		os_event_set(log_scrub_event);
	}

	mutex_enter(&log_sys->mutex);
	server_busy = log_scrub_thread_active
		|| log_sys->n_pending_checkpoint_writes
#ifdef UNIV_LOG_ARCHIVE
		|| log_sys->n_pending_archive_ios
#endif /* UNIV_LOG_ARCHIVE */
		|| log_sys->n_pending_writes;
	mutex_exit(&log_sys->mutex);

	if (server_busy) {
		if (srv_print_verbose_log && count > 600) {
			ib_logf(IB_LOG_LEVEL_INFO,
				"Pending checkpoint_writes: %lu. "
				"Pending log flush writes: %lu",
				(ulong) log_sys->n_pending_checkpoint_writes,
				(ulong) log_sys->n_pending_writes);
			count = 0;
		}
		goto loop;
	}

	ut_ad(!log_scrub_thread_active);

	pending_io = buf_pool_check_no_pending_io();

	if (pending_io) {
		if (srv_print_verbose_log && count > 600) {
			ib_logf(IB_LOG_LEVEL_INFO,
				"Waiting for %lu buffer page I/Os to complete",
				(ulong) pending_io);
			count = 0;
		}

		goto loop;
	}

#ifdef UNIV_LOG_ARCHIVE
	log_archive_all();
#endif /* UNIV_LOG_ARCHIVE */
	if (srv_fast_shutdown == 2) {
		if (!srv_read_only_mode) {
			ib_logf(IB_LOG_LEVEL_INFO,
				"MySQL has requested a very fast shutdown "
				"without flushing the InnoDB buffer pool to "
				"data files. At the next mysqld startup "
				"InnoDB will do a crash recovery!");

			/* In this fastest shutdown we do not flush the
			buffer pool:

			it is essentially a 'crash' of the InnoDB server.
			Make sure that the log is all flushed to disk, so
			that we can recover all committed transactions in
			a crash recovery. We must not write the lsn stamps
			to the data files, since at a startup InnoDB deduces
			from the stamps if the previous shutdown was clean. */

			log_buffer_flush_to_disk();
		}

		srv_shutdown_state = SRV_SHUTDOWN_LAST_PHASE;

		fil_close_all_files();
		return;
	}

	if (!srv_read_only_mode) {
		log_make_checkpoint_at(LSN_MAX, TRUE);

		mutex_enter(&log_sys->mutex);

		lsn = log_sys->lsn;

		if (lsn != log_sys->last_checkpoint_lsn
#ifdef UNIV_LOG_ARCHIVE
		    || (srv_log_archive_on
			&& lsn != log_sys->archived_lsn + LOG_BLOCK_HDR_SIZE)
#endif /* UNIV_LOG_ARCHIVE */
		    ) {

			mutex_exit(&log_sys->mutex);

			goto loop;
		}

		arch_log_no = 0;

#ifdef UNIV_LOG_ARCHIVE
		UT_LIST_GET_FIRST(log_sys->log_groups)->archived_file_no;

		if (!UT_LIST_GET_FIRST(log_sys->log_groups)->archived_offset) {

			arch_log_no--;
		}

		log_archive_close_groups(TRUE);
#endif /* UNIV_LOG_ARCHIVE */

		mutex_exit(&log_sys->mutex);

		fil_flush_file_spaces(FIL_TABLESPACE);
		fil_flush_file_spaces(FIL_LOG);

		/* The call fil_write_flushed_lsn_to_data_files() will
		bypass the buffer pool: therefore it is essential that
		the buffer pool has been completely flushed to disk! */

		if (!buf_all_freed()) {
			if (srv_print_verbose_log && count > 600) {
				ib_logf(IB_LOG_LEVEL_INFO,
					"Waiting for dirty buffer pages"
					" to be flushed");
				count = 0;
			}

			goto loop;
		}
	} else {
		lsn = srv_start_lsn;
	}

	srv_shutdown_state = SRV_SHUTDOWN_LAST_PHASE;

	/* Make some checks that the server really is quiet */
	srv_thread_type	type = srv_get_active_thread_type();
	ut_a(type == SRV_NONE);

	bool	freed = buf_all_freed();
	ut_a(freed);

	ut_a(lsn == log_sys->lsn);

	if (lsn < srv_start_lsn) {
		ib_logf(IB_LOG_LEVEL_ERROR,
			"Log sequence number at shutdown " LSN_PF " "
			"is lower than at startup " LSN_PF "!",
			lsn, srv_start_lsn);
	}

	srv_shutdown_lsn = lsn;

	if (!srv_read_only_mode) {
		fil_write_flushed_lsn_to_data_files(lsn, arch_log_no);

		fil_flush_file_spaces(FIL_TABLESPACE);
	}

	fil_close_all_files();

	/* Make some checks that the server really is quiet */
	type = srv_get_active_thread_type();
	ut_a(type == SRV_NONE);

	freed = buf_all_freed();
	ut_a(freed);

	ut_a(lsn == log_sys->lsn);
}

#ifdef UNIV_LOG_DEBUG
/******************************************************//**
Checks by parsing that the catenated log segment for a single mtr is
consistent. */
UNIV_INTERN
ibool
log_check_log_recs(
/*===============*/
	const byte*	buf,		/*!< in: pointer to the start of
					the log segment in the
					log_sys->buf log buffer */
	ulint		len,		/*!< in: segment length in bytes */
	ib_uint64_t	buf_start_lsn)	/*!< in: buffer start lsn */
{
	ib_uint64_t	contiguous_lsn;
	ib_uint64_t	scanned_lsn;
	const byte*	start;
	const byte*	end;
	byte*		buf1;
	byte*		scan_buf;

	ut_ad(mutex_own(&(log_sys->mutex)));

	if (len == 0) {

		return(TRUE);
	}

	start = ut_align_down(buf, OS_FILE_LOG_BLOCK_SIZE);
	end = ut_align(buf + len, OS_FILE_LOG_BLOCK_SIZE);

	buf1 = mem_alloc((end - start) + OS_FILE_LOG_BLOCK_SIZE);
	scan_buf = ut_align(buf1, OS_FILE_LOG_BLOCK_SIZE);

	ut_memcpy(scan_buf, start, end - start);

	recv_scan_log_recs((buf_pool_get_n_pages()
			   - (recv_n_pool_free_frames * srv_buf_pool_instances))
			   * UNIV_PAGE_SIZE, FALSE, scan_buf, end - start,
			   ut_uint64_align_down(buf_start_lsn,
						OS_FILE_LOG_BLOCK_SIZE),
			   &contiguous_lsn, &scanned_lsn);

	ut_a(scanned_lsn == buf_start_lsn + len);
	ut_a(recv_sys->recovered_lsn == scanned_lsn);

	mem_free(buf1);

	return(TRUE);
}
#endif /* UNIV_LOG_DEBUG */

/******************************************************//**
Peeks the current lsn.
@return	TRUE if success, FALSE if could not get the log system mutex */
UNIV_INTERN
ibool
log_peek_lsn(
/*=========*/
	lsn_t*	lsn)	/*!< out: if returns TRUE, current lsn is here */
{
	if (0 == mutex_enter_nowait(&(log_sys->mutex))) {
		*lsn = log_sys->lsn;

		mutex_exit(&(log_sys->mutex));

		return(TRUE);
	}

	return(FALSE);
}

/******************************************************//**
Prints info of the log. */
UNIV_INTERN
void
log_print(
/*======*/
	FILE*	file)	/*!< in: file where to print */
{
	double	time_elapsed;
	time_t	current_time;

	mutex_enter(&(log_sys->mutex));

	fprintf(file,
		"Log sequence number " LSN_PF "\n"
		"Log flushed up to   " LSN_PF "\n"
		"Pages flushed up to " LSN_PF "\n"
		"Last checkpoint at  " LSN_PF "\n",
		log_sys->lsn,
		log_sys->flushed_to_disk_lsn,
		log_buf_pool_get_oldest_modification(),
		log_sys->last_checkpoint_lsn);

	current_time = time(NULL);

	time_elapsed = difftime(current_time,
				log_sys->last_printout_time);

	if (time_elapsed <= 0) {
		time_elapsed = 1;
	}

	fprintf(file,
		"%lu pending log writes, %lu pending chkp writes\n"
		"%lu log i/o's done, %.2f log i/o's/second\n",
		(ulong) log_sys->n_pending_writes,
		(ulong) log_sys->n_pending_checkpoint_writes,
		(ulong) log_sys->n_log_ios,
		((double)(log_sys->n_log_ios - log_sys->n_log_ios_old)
		 / time_elapsed));

	log_sys->n_log_ios_old = log_sys->n_log_ios;
	log_sys->last_printout_time = current_time;

	mutex_exit(&(log_sys->mutex));
}

/**********************************************************************//**
Refreshes the statistics used to print per-second averages. */
UNIV_INTERN
void
log_refresh_stats(void)
/*===================*/
{
	log_sys->n_log_ios_old = log_sys->n_log_ios;
	log_sys->last_printout_time = time(NULL);
}

/********************************************************//**
Closes a log group. */
static
void
log_group_close(
/*===========*/
	log_group_t*	group)		/* in,own: log group to close */
{
	ulint	i;

	for (i = 0; i < group->n_files; i++) {
		mem_free(group->file_header_bufs_ptr[i]);
#ifdef UNIV_LOG_ARCHIVE
		mem_free(group->archive_file_header_bufs_ptr[i]);
#endif /* UNIV_LOG_ARCHIVE */
	}

	mem_free(group->file_header_bufs_ptr);
	mem_free(group->file_header_bufs);

#ifdef UNIV_LOG_ARCHIVE
	mem_free(group->archive_file_header_bufs_ptr);
	mem_free(group->archive_file_header_bufs);
#endif /* UNIV_LOG_ARCHIVE */

	mem_free(group->checkpoint_buf_ptr);

	mem_free(group);
}

/********************************************************//**
Closes all log groups. */
UNIV_INTERN
void
log_group_close_all(void)
/*=====================*/
{
	log_group_t*	group;

	group = UT_LIST_GET_FIRST(log_sys->log_groups);

	while (UT_LIST_GET_LEN(log_sys->log_groups) > 0) {
		log_group_t*	prev_group = group;

		group = UT_LIST_GET_NEXT(log_groups, group);
		UT_LIST_REMOVE(log_groups, log_sys->log_groups, prev_group);

		log_group_close(prev_group);
	}
}

/********************************************************//**
Shutdown the log system but do not release all the memory. */
UNIV_INTERN
void
log_shutdown(void)
/*==============*/
{
	log_group_close_all();

	mem_free(log_sys->buf_ptr);
	log_sys->buf_ptr = NULL;
	log_sys->buf = NULL;
	mem_free(log_sys->checkpoint_buf_ptr);
	log_sys->checkpoint_buf_ptr = NULL;
	log_sys->checkpoint_buf = NULL;

	os_event_free(log_sys->no_flush_event);
	os_event_free(log_sys->one_flushed_event);

	rw_lock_free(&log_sys->checkpoint_lock);

	mutex_free(&log_sys->mutex);

	if (!srv_read_only_mode && srv_scrub_log) {
		os_event_free(log_scrub_event);
	}

#ifdef UNIV_LOG_ARCHIVE
	rw_lock_free(&log_sys->archive_lock);
	os_event_create();
#endif /* UNIV_LOG_ARCHIVE */

#ifdef UNIV_LOG_DEBUG
	recv_sys_debug_free();
#endif

	recv_sys_close();
}

/********************************************************//**
Free the log system data structures. */
UNIV_INTERN
void
log_mem_free(void)
/*==============*/
{
	if (log_sys != NULL) {
		recv_sys_mem_free();
		mem_free(log_sys);

		log_sys = NULL;
	}
}

/*****************************************************************//*
If no log record has been written for a while, fill current log
block with dummy records. */
static
void
log_scrub()
/*=========*/
{
	ulint cur_lbn = log_block_convert_lsn_to_no(log_sys->lsn);
	if (next_lbn_to_pad == cur_lbn)
	{
		log_pad_current_log_block();
	}
	next_lbn_to_pad = log_block_convert_lsn_to_no(log_sys->lsn);
}

/* log scrubbing speed, in bytes/sec */
UNIV_INTERN ulonglong innodb_scrub_log_speed;

/*****************************************************************//**
This is the main thread for log scrub. It waits for an event and
when waked up fills current log block with dummy records and
sleeps again.
@return this function does not return, it calls os_thread_exit() */
extern "C" UNIV_INTERN
os_thread_ret_t
DECLARE_THREAD(log_scrub_thread)(void*)
{
	ut_ad(!srv_read_only_mode);

	while (srv_shutdown_state < SRV_SHUTDOWN_FLUSH_PHASE) {
		/* log scrubbing interval in µs. */
		ulonglong interval = 1000*1000*512/innodb_scrub_log_speed;

		os_event_wait_time(log_scrub_event, interval);

		log_scrub();

		os_event_reset(log_scrub_event);
	}

	log_scrub_thread_active = false;

	/* We count the number of threads in os_thread_exit(). A created
	thread should always use that to exit and not use return() to exit. */
	os_thread_exit(NULL);

	OS_THREAD_DUMMY_RETURN;
}
#endif /* !UNIV_HOTBACKUP */<|MERGE_RESOLUTION|>--- conflicted
+++ resolved
@@ -2,11 +2,7 @@
 
 Copyright (c) 1995, 2016, Oracle and/or its affiliates. All Rights Reserved.
 Copyright (c) 2009, Google Inc.
-<<<<<<< HEAD
 Copyright (c) 2014, 2017, MariaDB Corporation. All Rights Reserved.
-=======
-Copyright (c) 2017, MariaDB Corporation. All Rights Reserved.
->>>>>>> f1627045
 
 Portions of this file contain modifications contributed and copyrighted by
 Google, Inc. Those modifications are gratefully acknowledged and are described
@@ -3250,7 +3246,6 @@
 	lsn_t			lsn;
 	ulint			arch_log_no;
 	ulint			count = 0;
-	ulint			total_trx;
 	ulint			pending_io;
 	ibool			server_busy;
 

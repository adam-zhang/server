/*****************************************************************************

Copyright (c) 1996, 2017, Oracle and/or its affiliates. All Rights Reserved.
Copyright (c) 2014, 2020, MariaDB Corporation.

This program is free software; you can redistribute it and/or modify it under
the terms of the GNU General Public License as published by the Free Software
Foundation; version 2 of the License.

This program is distributed in the hope that it will be useful, but WITHOUT
ANY WARRANTY; without even the implied warranty of MERCHANTABILITY or FITNESS
FOR A PARTICULAR PURPOSE. See the GNU General Public License for more details.

You should have received a copy of the GNU General Public License along with
this program; if not, write to the Free Software Foundation, Inc.,
51 Franklin Street, Fifth Floor, Boston, MA 02110-1335 USA

*****************************************************************************/

/**************************************************//**
@file lock/lock0lock.cc
The transaction lock system

Created 5/7/1996 Heikki Tuuri
*******************************************************/

#define LOCK_MODULE_IMPLEMENTATION

#include "univ.i"

#include <mysql/service_thd_error_context.h>
#include <sql_class.h>

#include "lock0lock.h"
#include "lock0priv.h"
#include "dict0mem.h"
#include "trx0purge.h"
#include "trx0sys.h"
#include "ut0vec.h"
#include "btr0cur.h"
#include "row0sel.h"
#include "row0mysql.h"
#include "row0vers.h"
#include "pars0pars.h"

#include <set>

#ifdef WITH_WSREP
#include <mysql/service_wsrep.h>
#endif /* WITH_WSREP */

/** Lock scheduling algorithm */
ulong innodb_lock_schedule_algorithm;

/** The value of innodb_deadlock_detect */
my_bool	innobase_deadlock_detect;

/*********************************************************************//**
Checks if a waiting record lock request still has to wait in a queue.
@return lock that is causing the wait */
static
const lock_t*
lock_rec_has_to_wait_in_queue(
/*==========================*/
	const lock_t*	wait_lock);	/*!< in: waiting record lock */

/** Grant a lock to a waiting lock request and release the waiting transaction
after lock_reset_lock_and_trx_wait() has been called. */
static void lock_grant_after_reset(lock_t* lock);

extern "C" void thd_rpl_deadlock_check(MYSQL_THD thd, MYSQL_THD other_thd);
extern "C" int thd_need_wait_reports(const MYSQL_THD thd);
extern "C" int thd_need_ordering_with(const MYSQL_THD thd, const MYSQL_THD other_thd);

/** Pretty-print a table lock.
@param[in,out]	file	output stream
@param[in]	lock	table lock */
static void lock_table_print(FILE* file, const lock_t* lock);

/** Pretty-print a record lock.
@param[in,out]	file	output stream
@param[in]	lock	record lock
@param[in,out]	mtr	mini-transaction for accessing the record */
static void lock_rec_print(FILE* file, const lock_t* lock, mtr_t& mtr);

/** Deadlock checker. */
class DeadlockChecker {
public:
	/** Check if a joining lock request results in a deadlock.
	If a deadlock is found, we will resolve the deadlock by
	choosing a victim transaction and rolling it back.
	We will attempt to resolve all deadlocks.

	@param[in]	lock	the lock request
	@param[in,out]	trx	transaction requesting the lock

	@return trx if it was chosen as victim
	@retval	NULL if another victim was chosen,
	or there is no deadlock (any more) */
	static const trx_t* check_and_resolve(const lock_t* lock, trx_t* trx);

private:
	/** Do a shallow copy. Default destructor OK.
	@param trx the start transaction (start node)
	@param wait_lock lock that a transaction wants
	@param mark_start visited node counter
	@param report_waiters whether to call thd_rpl_deadlock_check() */
	DeadlockChecker(
		const trx_t*	trx,
		const lock_t*	wait_lock,
		ib_uint64_t	mark_start,
		bool report_waiters)
		:
		m_cost(),
		m_start(trx),
		m_too_deep(),
		m_wait_lock(wait_lock),
		m_mark_start(mark_start),
		m_n_elems(),
		m_report_waiters(report_waiters)
	{
	}

	/** Check if the search is too deep. */
	bool is_too_deep() const
	{
		return(m_n_elems > LOCK_MAX_DEPTH_IN_DEADLOCK_CHECK
		       || m_cost > LOCK_MAX_N_STEPS_IN_DEADLOCK_CHECK);
	}

	/** Save current state.
	@param lock lock to push on the stack.
	@param heap_no the heap number to push on the stack.
	@return false if stack is full. */
	bool push(const lock_t*	lock, ulint heap_no)
	{
		ut_ad((lock_get_type_low(lock) & LOCK_REC)
		      || (lock_get_type_low(lock) & LOCK_TABLE));

		ut_ad(((lock_get_type_low(lock) & LOCK_TABLE) != 0)
		      == (heap_no == ULINT_UNDEFINED));

		/* Ensure that the stack is bounded. */
		if (m_n_elems >= UT_ARR_SIZE(s_states)) {
			return(false);
		}

		state_t&	state = s_states[m_n_elems++];

		state.m_lock = lock;
		state.m_wait_lock = m_wait_lock;
		state.m_heap_no =heap_no;

		return(true);
	}

	/** Restore state.
	@param[out] lock current lock
	@param[out] heap_no current heap_no */
	void pop(const lock_t*& lock, ulint& heap_no)
	{
		ut_a(m_n_elems > 0);

		const state_t&	state = s_states[--m_n_elems];

		lock = state.m_lock;
		heap_no = state.m_heap_no;
		m_wait_lock = state.m_wait_lock;
	}

	/** Check whether the node has been visited.
	@param lock lock to check
	@return true if the node has been visited */
	bool is_visited(const lock_t* lock) const
	{
		return(lock->trx->lock.deadlock_mark > m_mark_start);
	}

	/** Get the next lock in the queue that is owned by a transaction
	whose sub-tree has not already been searched.
	Note: "next" here means PREV for table locks.
	@param lock Lock in queue
	@param heap_no heap_no if lock is a record lock else ULINT_UNDEFINED
	@return next lock or NULL if at end of queue */
	const lock_t* get_next_lock(const lock_t* lock, ulint heap_no) const;

	/** Get the first lock to search. The search starts from the current
	wait_lock. What we are really interested in is an edge from the
	current wait_lock's owning transaction to another transaction that has
	a lock ahead in the queue. We skip locks where the owning transaction's
	sub-tree has already been searched.

	Note: The record locks are traversed from the oldest lock to the
	latest. For table locks we go from latest to oldest.

	For record locks, we first position the iterator on first lock on
	the page and then reposition on the actual heap_no. This is required
	due to the way the record lock has is implemented.

	@param[out] heap_no if rec lock, else ULINT_UNDEFINED.

	@return first lock or NULL */
	const lock_t* get_first_lock(ulint* heap_no) const;

	/** Notify that a deadlock has been detected and print the conflicting
	transaction info.
	@param lock lock causing deadlock */
	void notify(const lock_t* lock) const;

	/** Select the victim transaction that should be rolledback.
	@return victim transaction */
	const trx_t* select_victim() const;

	/** Rollback transaction selected as the victim. */
	void trx_rollback();

	/** Looks iteratively for a deadlock. Note: the joining transaction
	may have been granted its lock by the deadlock checks.

	@return 0 if no deadlock else the victim transaction.*/
	const trx_t* search();

	/** Print transaction data to the deadlock file and possibly to stderr.
	@param trx transaction
	@param max_query_len max query length to print */
	static void print(const trx_t* trx, ulint max_query_len);

	/** rewind(3) the file used for storing the latest detected deadlock
	and print a heading message to stderr if printing of all deadlocks to
	stderr is enabled. */
	static void start_print();

	/** Print lock data to the deadlock file and possibly to stderr.
	@param lock record or table type lock */
	static void print(const lock_t* lock);

	/** Print a message to the deadlock file and possibly to stderr.
	@param msg message to print */
	static void print(const char* msg);

	/** Print info about transaction that was rolled back.
	@param trx transaction rolled back
	@param lock lock trx wants */
	static void rollback_print(const trx_t* trx, const lock_t* lock);

private:
	/** DFS state information, used during deadlock checking. */
	struct state_t {
		const lock_t*	m_lock;		/*!< Current lock */
		const lock_t*	m_wait_lock;	/*!< Waiting for lock */
		ulint		m_heap_no;	/*!< heap number if rec lock */
	};

	/** Used in deadlock tracking. Protected by lock_sys.mutex. */
	static ib_uint64_t	s_lock_mark_counter;

	/** Calculation steps thus far. It is the count of the nodes visited. */
	ulint			m_cost;

	/** Joining transaction that is requesting a lock in an
	incompatible mode */
	const trx_t*		m_start;

	/** TRUE if search was too deep and was aborted */
	bool			m_too_deep;

	/** Lock that trx wants */
	const lock_t*		m_wait_lock;

	/**  Value of lock_mark_count at the start of the deadlock check. */
	ib_uint64_t		m_mark_start;

	/** Number of states pushed onto the stack */
	size_t			m_n_elems;

	/** This is to avoid malloc/free calls. */
	static state_t		s_states[MAX_STACK_SIZE];

	/** Set if thd_rpl_deadlock_check() should be called for waits. */
	const bool m_report_waiters;
};

/** Counter to mark visited nodes during deadlock search. */
ib_uint64_t	DeadlockChecker::s_lock_mark_counter = 0;

/** The stack used for deadlock searches. */
DeadlockChecker::state_t	DeadlockChecker::s_states[MAX_STACK_SIZE];

#ifdef UNIV_DEBUG
/*********************************************************************//**
Validates the lock system.
@return TRUE if ok */
static
bool
lock_validate();
/*============*/

/*********************************************************************//**
Validates the record lock queues on a page.
@return TRUE if ok */
static
ibool
lock_rec_validate_page(
/*===================*/
	const buf_block_t*	block)	/*!< in: buffer block */
	MY_ATTRIBUTE((warn_unused_result));
#endif /* UNIV_DEBUG */

/* The lock system */
lock_sys_t lock_sys;

/** We store info on the latest deadlock error to this buffer. InnoDB
Monitor will then fetch it and print */
static bool	lock_deadlock_found = false;

/** Only created if !srv_read_only_mode */
static FILE*		lock_latest_err_file;

/*********************************************************************//**
Reports that a transaction id is insensible, i.e., in the future. */
void
lock_report_trx_id_insanity(
/*========================*/
	trx_id_t	trx_id,		/*!< in: trx id */
	const rec_t*	rec,		/*!< in: user record */
	dict_index_t*	index,		/*!< in: index */
	const rec_offs*	offsets,	/*!< in: rec_get_offsets(rec, index) */
	trx_id_t	max_trx_id)	/*!< in: trx_sys.get_max_trx_id() */
{
	ut_ad(rec_offs_validate(rec, index, offsets));
	ut_ad(!rec_is_metadata(rec, index));

	ib::error()
		<< "Transaction id " << trx_id
		<< " associated with record" << rec_offsets_print(rec, offsets)
		<< " in index " << index->name
		<< " of table " << index->table->name
		<< " is greater than the global counter " << max_trx_id
		<< "! The table is corrupted.";
}

/*********************************************************************//**
Checks that a transaction id is sensible, i.e., not in the future.
@return true if ok */
bool
lock_check_trx_id_sanity(
/*=====================*/
	trx_id_t	trx_id,		/*!< in: trx id */
	const rec_t*	rec,		/*!< in: user record */
	dict_index_t*	index,		/*!< in: index */
	const rec_offs*	offsets)	/*!< in: rec_get_offsets(rec, index) */
{
	ut_ad(rec_offs_validate(rec, index, offsets));
	ut_ad(!rec_is_metadata(rec, index));

	trx_id_t	max_trx_id = trx_sys.get_max_trx_id();
	ut_ad(max_trx_id || srv_force_recovery >= SRV_FORCE_NO_UNDO_LOG_SCAN);

	if (max_trx_id && trx_id >= max_trx_id) {
		lock_report_trx_id_insanity(
			trx_id, rec, index, offsets, max_trx_id);
                return false;
	}
	return(true);
}

/*********************************************************************//**
Checks that a record is seen in a consistent read.
@return true if sees, or false if an earlier version of the record
should be retrieved */
bool
lock_clust_rec_cons_read_sees(
/*==========================*/
	const rec_t*	rec,	/*!< in: user record which should be read or
				passed over by a read cursor */
	dict_index_t*	index,	/*!< in: clustered index */
	const rec_offs*	offsets,/*!< in: rec_get_offsets(rec, index) */
	ReadView*	view)	/*!< in: consistent read view */
{
	ut_ad(dict_index_is_clust(index));
	ut_ad(page_rec_is_user_rec(rec));
	ut_ad(rec_offs_validate(rec, index, offsets));
	ut_ad(!rec_is_metadata(rec, index));

	/* Temp-tables are not shared across connections and multiple
	transactions from different connections cannot simultaneously
	operate on same temp-table and so read of temp-table is
	always consistent read. */
	if (index->table->is_temporary()) {
		return(true);
	}

	/* NOTE that we call this function while holding the search
	system latch. */

	trx_id_t	trx_id = row_get_rec_trx_id(rec, index, offsets);

	return(view->changes_visible(trx_id, index->table->name));
}

/*********************************************************************//**
Checks that a non-clustered index record is seen in a consistent read.

NOTE that a non-clustered index page contains so little information on
its modifications that also in the case false, the present version of
rec may be the right, but we must check this from the clustered index
record.

@return true if certainly sees, or false if an earlier version of the
clustered index record might be needed */
bool
lock_sec_rec_cons_read_sees(
/*========================*/
	const rec_t*		rec,	/*!< in: user record which
					should be read or passed over
					by a read cursor */
	const dict_index_t*	index,	/*!< in: index */
	const ReadView*	view)	/*!< in: consistent read view */
{
	ut_ad(page_rec_is_user_rec(rec));
	ut_ad(!index->is_primary());
	ut_ad(!rec_is_metadata(rec, index));

	/* NOTE that we might call this function while holding the search
	system latch. */

	if (index->table->is_temporary()) {

		/* Temp-tables are not shared across connections and multiple
		transactions from different connections cannot simultaneously
		operate on same temp-table and so read of temp-table is
		always consistent read. */

		return(true);
	}

	trx_id_t	max_trx_id = page_get_max_trx_id(page_align(rec));

	ut_ad(max_trx_id > 0);

	return(view->sees(max_trx_id));
}


/**
  Creates the lock system at database start.

  @param[in] n_cells number of slots in lock hash table
*/
void lock_sys_t::create(ulint n_cells)
{
	ut_ad(this == &lock_sys);

	m_initialised= true;

	waiting_threads = static_cast<srv_slot_t*>
		(ut_zalloc_nokey(srv_max_n_threads * sizeof *waiting_threads));
	last_slot = waiting_threads;

	mutex_create(LATCH_ID_LOCK_SYS, &mutex);

	mutex_create(LATCH_ID_LOCK_SYS_WAIT, &wait_mutex);

	timeout_event = os_event_create(0);

	rec_hash = hash_create(n_cells);
	prdt_hash = hash_create(n_cells);
	prdt_page_hash = hash_create(n_cells);

	if (!srv_read_only_mode) {
		lock_latest_err_file = os_file_create_tmpfile();
		ut_a(lock_latest_err_file);
	}
}

/** Calculates the fold value of a lock: used in migrating the hash table.
@param[in]	lock	record lock object
@return	folded value */
static
ulint
lock_rec_lock_fold(
	const lock_t*	lock)
{
	return(lock_rec_fold(lock->un_member.rec_lock.space,
			     lock->un_member.rec_lock.page_no));
}


/**
  Resize the lock hash table.

  @param[in] n_cells number of slots in lock hash table
*/
void lock_sys_t::resize(ulint n_cells)
{
	ut_ad(this == &lock_sys);

	mutex_enter(&mutex);

	hash_table_t* old_hash = rec_hash;
	rec_hash = hash_create(n_cells);
	HASH_MIGRATE(old_hash, rec_hash, lock_t, hash,
		     lock_rec_lock_fold);
	hash_table_free(old_hash);

	old_hash = prdt_hash;
	prdt_hash = hash_create(n_cells);
	HASH_MIGRATE(old_hash, prdt_hash, lock_t, hash,
		     lock_rec_lock_fold);
	hash_table_free(old_hash);

	old_hash = prdt_page_hash;
	prdt_page_hash = hash_create(n_cells);
	HASH_MIGRATE(old_hash, prdt_page_hash, lock_t, hash,
		     lock_rec_lock_fold);
	hash_table_free(old_hash);

	/* need to update block->lock_hash_val */
	for (ulint i = 0; i < srv_buf_pool_instances; ++i) {
		buf_pool_t*	buf_pool = buf_pool_from_array(i);

		buf_pool_mutex_enter(buf_pool);
		buf_page_t*	bpage;
		bpage = UT_LIST_GET_FIRST(buf_pool->LRU);

		while (bpage != NULL) {
			if (buf_page_get_state(bpage)
			    == BUF_BLOCK_FILE_PAGE) {
				buf_block_t*	block;
				block = reinterpret_cast<buf_block_t*>(
					bpage);

				block->lock_hash_val
					= lock_rec_hash(
						bpage->id.space(),
						bpage->id.page_no());
			}
			bpage = UT_LIST_GET_NEXT(LRU, bpage);
		}
		buf_pool_mutex_exit(buf_pool);
	}

	mutex_exit(&mutex);
}


/** Closes the lock system at database shutdown. */
void lock_sys_t::close()
{
	ut_ad(this == &lock_sys);

	if (!m_initialised) return;

	if (lock_latest_err_file != NULL) {
		fclose(lock_latest_err_file);
		lock_latest_err_file = NULL;
	}

	hash_table_free(rec_hash);
	hash_table_free(prdt_hash);
	hash_table_free(prdt_page_hash);

	os_event_destroy(timeout_event);

	mutex_destroy(&mutex);
	mutex_destroy(&wait_mutex);

	for (ulint i = srv_max_n_threads; i--; ) {
		if (os_event_t& event = waiting_threads[i].event) {
			os_event_destroy(event);
		}
	}

	ut_free(waiting_threads);
	m_initialised= false;
}

/*********************************************************************//**
Gets the size of a lock struct.
@return size in bytes */
ulint
lock_get_size(void)
/*===============*/
{
	return((ulint) sizeof(lock_t));
}

static inline void lock_grant_have_trx_mutex(lock_t* lock)
{
	lock_reset_lock_and_trx_wait(lock);
	lock_grant_after_reset(lock);
}

/*********************************************************************//**
Gets the gap flag of a record lock.
@return LOCK_GAP or 0 */
UNIV_INLINE
ulint
lock_rec_get_gap(
/*=============*/
	const lock_t*	lock)	/*!< in: record lock */
{
	ut_ad(lock);
	ut_ad(lock_get_type_low(lock) == LOCK_REC);

	return(lock->type_mode & LOCK_GAP);
}

/*********************************************************************//**
Gets the LOCK_REC_NOT_GAP flag of a record lock.
@return LOCK_REC_NOT_GAP or 0 */
UNIV_INLINE
ulint
lock_rec_get_rec_not_gap(
/*=====================*/
	const lock_t*	lock)	/*!< in: record lock */
{
	ut_ad(lock);
	ut_ad(lock_get_type_low(lock) == LOCK_REC);

	return(lock->type_mode & LOCK_REC_NOT_GAP);
}

/*********************************************************************//**
Gets the waiting insert flag of a record lock.
@return LOCK_INSERT_INTENTION or 0 */
UNIV_INLINE
ulint
lock_rec_get_insert_intention(
/*==========================*/
	const lock_t*	lock)	/*!< in: record lock */
{
	ut_ad(lock);
	ut_ad(lock_get_type_low(lock) == LOCK_REC);

	return(lock->type_mode & LOCK_INSERT_INTENTION);
}

/*********************************************************************//**
Checks if a lock request for a new lock has to wait for request lock2.
@return TRUE if new lock has to wait for lock2 to be removed */
UNIV_INLINE
bool
lock_rec_has_to_wait(
/*=================*/
	bool		for_locking,
				/*!< in is called locking or releasing */
	const trx_t*	trx,	/*!< in: trx of new lock */
	ulint		type_mode,/*!< in: precise mode of the new lock
				to set: LOCK_S or LOCK_X, possibly
				ORed to LOCK_GAP or LOCK_REC_NOT_GAP,
				LOCK_INSERT_INTENTION */
	const lock_t*	lock2,	/*!< in: another record lock; NOTE that
				it is assumed that this has a lock bit
				set on the same record as in the new
				lock we are setting */
	bool		lock_is_on_supremum)
				/*!< in: TRUE if we are setting the
				lock on the 'supremum' record of an
				index page: we know then that the lock
				request is really for a 'gap' type lock */
{
	ut_ad(trx && lock2);
	ut_ad(lock_get_type_low(lock2) == LOCK_REC);

	if (trx == lock2->trx
	    || lock_mode_compatible(
		       static_cast<lock_mode>(LOCK_MODE_MASK & type_mode),
		       lock_get_mode(lock2))) {
		return false;
	}

	/* We have somewhat complex rules when gap type record locks
	cause waits */

	if ((lock_is_on_supremum || (type_mode & LOCK_GAP))
	    && !(type_mode & LOCK_INSERT_INTENTION)) {

		/* Gap type locks without LOCK_INSERT_INTENTION flag
		do not need to wait for anything. This is because
		different users can have conflicting lock types
		on gaps. */

		return false;
	}

	if (!(type_mode & LOCK_INSERT_INTENTION) && lock_rec_get_gap(lock2)) {

		/* Record lock (LOCK_ORDINARY or LOCK_REC_NOT_GAP
		does not need to wait for a gap type lock */

		return false;
	}

	if ((type_mode & LOCK_GAP) && lock_rec_get_rec_not_gap(lock2)) {

		/* Lock on gap does not need to wait for
		a LOCK_REC_NOT_GAP type lock */

		return false;
	}

	if (lock_rec_get_insert_intention(lock2)) {

		/* No lock request needs to wait for an insert
		intention lock to be removed. This is ok since our
		rules allow conflicting locks on gaps. This eliminates
		a spurious deadlock caused by a next-key lock waiting
		for an insert intention lock; when the insert
		intention lock was granted, the insert deadlocked on
		the waiting next-key lock.

		Also, insert intention locks do not disturb each
		other. */

		return false;
	}

	if ((type_mode & LOCK_GAP || lock_rec_get_gap(lock2))
	    && !thd_need_ordering_with(trx->mysql_thd, lock2->trx->mysql_thd)) {
		/* If the upper server layer has already decided on the
		commit order between the transaction requesting the
		lock and the transaction owning the lock, we do not
		need to wait for gap locks. Such ordeering by the upper
		server layer happens in parallel replication, where the
		commit order is fixed to match the original order on the
		master.

		Such gap locks are mainly needed to get serialisability
		between transactions so that they will be binlogged in
		the correct order so that statement-based replication
		will give the correct results. Since the right order
		was already determined on the master, we do not need
		to enforce it again here.

		Skipping the locks is not essential for correctness,
		since in case of deadlock we will just kill the later
		transaction and retry it. But it can save some
		unnecessary rollbacks and retries. */

		return false;
	}

#ifdef WITH_WSREP
	/* if BF thread is locking and has conflict with another BF
	   thread, we need to look at trx ordering and lock types */
	if (wsrep_thd_is_BF(trx->mysql_thd, FALSE)
	    && wsrep_thd_is_BF(lock2->trx->mysql_thd, TRUE)) {
		mtr_t mtr;

		if (wsrep_debug) {
			ib::info() << "BF-BF lock conflict, locking: "
				   << for_locking;
			lock_rec_print(stderr, lock2, mtr);
			ib::info()
				<< " SQL1: " << wsrep_thd_query(trx->mysql_thd)
				<< " SQL2: "
				<< wsrep_thd_query(lock2->trx->mysql_thd);
		}

		if (wsrep_trx_order_before(trx->mysql_thd,
					   lock2->trx->mysql_thd)
		    && (type_mode & LOCK_MODE_MASK) == LOCK_X
		    && (lock2->type_mode & LOCK_MODE_MASK) == LOCK_X) {
			if (for_locking || wsrep_debug) {
				/* exclusive lock conflicts are not
				   accepted */
				ib::info()
					<< "BF-BF X lock conflict,mode: "
					<< type_mode
					<< " supremum: " << lock_is_on_supremum
					<< "conflicts states: my "
					<< wsrep_thd_conflict_state(
						   trx->mysql_thd, FALSE)
					<< " locked "
					<< wsrep_thd_conflict_state(
						   lock2->trx->mysql_thd,
						   FALSE);
				lock_rec_print(stderr, lock2, mtr);
				ib::info() << " SQL1: "
					   << wsrep_thd_query(trx->mysql_thd)
					   << " SQL2: "
					   << wsrep_thd_query(
						      lock2->trx->mysql_thd);

				if (for_locking) {
					return false;
				}
			}
		} else {
			/* if lock2->index->n_uniq <=
			   lock2->index->n_user_defined_cols
			   operation is on uniq index
			*/
			if (wsrep_debug) {
				ib::info()
					<< "BF conflict, modes: " << type_mode
					<< ":" << lock2->type_mode
					<< " idx: " << lock2->index->name()
					<< " table: "
					<< lock2->index->table->name.m_name
					<< " n_uniq: " << lock2->index->n_uniq
					<< " n_user: "
					<< lock2->index->n_user_defined_cols
					<< " SQL1: "
					<< wsrep_thd_query(trx->mysql_thd)
					<< " SQL2: "
					<< wsrep_thd_query(
						   lock2->trx->mysql_thd);
			}
			return false;
		}
	}
#endif /* WITH_WSREP */

	return true;
}

/*********************************************************************//**
Checks if a lock request lock1 has to wait for request lock2.
@return TRUE if lock1 has to wait for lock2 to be removed */
bool
lock_has_to_wait(
/*=============*/
	const lock_t*	lock1,	/*!< in: waiting lock */
	const lock_t*	lock2)	/*!< in: another lock; NOTE that it is
				assumed that this has a lock bit set
				on the same record as in lock1 if the
				locks are record locks */
{
	ut_ad(lock1 && lock2);

	if (lock1->trx == lock2->trx
	    || lock_mode_compatible(lock_get_mode(lock1),
				    lock_get_mode(lock2))) {
		return false;
	}

	if (lock_get_type_low(lock1) != LOCK_REC) {
		return true;
	}

	ut_ad(lock_get_type_low(lock2) == LOCK_REC);

	if (lock1->type_mode & (LOCK_PREDICATE | LOCK_PRDT_PAGE)) {
		return lock_prdt_has_to_wait(lock1->trx, lock1->type_mode,
					     lock_get_prdt_from_lock(lock1),
					     lock2);
	}

	return lock_rec_has_to_wait(
		false, lock1->trx, lock1->type_mode, lock2,
		lock_rec_get_nth_bit(lock1, PAGE_HEAP_NO_SUPREMUM));
}

/*============== RECORD LOCK BASIC FUNCTIONS ============================*/

/**********************************************************************//**
Looks for a set bit in a record lock bitmap. Returns ULINT_UNDEFINED,
if none found.
@return bit index == heap number of the record, or ULINT_UNDEFINED if
none found */
ulint
lock_rec_find_set_bit(
/*==================*/
	const lock_t*	lock)	/*!< in: record lock with at least one bit set */
{
	for (ulint i = 0; i < lock_rec_get_n_bits(lock); ++i) {

		if (lock_rec_get_nth_bit(lock, i)) {

			return(i);
		}
	}

	return(ULINT_UNDEFINED);
}

/*********************************************************************//**
Determines if there are explicit record locks on a page.
@return an explicit record lock on the page, or NULL if there are none */
lock_t*
lock_rec_expl_exist_on_page(
/*========================*/
	ulint	space,	/*!< in: space id */
	ulint	page_no)/*!< in: page number */
{
	lock_t*	lock;

	lock_mutex_enter();
	/* Only used in ibuf pages, so rec_hash is good enough */
	lock = lock_rec_get_first_on_page_addr(lock_sys.rec_hash,
					       space, page_no);
	lock_mutex_exit();

	return(lock);
}

/*********************************************************************//**
Resets the record lock bitmap to zero. NOTE: does not touch the wait_lock
pointer in the transaction! This function is used in lock object creation
and resetting. */
static
void
lock_rec_bitmap_reset(
/*==================*/
	lock_t*	lock)	/*!< in: record lock */
{
	ulint	n_bytes;

	ut_ad(lock_get_type_low(lock) == LOCK_REC);

	/* Reset to zero the bitmap which resides immediately after the lock
	struct */

	n_bytes = lock_rec_get_n_bits(lock) / 8;

	ut_ad((lock_rec_get_n_bits(lock) % 8) == 0);

	memset(&lock[1], 0, n_bytes);
}

/*********************************************************************//**
Copies a record lock to heap.
@return copy of lock */
static
lock_t*
lock_rec_copy(
/*==========*/
	const lock_t*	lock,	/*!< in: record lock */
	mem_heap_t*	heap)	/*!< in: memory heap */
{
	ulint	size;

	ut_ad(lock_get_type_low(lock) == LOCK_REC);

	size = sizeof(lock_t) + lock_rec_get_n_bits(lock) / 8;

	return(static_cast<lock_t*>(mem_heap_dup(heap, lock, size)));
}

/*********************************************************************//**
Gets the previous record lock set on a record.
@return previous lock on the same record, NULL if none exists */
const lock_t*
lock_rec_get_prev(
/*==============*/
	const lock_t*	in_lock,/*!< in: record lock */
	ulint		heap_no)/*!< in: heap number of the record */
{
	lock_t*		lock;
	ulint		space;
	ulint		page_no;
	lock_t*		found_lock	= NULL;
	hash_table_t*	hash;

	ut_ad(lock_mutex_own());
	ut_ad(lock_get_type_low(in_lock) == LOCK_REC);

	space = in_lock->un_member.rec_lock.space;
	page_no = in_lock->un_member.rec_lock.page_no;

	hash = lock_hash_get(in_lock->type_mode);

	for (lock = lock_rec_get_first_on_page_addr(hash, space, page_no);
	     /* No op */;
	     lock = lock_rec_get_next_on_page(lock)) {

		ut_ad(lock);

		if (lock == in_lock) {

			return(found_lock);
		}

		if (lock_rec_get_nth_bit(lock, heap_no)) {

			found_lock = lock;
		}
	}
}

/*============= FUNCTIONS FOR ANALYZING RECORD LOCK QUEUE ================*/

/*********************************************************************//**
Checks if a transaction has a GRANTED explicit lock on rec stronger or equal
to precise_mode.
@return lock or NULL */
UNIV_INLINE
lock_t*
lock_rec_has_expl(
/*==============*/
	ulint			precise_mode,/*!< in: LOCK_S or LOCK_X
					possibly ORed to LOCK_GAP or
					LOCK_REC_NOT_GAP, for a
					supremum record we regard this
					always a gap type request */
	const buf_block_t*	block,	/*!< in: buffer block containing
					the record */
	ulint			heap_no,/*!< in: heap number of the record */
	const trx_t*		trx)	/*!< in: transaction */
{
	lock_t*	lock;

	ut_ad(lock_mutex_own());
	ut_ad((precise_mode & LOCK_MODE_MASK) == LOCK_S
	      || (precise_mode & LOCK_MODE_MASK) == LOCK_X);
	ut_ad(!(precise_mode & LOCK_INSERT_INTENTION));

	for (lock = lock_rec_get_first(lock_sys.rec_hash, block, heap_no);
	     lock != NULL;
	     lock = lock_rec_get_next(heap_no, lock)) {

		if (lock->trx == trx
		    && !lock_rec_get_insert_intention(lock)
		    && lock_mode_stronger_or_eq(
			    lock_get_mode(lock),
			    static_cast<lock_mode>(
				    precise_mode & LOCK_MODE_MASK))
		    && !lock_get_wait(lock)
		    && (!lock_rec_get_rec_not_gap(lock)
			|| (precise_mode & LOCK_REC_NOT_GAP)
			|| heap_no == PAGE_HEAP_NO_SUPREMUM)
		    && (!lock_rec_get_gap(lock)
			|| (precise_mode & LOCK_GAP)
			|| heap_no == PAGE_HEAP_NO_SUPREMUM)) {

			return(lock);
		}
	}

	return(NULL);
}

#ifdef UNIV_DEBUG
/*********************************************************************//**
Checks if some other transaction has a lock request in the queue.
@return lock or NULL */
static
lock_t*
lock_rec_other_has_expl_req(
/*========================*/
	lock_mode		mode,	/*!< in: LOCK_S or LOCK_X */
	const buf_block_t*	block,	/*!< in: buffer block containing
					the record */
	bool			wait,	/*!< in: whether also waiting locks
					are taken into account */
	ulint			heap_no,/*!< in: heap number of the record */
	const trx_t*		trx)	/*!< in: transaction, or NULL if
					requests by all transactions
					are taken into account */
{

	ut_ad(lock_mutex_own());
	ut_ad(mode == LOCK_X || mode == LOCK_S);

	/* Only GAP lock can be on SUPREMUM, and we are not looking for
	GAP lock */
	if (heap_no == PAGE_HEAP_NO_SUPREMUM) {
		return(NULL);
	}

	for (lock_t* lock = lock_rec_get_first(lock_sys.rec_hash,
						     block, heap_no);
	     lock != NULL;
	     lock = lock_rec_get_next(heap_no, lock)) {

		if (lock->trx != trx
		    && !lock_rec_get_gap(lock)
		    && (wait || !lock_get_wait(lock))
		    && lock_mode_stronger_or_eq(lock_get_mode(lock), mode)) {

			return(lock);
		}
	}

	return(NULL);
}
#endif /* UNIV_DEBUG */

#ifdef WITH_WSREP
static
void
wsrep_kill_victim(
/*==============*/
	const trx_t * const trx,
	const lock_t *lock)
{
	ut_ad(lock_mutex_own());
	ut_ad(trx_mutex_own(lock->trx));

	/* quit for native mysql */
	if (!trx->is_wsrep()) return;

	my_bool bf_this  = wsrep_thd_is_BF(trx->mysql_thd, FALSE);
	my_bool bf_other = wsrep_thd_is_BF(lock->trx->mysql_thd, TRUE);
	mtr_t mtr;

	if ((bf_this && !bf_other) ||
		(bf_this && bf_other && wsrep_trx_order_before(
			trx->mysql_thd, lock->trx->mysql_thd))) {

		if (lock->trx->lock.que_state == TRX_QUE_LOCK_WAIT) {
			if (wsrep_debug) {
				ib::info() << "WSREP: BF victim waiting\n";
			}
			/* cannot release lock, until our lock
			is in the queue*/
		} else if (lock->trx != trx) {
			if (wsrep_log_conflicts) {
				if (bf_this) {
					ib::info() << "*** Priority TRANSACTION:";
				} else {
					ib::info() << "*** Victim TRANSACTION:";
				}

				trx_print_latched(stderr, trx, 3000);

				if (bf_other) {
					ib::info() << "*** Priority TRANSACTION:";
				} else {
					ib::info() << "*** Victim TRANSACTION:";
				}
                                trx_print_latched(stderr, lock->trx, 3000);

				ib::info() << "*** WAITING FOR THIS LOCK TO BE GRANTED:";

				if (lock_get_type(lock) == LOCK_REC) {
					lock_rec_print(stderr, lock, mtr);
				} else {
					lock_table_print(stderr, lock);
				}

				ib::info() << " SQL1: "
					   << wsrep_thd_query(trx->mysql_thd);
				ib::info() << " SQL2: "
					   << wsrep_thd_query(lock->trx->mysql_thd);
			}

			wsrep_innobase_kill_one_trx(trx->mysql_thd,
						    trx, lock->trx, TRUE);
		}
	}
}
#endif /* WITH_WSREP */

/*********************************************************************//**
Checks if some other transaction has a conflicting explicit lock request
in the queue, so that we have to wait.
@return lock or NULL */
static
lock_t*
lock_rec_other_has_conflicting(
/*===========================*/
	ulint			mode,	/*!< in: LOCK_S or LOCK_X,
					possibly ORed to LOCK_GAP or
					LOC_REC_NOT_GAP,
					LOCK_INSERT_INTENTION */
	const buf_block_t*	block,	/*!< in: buffer block containing
					the record */
	ulint			heap_no,/*!< in: heap number of the record */
	const trx_t*		trx)	/*!< in: our transaction */
{
	lock_t*		lock;

	ut_ad(lock_mutex_own());

	bool	is_supremum = (heap_no == PAGE_HEAP_NO_SUPREMUM);

	for (lock = lock_rec_get_first(lock_sys.rec_hash, block, heap_no);
	     lock != NULL;
	     lock = lock_rec_get_next(heap_no, lock)) {

		if (lock_rec_has_to_wait(true, trx, mode, lock, is_supremum)) {
#ifdef WITH_WSREP
			if (trx->is_wsrep()) {
				trx_mutex_enter(lock->trx);
				/* Below function will roll back either trx
				or lock->trx depending on priority of the
				transaction. */
				wsrep_kill_victim(const_cast<trx_t*>(trx), lock);
				trx_mutex_exit(lock->trx);
			}
#endif /* WITH_WSREP */
			return(lock);
		}
	}

	return(NULL);
}

/*********************************************************************//**
Checks if some transaction has an implicit x-lock on a record in a secondary
index.
@return transaction id of the transaction which has the x-lock, or 0;
NOTE that this function can return false positives but never false
negatives. The caller must confirm all positive results by calling
trx_is_active(). */
static
trx_t*
lock_sec_rec_some_has_impl(
/*=======================*/
	trx_t*		caller_trx,/*!<in/out: trx of current thread */
	const rec_t*	rec,	/*!< in: user record */
	dict_index_t*	index,	/*!< in: secondary index */
	const rec_offs*	offsets)/*!< in: rec_get_offsets(rec, index) */
{
	trx_t*		trx;
	trx_id_t	max_trx_id;
	const page_t*	page = page_align(rec);

	ut_ad(!lock_mutex_own());
	ut_ad(!dict_index_is_clust(index));
	ut_ad(page_rec_is_user_rec(rec));
	ut_ad(rec_offs_validate(rec, index, offsets));
	ut_ad(!rec_is_metadata(rec, index));

	max_trx_id = page_get_max_trx_id(page);

	/* Some transaction may have an implicit x-lock on the record only
	if the max trx id for the page >= min trx id for the trx list, or
	database recovery is running. */

	if (max_trx_id < trx_sys.get_min_trx_id()) {

		trx = 0;

	} else if (!lock_check_trx_id_sanity(max_trx_id, rec, index, offsets)) {

		/* The page is corrupt: try to avoid a crash by returning 0 */
		trx = 0;

	/* In this case it is possible that some transaction has an implicit
	x-lock. We have to look in the clustered index. */

	} else {
		trx = row_vers_impl_x_locked(caller_trx, rec, index, offsets);
	}

	return(trx);
}

/*********************************************************************//**
Return approximate number or record locks (bits set in the bitmap) for
this transaction. Since delete-marked records may be removed, the
record count will not be precise.
The caller must be holding lock_sys.mutex. */
ulint
lock_number_of_rows_locked(
/*=======================*/
	const trx_lock_t*	trx_lock)	/*!< in: transaction locks */
{
	ut_ad(lock_mutex_own());

	return(trx_lock->n_rec_locks);
}

/*********************************************************************//**
Return the number of table locks for a transaction.
The caller must be holding lock_sys.mutex. */
ulint
lock_number_of_tables_locked(
/*=========================*/
	const trx_lock_t*	trx_lock)	/*!< in: transaction locks */
{
	const lock_t*	lock;
	ulint		n_tables = 0;

	ut_ad(lock_mutex_own());

	for (lock = UT_LIST_GET_FIRST(trx_lock->trx_locks);
	     lock != NULL;
	     lock = UT_LIST_GET_NEXT(trx_locks, lock)) {

		if (lock_get_type_low(lock) == LOCK_TABLE) {
			n_tables++;
		}
	}

	return(n_tables);
}

/*============== RECORD LOCK CREATION AND QUEUE MANAGEMENT =============*/

#ifdef WITH_WSREP
static
void
wsrep_print_wait_locks(
/*===================*/
	lock_t*		c_lock) /* conflicting lock to print */
{
	if (wsrep_debug &&  c_lock->trx->lock.wait_lock != c_lock) {
		mtr_t mtr;
		ib::info() << "WSREP: c_lock != wait lock";
		ib::info() << " SQL: "
			   << wsrep_thd_query(c_lock->trx->mysql_thd);

		if (lock_get_type_low(c_lock) & LOCK_TABLE) {
			lock_table_print(stderr, c_lock);
		} else {
			lock_rec_print(stderr, c_lock, mtr);
		}

		if (lock_get_type_low(c_lock->trx->lock.wait_lock) & LOCK_TABLE) {
			lock_table_print(stderr, c_lock->trx->lock.wait_lock);
		} else {
			lock_rec_print(stderr, c_lock->trx->lock.wait_lock,
				       mtr);
		}
	}
}
#endif /* WITH_WSREP */

/** Create a new record lock and inserts it to the lock queue,
without checking for deadlocks or conflicts.
@param[in]	type_mode	lock mode and wait flag; type will be replaced
				with LOCK_REC
@param[in]	space		tablespace id
@param[in]	page_no		index page number
@param[in]	page		R-tree index page, or NULL
@param[in]	heap_no		record heap number in the index page
@param[in]	index		the index tree
@param[in,out]	trx		transaction
@param[in]	holds_trx_mutex	whether the caller holds trx->mutex
@return created lock */
lock_t*
lock_rec_create_low(
#ifdef WITH_WSREP
	lock_t*		c_lock,	/*!< conflicting lock */
	que_thr_t*	thr,	/*!< thread owning trx */
#endif
	ulint		type_mode,
	ulint		space,
	ulint		page_no,
	const page_t*	page,
	ulint		heap_no,
	dict_index_t*	index,
	trx_t*		trx,
	bool		holds_trx_mutex)
{
	lock_t*		lock;
	ulint		n_bits;
	ulint		n_bytes;

	ut_ad(lock_mutex_own());
	ut_ad(holds_trx_mutex == trx_mutex_own(trx));
	ut_ad(dict_index_is_clust(index) || !dict_index_is_online_ddl(index));

#ifdef UNIV_DEBUG
	/* Non-locking autocommit read-only transactions should not set
	any locks. See comment in trx_set_rw_mode explaining why this
	conditional check is required in debug code. */
	if (holds_trx_mutex) {
		check_trx_state(trx);
	}
#endif /* UNIV_DEBUG */

	/* If rec is the supremum record, then we reset the gap and
	LOCK_REC_NOT_GAP bits, as all locks on the supremum are
	automatically of the gap type */

	if (UNIV_UNLIKELY(heap_no == PAGE_HEAP_NO_SUPREMUM)) {
		ut_ad(!(type_mode & LOCK_REC_NOT_GAP));
		type_mode = type_mode & ~(LOCK_GAP | LOCK_REC_NOT_GAP);
	}

	if (UNIV_LIKELY(!(type_mode & (LOCK_PREDICATE | LOCK_PRDT_PAGE)))) {
		/* Make lock bitmap bigger by a safety margin */
		n_bits = page_dir_get_n_heap(page) + LOCK_PAGE_BITMAP_MARGIN;
		n_bytes = 1 + n_bits / 8;
	} else {
		ut_ad(heap_no == PRDT_HEAPNO);

		/* The lock is always on PAGE_HEAP_NO_INFIMUM (0), so
		we only need 1 bit (which round up to 1 byte) for
		lock bit setting */
		n_bytes = 1;

		if (type_mode & LOCK_PREDICATE) {
			ulint	tmp = UNIV_WORD_SIZE - 1;

			/* We will attach predicate structure after lock.
			Make sure the memory is aligned on 8 bytes,
			the mem_heap_alloc will align it with
			MEM_SPACE_NEEDED anyway. */
			n_bytes = (n_bytes + sizeof(lock_prdt_t) + tmp) & ~tmp;
			ut_ad(n_bytes == sizeof(lock_prdt_t) + UNIV_WORD_SIZE);
		}
	}

	if (trx->lock.rec_cached >= UT_ARR_SIZE(trx->lock.rec_pool)
	    || sizeof *lock + n_bytes > sizeof *trx->lock.rec_pool) {
		lock = static_cast<lock_t*>(
			mem_heap_alloc(trx->lock.lock_heap,
				       sizeof *lock + n_bytes));
	} else {
		lock = &trx->lock.rec_pool[trx->lock.rec_cached++].lock;
	}

	lock->trx = trx;
	lock->type_mode = (type_mode & ~LOCK_TYPE_MASK) | LOCK_REC;
	lock->index = index;
	lock->un_member.rec_lock.space = uint32_t(space);
	lock->un_member.rec_lock.page_no = uint32_t(page_no);

	if (UNIV_LIKELY(!(type_mode & (LOCK_PREDICATE | LOCK_PRDT_PAGE)))) {
		lock->un_member.rec_lock.n_bits = uint32_t(n_bytes * 8);
	} else {
		/* Predicate lock always on INFIMUM (0) */
		lock->un_member.rec_lock.n_bits = 8;
 	}
	lock_rec_bitmap_reset(lock);
	lock_rec_set_nth_bit(lock, heap_no);
	index->table->n_rec_locks++;
	ut_ad(index->table->get_ref_count() > 0 || !index->table->can_be_evicted);

#ifdef WITH_WSREP
	if (c_lock && trx->is_wsrep()
	    && wsrep_thd_is_BF(trx->mysql_thd, FALSE)) {
		lock_t *hash	= (lock_t *)c_lock->hash;
		lock_t *prev	= NULL;

		while (hash && wsrep_thd_is_BF(hash->trx->mysql_thd, TRUE)
		       && wsrep_trx_order_before(hash->trx->mysql_thd,
						 trx->mysql_thd)) {
			prev = hash;
			hash = (lock_t *)hash->hash;
		}
		lock->hash = hash;
		if (prev) {
			prev->hash = lock;
		} else {
			c_lock->hash = lock;
		}
		/*
		 * delayed conflict resolution '...kill_one_trx' was not called,
		 * if victim was waiting for some other lock
		 */
		trx_mutex_enter(c_lock->trx);
		if (c_lock->trx->lock.que_state == TRX_QUE_LOCK_WAIT) {

			c_lock->trx->lock.was_chosen_as_deadlock_victim = TRUE;

			if (wsrep_debug) {
				wsrep_print_wait_locks(c_lock);
			}

			trx->lock.que_state = TRX_QUE_LOCK_WAIT;
			lock_set_lock_and_trx_wait(lock, trx);
			UT_LIST_ADD_LAST(trx->lock.trx_locks, lock);

			trx->lock.wait_thr = thr;
			thr->state = QUE_THR_LOCK_WAIT;

			/* have to release trx mutex for the duration of
			   victim lock release. This will eventually call
			   lock_grant, which wants to grant trx mutex again
			*/
			if (holds_trx_mutex) {
				trx_mutex_exit(trx);
			}
			lock_cancel_waiting_and_release(
				c_lock->trx->lock.wait_lock);

			if (holds_trx_mutex) {
				trx_mutex_enter(trx);
			}

			trx_mutex_exit(c_lock->trx);

			if (wsrep_debug) {
				ib::info() << "WSREP: c_lock canceled "
					   << ib::hex(c_lock->trx->id)
					   << " SQL: "
					   << wsrep_thd_query(
						   c_lock->trx->mysql_thd);
			}

			/* have to bail out here to avoid lock_set_lock... */
			return(lock);
		}
		trx_mutex_exit(c_lock->trx);
	} else
#endif /* WITH_WSREP */
	if (!(type_mode & (LOCK_WAIT | LOCK_PREDICATE | LOCK_PRDT_PAGE))
	    && innodb_lock_schedule_algorithm
	    == INNODB_LOCK_SCHEDULE_ALGORITHM_VATS
	    && !thd_is_replication_slave_thread(trx->mysql_thd)) {
		HASH_PREPEND(lock_t, hash, lock_sys.rec_hash,
			     lock_rec_fold(space, page_no), lock);
	} else {
		HASH_INSERT(lock_t, hash, lock_hash_get(type_mode),
			    lock_rec_fold(space, page_no), lock);
	}

	if (!holds_trx_mutex) {
		trx_mutex_enter(trx);
	}
	ut_ad(trx_mutex_own(trx));
	if (type_mode & LOCK_WAIT) {
		lock_set_lock_and_trx_wait(lock, trx);
	}
	UT_LIST_ADD_LAST(trx->lock.trx_locks, lock);
	if (!holds_trx_mutex) {
		trx_mutex_exit(trx);
	}
	MONITOR_INC(MONITOR_RECLOCK_CREATED);
	MONITOR_INC(MONITOR_NUM_RECLOCK);

	return lock;
}

/*********************************************************************//**
Check if lock1 has higher priority than lock2.
NULL has lowest priority.
If neither of them is wait lock, the first one has higher priority.
If only one of them is a wait lock, it has lower priority.
If either is a high priority transaction, the lock has higher priority.
Otherwise, the one with an older transaction has higher priority.
@returns true if lock1 has higher priority, false otherwise. */
static bool has_higher_priority(lock_t *lock1, lock_t *lock2)
{
	if (lock1 == NULL) {
		return false;
	} else if (lock2 == NULL) {
		return true;
	}
	// Granted locks has higher priority.
	if (!lock_get_wait(lock1)) {
		return true;
	} else if (!lock_get_wait(lock2)) {
		return false;
	}
	return lock1->trx->start_time_micro <= lock2->trx->start_time_micro;
}

/*********************************************************************//**
Insert a lock to the hash list according to the mode (whether it is a wait
lock) and the age of the transaction the it is associated with.
If the lock is not a wait lock, insert it to the head of the hash list.
Otherwise, insert it to the middle of the wait locks according to the age of
the transaciton. */
static
dberr_t
lock_rec_insert_by_trx_age(
	lock_t	*in_lock) /*!< in: lock to be insert */{
	ulint				space;
	ulint				page_no;
	ulint				rec_fold;
	lock_t*				node;
	lock_t*				next;
	hash_table_t*		hash;
	hash_cell_t*		cell;

	space = in_lock->un_member.rec_lock.space;
	page_no = in_lock->un_member.rec_lock.page_no;
	rec_fold = lock_rec_fold(space, page_no);
	hash = lock_hash_get(in_lock->type_mode);
	cell = hash_get_nth_cell(hash,
				 hash_calc_hash(rec_fold, hash));

	node = (lock_t *) cell->node;
	// If in_lock is not a wait lock, we insert it to the head of the list.
	if (node == NULL || !lock_get_wait(in_lock) || has_higher_priority(in_lock, node)) {
		cell->node = in_lock;
		in_lock->hash = node;
		if (lock_get_wait(in_lock)) {
			lock_grant_have_trx_mutex(in_lock);
			return DB_SUCCESS_LOCKED_REC;
		}
		return DB_SUCCESS;
	}
	while (node != NULL && has_higher_priority((lock_t *) node->hash,
						   in_lock)) {
		node = (lock_t *) node->hash;
	}
	next = (lock_t *) node->hash;
	node->hash = in_lock;
	in_lock->hash = next;

	if (lock_get_wait(in_lock) && !lock_rec_has_to_wait_in_queue(in_lock)) {
		lock_grant_have_trx_mutex(in_lock);
		if (cell->node != in_lock) {
			// Move it to the front of the queue
			node->hash = in_lock->hash;
			next = (lock_t *) cell->node;
			cell->node = in_lock;
			in_lock->hash = next;
		}
		return DB_SUCCESS_LOCKED_REC;
	}

	return DB_SUCCESS;
}

#ifdef UNIV_DEBUG
static
bool
lock_queue_validate(
	const lock_t	*in_lock) /*!< in: lock whose hash list is to be validated */
{
	ulint				space;
	ulint				page_no;
	ulint				rec_fold;
	hash_table_t*		hash;
	hash_cell_t*		cell;
	lock_t*				next;
	bool				wait_lock __attribute__((unused))= false;

	if (in_lock == NULL) {
		return true;
	}

	space = in_lock->un_member.rec_lock.space;
	page_no = in_lock->un_member.rec_lock.page_no;
	rec_fold = lock_rec_fold(space, page_no);
	hash = lock_hash_get(in_lock->type_mode);
	cell = hash_get_nth_cell(hash,
			hash_calc_hash(rec_fold, hash));
	next = (lock_t *) cell->node;
	while (next != NULL) {
		// If this is a granted lock, check that there's no wait lock before it.
		if (!lock_get_wait(next)) {
			ut_ad(!wait_lock);
		} else {
			wait_lock = true;
		}
		next = next->hash;
	}
	return true;
}
#endif /* UNIV_DEBUG */

static
void
lock_rec_insert_to_head(
	lock_t *in_lock,   /*!< in: lock to be insert */
	ulint	rec_fold)  /*!< in: rec_fold of the page */
{
	hash_table_t*		hash;
	hash_cell_t*		cell;
	lock_t*				node;

	if (in_lock == NULL) {
		return;
	}

	hash = lock_hash_get(in_lock->type_mode);
	cell = hash_get_nth_cell(hash,
			hash_calc_hash(rec_fold, hash));
	node = (lock_t *) cell->node;
	if (node != in_lock) {
		cell->node = in_lock;
		in_lock->hash = node;
	}
}

/** Enqueue a waiting request for a lock which cannot be granted immediately.
Check for deadlocks.
@param[in]	type_mode	the requested lock mode (LOCK_S or LOCK_X)
				possibly ORed with LOCK_GAP or
				LOCK_REC_NOT_GAP, ORed with
				LOCK_INSERT_INTENTION if this
				waiting lock request is set
				when performing an insert of
				an index record
@param[in]	block		leaf page in the index
@param[in]	heap_no		record heap number in the block
@param[in]	index		index tree
@param[in,out]	thr		query thread
@param[in]	prdt		minimum bounding box (spatial index)
@retval	DB_LOCK_WAIT		if the waiting lock was enqueued
@retval	DB_DEADLOCK		if this transaction was chosen as the victim
@retval	DB_SUCCESS_LOCKED_REC	if the other transaction was chosen as a victim
				(or it happened to commit) */
dberr_t
lock_rec_enqueue_waiting(
#ifdef WITH_WSREP
	lock_t*			c_lock,	/*!< conflicting lock */
#endif
	ulint			type_mode,
	const buf_block_t*	block,
	ulint			heap_no,
	dict_index_t*		index,
	que_thr_t*		thr,
	lock_prdt_t*		prdt)
{
	ut_ad(lock_mutex_own());
	ut_ad(!srv_read_only_mode);
	ut_ad(dict_index_is_clust(index) || !dict_index_is_online_ddl(index));

	trx_t* trx = thr_get_trx(thr);

	ut_ad(trx_mutex_own(trx));
	ut_a(!que_thr_stop(thr));

	switch (trx_get_dict_operation(trx)) {
	case TRX_DICT_OP_NONE:
		break;
	case TRX_DICT_OP_TABLE:
	case TRX_DICT_OP_INDEX:
		ib::error() << "A record lock wait happens in a dictionary"
			" operation. index "
			<< index->name
			<< " of table "
			<< index->table->name
			<< ". " << BUG_REPORT_MSG;
		ut_ad(0);
	}

	if (trx->mysql_thd && thd_lock_wait_timeout(trx->mysql_thd) == 0) {
		trx->error_state = DB_LOCK_WAIT_TIMEOUT;
		return DB_LOCK_WAIT_TIMEOUT;
	}

	/* Enqueue the lock request that will wait to be granted, note that
	we already own the trx mutex. */
	lock_t* lock = lock_rec_create(
#ifdef WITH_WSREP
		c_lock, thr,
#endif
		type_mode | LOCK_WAIT, block, heap_no, index, trx, TRUE);

	if (prdt && type_mode & LOCK_PREDICATE) {
		lock_prdt_set_prdt(lock, prdt);
	}

	if (ut_d(const trx_t* victim =)
	    DeadlockChecker::check_and_resolve(lock, trx)) {
		ut_ad(victim == trx);
		lock_reset_lock_and_trx_wait(lock);
		lock_rec_reset_nth_bit(lock, heap_no);
		return DB_DEADLOCK;
	}

	if (!trx->lock.wait_lock) {
		/* If there was a deadlock but we chose another
		transaction as a victim, it is possible that we
		already have the lock now granted! */
#ifdef WITH_WSREP
		if (wsrep_debug) {
			ib::info() << "WSREP: BF thread got lock granted early, ID " << ib::hex(trx->id)
				   << " query: " << wsrep_thd_query(trx->mysql_thd);
		}
#endif
		return DB_SUCCESS_LOCKED_REC;
	}

	trx->lock.que_state = TRX_QUE_LOCK_WAIT;

	trx->lock.was_chosen_as_deadlock_victim = false;
	trx->lock.wait_started = time(NULL);

	ut_a(que_thr_stop(thr));

	DBUG_LOG("ib_lock", "trx " << ib::hex(trx->id)
		 << " waits for lock in index " << index->name
		 << " of table " << index->table->name);

	MONITOR_INC(MONITOR_LOCKREC_WAIT);

	if (innodb_lock_schedule_algorithm
	    == INNODB_LOCK_SCHEDULE_ALGORITHM_VATS
	    && !prdt
	    && !thd_is_replication_slave_thread(lock->trx->mysql_thd)) {
		HASH_DELETE(lock_t, hash, lock_sys.rec_hash,
			    lock_rec_lock_fold(lock), lock);
		dberr_t res = lock_rec_insert_by_trx_age(lock);
		if (res != DB_SUCCESS) {
			return res;
		}
	}

	return DB_LOCK_WAIT;
}

/*********************************************************************//**
Adds a record lock request in the record queue. The request is normally
added as the last in the queue, but if there are no waiting lock requests
on the record, and the request to be added is not a waiting request, we
can reuse a suitable record lock object already existing on the same page,
just setting the appropriate bit in its bitmap. This is a low-level function
which does NOT check for deadlocks or lock compatibility!
@return lock where the bit was set */
static
void
lock_rec_add_to_queue(
/*==================*/
	ulint			type_mode,/*!< in: lock mode, wait, gap
					etc. flags; type is ignored
					and replaced by LOCK_REC */
	const buf_block_t*	block,	/*!< in: buffer block containing
					the record */
	ulint			heap_no,/*!< in: heap number of the record */
	dict_index_t*		index,	/*!< in: index of record */
	trx_t*			trx,	/*!< in/out: transaction */
	bool			caller_owns_trx_mutex)
					/*!< in: TRUE if caller owns the
					transaction mutex */
{
#ifdef UNIV_DEBUG
	ut_ad(lock_mutex_own());
	ut_ad(caller_owns_trx_mutex == trx_mutex_own(trx));
	ut_ad(dict_index_is_clust(index)
	      || dict_index_get_online_status(index) != ONLINE_INDEX_CREATION);
	switch (type_mode & LOCK_MODE_MASK) {
	case LOCK_X:
	case LOCK_S:
		break;
	default:
		ut_error;
	}

	if (!(type_mode & (LOCK_WAIT | LOCK_GAP))) {
		lock_mode	mode = (type_mode & LOCK_MODE_MASK) == LOCK_S
			? LOCK_X
			: LOCK_S;
		const lock_t*	other_lock
			= lock_rec_other_has_expl_req(
				mode, block, false, heap_no, trx);
#ifdef WITH_WSREP
		//ut_a(!other_lock || (wsrep_thd_is_BF(trx->mysql_thd, FALSE) &&
                //                     wsrep_thd_is_BF(other_lock->trx->mysql_thd, TRUE)));
		if (other_lock && trx->is_wsrep() &&
			!wsrep_thd_is_BF(trx->mysql_thd, FALSE) &&
			!wsrep_thd_is_BF(other_lock->trx->mysql_thd, TRUE)) {

			ib::info() << "WSREP BF lock conflict for my lock:\n BF:" <<
				((wsrep_thd_is_BF(trx->mysql_thd, FALSE)) ? "BF" : "normal") << " exec: " <<
				wsrep_thd_exec_mode(trx->mysql_thd) << " conflict: " <<
				wsrep_thd_conflict_state(trx->mysql_thd, false) << " seqno: " <<
				wsrep_thd_trx_seqno(trx->mysql_thd) << " SQL: " <<
				wsrep_thd_query(trx->mysql_thd);
			trx_t* otrx = other_lock->trx;
			ib::info() << "WSREP other lock:\n BF:" <<
				((wsrep_thd_is_BF(otrx->mysql_thd, FALSE)) ? "BF" : "normal") << " exec: " <<
				wsrep_thd_exec_mode(otrx->mysql_thd) << " conflict: " <<
				wsrep_thd_conflict_state(otrx->mysql_thd, false) << " seqno: " <<
				wsrep_thd_trx_seqno(otrx->mysql_thd) << " SQL: " <<
				wsrep_thd_query(otrx->mysql_thd);
		}
#else
		ut_a(!other_lock);
#endif /* WITH_WSREP */
	}
#endif /* UNIV_DEBUG */

	type_mode |= LOCK_REC;

	/* If rec is the supremum record, then we can reset the gap bit, as
	all locks on the supremum are automatically of the gap type, and we
	try to avoid unnecessary memory consumption of a new record lock
	struct for a gap type lock */

	if (heap_no == PAGE_HEAP_NO_SUPREMUM) {
		ut_ad(!(type_mode & LOCK_REC_NOT_GAP));

		/* There should never be LOCK_REC_NOT_GAP on a supremum
		record, but let us play safe */

		type_mode &= ~(LOCK_GAP | LOCK_REC_NOT_GAP);
	}

	lock_t*		lock;
	lock_t*		first_lock;
	hash_table_t*	hash = lock_hash_get(type_mode);

	/* Look for a waiting lock request on the same record or on a gap */

	for (first_lock = lock = lock_rec_get_first_on_page(hash, block);
	     lock != NULL;
	     lock = lock_rec_get_next_on_page(lock)) {

		if (lock_get_wait(lock)
		    && lock_rec_get_nth_bit(lock, heap_no)) {

			break;
		}
	}

	if (lock == NULL && !(type_mode & LOCK_WAIT)) {

		/* Look for a similar record lock on the same page:
		if one is found and there are no waiting lock requests,
		we can just set the bit */

		lock = lock_rec_find_similar_on_page(
			type_mode, heap_no, first_lock, trx);

		if (lock != NULL) {

			lock_rec_set_nth_bit(lock, heap_no);

			return;
		}
	}

	lock_rec_create(
#ifdef WITH_WSREP
		NULL, NULL,
#endif
		type_mode, block, heap_no, index, trx, caller_owns_trx_mutex);
}

/*********************************************************************//**
Tries to lock the specified record in the mode requested. If not immediately
possible, enqueues a waiting lock request. This is a low-level function
which does NOT look at implicit locks! Checks lock compatibility within
explicit locks. This function sets a normal next-key lock, or in the case
of a page supremum record, a gap type lock.
@return DB_SUCCESS, DB_SUCCESS_LOCKED_REC, DB_LOCK_WAIT, or DB_DEADLOCK */
static
dberr_t
lock_rec_lock(
/*==========*/
	bool			impl,	/*!< in: if true, no lock is set
					if no wait is necessary: we
					assume that the caller will
					set an implicit lock */
	ulint			mode,	/*!< in: lock mode: LOCK_X or
					LOCK_S possibly ORed to either
					LOCK_GAP or LOCK_REC_NOT_GAP */
	const buf_block_t*	block,	/*!< in: buffer block containing
					the record */
	ulint			heap_no,/*!< in: heap number of record */
	dict_index_t*		index,	/*!< in: index of record */
	que_thr_t*		thr)	/*!< in: query thread */
{
  trx_t *trx= thr_get_trx(thr);
  dberr_t err= DB_SUCCESS;

  ut_ad(!srv_read_only_mode);
  ut_ad((LOCK_MODE_MASK & mode) == LOCK_S ||
        (LOCK_MODE_MASK & mode) == LOCK_X);
  ut_ad((mode & LOCK_TYPE_MASK) == LOCK_GAP ||
        (mode & LOCK_TYPE_MASK) == LOCK_REC_NOT_GAP ||
        (mode & LOCK_TYPE_MASK) == 0);
  ut_ad(dict_index_is_clust(index) || !dict_index_is_online_ddl(index));
  DBUG_EXECUTE_IF("innodb_report_deadlock", return DB_DEADLOCK;);

  lock_mutex_enter();
  ut_ad((LOCK_MODE_MASK & mode) != LOCK_S ||
        lock_table_has(trx, index->table, LOCK_IS));
  ut_ad((LOCK_MODE_MASK & mode) != LOCK_X ||
         lock_table_has(trx, index->table, LOCK_IX));

  if (lock_t *lock= lock_rec_get_first_on_page(lock_sys.rec_hash, block))
  {
    trx_mutex_enter(trx);
    if (lock_rec_get_next_on_page(lock) ||
        lock->trx != trx ||
        lock->type_mode != (ulint(mode) | LOCK_REC) ||
        lock_rec_get_n_bits(lock) <= heap_no)
    {
      /* Do nothing if the trx already has a strong enough lock on rec */
      if (!lock_rec_has_expl(mode, block, heap_no, trx))
      {
        if (
#ifdef WITH_WSREP
	    lock_t *c_lock=
#endif
	    lock_rec_other_has_conflicting(mode, block, heap_no, trx))
        {
          /*
            If another transaction has a non-gap conflicting
            request in the queue, as this transaction does not
            have a lock strong enough already granted on the
	    record, we have to wait. */
	    err = lock_rec_enqueue_waiting(
#ifdef WITH_WSREP
			c_lock,
#endif /* WITH_WSREP */
			mode, block, heap_no, index, thr, NULL);
        }
        else if (!impl)
        {
          /* Set the requested lock on the record. */
          lock_rec_add_to_queue(LOCK_REC | mode, block, heap_no, index, trx,
                                true);
          err= DB_SUCCESS_LOCKED_REC;
        }
      }
    }
    else if (!impl)
    {
      /*
        If the nth bit of the record lock is already set then we do not set
        a new lock bit, otherwise we do set
      */
      if (!lock_rec_get_nth_bit(lock, heap_no))
      {
        lock_rec_set_nth_bit(lock, heap_no);
        err= DB_SUCCESS_LOCKED_REC;
      }
    }
    trx_mutex_exit(trx);
  }
  else
  {
    /*
      Simplified and faster path for the most common cases
      Note that we don't own the trx mutex.
    */
    if (!impl)
      lock_rec_create(
#ifdef WITH_WSREP
         NULL, NULL,
#endif
        mode, block, heap_no, index, trx, false);

    err= DB_SUCCESS_LOCKED_REC;
  }
  lock_mutex_exit();
  MONITOR_ATOMIC_INC(MONITOR_NUM_RECLOCK_REQ);
  return err;
}

/*********************************************************************//**
Checks if a waiting record lock request still has to wait in a queue.
@return lock that is causing the wait */
static
const lock_t*
lock_rec_has_to_wait_in_queue(
/*==========================*/
	const lock_t*	wait_lock)	/*!< in: waiting record lock */
{
	const lock_t*	lock;
	ulint		space;
	ulint		page_no;
	ulint		heap_no;
	ulint		bit_mask;
	ulint		bit_offset;
	hash_table_t*	hash;

	ut_ad(lock_mutex_own());
	ut_ad(lock_get_wait(wait_lock));
	ut_ad(lock_get_type_low(wait_lock) == LOCK_REC);

	space = wait_lock->un_member.rec_lock.space;
	page_no = wait_lock->un_member.rec_lock.page_no;
	heap_no = lock_rec_find_set_bit(wait_lock);

	bit_offset = heap_no / 8;
	bit_mask = static_cast<ulint>(1) << (heap_no % 8);

	hash = lock_hash_get(wait_lock->type_mode);

	for (lock = lock_rec_get_first_on_page_addr(hash, space, page_no);
	     lock != wait_lock;
	     lock = lock_rec_get_next_on_page_const(lock)) {

		const byte*	p = (const byte*) &lock[1];

		if (heap_no < lock_rec_get_n_bits(lock)
		    && (p[bit_offset] & bit_mask)
		    && lock_has_to_wait(wait_lock, lock)) {
#ifdef WITH_WSREP
			if (wsrep_thd_is_BF(wait_lock->trx->mysql_thd, FALSE) &&
			    wsrep_thd_is_BF(lock->trx->mysql_thd, TRUE)) {
				if (wsrep_debug) {
					mtr_t mtr;
					ib::info() << "WSREP: waiting BF trx: " << ib::hex(wait_lock->trx->id)
						   << " query: " << wsrep_thd_query(wait_lock->trx->mysql_thd);
					lock_rec_print(stderr, wait_lock, mtr);
					ib::info() << "WSREP: do not wait another BF trx: " << ib::hex(lock->trx->id)
						   << " query: " << wsrep_thd_query(lock->trx->mysql_thd);
					lock_rec_print(stderr, lock, mtr);
				}
				/* don't wait for another BF lock */
				continue;
			}
#endif /* WITH_WSREP */

			return(lock);
		}
	}

	return(NULL);
}

/** Grant a lock to a waiting lock request and release the waiting transaction
after lock_reset_lock_and_trx_wait() has been called. */
static void lock_grant_after_reset(lock_t* lock)
{
	ut_ad(lock_mutex_own());
	ut_ad(trx_mutex_own(lock->trx));

	if (lock_get_mode(lock) == LOCK_AUTO_INC) {
		dict_table_t*	table = lock->un_member.tab_lock.table;

		if (table->autoinc_trx == lock->trx) {
			ib::error() << "Transaction already had an"
				<< " AUTO-INC lock!";
		} else {
			table->autoinc_trx = lock->trx;

			ib_vector_push(lock->trx->autoinc_locks, &lock);
		}
	}

	DBUG_PRINT("ib_lock", ("wait for trx " TRX_ID_FMT " ends",
			       trx_get_id_for_print(lock->trx)));

	/* If we are resolving a deadlock by choosing another transaction
	as a victim, then our original transaction may not be in the
	TRX_QUE_LOCK_WAIT state, and there is no need to end the lock wait
	for it */

	if (lock->trx->lock.que_state == TRX_QUE_LOCK_WAIT) {
		que_thr_t*	thr;

		thr = que_thr_end_lock_wait(lock->trx);

		if (thr != NULL) {
			lock_wait_release_thread_if_suspended(thr);
		}
	}
}

/** Grant a lock to a waiting lock request and release the waiting transaction. */
static void lock_grant(lock_t* lock)
{
	lock_reset_lock_and_trx_wait(lock);
	trx_mutex_enter(lock->trx);
	lock_grant_after_reset(lock);
	trx_mutex_exit(lock->trx);
}

/*************************************************************//**
Cancels a waiting record lock request and releases the waiting transaction
that requested it. NOTE: does NOT check if waiting lock requests behind this
one can now be granted! */
static
void
lock_rec_cancel(
/*============*/
	lock_t*	lock)	/*!< in: waiting record lock request */
{
	que_thr_t*	thr;

	ut_ad(lock_mutex_own());
	ut_ad(lock_get_type_low(lock) == LOCK_REC);

	/* Reset the bit (there can be only one set bit) in the lock bitmap */
	lock_rec_reset_nth_bit(lock, lock_rec_find_set_bit(lock));

	/* Reset the wait flag and the back pointer to lock in trx */

	lock_reset_lock_and_trx_wait(lock);

	/* The following function releases the trx from lock wait */

	trx_mutex_enter(lock->trx);

	thr = que_thr_end_lock_wait(lock->trx);

	if (thr != NULL) {
		lock_wait_release_thread_if_suspended(thr);
	}

	trx_mutex_exit(lock->trx);
}

static
void
lock_grant_and_move_on_page(ulint rec_fold, ulint space, ulint page_no)
{
	lock_t*		lock;
	lock_t*		previous = static_cast<lock_t*>(
		hash_get_nth_cell(lock_sys.rec_hash,
				  hash_calc_hash(rec_fold, lock_sys.rec_hash))
		->node);
	if (previous == NULL) {
		return;
	}
	if (previous->un_member.rec_lock.space == space &&
		previous->un_member.rec_lock.page_no == page_no) {
		lock = previous;
	}
	else {
		while (previous->hash &&
				(previous->hash->un_member.rec_lock.space != space ||
				previous->hash->un_member.rec_lock.page_no != page_no)) {
					previous = previous->hash;
		}
		lock = previous->hash;
	}

	ut_ad(previous->hash == lock || previous == lock);
	/* Grant locks if there are no conflicting locks ahead.
	 Move granted locks to the head of the list. */
	while (lock) {
		/* If the lock is a wait lock on this page, and it does not need to wait. */
		if (lock_get_wait(lock)
		    && lock->un_member.rec_lock.space == space
		    && lock->un_member.rec_lock.page_no == page_no
		    && !lock_rec_has_to_wait_in_queue(lock)) {
			lock_grant(lock);

			if (previous != NULL) {
				/* Move the lock to the head of the list. */
				HASH_GET_NEXT(hash, previous) = HASH_GET_NEXT(hash, lock);
				lock_rec_insert_to_head(lock, rec_fold);
			} else {
				/* Already at the head of the list. */
				previous = lock;
			}
			/* Move on to the next lock. */
			lock = static_cast<lock_t *>(HASH_GET_NEXT(hash, previous));
		} else {
			previous = lock;
			lock = static_cast<lock_t *>(HASH_GET_NEXT(hash, lock));
		}
	}
}

/** Remove a record lock request, waiting or granted, from the queue and
grant locks to other transactions in the queue if they now are entitled
to a lock. NOTE: all record locks contained in in_lock are removed.
@param[in,out]	in_lock		record lock */
static void lock_rec_dequeue_from_page(lock_t* in_lock)
{
	ulint		space;
	ulint		page_no;
	hash_table_t*	lock_hash;

	ut_ad(lock_mutex_own());
	ut_ad(lock_get_type_low(in_lock) == LOCK_REC);
	/* We may or may not be holding in_lock->trx->mutex here. */

	space = in_lock->un_member.rec_lock.space;
	page_no = in_lock->un_member.rec_lock.page_no;

	in_lock->index->table->n_rec_locks--;

	lock_hash = lock_hash_get(in_lock->type_mode);

	ulint rec_fold = lock_rec_fold(space, page_no);

	HASH_DELETE(lock_t, hash, lock_hash, rec_fold, in_lock);
	UT_LIST_REMOVE(in_lock->trx->lock.trx_locks, in_lock);

	MONITOR_INC(MONITOR_RECLOCK_REMOVED);
	MONITOR_DEC(MONITOR_NUM_RECLOCK);

	if (innodb_lock_schedule_algorithm
	    == INNODB_LOCK_SCHEDULE_ALGORITHM_FCFS
	    || lock_hash != lock_sys.rec_hash
	    || thd_is_replication_slave_thread(in_lock->trx->mysql_thd)) {
		/* Check if waiting locks in the queue can now be granted:
		grant locks if there are no conflicting locks ahead. Stop at
		the first X lock that is waiting or has been granted. */

		for (lock_t* lock = lock_rec_get_first_on_page_addr(
			     lock_hash, space, page_no);
		     lock != NULL;
		     lock = lock_rec_get_next_on_page(lock)) {

			if (lock_get_wait(lock)
			    && !lock_rec_has_to_wait_in_queue(lock)) {
				/* Grant the lock */
				ut_ad(lock->trx != in_lock->trx);
				lock_grant(lock);
			}
		}
	} else {
		lock_grant_and_move_on_page(rec_fold, space, page_no);
	}
}

/*************************************************************//**
Removes a record lock request, waiting or granted, from the queue. */
void
lock_rec_discard(
/*=============*/
	lock_t*		in_lock)	/*!< in: record lock object: all
					record locks which are contained
					in this lock object are removed */
{
	ulint		space;
	ulint		page_no;
	trx_lock_t*	trx_lock;

	ut_ad(lock_mutex_own());
	ut_ad(lock_get_type_low(in_lock) == LOCK_REC);

	trx_lock = &in_lock->trx->lock;

	space = in_lock->un_member.rec_lock.space;
	page_no = in_lock->un_member.rec_lock.page_no;

	in_lock->index->table->n_rec_locks--;

	HASH_DELETE(lock_t, hash, lock_hash_get(in_lock->type_mode),
			    lock_rec_fold(space, page_no), in_lock);

	UT_LIST_REMOVE(trx_lock->trx_locks, in_lock);

	MONITOR_INC(MONITOR_RECLOCK_REMOVED);
	MONITOR_DEC(MONITOR_NUM_RECLOCK);
}

/*************************************************************//**
Removes record lock objects set on an index page which is discarded. This
function does not move locks, or check for waiting locks, therefore the
lock bitmaps must already be reset when this function is called. */
static
void
lock_rec_free_all_from_discard_page_low(
/*====================================*/
	ulint		space,
	ulint		page_no,
	hash_table_t*	lock_hash)
{
	lock_t*	lock;
	lock_t*	next_lock;

	lock = lock_rec_get_first_on_page_addr(lock_hash, space, page_no);

	while (lock != NULL) {
		ut_ad(lock_rec_find_set_bit(lock) == ULINT_UNDEFINED);
		ut_ad(!lock_get_wait(lock));

		next_lock = lock_rec_get_next_on_page(lock);

		lock_rec_discard(lock);

		lock = next_lock;
	}
}

/*************************************************************//**
Removes record lock objects set on an index page which is discarded. This
function does not move locks, or check for waiting locks, therefore the
lock bitmaps must already be reset when this function is called. */
void
lock_rec_free_all_from_discard_page(
/*================================*/
	const buf_block_t*	block)	/*!< in: page to be discarded */
{
	ulint	space;
	ulint	page_no;

	ut_ad(lock_mutex_own());

	space = block->page.id.space();
	page_no = block->page.id.page_no();

	lock_rec_free_all_from_discard_page_low(
		space, page_no, lock_sys.rec_hash);
	lock_rec_free_all_from_discard_page_low(
		space, page_no, lock_sys.prdt_hash);
	lock_rec_free_all_from_discard_page_low(
		space, page_no, lock_sys.prdt_page_hash);
}

/*============= RECORD LOCK MOVING AND INHERITING ===================*/

/*************************************************************//**
Resets the lock bits for a single record. Releases transactions waiting for
lock requests here. */
static
void
lock_rec_reset_and_release_wait_low(
/*================================*/
	hash_table_t*		hash,	/*!< in: hash table */
	const buf_block_t*	block,	/*!< in: buffer block containing
					the record */
	ulint			heap_no)/*!< in: heap number of record */
{
	lock_t*	lock;

	ut_ad(lock_mutex_own());

	for (lock = lock_rec_get_first(hash, block, heap_no);
	     lock != NULL;
	     lock = lock_rec_get_next(heap_no, lock)) {

		if (lock_get_wait(lock)) {
			lock_rec_cancel(lock);
		} else {
			lock_rec_reset_nth_bit(lock, heap_no);
		}
	}
}

/*************************************************************//**
Resets the lock bits for a single record. Releases transactions waiting for
lock requests here. */
static
void
lock_rec_reset_and_release_wait(
/*============================*/
	const buf_block_t*	block,	/*!< in: buffer block containing
					the record */
	ulint			heap_no)/*!< in: heap number of record */
{
	lock_rec_reset_and_release_wait_low(
		lock_sys.rec_hash, block, heap_no);

	lock_rec_reset_and_release_wait_low(
		lock_sys.prdt_hash, block, PAGE_HEAP_NO_INFIMUM);
	lock_rec_reset_and_release_wait_low(
		lock_sys.prdt_page_hash, block, PAGE_HEAP_NO_INFIMUM);
}

/*************************************************************//**
Makes a record to inherit the locks (except LOCK_INSERT_INTENTION type)
of another record as gap type locks, but does not reset the lock bits of
the other record. Also waiting lock requests on rec are inherited as
GRANTED gap locks. */
static
void
lock_rec_inherit_to_gap(
/*====================*/
	const buf_block_t*	heir_block,	/*!< in: block containing the
						record which inherits */
	const buf_block_t*	block,		/*!< in: block containing the
						record from which inherited;
						does NOT reset the locks on
						this record */
	ulint			heir_heap_no,	/*!< in: heap_no of the
						inheriting record */
	ulint			heap_no)	/*!< in: heap_no of the
						donating record */
{
	lock_t*	lock;

	ut_ad(lock_mutex_own());

	/* If srv_locks_unsafe_for_binlog is TRUE or session is using
	READ COMMITTED isolation level, we do not want locks set
	by an UPDATE or a DELETE to be inherited as gap type locks. But we
	DO want S-locks/X-locks(taken for replace) set by a consistency
	constraint to be inherited also then. */

	for (lock = lock_rec_get_first(lock_sys.rec_hash, block, heap_no);
	     lock != NULL;
	     lock = lock_rec_get_next(heap_no, lock)) {

		if (!lock_rec_get_insert_intention(lock)
		    && !((srv_locks_unsafe_for_binlog
			  || lock->trx->isolation_level
			  <= TRX_ISO_READ_COMMITTED)
			 && lock_get_mode(lock) ==
			 (lock->trx->duplicates ? LOCK_S : LOCK_X))) {
			lock_rec_add_to_queue(
				LOCK_REC | LOCK_GAP
				| ulint(lock_get_mode(lock)),
				heir_block, heir_heap_no, lock->index,
				lock->trx, FALSE);
		}
	}
}

/*************************************************************//**
Makes a record to inherit the gap locks (except LOCK_INSERT_INTENTION type)
of another record as gap type locks, but does not reset the lock bits of the
other record. Also waiting lock requests are inherited as GRANTED gap locks. */
static
void
lock_rec_inherit_to_gap_if_gap_lock(
/*================================*/
	const buf_block_t*	block,		/*!< in: buffer block */
	ulint			heir_heap_no,	/*!< in: heap_no of
						record which inherits */
	ulint			heap_no)	/*!< in: heap_no of record
						from which inherited;
						does NOT reset the locks
						on this record */
{
	lock_t*	lock;

	lock_mutex_enter();

	for (lock = lock_rec_get_first(lock_sys.rec_hash, block, heap_no);
	     lock != NULL;
	     lock = lock_rec_get_next(heap_no, lock)) {

		if (!lock_rec_get_insert_intention(lock)
		    && (heap_no == PAGE_HEAP_NO_SUPREMUM
			|| !lock_rec_get_rec_not_gap(lock))) {

			lock_rec_add_to_queue(
				LOCK_REC | LOCK_GAP
				| ulint(lock_get_mode(lock)),
				block, heir_heap_no, lock->index,
				lock->trx, FALSE);
		}
	}

	lock_mutex_exit();
}

/*************************************************************//**
Moves the locks of a record to another record and resets the lock bits of
the donating record. */
static
void
lock_rec_move_low(
/*==============*/
	hash_table_t*		lock_hash,	/*!< in: hash table to use */
	const buf_block_t*	receiver,	/*!< in: buffer block containing
						the receiving record */
	const buf_block_t*	donator,	/*!< in: buffer block containing
						the donating record */
	ulint			receiver_heap_no,/*!< in: heap_no of the record
						which gets the locks; there
						must be no lock requests
						on it! */
	ulint			donator_heap_no)/*!< in: heap_no of the record
						which gives the locks */
{
	lock_t*	lock;

	ut_ad(lock_mutex_own());

	/* If the lock is predicate lock, it resides on INFIMUM record */
	ut_ad(lock_rec_get_first(
		lock_hash, receiver, receiver_heap_no) == NULL
	      || lock_hash == lock_sys.prdt_hash
	      || lock_hash == lock_sys.prdt_page_hash);

	for (lock = lock_rec_get_first(lock_hash,
				       donator, donator_heap_no);
	     lock != NULL;
	     lock = lock_rec_get_next(donator_heap_no, lock)) {

		const ulint	type_mode = lock->type_mode;

		lock_rec_reset_nth_bit(lock, donator_heap_no);

		if (type_mode & LOCK_WAIT) {
			lock_reset_lock_and_trx_wait(lock);
		}

		/* Note that we FIRST reset the bit, and then set the lock:
		the function works also if donator == receiver */

		lock_rec_add_to_queue(
			type_mode, receiver, receiver_heap_no,
			lock->index, lock->trx, FALSE);
	}

	ut_ad(lock_rec_get_first(lock_sys.rec_hash,
				 donator, donator_heap_no) == NULL);
}

/** Move all the granted locks to the front of the given lock list.
All the waiting locks will be at the end of the list.
@param[in,out]	lock_list	the given lock list.  */
static
void
lock_move_granted_locks_to_front(
	UT_LIST_BASE_NODE_T(lock_t)&	lock_list)
{
	lock_t*	lock;

	bool seen_waiting_lock = false;

	for (lock = UT_LIST_GET_FIRST(lock_list); lock;
	     lock = UT_LIST_GET_NEXT(trx_locks, lock)) {

		if (!seen_waiting_lock) {
			if (lock->is_waiting()) {
				seen_waiting_lock = true;
			}
			continue;
		}

		ut_ad(seen_waiting_lock);

		if (!lock->is_waiting()) {
			lock_t* prev = UT_LIST_GET_PREV(trx_locks, lock);
			ut_a(prev);
			ut_list_move_to_front(lock_list, lock);
			lock = prev;
		}
	}
}

/*************************************************************//**
Moves the locks of a record to another record and resets the lock bits of
the donating record. */
UNIV_INLINE
void
lock_rec_move(
/*==========*/
	const buf_block_t*	receiver,       /*!< in: buffer block containing
						the receiving record */
	const buf_block_t*	donator,        /*!< in: buffer block containing
						the donating record */
	ulint			receiver_heap_no,/*!< in: heap_no of the record
						which gets the locks; there
						must be no lock requests
						on it! */
	ulint			donator_heap_no)/*!< in: heap_no of the record
                                                which gives the locks */
{
	lock_rec_move_low(lock_sys.rec_hash, receiver, donator,
			  receiver_heap_no, donator_heap_no);
}

/*************************************************************//**
Updates the lock table when we have reorganized a page. NOTE: we copy
also the locks set on the infimum of the page; the infimum may carry
locks if an update of a record is occurring on the page, and its locks
were temporarily stored on the infimum. */
void
lock_move_reorganize_page(
/*======================*/
	const buf_block_t*	block,	/*!< in: old index page, now
					reorganized */
	const buf_block_t*	oblock)	/*!< in: copy of the old, not
					reorganized page */
{
	lock_t*		lock;
	UT_LIST_BASE_NODE_T(lock_t)	old_locks;
	mem_heap_t*	heap		= NULL;
	ulint		comp;

	lock_mutex_enter();

	/* FIXME: This needs to deal with predicate lock too */
	lock = lock_rec_get_first_on_page(lock_sys.rec_hash, block);

	if (lock == NULL) {
		lock_mutex_exit();

		return;
	}

	heap = mem_heap_create(256);

	/* Copy first all the locks on the page to heap and reset the
	bitmaps in the original locks; chain the copies of the locks
	using the trx_locks field in them. */

	UT_LIST_INIT(old_locks, &lock_t::trx_locks);

	do {
		/* Make a copy of the lock */
		lock_t*	old_lock = lock_rec_copy(lock, heap);

		UT_LIST_ADD_LAST(old_locks, old_lock);

		/* Reset bitmap of lock */
		lock_rec_bitmap_reset(lock);

		if (lock_get_wait(lock)) {

			lock_reset_lock_and_trx_wait(lock);
		}

		lock = lock_rec_get_next_on_page(lock);
	} while (lock != NULL);

	comp = page_is_comp(block->frame);
	ut_ad(comp == page_is_comp(oblock->frame));

	lock_move_granted_locks_to_front(old_locks);

	DBUG_EXECUTE_IF("do_lock_reverse_page_reorganize",
			ut_list_reverse(old_locks););

	for (lock = UT_LIST_GET_FIRST(old_locks); lock;
	     lock = UT_LIST_GET_NEXT(trx_locks, lock)) {

		/* NOTE: we copy also the locks set on the infimum and
		supremum of the page; the infimum may carry locks if an
		update of a record is occurring on the page, and its locks
		were temporarily stored on the infimum */
		const rec_t*	rec1 = page_get_infimum_rec(
			buf_block_get_frame(block));
		const rec_t*	rec2 = page_get_infimum_rec(
			buf_block_get_frame(oblock));

		/* Set locks according to old locks */
		for (;;) {
			ulint	old_heap_no;
			ulint	new_heap_no;
			ut_d(const rec_t* const orec = rec1);
			ut_ad(page_rec_is_metadata(rec1)
			      == page_rec_is_metadata(rec2));

			if (comp) {
				old_heap_no = rec_get_heap_no_new(rec2);
				new_heap_no = rec_get_heap_no_new(rec1);

				rec1 = page_rec_get_next_low(rec1, TRUE);
				rec2 = page_rec_get_next_low(rec2, TRUE);
			} else {
				old_heap_no = rec_get_heap_no_old(rec2);
				new_heap_no = rec_get_heap_no_old(rec1);
				ut_ad(!memcmp(rec1, rec2,
					      rec_get_data_size_old(rec2)));

				rec1 = page_rec_get_next_low(rec1, FALSE);
				rec2 = page_rec_get_next_low(rec2, FALSE);
			}

			/* Clear the bit in old_lock. */
			if (old_heap_no < lock->un_member.rec_lock.n_bits
			    && lock_rec_reset_nth_bit(lock, old_heap_no)) {
				ut_ad(!page_rec_is_metadata(orec));

				/* NOTE that the old lock bitmap could be too
				small for the new heap number! */

				lock_rec_add_to_queue(
					lock->type_mode, block, new_heap_no,
					lock->index, lock->trx, FALSE);
			}

			if (new_heap_no == PAGE_HEAP_NO_SUPREMUM) {
				ut_ad(old_heap_no == PAGE_HEAP_NO_SUPREMUM);
				break;
			}
		}

		ut_ad(lock_rec_find_set_bit(lock) == ULINT_UNDEFINED);
	}

	lock_mutex_exit();

	mem_heap_free(heap);

#ifdef UNIV_DEBUG_LOCK_VALIDATE
	ut_ad(lock_rec_validate_page(block));
#endif
}

/*************************************************************//**
Moves the explicit locks on user records to another page if a record
list end is moved to another page. */
void
lock_move_rec_list_end(
/*===================*/
	const buf_block_t*	new_block,	/*!< in: index page to move to */
	const buf_block_t*	block,		/*!< in: index page */
	const rec_t*		rec)		/*!< in: record on page: this
						is the first record moved */
{
	lock_t*		lock;
	const ulint	comp	= page_rec_is_comp(rec);

	ut_ad(buf_block_get_frame(block) == page_align(rec));
	ut_ad(comp == page_is_comp(buf_block_get_frame(new_block)));

	lock_mutex_enter();

	/* Note: when we move locks from record to record, waiting locks
	and possible granted gap type locks behind them are enqueued in
	the original order, because new elements are inserted to a hash
	table to the end of the hash chain, and lock_rec_add_to_queue
	does not reuse locks if there are waiters in the queue. */

	for (lock = lock_rec_get_first_on_page(lock_sys.rec_hash, block); lock;
	     lock = lock_rec_get_next_on_page(lock)) {
		const rec_t*	rec1	= rec;
		const rec_t*	rec2;
		const ulint	type_mode = lock->type_mode;

		if (comp) {
			if (page_offset(rec1) == PAGE_NEW_INFIMUM) {
				rec1 = page_rec_get_next_low(rec1, TRUE);
			}

			rec2 = page_rec_get_next_low(
				buf_block_get_frame(new_block)
				+ PAGE_NEW_INFIMUM, TRUE);
		} else {
			if (page_offset(rec1) == PAGE_OLD_INFIMUM) {
				rec1 = page_rec_get_next_low(rec1, FALSE);
			}

			rec2 = page_rec_get_next_low(
				buf_block_get_frame(new_block)
				+ PAGE_OLD_INFIMUM, FALSE);
		}

		/* Copy lock requests on user records to new page and
		reset the lock bits on the old */

		for (;;) {
			ut_ad(page_rec_is_metadata(rec1)
			      == page_rec_is_metadata(rec2));
			ut_d(const rec_t* const orec = rec1);

			ulint	rec1_heap_no;
			ulint	rec2_heap_no;

			if (comp) {
				rec1_heap_no = rec_get_heap_no_new(rec1);

				if (rec1_heap_no == PAGE_HEAP_NO_SUPREMUM) {
					break;
				}

				rec2_heap_no = rec_get_heap_no_new(rec2);
				rec1 = page_rec_get_next_low(rec1, TRUE);
				rec2 = page_rec_get_next_low(rec2, TRUE);
			} else {
				rec1_heap_no = rec_get_heap_no_old(rec1);

				if (rec1_heap_no == PAGE_HEAP_NO_SUPREMUM) {
					break;
				}

				rec2_heap_no = rec_get_heap_no_old(rec2);

				ut_ad(rec_get_data_size_old(rec1)
				      == rec_get_data_size_old(rec2));

				ut_ad(!memcmp(rec1, rec2,
					      rec_get_data_size_old(rec1)));

				rec1 = page_rec_get_next_low(rec1, FALSE);
				rec2 = page_rec_get_next_low(rec2, FALSE);
			}

			if (rec1_heap_no < lock->un_member.rec_lock.n_bits
			    && lock_rec_reset_nth_bit(lock, rec1_heap_no)) {
				ut_ad(!page_rec_is_metadata(orec));

				if (type_mode & LOCK_WAIT) {
					lock_reset_lock_and_trx_wait(lock);
				}

				lock_rec_add_to_queue(
					type_mode, new_block, rec2_heap_no,
					lock->index, lock->trx, FALSE);
			}
		}
	}

	lock_mutex_exit();

#ifdef UNIV_DEBUG_LOCK_VALIDATE
	ut_ad(lock_rec_validate_page(block));
	ut_ad(lock_rec_validate_page(new_block));
#endif
}

/*************************************************************//**
Moves the explicit locks on user records to another page if a record
list start is moved to another page. */
void
lock_move_rec_list_start(
/*=====================*/
	const buf_block_t*	new_block,	/*!< in: index page to
						move to */
	const buf_block_t*	block,		/*!< in: index page */
	const rec_t*		rec,		/*!< in: record on page:
						this is the first
						record NOT copied */
	const rec_t*		old_end)	/*!< in: old
						previous-to-last
						record on new_page
						before the records
						were copied */
{
	lock_t*		lock;
	const ulint	comp	= page_rec_is_comp(rec);

	ut_ad(block->frame == page_align(rec));
	ut_ad(new_block->frame == page_align(old_end));
	ut_ad(comp == page_rec_is_comp(old_end));
	ut_ad(!page_rec_is_metadata(rec));

	lock_mutex_enter();

	for (lock = lock_rec_get_first_on_page(lock_sys.rec_hash, block); lock;
	     lock = lock_rec_get_next_on_page(lock)) {
		const rec_t*	rec1;
		const rec_t*	rec2;
		const ulint	type_mode = lock->type_mode;

		if (comp) {
			rec1 = page_rec_get_next_low(
				buf_block_get_frame(block)
				+ PAGE_NEW_INFIMUM, TRUE);
			rec2 = page_rec_get_next_low(old_end, TRUE);
		} else {
			rec1 = page_rec_get_next_low(
				buf_block_get_frame(block)
				+ PAGE_OLD_INFIMUM, FALSE);
			rec2 = page_rec_get_next_low(old_end, FALSE);
		}

		/* Copy lock requests on user records to new page and
		reset the lock bits on the old */

		while (rec1 != rec) {
			ut_ad(page_rec_is_metadata(rec1)
			      == page_rec_is_metadata(rec2));
			ut_d(const rec_t* const prev = rec1);

			ulint	rec1_heap_no;
			ulint	rec2_heap_no;

			if (comp) {
				rec1_heap_no = rec_get_heap_no_new(rec1);
				rec2_heap_no = rec_get_heap_no_new(rec2);

				rec1 = page_rec_get_next_low(rec1, TRUE);
				rec2 = page_rec_get_next_low(rec2, TRUE);
			} else {
				rec1_heap_no = rec_get_heap_no_old(rec1);
				rec2_heap_no = rec_get_heap_no_old(rec2);

				ut_ad(!memcmp(rec1, rec2,
					      rec_get_data_size_old(rec2)));

				rec1 = page_rec_get_next_low(rec1, FALSE);
				rec2 = page_rec_get_next_low(rec2, FALSE);
			}

			if (rec1_heap_no < lock->un_member.rec_lock.n_bits
			    && lock_rec_reset_nth_bit(lock, rec1_heap_no)) {
				ut_ad(!page_rec_is_metadata(prev));

				if (type_mode & LOCK_WAIT) {
					lock_reset_lock_and_trx_wait(lock);
				}

				lock_rec_add_to_queue(
					type_mode, new_block, rec2_heap_no,
					lock->index, lock->trx, FALSE);
			}
		}

#ifdef UNIV_DEBUG
		if (page_rec_is_supremum(rec)) {
			ulint	i;

			for (i = PAGE_HEAP_NO_USER_LOW;
			     i < lock_rec_get_n_bits(lock); i++) {
				if (lock_rec_get_nth_bit(lock, i)) {
					ib::fatal()
						<< "lock_move_rec_list_start():"
						<< i << " not moved in "
						<<  (void*) lock;
				}
			}
		}
#endif /* UNIV_DEBUG */
	}

	lock_mutex_exit();

#ifdef UNIV_DEBUG_LOCK_VALIDATE
	ut_ad(lock_rec_validate_page(block));
#endif
}

/*************************************************************//**
Moves the explicit locks on user records to another page if a record
list start is moved to another page. */
void
lock_rtr_move_rec_list(
/*===================*/
	const buf_block_t*	new_block,	/*!< in: index page to
						move to */
	const buf_block_t*	block,		/*!< in: index page */
	rtr_rec_move_t*		rec_move,       /*!< in: recording records
						moved */
	ulint			num_move)       /*!< in: num of rec to move */
{
	lock_t*		lock;
	ulint		comp;

	if (!num_move) {
		return;
	}

	comp = page_rec_is_comp(rec_move[0].old_rec);

	ut_ad(block->frame == page_align(rec_move[0].old_rec));
	ut_ad(new_block->frame == page_align(rec_move[0].new_rec));
	ut_ad(comp == page_rec_is_comp(rec_move[0].new_rec));

	lock_mutex_enter();

	for (lock = lock_rec_get_first_on_page(lock_sys.rec_hash, block); lock;
	     lock = lock_rec_get_next_on_page(lock)) {
		ulint		moved = 0;
		const rec_t*	rec1;
		const rec_t*	rec2;
		const ulint	type_mode = lock->type_mode;

		/* Copy lock requests on user records to new page and
		reset the lock bits on the old */

		while (moved < num_move) {
			ulint	rec1_heap_no;
			ulint	rec2_heap_no;

			rec1 = rec_move[moved].old_rec;
			rec2 = rec_move[moved].new_rec;
			ut_ad(!page_rec_is_metadata(rec1));
			ut_ad(!page_rec_is_metadata(rec2));

			if (comp) {
				rec1_heap_no = rec_get_heap_no_new(rec1);
				rec2_heap_no = rec_get_heap_no_new(rec2);

			} else {
				rec1_heap_no = rec_get_heap_no_old(rec1);
				rec2_heap_no = rec_get_heap_no_old(rec2);

				ut_ad(!memcmp(rec1, rec2,
					      rec_get_data_size_old(rec2)));
			}

			if (rec1_heap_no < lock->un_member.rec_lock.n_bits
			    && lock_rec_reset_nth_bit(lock, rec1_heap_no)) {
				if (type_mode & LOCK_WAIT) {
					lock_reset_lock_and_trx_wait(lock);
				}

				lock_rec_add_to_queue(
					type_mode, new_block, rec2_heap_no,
					lock->index, lock->trx, FALSE);

				rec_move[moved].moved = true;
			}

			moved++;
		}
	}

	lock_mutex_exit();

#ifdef UNIV_DEBUG_LOCK_VALIDATE
	ut_ad(lock_rec_validate_page(block));
#endif
}
/*************************************************************//**
Updates the lock table when a page is split to the right. */
void
lock_update_split_right(
/*====================*/
	const buf_block_t*	right_block,	/*!< in: right page */
	const buf_block_t*	left_block)	/*!< in: left page */
{
	ulint	heap_no = lock_get_min_heap_no(right_block);

	lock_mutex_enter();

	/* Move the locks on the supremum of the left page to the supremum
	of the right page */

	lock_rec_move(right_block, left_block,
		      PAGE_HEAP_NO_SUPREMUM, PAGE_HEAP_NO_SUPREMUM);

	/* Inherit the locks to the supremum of left page from the successor
	of the infimum on right page */

	lock_rec_inherit_to_gap(left_block, right_block,
				PAGE_HEAP_NO_SUPREMUM, heap_no);

	lock_mutex_exit();
}

/*************************************************************//**
Updates the lock table when a page is merged to the right. */
void
lock_update_merge_right(
/*====================*/
	const buf_block_t*	right_block,	/*!< in: right page to
						which merged */
	const rec_t*		orig_succ,	/*!< in: original
						successor of infimum
						on the right page
						before merge */
	const buf_block_t*	left_block)	/*!< in: merged index
						page which will be
						discarded */
{
	ut_ad(!page_rec_is_metadata(orig_succ));

	lock_mutex_enter();

	/* Inherit the locks from the supremum of the left page to the
	original successor of infimum on the right page, to which the left
	page was merged */

	lock_rec_inherit_to_gap(right_block, left_block,
				page_rec_get_heap_no(orig_succ),
				PAGE_HEAP_NO_SUPREMUM);

	/* Reset the locks on the supremum of the left page, releasing
	waiting transactions */

	lock_rec_reset_and_release_wait_low(
		lock_sys.rec_hash, left_block, PAGE_HEAP_NO_SUPREMUM);

	/* there should exist no page lock on the left page,
	otherwise, it will be blocked from merge */
	ut_ad(!lock_rec_get_first_on_page_addr(lock_sys.prdt_page_hash,
					       left_block->page.id.space(),
					       left_block->page.id.page_no()));

	lock_rec_free_all_from_discard_page(left_block);

	lock_mutex_exit();
}

/*************************************************************//**
Updates the lock table when the root page is copied to another in
btr_root_raise_and_insert. Note that we leave lock structs on the
root page, even though they do not make sense on other than leaf
pages: the reason is that in a pessimistic update the infimum record
of the root page will act as a dummy carrier of the locks of the record
to be updated. */
void
lock_update_root_raise(
/*===================*/
	const buf_block_t*	block,	/*!< in: index page to which copied */
	const buf_block_t*	root)	/*!< in: root page */
{
	lock_mutex_enter();

	/* Move the locks on the supremum of the root to the supremum
	of block */

	lock_rec_move(block, root,
		      PAGE_HEAP_NO_SUPREMUM, PAGE_HEAP_NO_SUPREMUM);
	lock_mutex_exit();
}

/*************************************************************//**
Updates the lock table when a page is copied to another and the original page
is removed from the chain of leaf pages, except if page is the root! */
void
lock_update_copy_and_discard(
/*=========================*/
	const buf_block_t*	new_block,	/*!< in: index page to
						which copied */
	const buf_block_t*	block)		/*!< in: index page;
						NOT the root! */
{
	lock_mutex_enter();

	/* Move the locks on the supremum of the old page to the supremum
	of new_page */

	lock_rec_move(new_block, block,
		      PAGE_HEAP_NO_SUPREMUM, PAGE_HEAP_NO_SUPREMUM);
	lock_rec_free_all_from_discard_page(block);

	lock_mutex_exit();
}

/*************************************************************//**
Updates the lock table when a page is split to the left. */
void
lock_update_split_left(
/*===================*/
	const buf_block_t*	right_block,	/*!< in: right page */
	const buf_block_t*	left_block)	/*!< in: left page */
{
	ulint	heap_no = lock_get_min_heap_no(right_block);

	lock_mutex_enter();

	/* Inherit the locks to the supremum of the left page from the
	successor of the infimum on the right page */

	lock_rec_inherit_to_gap(left_block, right_block,
				PAGE_HEAP_NO_SUPREMUM, heap_no);

	lock_mutex_exit();
}

/*************************************************************//**
Updates the lock table when a page is merged to the left. */
void
lock_update_merge_left(
/*===================*/
	const buf_block_t*	left_block,	/*!< in: left page to
						which merged */
	const rec_t*		orig_pred,	/*!< in: original predecessor
						of supremum on the left page
						before merge */
	const buf_block_t*	right_block)	/*!< in: merged index page
						which will be discarded */
{
	const rec_t*	left_next_rec;

	ut_ad(left_block->frame == page_align(orig_pred));

	lock_mutex_enter();

	left_next_rec = page_rec_get_next_const(orig_pred);

	if (!page_rec_is_supremum(left_next_rec)) {

		/* Inherit the locks on the supremum of the left page to the
		first record which was moved from the right page */

		lock_rec_inherit_to_gap(left_block, left_block,
					page_rec_get_heap_no(left_next_rec),
					PAGE_HEAP_NO_SUPREMUM);

		/* Reset the locks on the supremum of the left page,
		releasing waiting transactions */

		lock_rec_reset_and_release_wait_low(
			lock_sys.rec_hash, left_block, PAGE_HEAP_NO_SUPREMUM);
	}

	/* Move the locks from the supremum of right page to the supremum
	of the left page */

	lock_rec_move(left_block, right_block,
		      PAGE_HEAP_NO_SUPREMUM, PAGE_HEAP_NO_SUPREMUM);

	/* there should exist no page lock on the right page,
	otherwise, it will be blocked from merge */
	ut_ad(!lock_rec_get_first_on_page_addr(
		      lock_sys.prdt_page_hash,
		      right_block->page.id.space(),
		      right_block->page.id.page_no()));

	lock_rec_free_all_from_discard_page(right_block);

	lock_mutex_exit();
}

/*************************************************************//**
Resets the original locks on heir and replaces them with gap type locks
inherited from rec. */
void
lock_rec_reset_and_inherit_gap_locks(
/*=================================*/
	const buf_block_t*	heir_block,	/*!< in: block containing the
						record which inherits */
	const buf_block_t*	block,		/*!< in: block containing the
						record from which inherited;
						does NOT reset the locks on
						this record */
	ulint			heir_heap_no,	/*!< in: heap_no of the
						inheriting record */
	ulint			heap_no)	/*!< in: heap_no of the
						donating record */
{
	lock_mutex_enter();

	lock_rec_reset_and_release_wait(heir_block, heir_heap_no);

	lock_rec_inherit_to_gap(heir_block, block, heir_heap_no, heap_no);

	lock_mutex_exit();
}

/*************************************************************//**
Updates the lock table when a page is discarded. */
void
lock_update_discard(
/*================*/
	const buf_block_t*	heir_block,	/*!< in: index page
						which will inherit the locks */
	ulint			heir_heap_no,	/*!< in: heap_no of the record
						which will inherit the locks */
	const buf_block_t*	block)		/*!< in: index page
						which will be discarded */
{
	const page_t*	page = block->frame;
	const rec_t*	rec;
	ulint		heap_no;

	lock_mutex_enter();

	if (lock_rec_get_first_on_page(lock_sys.rec_hash, block)) {
		ut_ad(!lock_rec_get_first_on_page(lock_sys.prdt_hash, block));
		ut_ad(!lock_rec_get_first_on_page(lock_sys.prdt_page_hash,
						  block));
		/* Inherit all the locks on the page to the record and
		reset all the locks on the page */

		if (page_is_comp(page)) {
			rec = page + PAGE_NEW_INFIMUM;

			do {
				heap_no = rec_get_heap_no_new(rec);

				lock_rec_inherit_to_gap(heir_block, block,
							heir_heap_no, heap_no);

				lock_rec_reset_and_release_wait(
					block, heap_no);

				rec = page + rec_get_next_offs(rec, TRUE);
			} while (heap_no != PAGE_HEAP_NO_SUPREMUM);
		} else {
			rec = page + PAGE_OLD_INFIMUM;

			do {
				heap_no = rec_get_heap_no_old(rec);

				lock_rec_inherit_to_gap(heir_block, block,
							heir_heap_no, heap_no);

				lock_rec_reset_and_release_wait(
					block, heap_no);

				rec = page + rec_get_next_offs(rec, FALSE);
			} while (heap_no != PAGE_HEAP_NO_SUPREMUM);
		}

		lock_rec_free_all_from_discard_page_low(
			block->page.id.space(), block->page.id.page_no(),
			lock_sys.rec_hash);
	} else {
		lock_rec_free_all_from_discard_page_low(
			block->page.id.space(), block->page.id.page_no(),
			lock_sys.prdt_hash);
		lock_rec_free_all_from_discard_page_low(
			block->page.id.space(), block->page.id.page_no(),
			lock_sys.prdt_page_hash);
	}

	lock_mutex_exit();
}

/*************************************************************//**
Updates the lock table when a new user record is inserted. */
void
lock_update_insert(
/*===============*/
	const buf_block_t*	block,	/*!< in: buffer block containing rec */
	const rec_t*		rec)	/*!< in: the inserted record */
{
	ulint	receiver_heap_no;
	ulint	donator_heap_no;

	ut_ad(block->frame == page_align(rec));
	ut_ad(!page_rec_is_metadata(rec));

	/* Inherit the gap-locking locks for rec, in gap mode, from the next
	record */

	if (page_rec_is_comp(rec)) {
		receiver_heap_no = rec_get_heap_no_new(rec);
		donator_heap_no = rec_get_heap_no_new(
			page_rec_get_next_low(rec, TRUE));
	} else {
		receiver_heap_no = rec_get_heap_no_old(rec);
		donator_heap_no = rec_get_heap_no_old(
			page_rec_get_next_low(rec, FALSE));
	}

	lock_rec_inherit_to_gap_if_gap_lock(
		block, receiver_heap_no, donator_heap_no);
}

/*************************************************************//**
Updates the lock table when a record is removed. */
void
lock_update_delete(
/*===============*/
	const buf_block_t*	block,	/*!< in: buffer block containing rec */
	const rec_t*		rec)	/*!< in: the record to be removed */
{
	const page_t*	page = block->frame;
	ulint		heap_no;
	ulint		next_heap_no;

	ut_ad(page == page_align(rec));
	ut_ad(!page_rec_is_metadata(rec));

	if (page_is_comp(page)) {
		heap_no = rec_get_heap_no_new(rec);
		next_heap_no = rec_get_heap_no_new(page
						   + rec_get_next_offs(rec,
								       TRUE));
	} else {
		heap_no = rec_get_heap_no_old(rec);
		next_heap_no = rec_get_heap_no_old(page
						   + rec_get_next_offs(rec,
								       FALSE));
	}

	lock_mutex_enter();

	/* Let the next record inherit the locks from rec, in gap mode */

	lock_rec_inherit_to_gap(block, block, next_heap_no, heap_no);

	/* Reset the lock bits on rec and release waiting transactions */

	lock_rec_reset_and_release_wait(block, heap_no);

	lock_mutex_exit();
}

/*********************************************************************//**
Stores on the page infimum record the explicit locks of another record.
This function is used to store the lock state of a record when it is
updated and the size of the record changes in the update. The record
is moved in such an update, perhaps to another page. The infimum record
acts as a dummy carrier record, taking care of lock releases while the
actual record is being moved. */
void
lock_rec_store_on_page_infimum(
/*===========================*/
	const buf_block_t*	block,	/*!< in: buffer block containing rec */
	const rec_t*		rec)	/*!< in: record whose lock state
					is stored on the infimum
					record of the same page; lock
					bits are reset on the
					record */
{
	ulint	heap_no = page_rec_get_heap_no(rec);

	ut_ad(block->frame == page_align(rec));

	lock_mutex_enter();

	lock_rec_move(block, block, PAGE_HEAP_NO_INFIMUM, heap_no);

	lock_mutex_exit();
}

/*********************************************************************//**
Restores the state of explicit lock requests on a single record, where the
state was stored on the infimum of the page. */
void
lock_rec_restore_from_page_infimum(
/*===============================*/
	const buf_block_t*	block,	/*!< in: buffer block containing rec */
	const rec_t*		rec,	/*!< in: record whose lock state
					is restored */
	const buf_block_t*	donator)/*!< in: page (rec is not
					necessarily on this page)
					whose infimum stored the lock
					state; lock bits are reset on
					the infimum */
{
	ulint	heap_no = page_rec_get_heap_no(rec);

	lock_mutex_enter();

	lock_rec_move(block, donator, heap_no, PAGE_HEAP_NO_INFIMUM);

	lock_mutex_exit();
}

/*========================= TABLE LOCKS ==============================*/

/** Functor for accessing the embedded node within a table lock. */
struct TableLockGetNode {
	ut_list_node<lock_t>& operator() (lock_t& elem)
	{
		return(elem.un_member.tab_lock.locks);
	}
};

/*********************************************************************//**
Creates a table lock object and adds it as the last in the lock queue
of the table. Does NOT check for deadlocks or lock compatibility.
@return own: new lock object */
UNIV_INLINE
lock_t*
lock_table_create(
/*==============*/
	dict_table_t*	table,	/*!< in/out: database table
				in dictionary cache */
	ulint		type_mode,/*!< in: lock mode possibly ORed with
				LOCK_WAIT */
	trx_t*		trx	/*!< in: trx */
#ifdef WITH_WSREP
	, lock_t*	c_lock = NULL	/*!< in: conflicting lock */
#endif
	)
{
	lock_t*		lock;

	ut_ad(table && trx);
	ut_ad(lock_mutex_own());
	ut_ad(trx_mutex_own(trx));

	check_trx_state(trx);

	if ((type_mode & LOCK_MODE_MASK) == LOCK_AUTO_INC) {
		++table->n_waiting_or_granted_auto_inc_locks;
	}

	/* For AUTOINC locking we reuse the lock instance only if
	there is no wait involved else we allocate the waiting lock
	from the transaction lock heap. */
	if (type_mode == LOCK_AUTO_INC) {

		lock = table->autoinc_lock;

		table->autoinc_trx = trx;

		ib_vector_push(trx->autoinc_locks, &lock);

	} else if (trx->lock.table_cached
		   < UT_ARR_SIZE(trx->lock.table_pool)) {
		lock = &trx->lock.table_pool[trx->lock.table_cached++];
	} else {

		lock = static_cast<lock_t*>(
			mem_heap_alloc(trx->lock.lock_heap, sizeof(*lock)));

	}

	lock->type_mode = ib_uint32_t(type_mode | LOCK_TABLE);
	lock->trx = trx;

	lock->un_member.tab_lock.table = table;

	ut_ad(table->get_ref_count() > 0 || !table->can_be_evicted);

	UT_LIST_ADD_LAST(trx->lock.trx_locks, lock);

#ifdef WITH_WSREP
	if (c_lock && trx->is_wsrep()) {
		if (wsrep_thd_is_BF(trx->mysql_thd, FALSE)) {
			ut_list_insert(table->locks, c_lock, lock,
				       TableLockGetNode());
			if (wsrep_debug) {
				ib::info() << "table lock BF conflict for "
					   << ib::hex(c_lock->trx->id)
					   << " SQL: "
					   << wsrep_thd_query(
						   c_lock->trx->mysql_thd);
			}
		} else {
			ut_list_append(table->locks, lock, TableLockGetNode());
		}

		trx_mutex_enter(c_lock->trx);

		if (c_lock->trx->lock.que_state == TRX_QUE_LOCK_WAIT) {
			c_lock->trx->lock.was_chosen_as_deadlock_victim = TRUE;

			if (wsrep_debug) {
				wsrep_print_wait_locks(c_lock);
			}

			/* The lock release will call lock_grant(),
			which would acquire trx->mutex again. */
			trx_mutex_exit(trx);
			lock_cancel_waiting_and_release(
				c_lock->trx->lock.wait_lock);
			trx_mutex_enter(trx);

			if (wsrep_debug) {
				ib::info() << "WSREP: c_lock canceled "
					   << ib::hex(c_lock->trx->id)
					   << " SQL: "
					   << wsrep_thd_query(
						   c_lock->trx->mysql_thd);
			}
		}

		trx_mutex_exit(c_lock->trx);
	} else
#endif /* WITH_WSREP */
	ut_list_append(table->locks, lock, TableLockGetNode());

	if (type_mode & LOCK_WAIT) {

		lock_set_lock_and_trx_wait(lock, trx);
	}

	lock->trx->lock.table_locks.push_back(lock);

	MONITOR_INC(MONITOR_TABLELOCK_CREATED);
	MONITOR_INC(MONITOR_NUM_TABLELOCK);

	return(lock);
}

/*************************************************************//**
Pops autoinc lock requests from the transaction's autoinc_locks. We
handle the case where there are gaps in the array and they need to
be popped off the stack. */
UNIV_INLINE
void
lock_table_pop_autoinc_locks(
/*=========================*/
	trx_t*	trx)	/*!< in/out: transaction that owns the AUTOINC locks */
{
	ut_ad(lock_mutex_own());
	ut_ad(!ib_vector_is_empty(trx->autoinc_locks));

	/* Skip any gaps, gaps are NULL lock entries in the
	trx->autoinc_locks vector. */

	do {
		ib_vector_pop(trx->autoinc_locks);

		if (ib_vector_is_empty(trx->autoinc_locks)) {
			return;
		}

	} while (*(lock_t**) ib_vector_get_last(trx->autoinc_locks) == NULL);
}

/*************************************************************//**
Removes an autoinc lock request from the transaction's autoinc_locks. */
UNIV_INLINE
void
lock_table_remove_autoinc_lock(
/*===========================*/
	lock_t*	lock,	/*!< in: table lock */
	trx_t*	trx)	/*!< in/out: transaction that owns the lock */
{
	lock_t*	autoinc_lock;
	lint	i = ib_vector_size(trx->autoinc_locks) - 1;

	ut_ad(lock_mutex_own());
	ut_ad(lock_get_mode(lock) == LOCK_AUTO_INC);
	ut_ad(lock_get_type_low(lock) & LOCK_TABLE);
	ut_ad(!ib_vector_is_empty(trx->autoinc_locks));

	/* With stored functions and procedures the user may drop
	a table within the same "statement". This special case has
	to be handled by deleting only those AUTOINC locks that were
	held by the table being dropped. */

	autoinc_lock = *static_cast<lock_t**>(
		ib_vector_get(trx->autoinc_locks, i));

	/* This is the default fast case. */

	if (autoinc_lock == lock) {
		lock_table_pop_autoinc_locks(trx);
	} else {
		/* The last element should never be NULL */
		ut_a(autoinc_lock != NULL);

		/* Handle freeing the locks from within the stack. */

		while (--i >= 0) {
			autoinc_lock = *static_cast<lock_t**>(
				ib_vector_get(trx->autoinc_locks, i));

			if (autoinc_lock == lock) {
				void*	null_var = NULL;
				ib_vector_set(trx->autoinc_locks, i, &null_var);
				return;
			}
		}

		/* Must find the autoinc lock. */
		ut_error;
	}
}

/*************************************************************//**
Removes a table lock request from the queue and the trx list of locks;
this is a low-level function which does NOT check if waiting requests
can now be granted. */
UNIV_INLINE
void
lock_table_remove_low(
/*==================*/
	lock_t*	lock)	/*!< in/out: table lock */
{
	trx_t*		trx;
	dict_table_t*	table;

	ut_ad(lock_mutex_own());

	trx = lock->trx;
	table = lock->un_member.tab_lock.table;

	/* Remove the table from the transaction's AUTOINC vector, if
	the lock that is being released is an AUTOINC lock. */
	if (lock_get_mode(lock) == LOCK_AUTO_INC) {

		/* The table's AUTOINC lock can get transferred to
		another transaction before we get here. */
		if (table->autoinc_trx == trx) {
			table->autoinc_trx = NULL;
		}

		/* The locks must be freed in the reverse order from
		the one in which they were acquired. This is to avoid
		traversing the AUTOINC lock vector unnecessarily.

		We only store locks that were granted in the
		trx->autoinc_locks vector (see lock_table_create()
		and lock_grant()). Therefore it can be empty and we
		need to check for that. */

		if (!lock_get_wait(lock)
		    && !ib_vector_is_empty(trx->autoinc_locks)) {

			lock_table_remove_autoinc_lock(lock, trx);
		}

		ut_a(table->n_waiting_or_granted_auto_inc_locks > 0);
		table->n_waiting_or_granted_auto_inc_locks--;
	}

	UT_LIST_REMOVE(trx->lock.trx_locks, lock);
	ut_list_remove(table->locks, lock, TableLockGetNode());

	MONITOR_INC(MONITOR_TABLELOCK_REMOVED);
	MONITOR_DEC(MONITOR_NUM_TABLELOCK);
}

/*********************************************************************//**
Enqueues a waiting request for a table lock which cannot be granted
immediately. Checks for deadlocks.
@retval	DB_LOCK_WAIT	if the waiting lock was enqueued
@retval	DB_DEADLOCK	if this transaction was chosen as the victim
@retval	DB_SUCCESS	if the other transaction committed or aborted */
static
dberr_t
lock_table_enqueue_waiting(
/*=======================*/
	ulint		mode,	/*!< in: lock mode this transaction is
				requesting */
	dict_table_t*	table,	/*!< in/out: table */
	que_thr_t*	thr	/*!< in: query thread */
#ifdef WITH_WSREP
	, lock_t*	c_lock	/*!< in: conflicting lock or NULL */
#endif
)
{
	trx_t*		trx;
	lock_t*		lock;

	ut_ad(lock_mutex_own());
	ut_ad(!srv_read_only_mode);

	trx = thr_get_trx(thr);
	ut_ad(trx_mutex_own(trx));
	ut_a(!que_thr_stop(thr));

	switch (trx_get_dict_operation(trx)) {
	case TRX_DICT_OP_NONE:
		break;
	case TRX_DICT_OP_TABLE:
	case TRX_DICT_OP_INDEX:
		ib::error() << "A table lock wait happens in a dictionary"
			" operation. Table " << table->name
			<< ". " << BUG_REPORT_MSG;
		ut_ad(0);
	}

#ifdef WITH_WSREP
	if (trx->is_wsrep() && trx->lock.was_chosen_as_deadlock_victim) {
		return(DB_DEADLOCK);
	}
#endif /* WITH_WSREP */

	/* Enqueue the lock request that will wait to be granted */
	lock = lock_table_create(table, ulint(mode) | LOCK_WAIT, trx
#ifdef WITH_WSREP
				 , c_lock
#endif
				 );

	const trx_t*	victim_trx =
		DeadlockChecker::check_and_resolve(lock, trx);

	if (victim_trx != 0) {
		ut_ad(victim_trx == trx);

		/* The order here is important, we don't want to
		lose the state of the lock before calling remove. */
		lock_table_remove_low(lock);
		lock_reset_lock_and_trx_wait(lock);

		return(DB_DEADLOCK);

	} else if (trx->lock.wait_lock == NULL) {
		/* Deadlock resolution chose another transaction as a victim,
		and we accidentally got our lock granted! */

		return(DB_SUCCESS);
	}

	trx->lock.que_state = TRX_QUE_LOCK_WAIT;

	trx->lock.wait_started = time(NULL);
	trx->lock.was_chosen_as_deadlock_victim = false;

	ut_a(que_thr_stop(thr));

	MONITOR_INC(MONITOR_TABLELOCK_WAIT);

	return(DB_LOCK_WAIT);
}

/*********************************************************************//**
Checks if other transactions have an incompatible mode lock request in
the lock queue.
@return lock or NULL */
UNIV_INLINE
lock_t*
lock_table_other_has_incompatible(
/*==============================*/
	const trx_t*		trx,	/*!< in: transaction, or NULL if all
					transactions should be included */
	ulint			wait,	/*!< in: LOCK_WAIT if also
					waiting locks are taken into
					account, or 0 if not */
	const dict_table_t*	table,	/*!< in: table */
	lock_mode		mode)	/*!< in: lock mode */
{
	lock_t*	lock;

	ut_ad(lock_mutex_own());

	for (lock = UT_LIST_GET_LAST(table->locks);
	     lock != NULL;
	     lock = UT_LIST_GET_PREV(un_member.tab_lock.locks, lock)) {

		if (lock->trx != trx
		    && !lock_mode_compatible(lock_get_mode(lock), mode)
		    && (wait || !lock_get_wait(lock))) {

#ifdef WITH_WSREP
			if (lock->trx->is_wsrep()) {
				if (wsrep_debug) {
					ib::info() << "WSREP: table lock abort for table:"
						   << table->name.m_name;
					ib::info() << " SQL: "
					   << wsrep_thd_query(lock->trx->mysql_thd);
				}
				trx_mutex_enter(lock->trx);
				wsrep_kill_victim((trx_t *)trx, (lock_t *)lock);
				trx_mutex_exit(lock->trx);
			}
#endif /* WITH_WSREP */

			return(lock);
		}
	}

	return(NULL);
}

/*********************************************************************//**
Locks the specified database table in the mode given. If the lock cannot
be granted immediately, the query thread is put to wait.
@return DB_SUCCESS, DB_LOCK_WAIT, or DB_DEADLOCK */
dberr_t
lock_table(
/*=======*/
	ulint		flags,	/*!< in: if BTR_NO_LOCKING_FLAG bit is set,
				does nothing */
	dict_table_t*	table,	/*!< in/out: database table
				in dictionary cache */
	lock_mode	mode,	/*!< in: lock mode */
	que_thr_t*	thr)	/*!< in: query thread */
{
	trx_t*		trx;
	dberr_t		err;
	lock_t*		wait_for;

	ut_ad(table && thr);

	/* Given limited visibility of temp-table we can avoid
	locking overhead */
	if ((flags & BTR_NO_LOCKING_FLAG)
	    || srv_read_only_mode
	    || table->is_temporary()) {

		return(DB_SUCCESS);
	}

	ut_a(flags == 0);

	trx = thr_get_trx(thr);

	/* Look for equal or stronger locks the same trx already
	has on the table. No need to acquire the lock mutex here
	because only this transacton can add/access table locks
	to/from trx_t::table_locks. */

	if (lock_table_has(trx, table, mode)) {

		return(DB_SUCCESS);
	}

	/* Read only transactions can write to temp tables, we don't want
	to promote them to RW transactions. Their updates cannot be visible
	to other transactions. Therefore we can keep them out
	of the read views. */

	if ((mode == LOCK_IX || mode == LOCK_X)
	    && !trx->read_only
	    && trx->rsegs.m_redo.rseg == 0) {

		trx_set_rw_mode(trx);
	}

	lock_mutex_enter();

	DBUG_EXECUTE_IF("fatal-semaphore-timeout",
		{ os_thread_sleep(3600000000LL); });

	/* We have to check if the new lock is compatible with any locks
	other transactions have in the table lock queue. */

	wait_for = lock_table_other_has_incompatible(
		trx, LOCK_WAIT, table, mode);

	trx_mutex_enter(trx);

	/* Another trx has a request on the table in an incompatible
	mode: this trx may have to wait */

	if (wait_for != NULL) {
		err = lock_table_enqueue_waiting(ulint(mode) | flags, table,
						 thr
#ifdef WITH_WSREP
						 , wait_for
#endif
						 );
	} else {
		lock_table_create(table, ulint(mode) | flags, trx);

		ut_a(!flags || mode == LOCK_S || mode == LOCK_X);

		err = DB_SUCCESS;
	}

	lock_mutex_exit();

	trx_mutex_exit(trx);

	return(err);
}

/*********************************************************************//**
Creates a table IX lock object for a resurrected transaction. */
void
lock_table_ix_resurrect(
/*====================*/
	dict_table_t*	table,	/*!< in/out: table */
	trx_t*		trx)	/*!< in/out: transaction */
{
	ut_ad(trx->is_recovered);

	if (lock_table_has(trx, table, LOCK_IX)) {
		return;
	}

	lock_mutex_enter();

	/* We have to check if the new lock is compatible with any locks
	other transactions have in the table lock queue. */

	ut_ad(!lock_table_other_has_incompatible(
		      trx, LOCK_WAIT, table, LOCK_IX));

	trx_mutex_enter(trx);
	lock_table_create(table, LOCK_IX, trx);
	lock_mutex_exit();
	trx_mutex_exit(trx);
}

/*********************************************************************//**
Checks if a waiting table lock request still has to wait in a queue.
@return TRUE if still has to wait */
static
bool
lock_table_has_to_wait_in_queue(
/*============================*/
	const lock_t*	wait_lock)	/*!< in: waiting table lock */
{
	const dict_table_t*	table;
	const lock_t*		lock;

	ut_ad(lock_mutex_own());
	ut_ad(lock_get_wait(wait_lock));

	table = wait_lock->un_member.tab_lock.table;

	for (lock = UT_LIST_GET_FIRST(table->locks);
	     lock != wait_lock;
	     lock = UT_LIST_GET_NEXT(un_member.tab_lock.locks, lock)) {

		if (lock_has_to_wait(wait_lock, lock)) {

			return(true);
		}
	}

	return(false);
}

/*************************************************************//**
Removes a table lock request, waiting or granted, from the queue and grants
locks to other transactions in the queue, if they now are entitled to a
lock. */
static
void
lock_table_dequeue(
/*===============*/
	lock_t*	in_lock)/*!< in/out: table lock object; transactions waiting
			behind will get their lock requests granted, if
			they are now qualified to it */
{
	ut_ad(lock_mutex_own());
	ut_a(lock_get_type_low(in_lock) == LOCK_TABLE);

	lock_t*	lock = UT_LIST_GET_NEXT(un_member.tab_lock.locks, in_lock);

	lock_table_remove_low(in_lock);

	/* Check if waiting locks in the queue can now be granted: grant
	locks if there are no conflicting locks ahead. */

	for (/* No op */;
	     lock != NULL;
	     lock = UT_LIST_GET_NEXT(un_member.tab_lock.locks, lock)) {

		if (lock_get_wait(lock)
		    && !lock_table_has_to_wait_in_queue(lock)) {

			/* Grant the lock */
			ut_ad(in_lock->trx != lock->trx);
			lock_grant(lock);
		}
	}
}

/** Sets a lock on a table based on the given mode.
@param[in]	table	table to lock
@param[in,out]	trx	transaction
@param[in]	mode	LOCK_X or LOCK_S
@return error code or DB_SUCCESS. */
dberr_t
lock_table_for_trx(
	dict_table_t*	table,
	trx_t*		trx,
	enum lock_mode	mode)
{
	mem_heap_t*	heap;
	que_thr_t*	thr;
	dberr_t		err;
	sel_node_t*	node;
	heap = mem_heap_create(512);

	node = sel_node_create(heap);
	thr = pars_complete_graph_for_exec(node, trx, heap, NULL);
	thr->graph->state = QUE_FORK_ACTIVE;

	/* We use the select query graph as the dummy graph needed
	in the lock module call */

	thr = static_cast<que_thr_t*>(
		que_fork_get_first_thr(
			static_cast<que_fork_t*>(que_node_get_parent(thr))));

	que_thr_move_to_run_state_for_mysql(thr, trx);

run_again:
	thr->run_node = thr;
	thr->prev_node = thr->common.parent;

	err = lock_table(0, table, mode, thr);

	trx->error_state = err;

	if (UNIV_LIKELY(err == DB_SUCCESS)) {
		que_thr_stop_for_mysql_no_error(thr, trx);
	} else {
		que_thr_stop_for_mysql(thr);

		if (row_mysql_handle_errors(&err, trx, thr, NULL)) {
			goto run_again;
		}
	}

	que_graph_free(thr->graph);
	trx->op_info = "";

	return(err);
}

/*=========================== LOCK RELEASE ==============================*/
static
void
lock_grant_and_move_on_rec(
	hash_table_t*	lock_hash,
	lock_t*			first_lock,
	ulint			heap_no)
{
	lock_t*		lock;
	lock_t*		previous;
	ulint		space;
	ulint		page_no;
	ulint		rec_fold;

	space = first_lock->un_member.rec_lock.space;
	page_no = first_lock->un_member.rec_lock.page_no;
	rec_fold = lock_rec_fold(space, page_no);

	previous = (lock_t *) hash_get_nth_cell(lock_hash,
							hash_calc_hash(rec_fold, lock_hash))->node;
	if (previous == NULL) {
		return;
	}
	if (previous == first_lock) {
		lock = previous;
	} else {
		while (previous->hash &&
				previous->hash != first_lock) {
			previous = previous->hash;
	    }
		lock = previous->hash;
	}
	/* Grant locks if there are no conflicting locks ahead.
	 Move granted locks to the head of the list. */
	for (;lock != NULL;) {

		/* If the lock is a wait lock on this page, and it does not need to wait. */
		if (lock->un_member.rec_lock.space == space
			&& lock->un_member.rec_lock.page_no == page_no
			&& lock_rec_get_nth_bit(lock, heap_no)
			&& lock_get_wait(lock)
			&& !lock_rec_has_to_wait_in_queue(lock)) {

			lock_grant(lock);

			if (previous != NULL) {
				/* Move the lock to the head of the list. */
				HASH_GET_NEXT(hash, previous) = HASH_GET_NEXT(hash, lock);
				lock_rec_insert_to_head(lock, rec_fold);
			} else {
				/* Already at the head of the list. */
				previous = lock;
			}
			/* Move on to the next lock. */
			lock = static_cast<lock_t *>(HASH_GET_NEXT(hash, previous));
		} else {
			previous = lock;
			lock = static_cast<lock_t *>(HASH_GET_NEXT(hash, lock));
		}
	}
}

/*************************************************************//**
Removes a granted record lock of a transaction from the queue and grants
locks to other transactions waiting in the queue if they now are entitled
to a lock. */
void
lock_rec_unlock(
/*============*/
	trx_t*			trx,	/*!< in/out: transaction that has
					set a record lock */
	const buf_block_t*	block,	/*!< in: buffer block containing rec */
	const rec_t*		rec,	/*!< in: record */
	lock_mode		lock_mode)/*!< in: LOCK_S or LOCK_X */
{
	lock_t*		first_lock;
	lock_t*		lock;
	ulint		heap_no;

	ut_ad(trx);
	ut_ad(rec);
	ut_ad(block->frame == page_align(rec));
	ut_ad(!trx->lock.wait_lock);
	ut_ad(trx_state_eq(trx, TRX_STATE_ACTIVE));
	ut_ad(!page_rec_is_metadata(rec));

	heap_no = page_rec_get_heap_no(rec);

	lock_mutex_enter();
	trx_mutex_enter(trx);

	first_lock = lock_rec_get_first(lock_sys.rec_hash, block, heap_no);

	/* Find the last lock with the same lock_mode and transaction
	on the record. */

	for (lock = first_lock; lock != NULL;
	     lock = lock_rec_get_next(heap_no, lock)) {
		if (lock->trx == trx && lock_get_mode(lock) == lock_mode) {
			goto released;
		}
	}

	lock_mutex_exit();
	trx_mutex_exit(trx);

	{
		ib::error	err;
		err << "Unlock row could not find a " << lock_mode
			<< " mode lock on the record. Current statement: ";
		size_t		stmt_len;
		if (const char* stmt = innobase_get_stmt_unsafe(
			    trx->mysql_thd, &stmt_len)) {
			err.write(stmt, stmt_len);
		}
	}

	return;

released:
	ut_a(!lock_get_wait(lock));
	lock_rec_reset_nth_bit(lock, heap_no);

	if (innodb_lock_schedule_algorithm
		== INNODB_LOCK_SCHEDULE_ALGORITHM_FCFS ||
		thd_is_replication_slave_thread(lock->trx->mysql_thd)) {

		/* Check if we can now grant waiting lock requests */

		for (lock = first_lock; lock != NULL;
			 lock = lock_rec_get_next(heap_no, lock)) {
			if (lock_get_wait(lock)
				&& !lock_rec_has_to_wait_in_queue(lock)) {

				/* Grant the lock */
				ut_ad(trx != lock->trx);
				lock_grant(lock);
			}
		}
	} else {
		lock_grant_and_move_on_rec(lock_sys.rec_hash, first_lock, heap_no);
	}

	lock_mutex_exit();
	trx_mutex_exit(trx);
}

#ifdef UNIV_DEBUG
/*********************************************************************//**
Check if a transaction that has X or IX locks has set the dict_op
code correctly. */
static
void
lock_check_dict_lock(
/*==================*/
	const lock_t*	lock)	/*!< in: lock to check */
{
	if (lock_get_type_low(lock) == LOCK_REC) {

		/* Check if the transcation locked a record
		in a system table in X mode. It should have set
		the dict_op code correctly if it did. */
		if (lock->index->table->id < DICT_HDR_FIRST_ID
		    && lock_get_mode(lock) == LOCK_X) {

			ut_ad(lock_get_mode(lock) != LOCK_IX);
			ut_ad(lock->trx->dict_operation != TRX_DICT_OP_NONE);
		}
	} else {
		ut_ad(lock_get_type_low(lock) & LOCK_TABLE);

		const dict_table_t*	table;

		table = lock->un_member.tab_lock.table;

		/* Check if the transcation locked a system table
		in IX mode. It should have set the dict_op code
		correctly if it did. */
		if (table->id < DICT_HDR_FIRST_ID
		    && (lock_get_mode(lock) == LOCK_X
			|| lock_get_mode(lock) == LOCK_IX)) {

			ut_ad(lock->trx->dict_operation != TRX_DICT_OP_NONE);
		}
	}
}
#endif /* UNIV_DEBUG */

/** Release the explicit locks of a committing transaction,
and release possible other transactions waiting because of these locks. */
void lock_release(trx_t* trx)
{
	ulint		count = 0;
	trx_id_t	max_trx_id = trx_sys.get_max_trx_id();

	lock_mutex_enter();
	ut_ad(!trx_mutex_own(trx));

	for (lock_t* lock = UT_LIST_GET_LAST(trx->lock.trx_locks);
	     lock != NULL;
	     lock = UT_LIST_GET_LAST(trx->lock.trx_locks)) {

		ut_d(lock_check_dict_lock(lock));

		if (lock_get_type_low(lock) == LOCK_REC) {

			lock_rec_dequeue_from_page(lock);
		} else {
			dict_table_t*	table;

			table = lock->un_member.tab_lock.table;

			if (lock_get_mode(lock) != LOCK_IS
			    && trx->undo_no != 0) {

				/* The trx may have modified the table. We
				block the use of the MySQL query cache for
				all currently active transactions. */

				table->query_cache_inv_trx_id = max_trx_id;
			}

			lock_table_dequeue(lock);
		}

		if (count == LOCK_RELEASE_INTERVAL) {
			/* Release the  mutex for a while, so that we
			do not monopolize it */

			lock_mutex_exit();

			lock_mutex_enter();

			count = 0;
		}

		++count;
	}

	lock_mutex_exit();
}

/* True if a lock mode is S or X */
#define IS_LOCK_S_OR_X(lock) \
	(lock_get_mode(lock) == LOCK_S \
	 || lock_get_mode(lock) == LOCK_X)

/*********************************************************************//**
Removes table locks of the transaction on a table to be dropped. */
static
void
lock_trx_table_locks_remove(
/*========================*/
	const lock_t*	lock_to_remove)		/*!< in: lock to remove */
{
	trx_t*		trx = lock_to_remove->trx;

	ut_ad(lock_mutex_own());

	/* It is safe to read this because we are holding the lock mutex */
	if (!trx->lock.cancel) {
		trx_mutex_enter(trx);
	} else {
		ut_ad(trx_mutex_own(trx));
	}

	for (lock_list::iterator it = trx->lock.table_locks.begin(),
             end = trx->lock.table_locks.end(); it != end; ++it) {
		const lock_t*	lock = *it;

		ut_ad(!lock || trx == lock->trx);
		ut_ad(!lock || lock_get_type_low(lock) & LOCK_TABLE);
		ut_ad(!lock || lock->un_member.tab_lock.table);

		if (lock == lock_to_remove) {
			*it = NULL;

			if (!trx->lock.cancel) {
				trx_mutex_exit(trx);
			}

			return;
		}
	}

	if (!trx->lock.cancel) {
		trx_mutex_exit(trx);
	}

	/* Lock must exist in the vector. */
	ut_error;
}

/*===================== VALIDATION AND DEBUGGING ====================*/

/** Print info of a table lock.
@param[in,out]	file	output stream
@param[in]	lock	table lock */
static
void
lock_table_print(FILE* file, const lock_t* lock)
{
	ut_ad(lock_mutex_own());
	ut_a(lock_get_type_low(lock) == LOCK_TABLE);

	fputs("TABLE LOCK table ", file);
	ut_print_name(file, lock->trx,
		      lock->un_member.tab_lock.table->name.m_name);
	fprintf(file, " trx id " TRX_ID_FMT, trx_get_id_for_print(lock->trx));

	if (lock_get_mode(lock) == LOCK_S) {
		fputs(" lock mode S", file);
	} else if (lock_get_mode(lock) == LOCK_X) {
		ut_ad(lock->trx->id != 0);
		fputs(" lock mode X", file);
	} else if (lock_get_mode(lock) == LOCK_IS) {
		fputs(" lock mode IS", file);
	} else if (lock_get_mode(lock) == LOCK_IX) {
		ut_ad(lock->trx->id != 0);
		fputs(" lock mode IX", file);
	} else if (lock_get_mode(lock) == LOCK_AUTO_INC) {
		fputs(" lock mode AUTO-INC", file);
	} else {
		fprintf(file, " unknown lock mode %lu",
			(ulong) lock_get_mode(lock));
	}

	if (lock_get_wait(lock)) {
		fputs(" waiting", file);
	}

	putc('\n', file);
}

/** Pretty-print a record lock.
@param[in,out]	file	output stream
@param[in]	lock	record lock
@param[in,out]	mtr	mini-transaction for accessing the record */
static void lock_rec_print(FILE* file, const lock_t* lock, mtr_t& mtr)
{
	ulint			space;
	ulint			page_no;

	ut_ad(lock_mutex_own());
	ut_a(lock_get_type_low(lock) == LOCK_REC);

	space = lock->un_member.rec_lock.space;
	page_no = lock->un_member.rec_lock.page_no;

	fprintf(file, "RECORD LOCKS space id %lu page no %lu n bits %lu "
		"index %s of table ",
		(ulong) space, (ulong) page_no,
		(ulong) lock_rec_get_n_bits(lock),
		lock->index->name());
	ut_print_name(file, lock->trx, lock->index->table->name.m_name);
	fprintf(file, " trx id " TRX_ID_FMT, trx_get_id_for_print(lock->trx));

	if (lock_get_mode(lock) == LOCK_S) {
		fputs(" lock mode S", file);
	} else if (lock_get_mode(lock) == LOCK_X) {
		fputs(" lock_mode X", file);
	} else {
		ut_error;
	}

	if (lock_rec_get_gap(lock)) {
		fputs(" locks gap before rec", file);
	}

	if (lock_rec_get_rec_not_gap(lock)) {
		fputs(" locks rec but not gap", file);
	}

	if (lock_rec_get_insert_intention(lock)) {
		fputs(" insert intention", file);
	}

	if (lock_get_wait(lock)) {
		fputs(" waiting", file);
	}

	putc('\n', file);

	mem_heap_t*		heap		= NULL;
	rec_offs		offsets_[REC_OFFS_NORMAL_SIZE];
	rec_offs*		offsets		= offsets_;
	rec_offs_init(offsets_);

	mtr.start();
	const buf_block_t* block = buf_page_try_get(page_id_t(space, page_no),
						    &mtr);

	for (ulint i = 0; i < lock_rec_get_n_bits(lock); ++i) {

		if (!lock_rec_get_nth_bit(lock, i)) {
			continue;
		}

		fprintf(file, "Record lock, heap no %lu", (ulong) i);

		if (block) {
			ut_ad(page_is_leaf(block->frame));
			const rec_t*	rec;

			rec = page_find_rec_with_heap_no(
				buf_block_get_frame(block), i);
			ut_ad(!page_rec_is_metadata(rec));

			offsets = rec_get_offsets(
				rec, lock->index, offsets, true,
				ULINT_UNDEFINED, &heap);

			putc(' ', file);
			rec_print_new(file, rec, offsets);
		}

		putc('\n', file);
	}

	mtr.commit();

	if (UNIV_LIKELY_NULL(heap)) {
		mem_heap_free(heap);
	}
}

#ifdef UNIV_DEBUG
/* Print the number of lock structs from lock_print_info_summary() only
in non-production builds for performance reasons, see
http://bugs.mysql.com/36942 */
#define PRINT_NUM_OF_LOCK_STRUCTS
#endif /* UNIV_DEBUG */

#ifdef PRINT_NUM_OF_LOCK_STRUCTS
/*********************************************************************//**
Calculates the number of record lock structs in the record lock hash table.
@return number of record locks */
static
ulint
lock_get_n_rec_locks(void)
/*======================*/
{
	ulint	n_locks	= 0;
	ulint	i;

	ut_ad(lock_mutex_own());

	for (i = 0; i < hash_get_n_cells(lock_sys.rec_hash); i++) {
		const lock_t*	lock;

		for (lock = static_cast<const lock_t*>(
				HASH_GET_FIRST(lock_sys.rec_hash, i));
		     lock != 0;
		     lock = static_cast<const lock_t*>(
				HASH_GET_NEXT(hash, lock))) {

			n_locks++;
		}
	}

	return(n_locks);
}
#endif /* PRINT_NUM_OF_LOCK_STRUCTS */

/*********************************************************************//**
Prints info of locks for all transactions.
@return FALSE if not able to obtain lock mutex
and exits without printing info */
ibool
lock_print_info_summary(
/*====================*/
	FILE*	file,	/*!< in: file where to print */
	ibool	nowait)	/*!< in: whether to wait for the lock mutex */
{
	/* if nowait is FALSE, wait on the lock mutex,
	otherwise return immediately if fail to obtain the
	mutex. */
	if (!nowait) {
		lock_mutex_enter();
	} else if (lock_mutex_enter_nowait()) {
		fputs("FAIL TO OBTAIN LOCK MUTEX,"
		      " SKIP LOCK INFO PRINTING\n", file);
		return(FALSE);
	}

	if (lock_deadlock_found) {
		fputs("------------------------\n"
		      "LATEST DETECTED DEADLOCK\n"
		      "------------------------\n", file);

		if (!srv_read_only_mode) {
			ut_copy_file(file, lock_latest_err_file);
		}
	}

	fputs("------------\n"
	      "TRANSACTIONS\n"
	      "------------\n", file);

	fprintf(file, "Trx id counter " TRX_ID_FMT "\n",
		trx_sys.get_max_trx_id());

	fprintf(file,
		"Purge done for trx's n:o < " TRX_ID_FMT
		" undo n:o < " TRX_ID_FMT " state: %s\n"
		"History list length " ULINTPF "\n",
		purge_sys.tail.trx_no(),
		purge_sys.tail.undo_no,
		purge_sys.enabled()
		? (purge_sys.running() ? "running"
		   : purge_sys.paused() ? "stopped" : "running but idle")
		: "disabled",
		trx_sys.history_size());

#ifdef PRINT_NUM_OF_LOCK_STRUCTS
	fprintf(file,
		"Total number of lock structs in row lock hash table %lu\n",
		(ulong) lock_get_n_rec_locks());
#endif /* PRINT_NUM_OF_LOCK_STRUCTS */
	return(TRUE);
}

/** Prints transaction lock wait and MVCC state.
@param[in,out]	file	file where to print
@param[in]	trx	transaction
@param[in]	now	current time */
void
lock_trx_print_wait_and_mvcc_state(FILE* file, const trx_t* trx, time_t now)
{
	fprintf(file, "---");

	trx_print_latched(file, trx, 600);

	/* Note: read_view->get_state() check is race condition. But it
	should "kind of work" because read_view is freed only at shutdown.
	Worst thing that may happen is that it'll get transferred to
	another thread and print wrong values. */

	if (trx->read_view.get_state() == READ_VIEW_STATE_OPEN) {
		trx->read_view.print_limits(file);
	}

	if (trx->lock.que_state == TRX_QUE_LOCK_WAIT) {

		fprintf(file,
			"------- TRX HAS BEEN WAITING %lu SEC"
			" FOR THIS LOCK TO BE GRANTED:\n",
			(ulong) difftime(now, trx->lock.wait_started));

		if (lock_get_type_low(trx->lock.wait_lock) == LOCK_REC) {
			mtr_t mtr;
			lock_rec_print(file, trx->lock.wait_lock, mtr);
		} else {
			lock_table_print(file, trx->lock.wait_lock);
		}

		fprintf(file, "------------------\n");
	}
}

/*********************************************************************//**
Prints info of locks for a transaction. */
static
void
lock_trx_print_locks(
/*=================*/
	FILE*		file,		/*!< in/out: File to write */
	const trx_t*	trx)		/*!< in: current transaction */
{
	mtr_t mtr;
	uint32_t i= 0;
	/* Iterate over the transaction's locks. */
	for (lock_t *lock = UT_LIST_GET_FIRST(trx->lock.trx_locks);
	     lock != NULL;
	     lock = UT_LIST_GET_NEXT(trx_locks, lock)) {
		if (lock_get_type_low(lock) == LOCK_REC) {

			lock_rec_print(file, lock, mtr);
		} else {
			ut_ad(lock_get_type_low(lock) & LOCK_TABLE);

			lock_table_print(file, lock);
		}

		if (++i == 10) {

			fprintf(file,
				"10 LOCKS PRINTED FOR THIS TRX:"
				" SUPPRESSING FURTHER PRINTS\n");

			break;
		}
	}
}

/** Functor to display all transactions */
struct lock_print_info
{
  lock_print_info(FILE* file, time_t now) :
    file(file), now(now),
    purge_trx(purge_sys.query ? purge_sys.query->trx : NULL)
  {}

  void operator()(const trx_t* trx) const
  {
    ut_ad(mutex_own(&trx_sys.mutex));
    if (UNIV_UNLIKELY(trx == purge_trx))
      return;
    lock_trx_print_wait_and_mvcc_state(file, trx, now);

    if (trx->will_lock && srv_print_innodb_lock_monitor)
      lock_trx_print_locks(file, trx);
  }

  FILE* const file;
  const time_t now;
  const trx_t* const purge_trx;
};

/*********************************************************************//**
Prints info of locks for each transaction. This function assumes that the
caller holds the lock mutex and more importantly it will release the lock
mutex on behalf of the caller. (This should be fixed in the future). */
void
lock_print_info_all_transactions(
/*=============================*/
	FILE*		file)	/*!< in/out: file where to print */
{
	ut_ad(lock_mutex_own());

	fprintf(file, "LIST OF TRANSACTIONS FOR EACH SESSION:\n");
	const time_t now = time(NULL);

	mutex_enter(&trx_sys.mutex);
	ut_list_map(trx_sys.trx_list, lock_print_info(file, now));
	mutex_exit(&trx_sys.mutex);
	lock_mutex_exit();

	ut_ad(lock_validate());
}

#ifdef UNIV_DEBUG
/*********************************************************************//**
Find the the lock in the trx_t::trx_lock_t::table_locks vector.
@return true if found */
static
bool
lock_trx_table_locks_find(
/*======================*/
	trx_t*		trx,		/*!< in: trx to validate */
	const lock_t*	find_lock)	/*!< in: lock to find */
{
	bool		found = false;

	ut_ad(trx_mutex_own(trx));

	for (lock_list::const_iterator it = trx->lock.table_locks.begin(),
             end = trx->lock.table_locks.end(); it != end; ++it) {

		const lock_t*	lock = *it;

		if (lock == NULL) {

			continue;

		} else if (lock == find_lock) {

			/* Can't be duplicates. */
			ut_a(!found);
			found = true;
		}

		ut_a(trx == lock->trx);
		ut_a(lock_get_type_low(lock) & LOCK_TABLE);
		ut_a(lock->un_member.tab_lock.table != NULL);
	}

	return(found);
}

/*********************************************************************//**
Validates the lock queue on a table.
@return TRUE if ok */
static
ibool
lock_table_queue_validate(
/*======================*/
	const dict_table_t*	table)	/*!< in: table */
{
	const lock_t*	lock;

	ut_ad(lock_mutex_own());

	for (lock = UT_LIST_GET_FIRST(table->locks);
	     lock != NULL;
	     lock = UT_LIST_GET_NEXT(un_member.tab_lock.locks, lock)) {

		/* lock->trx->state cannot change from or to NOT_STARTED
		while we are holding the lock_sys.mutex. It may change
		from ACTIVE or PREPARED to PREPARED or COMMITTED. */
		trx_mutex_enter(lock->trx);
		check_trx_state(lock->trx);

		if (lock->trx->state == TRX_STATE_COMMITTED_IN_MEMORY) {
		} else if (!lock_get_wait(lock)) {
			ut_a(!lock_table_other_has_incompatible(
				     lock->trx, 0, table,
				     lock_get_mode(lock)));
		} else {
			ut_a(lock_table_has_to_wait_in_queue(lock));
		}

		ut_a(lock_trx_table_locks_find(lock->trx, lock));
		trx_mutex_exit(lock->trx);
	}

	return(TRUE);
}

/*********************************************************************//**
Validates the lock queue on a single record.
@return TRUE if ok */
static
bool
lock_rec_queue_validate(
/*====================*/
	bool			locked_lock_trx_sys,
					/*!< in: if the caller holds
					both the lock mutex and
					trx_sys_t->lock. */
	const buf_block_t*	block,	/*!< in: buffer block containing rec */
	const rec_t*		rec,	/*!< in: record to look at */
	const dict_index_t*	index,	/*!< in: index, or NULL if not known */
	const rec_offs*		offsets)/*!< in: rec_get_offsets(rec, index) */
{
	const lock_t*	lock;
	ulint		heap_no;

	ut_a(rec);
	ut_a(block->frame == page_align(rec));
	ut_ad(rec_offs_validate(rec, index, offsets));
	ut_ad(!page_rec_is_comp(rec) == !rec_offs_comp(offsets));
	ut_ad(page_rec_is_leaf(rec));
	ut_ad(lock_mutex_own() == locked_lock_trx_sys);
	ut_ad(!index || dict_index_is_clust(index)
	      || !dict_index_is_online_ddl(index));

	heap_no = page_rec_get_heap_no(rec);

	if (!locked_lock_trx_sys) {
		lock_mutex_enter();
	}

	if (!page_rec_is_user_rec(rec)) {

		for (lock = lock_rec_get_first(lock_sys.rec_hash,
					       block, heap_no);
		     lock != NULL;
		     lock = lock_rec_get_next_const(heap_no, lock)) {

			ut_ad(!index || lock->index == index);

			trx_mutex_enter(lock->trx);
			ut_ad(!trx_is_ac_nl_ro(lock->trx));
			ut_ad(trx_state_eq(lock->trx,
					   TRX_STATE_COMMITTED_IN_MEMORY)
			      || !lock_get_wait(lock)
			      || lock_rec_has_to_wait_in_queue(lock));
			trx_mutex_exit(lock->trx);
		}

func_exit:
		if (!locked_lock_trx_sys) {
			lock_mutex_exit();
		}

		return true;
	}

	ut_ad(page_rec_is_leaf(rec));
	ut_ad(lock_mutex_own());

	const trx_id_t impl_trx_id = index && index->is_primary()
		? lock_clust_rec_some_has_impl(rec, index, offsets)
		: 0;

	if (trx_t *impl_trx = impl_trx_id
	    ? trx_sys.find(current_trx(), impl_trx_id, false)
	    : 0) {
		/* impl_trx could have been committed before we
		acquire its mutex, but not thereafter. */

		mutex_enter(&impl_trx->mutex);
		ut_ad(impl_trx->state != TRX_STATE_NOT_STARTED);
		if (impl_trx->state == TRX_STATE_COMMITTED_IN_MEMORY) {
		} else if (const lock_t* other_lock
			   = lock_rec_other_has_expl_req(
				   LOCK_S, block, true, heap_no,
				   impl_trx)) {
			/* The impl_trx is holding an implicit lock on the
			given record 'rec'. So there cannot be another
			explicit granted lock.  Also, there can be another
			explicit waiting lock only if the impl_trx has an
			explicit granted lock. */

#ifdef WITH_WSREP
			if (other_lock->trx->is_wsrep()) {
				if (!lock_get_wait(other_lock) ) {
					ib::info() << "WSREP impl BF lock conflict for my impl lock:\n BF:" <<
						((wsrep_thd_is_BF(impl_trx->mysql_thd, FALSE)) ? "BF" : "normal") << " exec: " <<
						wsrep_thd_exec_mode(impl_trx->mysql_thd) << " conflict: " <<
						wsrep_thd_conflict_state(impl_trx->mysql_thd, false) << " seqno: " <<
						wsrep_thd_trx_seqno(impl_trx->mysql_thd) << " SQL: " <<
						wsrep_thd_query(impl_trx->mysql_thd);

					trx_t* otrx = other_lock->trx;

					ib::info() << "WSREP other lock:\n BF:" <<
						((wsrep_thd_is_BF(otrx->mysql_thd, FALSE)) ? "BF" : "normal")  << " exec: " <<
						wsrep_thd_exec_mode(otrx->mysql_thd) << " conflict: " <<
						wsrep_thd_conflict_state(otrx->mysql_thd, false) << " seqno: " <<
						wsrep_thd_trx_seqno(otrx->mysql_thd) << " SQL: " <<
						wsrep_thd_query(otrx->mysql_thd);
				}

				if (!lock_rec_has_expl(LOCK_X | LOCK_REC_NOT_GAP,
						       block, heap_no,
						       impl_trx)) {
					ib::info() << "WSREP impl BF lock conflict";
				}
			} else
#endif /* WITH_WSREP */
			ut_ad(lock_get_wait(other_lock));
			ut_ad(lock_rec_has_expl(LOCK_X | LOCK_REC_NOT_GAP,
						block, heap_no, impl_trx));
		}

		mutex_exit(&impl_trx->mutex);
	}

	for (lock = lock_rec_get_first(lock_sys.rec_hash, block, heap_no);
	     lock != NULL;
	     lock = lock_rec_get_next_const(heap_no, lock)) {

		ut_ad(!trx_is_ac_nl_ro(lock->trx));
		ut_ad(!page_rec_is_metadata(rec));

		if (index) {
			ut_a(lock->index == index);
		}

		if (!lock_rec_get_gap(lock) && !lock_get_wait(lock)) {

			lock_mode	mode;

			if (lock_get_mode(lock) == LOCK_S) {
				mode = LOCK_X;
			} else {
				mode = LOCK_S;
			}

			const lock_t*	other_lock
				= lock_rec_other_has_expl_req(
					mode, block, false, heap_no,
					lock->trx);
#ifdef WITH_WSREP
			ut_a(!other_lock
			     || wsrep_thd_is_BF(lock->trx->mysql_thd, FALSE)
			     || wsrep_thd_is_BF(other_lock->trx->mysql_thd, FALSE));

#else
			ut_a(!other_lock);
#endif /* WITH_WSREP */
		} else if (lock_get_wait(lock) && !lock_rec_get_gap(lock)) {

			ut_a(lock_rec_has_to_wait_in_queue(lock));
		}
	}

	ut_ad(innodb_lock_schedule_algorithm == INNODB_LOCK_SCHEDULE_ALGORITHM_FCFS ||
		  lock_queue_validate(lock));

	goto func_exit;
}

/*********************************************************************//**
Validates the record lock queues on a page.
@return TRUE if ok */
static
ibool
lock_rec_validate_page(
/*===================*/
	const buf_block_t*	block)	/*!< in: buffer block */
{
	const lock_t*	lock;
	const rec_t*	rec;
	ulint		nth_lock	= 0;
	ulint		nth_bit		= 0;
	ulint		i;
	mem_heap_t*	heap		= NULL;
	rec_offs	offsets_[REC_OFFS_NORMAL_SIZE];
	rec_offs*	offsets		= offsets_;
	rec_offs_init(offsets_);

	ut_ad(!lock_mutex_own());

	lock_mutex_enter();
loop:
	lock = lock_rec_get_first_on_page_addr(
		lock_sys.rec_hash,
		block->page.id.space(), block->page.id.page_no());

	if (!lock) {
		goto function_exit;
	}

	ut_ad(!block->page.file_page_was_freed);

	for (i = 0; i < nth_lock; i++) {

		lock = lock_rec_get_next_on_page_const(lock);

		if (!lock) {
			goto function_exit;
		}
	}

	ut_ad(!trx_is_ac_nl_ro(lock->trx));

	/* Only validate the record queues when this thread is not
	holding a space->latch. */
	if (!sync_check_find(SYNC_FSP))
	for (i = nth_bit; i < lock_rec_get_n_bits(lock); i++) {

		if (i == PAGE_HEAP_NO_SUPREMUM
		    || lock_rec_get_nth_bit(lock, i)) {

			rec = page_find_rec_with_heap_no(block->frame, i);
			ut_a(rec);
			ut_ad(!lock_rec_get_nth_bit(lock, i)
			      || page_rec_is_leaf(rec));
			offsets = rec_get_offsets(rec, lock->index, offsets,
						  true, ULINT_UNDEFINED,
						  &heap);

			/* If this thread is holding the file space
			latch (fil_space_t::latch), the following
			check WILL break the latching order and may
			cause a deadlock of threads. */

			lock_rec_queue_validate(
				TRUE, block, rec, lock->index, offsets);

			nth_bit = i + 1;

			goto loop;
		}
	}

	nth_bit = 0;
	nth_lock++;

	goto loop;

function_exit:
	lock_mutex_exit();

	if (heap != NULL) {
		mem_heap_free(heap);
	}
	return(TRUE);
}

/*********************************************************************//**
Validate record locks up to a limit.
@return lock at limit or NULL if no more locks in the hash bucket */
static MY_ATTRIBUTE((warn_unused_result))
const lock_t*
lock_rec_validate(
/*==============*/
	ulint		start,		/*!< in: lock_sys.rec_hash
					bucket */
	ib_uint64_t*	limit)		/*!< in/out: upper limit of
					(space, page_no) */
{
	ut_ad(lock_mutex_own());

	for (const lock_t* lock = static_cast<const lock_t*>(
			HASH_GET_FIRST(lock_sys.rec_hash, start));
	     lock != NULL;
	     lock = static_cast<const lock_t*>(HASH_GET_NEXT(hash, lock))) {

		ib_uint64_t	current;

		ut_ad(!trx_is_ac_nl_ro(lock->trx));
		ut_ad(lock_get_type(lock) == LOCK_REC);

		current = ut_ull_create(
			lock->un_member.rec_lock.space,
			lock->un_member.rec_lock.page_no);

		if (current > *limit) {
			*limit = current + 1;
			return(lock);
		}
	}

	return(0);
}

/*********************************************************************//**
Validate a record lock's block */
static
void
lock_rec_block_validate(
/*====================*/
	ulint		space_id,
	ulint		page_no)
{
	/* The lock and the block that it is referring to may be freed at
	this point. We pass BUF_GET_POSSIBLY_FREED to skip a debug check.
	If the lock exists in lock_rec_validate_page() we assert
	!block->page.file_page_was_freed. */

	buf_block_t*	block;
	mtr_t		mtr;

	/* Transactional locks should never refer to dropped
	tablespaces, because all DDL operations that would drop or
	discard or rebuild a tablespace do hold an exclusive table
	lock, which would conflict with any locks referring to the
	tablespace from other transactions. */
	if (fil_space_t* space = fil_space_acquire(space_id)) {
		dberr_t err = DB_SUCCESS;
		mtr_start(&mtr);

		block = buf_page_get_gen(
			page_id_t(space_id, page_no),
			page_size_t(space->flags),
			RW_X_LATCH, NULL,
			BUF_GET_POSSIBLY_FREED,
			__FILE__, __LINE__, &mtr, &err);

		if (err != DB_SUCCESS) {
			ib::error() << "Lock rec block validate failed for tablespace "
				   << space->name
				   << " space_id " << space_id
				   << " page_no " << page_no << " err " << err;
		}

		if (block) {
			buf_block_dbg_add_level(block, SYNC_NO_ORDER_CHECK);

			ut_ad(lock_rec_validate_page(block));
		}

		mtr_commit(&mtr);

		space->release();
	}
}


static my_bool lock_validate_table_locks(rw_trx_hash_element_t *element, void*)
{
  ut_ad(lock_mutex_own());
  mutex_enter(&element->mutex);
  if (element->trx)
  {
    check_trx_state(element->trx);
    for (const lock_t *lock= UT_LIST_GET_FIRST(element->trx->lock.trx_locks);
         lock != NULL;
         lock= UT_LIST_GET_NEXT(trx_locks, lock))
    {
      if (lock_get_type_low(lock) & LOCK_TABLE)
        lock_table_queue_validate(lock->un_member.tab_lock.table);
    }
  }
  mutex_exit(&element->mutex);
  return 0;
}


/*********************************************************************//**
Validates the lock system.
@return TRUE if ok */
static
bool
lock_validate()
/*===========*/
{
	typedef	std::pair<ulint, ulint>		page_addr_t;
	typedef std::set<
		page_addr_t,
		std::less<page_addr_t>,
		ut_allocator<page_addr_t> >	page_addr_set;

	page_addr_set	pages;

	lock_mutex_enter();

	/* Validate table locks */
	trx_sys.rw_trx_hash.iterate(reinterpret_cast<my_hash_walk_action>
				    (lock_validate_table_locks), 0);

	/* Iterate over all the record locks and validate the locks. We
	don't want to hog the lock_sys_t::mutex and the trx_sys_t::mutex.
	Release both mutexes during the validation check. */

	for (ulint i = 0; i < hash_get_n_cells(lock_sys.rec_hash); i++) {
		ib_uint64_t	limit = 0;

		while (const lock_t* lock = lock_rec_validate(i, &limit)) {
			if (lock_rec_find_set_bit(lock) == ULINT_UNDEFINED) {
				/* The lock bitmap is empty; ignore it. */
				continue;
			}
			const lock_rec_t& l = lock->un_member.rec_lock;
			pages.insert(std::make_pair(l.space, l.page_no));
		}
	}

	lock_mutex_exit();

	for (page_addr_set::const_iterator it = pages.begin();
	     it != pages.end();
	     ++it) {
		lock_rec_block_validate((*it).first, (*it).second);
	}

	return(true);
}
#endif /* UNIV_DEBUG */
/*============ RECORD LOCK CHECKS FOR ROW OPERATIONS ====================*/

/*********************************************************************//**
Checks if locks of other transactions prevent an immediate insert of
a record. If they do, first tests if the query thread should anyway
be suspended for some reason; if not, then puts the transaction and
the query thread to the lock wait state and inserts a waiting request
for a gap x-lock to the lock queue.
@return DB_SUCCESS, DB_LOCK_WAIT, or DB_DEADLOCK */
dberr_t
lock_rec_insert_check_and_lock(
/*===========================*/
	ulint		flags,	/*!< in: if BTR_NO_LOCKING_FLAG bit is
				set, does nothing */
	const rec_t*	rec,	/*!< in: record after which to insert */
	buf_block_t*	block,	/*!< in/out: buffer block of rec */
	dict_index_t*	index,	/*!< in: index */
	que_thr_t*	thr,	/*!< in: query thread */
	mtr_t*		mtr,	/*!< in/out: mini-transaction */
	bool*		inherit)/*!< out: set to true if the new
				inserted record maybe should inherit
				LOCK_GAP type locks from the successor
				record */
{
	ut_ad(block->frame == page_align(rec));
	ut_ad(!dict_index_is_online_ddl(index)
	      || index->is_primary()
	      || (flags & BTR_CREATE_FLAG));
	ut_ad(mtr->is_named_space(index->table->space));
	ut_ad(page_rec_is_leaf(rec));

	if (flags & BTR_NO_LOCKING_FLAG) {

		return(DB_SUCCESS);
	}

	ut_ad(!index->table->is_temporary());
	ut_ad(page_is_leaf(block->frame));

	dberr_t		err;
	lock_t*		lock;
	bool		inherit_in = *inherit;
	trx_t*		trx = thr_get_trx(thr);
	const rec_t*	next_rec = page_rec_get_next_const(rec);
	ulint		heap_no = page_rec_get_heap_no(next_rec);
	ut_ad(!rec_is_metadata(next_rec, index));

	lock_mutex_enter();
	/* Because this code is invoked for a running transaction by
	the thread that is serving the transaction, it is not necessary
	to hold trx->mutex here. */

	/* When inserting a record into an index, the table must be at
	least IX-locked. When we are building an index, we would pass
	BTR_NO_LOCKING_FLAG and skip the locking altogether. */
	ut_ad(lock_table_has(trx, index->table, LOCK_IX));

	lock = lock_rec_get_first(lock_sys.rec_hash, block, heap_no);

	if (lock == NULL) {
		/* We optimize CPU time usage in the simplest case */

		lock_mutex_exit();

		if (inherit_in && !dict_index_is_clust(index)) {
			/* Update the page max trx id field */
			page_update_max_trx_id(block,
					       buf_block_get_page_zip(block),
					       trx->id, mtr);
		}

		*inherit = false;

		return(DB_SUCCESS);
	}

	/* Spatial index does not use GAP lock protection. It uses
	"predicate lock" to protect the "range" */
	if (dict_index_is_spatial(index)) {
		return(DB_SUCCESS);
	}

	*inherit = true;

	/* If another transaction has an explicit lock request which locks
	the gap, waiting or granted, on the successor, the insert has to wait.

	An exception is the case where the lock by the another transaction
	is a gap type lock which it placed to wait for its turn to insert. We
	do not consider that kind of a lock conflicting with our insert. This
	eliminates an unnecessary deadlock which resulted when 2 transactions
	had to wait for their insert. Both had waiting gap type lock requests
	on the successor, which produced an unnecessary deadlock. */

	const ulint	type_mode = LOCK_X | LOCK_GAP | LOCK_INSERT_INTENTION;

	if (
#ifdef WITH_WSREP
	    lock_t* c_lock =
#endif /* WITH_WSREP */
	    lock_rec_other_has_conflicting(type_mode, block, heap_no, trx)) {
		/* Note that we may get DB_SUCCESS also here! */
		trx_mutex_enter(trx);

		err = lock_rec_enqueue_waiting(
#ifdef WITH_WSREP
			c_lock,
#endif /* WITH_WSREP */
			type_mode, block, heap_no, index, thr, NULL);

		trx_mutex_exit(trx);
	} else {
		err = DB_SUCCESS;
	}

	lock_mutex_exit();

	switch (err) {
	case DB_SUCCESS_LOCKED_REC:
		err = DB_SUCCESS;
		/* fall through */
	case DB_SUCCESS:
		if (!inherit_in || dict_index_is_clust(index)) {
			break;
		}

		/* Update the page max trx id field */
		page_update_max_trx_id(
			block, buf_block_get_page_zip(block), trx->id, mtr);
	default:
		/* We only care about the two return values. */
		break;
	}

#ifdef UNIV_DEBUG
	{
		mem_heap_t*	heap		= NULL;
		rec_offs	offsets_[REC_OFFS_NORMAL_SIZE];
		const rec_offs*	offsets;
		rec_offs_init(offsets_);

		offsets = rec_get_offsets(next_rec, index, offsets_, true,
					  ULINT_UNDEFINED, &heap);

		ut_ad(lock_rec_queue_validate(
				FALSE, block, next_rec, index, offsets));

		if (heap != NULL) {
			mem_heap_free(heap);
		}
	}
#endif /* UNIV_DEBUG */

	return(err);
}

/*********************************************************************//**
Creates an explicit record lock for a running transaction that currently only
has an implicit lock on the record. The transaction instance must have a
reference count > 0 so that it can't be committed and freed before this
function has completed. */
static
void
lock_rec_convert_impl_to_expl_for_trx(
/*==================================*/
	const buf_block_t*	block,	/*!< in: buffer block of rec */
	const rec_t*		rec,	/*!< in: user record on page */
	dict_index_t*		index,	/*!< in: index of record */
	trx_t*			trx,	/*!< in/out: active transaction */
	ulint			heap_no)/*!< in: rec heap number to lock */
{
	ut_ad(trx->is_referenced());
	ut_ad(page_rec_is_leaf(rec));
	ut_ad(!rec_is_metadata(rec, index));

	DEBUG_SYNC_C("before_lock_rec_convert_impl_to_expl_for_trx");
	lock_mutex_enter();
	trx_mutex_enter(trx);
	ut_ad(!trx_state_eq(trx, TRX_STATE_NOT_STARTED));

	if (!trx_state_eq(trx, TRX_STATE_COMMITTED_IN_MEMORY)
	    && !lock_rec_has_expl(LOCK_X | LOCK_REC_NOT_GAP,
				  block, heap_no, trx)) {
		lock_rec_add_to_queue(LOCK_REC | LOCK_X | LOCK_REC_NOT_GAP,
				      block, heap_no, index, trx, true);
	}

	lock_mutex_exit();
	trx_mutex_exit(trx);
	trx->release_reference();

	DEBUG_SYNC_C("after_lock_rec_convert_impl_to_expl_for_trx");
}


#ifdef UNIV_DEBUG
struct lock_rec_other_trx_holds_expl_arg
{
  const ulint heap_no;
  const buf_block_t * const block;
  const trx_t *impl_trx;
};


static my_bool lock_rec_other_trx_holds_expl_callback(
  rw_trx_hash_element_t *element,
  lock_rec_other_trx_holds_expl_arg *arg)
{
  mutex_enter(&element->mutex);
  if (element->trx)
  {
    trx_mutex_enter(element->trx);
    ut_ad(element->trx->state != TRX_STATE_NOT_STARTED);
    lock_t *expl_lock= element->trx->state == TRX_STATE_COMMITTED_IN_MEMORY
      ? NULL : lock_rec_has_expl(LOCK_S | LOCK_REC_NOT_GAP, arg->block,
                                 arg->heap_no, element->trx);
    /*
      An explicit lock is held by trx other than the trx holding the implicit
      lock.
    */
    ut_ad(!expl_lock || expl_lock->trx == arg->impl_trx);
    trx_mutex_exit(element->trx);
  }
  mutex_exit(&element->mutex);
  return 0;
}


/**
  Checks if some transaction, other than given trx_id, has an explicit
  lock on the given rec.

  FIXME: if the current transaction holds implicit lock from INSERT, a
  subsequent locking read should not convert it to explicit. See also
  MDEV-11215.

  @param      caller_trx  trx of current thread
  @param[in]  trx         trx holding implicit lock on rec
  @param[in]  rec         user record
  @param[in]  block       buffer block containing the record
*/

static void lock_rec_other_trx_holds_expl(trx_t *caller_trx, trx_t *trx,
                                          const rec_t *rec,
                                          const buf_block_t *block)
{
  if (trx)
  {
    ut_ad(!page_rec_is_metadata(rec));
    lock_mutex_enter();
    ut_ad(trx->is_referenced());
    trx_mutex_enter(trx);
    const trx_state_t state = trx->state;
    trx_mutex_exit(trx);
    ut_ad(state != TRX_STATE_NOT_STARTED);
    if (state == TRX_STATE_COMMITTED_IN_MEMORY)
    {
      /* The transaction was committed before our lock_mutex_enter(). */
      lock_mutex_exit();
      return;
    }
    lock_rec_other_trx_holds_expl_arg arg= { page_rec_get_heap_no(rec), block,
                                             trx };
    trx_sys.rw_trx_hash.iterate(caller_trx,
                                reinterpret_cast<my_hash_walk_action>
                                (lock_rec_other_trx_holds_expl_callback),
                                &arg);
    lock_mutex_exit();
  }
}
#endif /* UNIV_DEBUG */


/** If an implicit x-lock exists on a record, convert it to an explicit one.

Often, this is called by a transaction that is about to enter a lock wait
due to the lock conflict. Two explicit locks would be created: first the
exclusive lock on behalf of the lock-holder transaction in this function,
and then a wait request on behalf of caller_trx, in the calling function.

This may also be called by the same transaction that is already holding
an implicit exclusive lock on the record. In this case, no explicit lock
should be created.

@param[in,out]	caller_trx	current transaction
@param[in]	block		index tree leaf page
@param[in]	rec		record on the leaf page
@param[in]	index		the index of the record
@param[in]	offsets		rec_get_offsets(rec,index)
@return	whether caller_trx already holds an exclusive lock on rec */
static
bool
lock_rec_convert_impl_to_expl(
	trx_t*			caller_trx,
	const buf_block_t*	block,
	const rec_t*		rec,
	dict_index_t*		index,
	const rec_offs*		offsets)
{
	trx_t*		trx;

	ut_ad(!lock_mutex_own());
	ut_ad(page_rec_is_user_rec(rec));
	ut_ad(rec_offs_validate(rec, index, offsets));
	ut_ad(!page_rec_is_comp(rec) == !rec_offs_comp(offsets));
	ut_ad(page_rec_is_leaf(rec));
	ut_ad(!rec_is_metadata(rec, index));

	if (dict_index_is_clust(index)) {
		trx_id_t	trx_id;

		trx_id = lock_clust_rec_some_has_impl(rec, index, offsets);

		if (trx_id == 0) {
			return false;
		}
		if (UNIV_UNLIKELY(trx_id == caller_trx->id)) {
			return true;
		}

		trx = trx_sys.find(caller_trx, trx_id);
	} else {
		ut_ad(!dict_index_is_online_ddl(index));

		trx = lock_sec_rec_some_has_impl(caller_trx, rec, index,
						 offsets);
		if (trx == caller_trx) {
			trx->release_reference();
			return true;
		}

		ut_d(lock_rec_other_trx_holds_expl(caller_trx, trx, rec,
						   block));
	}

	if (trx != 0) {
		ulint	heap_no = page_rec_get_heap_no(rec);

		ut_ad(trx->is_referenced());

		/* If the transaction is still active and has no
		explicit x-lock set on the record, set one for it.
		trx cannot be committed until the ref count is zero. */

		lock_rec_convert_impl_to_expl_for_trx(
			block, rec, index, trx, heap_no);
	}

	return false;
}

/*********************************************************************//**
Checks if locks of other transactions prevent an immediate modify (update,
delete mark, or delete unmark) of a clustered index record. If they do,
first tests if the query thread should anyway be suspended for some
reason; if not, then puts the transaction and the query thread to the
lock wait state and inserts a waiting request for a record x-lock to the
lock queue.
@return DB_SUCCESS, DB_LOCK_WAIT, or DB_DEADLOCK */
dberr_t
lock_clust_rec_modify_check_and_lock(
/*=================================*/
	ulint			flags,	/*!< in: if BTR_NO_LOCKING_FLAG
					bit is set, does nothing */
	const buf_block_t*	block,	/*!< in: buffer block of rec */
	const rec_t*		rec,	/*!< in: record which should be
					modified */
	dict_index_t*		index,	/*!< in: clustered index */
	const rec_offs*		offsets,/*!< in: rec_get_offsets(rec, index) */
	que_thr_t*		thr)	/*!< in: query thread */
{
	dberr_t	err;
	ulint	heap_no;

	ut_ad(rec_offs_validate(rec, index, offsets));
	ut_ad(page_rec_is_leaf(rec));
	ut_ad(dict_index_is_clust(index));
	ut_ad(block->frame == page_align(rec));

	if (flags & BTR_NO_LOCKING_FLAG) {

		return(DB_SUCCESS);
	}
	ut_ad(!rec_is_metadata(rec, index));
	ut_ad(!index->table->is_temporary());

	heap_no = rec_offs_comp(offsets)
		? rec_get_heap_no_new(rec)
		: rec_get_heap_no_old(rec);

	/* If a transaction has no explicit x-lock set on the record, set one
	for it */

	if (lock_rec_convert_impl_to_expl(thr_get_trx(thr), block, rec, index,
					  offsets)) {
		/* We already hold an implicit exclusive lock. */
		return DB_SUCCESS;
	}

	err = lock_rec_lock(TRUE, LOCK_X | LOCK_REC_NOT_GAP,
			    block, heap_no, index, thr);

	ut_ad(lock_rec_queue_validate(FALSE, block, rec, index, offsets));

	if (err == DB_SUCCESS_LOCKED_REC) {
		err = DB_SUCCESS;
	}

	return(err);
}

/*********************************************************************//**
Checks if locks of other transactions prevent an immediate modify (delete
mark or delete unmark) of a secondary index record.
@return DB_SUCCESS, DB_LOCK_WAIT, or DB_DEADLOCK */
dberr_t
lock_sec_rec_modify_check_and_lock(
/*===============================*/
	ulint		flags,	/*!< in: if BTR_NO_LOCKING_FLAG
				bit is set, does nothing */
	buf_block_t*	block,	/*!< in/out: buffer block of rec */
	const rec_t*	rec,	/*!< in: record which should be
				modified; NOTE: as this is a secondary
				index, we always have to modify the
				clustered index record first: see the
				comment below */
	dict_index_t*	index,	/*!< in: secondary index */
	que_thr_t*	thr,	/*!< in: query thread
				(can be NULL if BTR_NO_LOCKING_FLAG) */
	mtr_t*		mtr)	/*!< in/out: mini-transaction */
{
	dberr_t	err;
	ulint	heap_no;

	ut_ad(!dict_index_is_clust(index));
	ut_ad(!dict_index_is_online_ddl(index) || (flags & BTR_CREATE_FLAG));
	ut_ad(block->frame == page_align(rec));
	ut_ad(mtr->is_named_space(index->table->space));
	ut_ad(page_rec_is_leaf(rec));
	ut_ad(!rec_is_metadata(rec, index));

	if (flags & BTR_NO_LOCKING_FLAG) {

		return(DB_SUCCESS);
	}
	ut_ad(!index->table->is_temporary());

	heap_no = page_rec_get_heap_no(rec);

	/* Another transaction cannot have an implicit lock on the record,
	because when we come here, we already have modified the clustered
	index record, and this would not have been possible if another active
	transaction had modified this secondary index record. */

	err = lock_rec_lock(TRUE, LOCK_X | LOCK_REC_NOT_GAP,
			    block, heap_no, index, thr);

#ifdef UNIV_DEBUG
	{
		mem_heap_t*	heap		= NULL;
		rec_offs	offsets_[REC_OFFS_NORMAL_SIZE];
		const rec_offs*	offsets;
		rec_offs_init(offsets_);

		offsets = rec_get_offsets(rec, index, offsets_, true,
					  ULINT_UNDEFINED, &heap);

		ut_ad(lock_rec_queue_validate(
			FALSE, block, rec, index, offsets));

		if (heap != NULL) {
			mem_heap_free(heap);
		}
	}
#endif /* UNIV_DEBUG */

	if (err == DB_SUCCESS || err == DB_SUCCESS_LOCKED_REC) {
		/* Update the page max trx id field */
		/* It might not be necessary to do this if
		err == DB_SUCCESS (no new lock created),
		but it should not cost too much performance. */
		page_update_max_trx_id(block,
				       buf_block_get_page_zip(block),
				       thr_get_trx(thr)->id, mtr);
		err = DB_SUCCESS;
	}

	return(err);
}

/*********************************************************************//**
Like lock_clust_rec_read_check_and_lock(), but reads a
secondary index record.
@return DB_SUCCESS, DB_SUCCESS_LOCKED_REC, DB_LOCK_WAIT, or DB_DEADLOCK */
dberr_t
lock_sec_rec_read_check_and_lock(
/*=============================*/
	ulint			flags,	/*!< in: if BTR_NO_LOCKING_FLAG
					bit is set, does nothing */
	const buf_block_t*	block,	/*!< in: buffer block of rec */
	const rec_t*		rec,	/*!< in: user record or page
					supremum record which should
					be read or passed over by a
					read cursor */
	dict_index_t*		index,	/*!< in: secondary index */
	const rec_offs*		offsets,/*!< in: rec_get_offsets(rec, index) */
	lock_mode		mode,	/*!< in: mode of the lock which
					the read cursor should set on
					records: LOCK_S or LOCK_X; the
					latter is possible in
					SELECT FOR UPDATE */
	ulint			gap_mode,/*!< in: LOCK_ORDINARY, LOCK_GAP, or
					LOCK_REC_NOT_GAP */
	que_thr_t*		thr)	/*!< in: query thread */
{
	dberr_t	err;
	ulint	heap_no;

	ut_ad(!dict_index_is_clust(index));
	ut_ad(!dict_index_is_online_ddl(index));
	ut_ad(block->frame == page_align(rec));
	ut_ad(page_rec_is_user_rec(rec) || page_rec_is_supremum(rec));
	ut_ad(rec_offs_validate(rec, index, offsets));
	ut_ad(page_rec_is_leaf(rec));
	ut_ad(mode == LOCK_X || mode == LOCK_S);

	if ((flags & BTR_NO_LOCKING_FLAG)
	    || srv_read_only_mode
	    || index->table->is_temporary()) {

		return(DB_SUCCESS);
	}

	ut_ad(!rec_is_metadata(rec, index));
	heap_no = page_rec_get_heap_no(rec);

	/* Some transaction may have an implicit x-lock on the record only
	if the max trx id for the page >= min trx id for the trx list or a
	database recovery is running. */

	if (!page_rec_is_supremum(rec)
	    && page_get_max_trx_id(block->frame) >= trx_sys.get_min_trx_id()
	    && lock_rec_convert_impl_to_expl(thr_get_trx(thr), block, rec,
					     index, offsets)) {
		/* We already hold an implicit exclusive lock. */
		return DB_SUCCESS;
	}

	err = lock_rec_lock(FALSE, ulint(mode) | gap_mode,
			    block, heap_no, index, thr);

	ut_ad(lock_rec_queue_validate(FALSE, block, rec, index, offsets));

	return(err);
}

/*********************************************************************//**
Checks if locks of other transactions prevent an immediate read, or passing
over by a read cursor, of a clustered index record. If they do, first tests
if the query thread should anyway be suspended for some reason; if not, then
puts the transaction and the query thread to the lock wait state and inserts a
waiting request for a record lock to the lock queue. Sets the requested mode
lock on the record.
@return DB_SUCCESS, DB_SUCCESS_LOCKED_REC, DB_LOCK_WAIT, or DB_DEADLOCK */
dberr_t
lock_clust_rec_read_check_and_lock(
/*===============================*/
	ulint			flags,	/*!< in: if BTR_NO_LOCKING_FLAG
					bit is set, does nothing */
	const buf_block_t*	block,	/*!< in: buffer block of rec */
	const rec_t*		rec,	/*!< in: user record or page
					supremum record which should
					be read or passed over by a
					read cursor */
	dict_index_t*		index,	/*!< in: clustered index */
	const rec_offs*		offsets,/*!< in: rec_get_offsets(rec, index) */
	lock_mode		mode,	/*!< in: mode of the lock which
					the read cursor should set on
					records: LOCK_S or LOCK_X; the
					latter is possible in
					SELECT FOR UPDATE */
	ulint			gap_mode,/*!< in: LOCK_ORDINARY, LOCK_GAP, or
					LOCK_REC_NOT_GAP */
	que_thr_t*		thr)	/*!< in: query thread */
{
	dberr_t	err;
	ulint	heap_no;

	ut_ad(dict_index_is_clust(index));
	ut_ad(block->frame == page_align(rec));
	ut_ad(page_rec_is_user_rec(rec) || page_rec_is_supremum(rec));
	ut_ad(gap_mode == LOCK_ORDINARY || gap_mode == LOCK_GAP
	      || gap_mode == LOCK_REC_NOT_GAP);
	ut_ad(rec_offs_validate(rec, index, offsets));
	ut_ad(page_rec_is_leaf(rec));
	ut_ad(!rec_is_metadata(rec, index));

	if ((flags & BTR_NO_LOCKING_FLAG)
	    || srv_read_only_mode
	    || index->table->is_temporary()) {

		return(DB_SUCCESS);
	}

	heap_no = page_rec_get_heap_no(rec);

	if (heap_no != PAGE_HEAP_NO_SUPREMUM
	    && lock_rec_convert_impl_to_expl(thr_get_trx(thr), block, rec,
					     index, offsets)) {
		/* We already hold an implicit exclusive lock. */
		return DB_SUCCESS;
	}

	err = lock_rec_lock(FALSE, ulint(mode) | gap_mode,
			    block, heap_no, index, thr);

	ut_ad(lock_rec_queue_validate(FALSE, block, rec, index, offsets));

	DEBUG_SYNC_C("after_lock_clust_rec_read_check_and_lock");

	return(err);
}
/*********************************************************************//**
Checks if locks of other transactions prevent an immediate read, or passing
over by a read cursor, of a clustered index record. If they do, first tests
if the query thread should anyway be suspended for some reason; if not, then
puts the transaction and the query thread to the lock wait state and inserts a
waiting request for a record lock to the lock queue. Sets the requested mode
lock on the record. This is an alternative version of
lock_clust_rec_read_check_and_lock() that does not require the parameter
"offsets".
@return DB_SUCCESS, DB_LOCK_WAIT, or DB_DEADLOCK */
dberr_t
lock_clust_rec_read_check_and_lock_alt(
/*===================================*/
	ulint			flags,	/*!< in: if BTR_NO_LOCKING_FLAG
					bit is set, does nothing */
	const buf_block_t*	block,	/*!< in: buffer block of rec */
	const rec_t*		rec,	/*!< in: user record or page
					supremum record which should
					be read or passed over by a
					read cursor */
	dict_index_t*		index,	/*!< in: clustered index */
	lock_mode		mode,	/*!< in: mode of the lock which
					the read cursor should set on
					records: LOCK_S or LOCK_X; the
					latter is possible in
					SELECT FOR UPDATE */
	ulint			gap_mode,/*!< in: LOCK_ORDINARY, LOCK_GAP, or
					LOCK_REC_NOT_GAP */
	que_thr_t*		thr)	/*!< in: query thread */
{
	mem_heap_t*	tmp_heap	= NULL;
	rec_offs	offsets_[REC_OFFS_NORMAL_SIZE];
	rec_offs*	offsets		= offsets_;
	dberr_t		err;
	rec_offs_init(offsets_);

	ut_ad(page_rec_is_leaf(rec));
	offsets = rec_get_offsets(rec, index, offsets, true,
				  ULINT_UNDEFINED, &tmp_heap);
	err = lock_clust_rec_read_check_and_lock(flags, block, rec, index,
						 offsets, mode, gap_mode, thr);
	if (tmp_heap) {
		mem_heap_free(tmp_heap);
	}

	if (err == DB_SUCCESS_LOCKED_REC) {
		err = DB_SUCCESS;
	}

	return(err);
}

/*******************************************************************//**
Release the last lock from the transaction's autoinc locks. */
UNIV_INLINE
void
lock_release_autoinc_last_lock(
/*===========================*/
	ib_vector_t*	autoinc_locks)	/*!< in/out: vector of AUTOINC locks */
{
	ulint		last;
	lock_t*		lock;

	ut_ad(lock_mutex_own());
	ut_a(!ib_vector_is_empty(autoinc_locks));

	/* The lock to be release must be the last lock acquired. */
	last = ib_vector_size(autoinc_locks) - 1;
	lock = *static_cast<lock_t**>(ib_vector_get(autoinc_locks, last));

	/* Should have only AUTOINC locks in the vector. */
	ut_a(lock_get_mode(lock) == LOCK_AUTO_INC);
	ut_a(lock_get_type(lock) == LOCK_TABLE);

	ut_a(lock->un_member.tab_lock.table != NULL);

	/* This will remove the lock from the trx autoinc_locks too. */
	lock_table_dequeue(lock);

	/* Remove from the table vector too. */
	lock_trx_table_locks_remove(lock);
}

/*******************************************************************//**
Check if a transaction holds any autoinc locks.
@return TRUE if the transaction holds any AUTOINC locks. */
static
ibool
lock_trx_holds_autoinc_locks(
/*=========================*/
	const trx_t*	trx)		/*!< in: transaction */
{
	ut_a(trx->autoinc_locks != NULL);

	return(!ib_vector_is_empty(trx->autoinc_locks));
}

/*******************************************************************//**
Release all the transaction's autoinc locks. */
static
void
lock_release_autoinc_locks(
/*=======================*/
	trx_t*		trx)		/*!< in/out: transaction */
{
	ut_ad(lock_mutex_own());
	/* If this is invoked for a running transaction by the thread
	that is serving the transaction, then it is not necessary to
	hold trx->mutex here. */

	ut_a(trx->autoinc_locks != NULL);

	/* We release the locks in the reverse order. This is to
	avoid searching the vector for the element to delete at
	the lower level. See (lock_table_remove_low()) for details. */
	while (!ib_vector_is_empty(trx->autoinc_locks)) {

		/* lock_table_remove_low() will also remove the lock from
		the transaction's autoinc_locks vector. */
		lock_release_autoinc_last_lock(trx->autoinc_locks);
	}

	/* Should release all locks. */
	ut_a(ib_vector_is_empty(trx->autoinc_locks));
}

/*******************************************************************//**
Gets the type of a lock. Non-inline version for using outside of the
lock module.
@return LOCK_TABLE or LOCK_REC */
ulint
lock_get_type(
/*==========*/
	const lock_t*	lock)	/*!< in: lock */
{
	return(lock_get_type_low(lock));
}

/*******************************************************************//**
Gets the id of the transaction owning a lock.
@return transaction id */
trx_id_t
lock_get_trx_id(
/*============*/
	const lock_t*	lock)	/*!< in: lock */
{
	return(trx_get_id_for_print(lock->trx));
}

/*******************************************************************//**
Gets the mode of a lock in a human readable string.
The string should not be free()'d or modified.
@return lock mode */
const char*
lock_get_mode_str(
/*==============*/
	const lock_t*	lock)	/*!< in: lock */
{
	ibool	is_gap_lock;

	is_gap_lock = lock_get_type_low(lock) == LOCK_REC
		&& lock_rec_get_gap(lock);

	switch (lock_get_mode(lock)) {
	case LOCK_S:
		if (is_gap_lock) {
			return("S,GAP");
		} else {
			return("S");
		}
	case LOCK_X:
		if (is_gap_lock) {
			return("X,GAP");
		} else {
			return("X");
		}
	case LOCK_IS:
		if (is_gap_lock) {
			return("IS,GAP");
		} else {
			return("IS");
		}
	case LOCK_IX:
		if (is_gap_lock) {
			return("IX,GAP");
		} else {
			return("IX");
		}
	case LOCK_AUTO_INC:
		return("AUTO_INC");
	default:
		return("UNKNOWN");
	}
}

/*******************************************************************//**
Gets the type of a lock in a human readable string.
The string should not be free()'d or modified.
@return lock type */
const char*
lock_get_type_str(
/*==============*/
	const lock_t*	lock)	/*!< in: lock */
{
	switch (lock_get_type_low(lock)) {
	case LOCK_REC:
		return("RECORD");
	case LOCK_TABLE:
		return("TABLE");
	default:
		return("UNKNOWN");
	}
}

/*******************************************************************//**
Gets the table on which the lock is.
@return table */
UNIV_INLINE
dict_table_t*
lock_get_table(
/*===========*/
	const lock_t*	lock)	/*!< in: lock */
{
	switch (lock_get_type_low(lock)) {
	case LOCK_REC:
		ut_ad(dict_index_is_clust(lock->index)
		      || !dict_index_is_online_ddl(lock->index));
		return(lock->index->table);
	case LOCK_TABLE:
		return(lock->un_member.tab_lock.table);
	default:
		ut_error;
		return(NULL);
	}
}

/*******************************************************************//**
Gets the id of the table on which the lock is.
@return id of the table */
table_id_t
lock_get_table_id(
/*==============*/
	const lock_t*	lock)	/*!< in: lock */
{
	dict_table_t*	table;

	table = lock_get_table(lock);

	return(table->id);
}

/** Determine which table a lock is associated with.
@param[in]	lock	the lock
@return name of the table */
const table_name_t&
lock_get_table_name(
	const lock_t*	lock)
{
	return(lock_get_table(lock)->name);
}

/*******************************************************************//**
For a record lock, gets the index on which the lock is.
@return index */
const dict_index_t*
lock_rec_get_index(
/*===============*/
	const lock_t*	lock)	/*!< in: lock */
{
	ut_a(lock_get_type_low(lock) == LOCK_REC);
	ut_ad(dict_index_is_clust(lock->index)
	      || !dict_index_is_online_ddl(lock->index));

	return(lock->index);
}

/*******************************************************************//**
For a record lock, gets the name of the index on which the lock is.
The string should not be free()'d or modified.
@return name of the index */
const char*
lock_rec_get_index_name(
/*====================*/
	const lock_t*	lock)	/*!< in: lock */
{
	ut_a(lock_get_type_low(lock) == LOCK_REC);
	ut_ad(dict_index_is_clust(lock->index)
	      || !dict_index_is_online_ddl(lock->index));

	return(lock->index->name);
}

/*******************************************************************//**
For a record lock, gets the tablespace number on which the lock is.
@return tablespace number */
ulint
lock_rec_get_space_id(
/*==================*/
	const lock_t*	lock)	/*!< in: lock */
{
	ut_a(lock_get_type_low(lock) == LOCK_REC);

	return(lock->un_member.rec_lock.space);
}

/*******************************************************************//**
For a record lock, gets the page number on which the lock is.
@return page number */
ulint
lock_rec_get_page_no(
/*=================*/
	const lock_t*	lock)	/*!< in: lock */
{
	ut_a(lock_get_type_low(lock) == LOCK_REC);

	return(lock->un_member.rec_lock.page_no);
}

/*********************************************************************//**
Cancels a waiting lock request and releases possible other transactions
waiting behind it. */
void
lock_cancel_waiting_and_release(
/*============================*/
	lock_t*	lock)	/*!< in/out: waiting lock request */
{
	que_thr_t*	thr;

	ut_ad(lock_mutex_own());
	ut_ad(trx_mutex_own(lock->trx));

	lock->trx->lock.cancel = true;

	if (lock_get_type_low(lock) == LOCK_REC) {

		lock_rec_dequeue_from_page(lock);
	} else {
		ut_ad(lock_get_type_low(lock) & LOCK_TABLE);

		if (lock->trx->autoinc_locks != NULL) {
			/* Release the transaction's AUTOINC locks. */
			lock_release_autoinc_locks(lock->trx);
		}

		lock_table_dequeue(lock);
		/* Remove the lock from table lock vector too. */
		lock_trx_table_locks_remove(lock);
	}

	/* Reset the wait flag and the back pointer to lock in trx. */

	lock_reset_lock_and_trx_wait(lock);

	/* The following function releases the trx from lock wait. */

	thr = que_thr_end_lock_wait(lock->trx);

	if (thr != NULL) {
		lock_wait_release_thread_if_suspended(thr);
	}

	lock->trx->lock.cancel = false;
}

/*********************************************************************//**
Unlocks AUTO_INC type locks that were possibly reserved by a trx. This
function should be called at the the end of an SQL statement, by the
connection thread that owns the transaction (trx->mysql_thd). */
void
lock_unlock_table_autoinc(
/*======================*/
	trx_t*	trx)	/*!< in/out: transaction */
{
	ut_ad(!lock_mutex_own());
	ut_ad(!trx_mutex_own(trx));
	ut_ad(!trx->lock.wait_lock);

	/* This can be invoked on NOT_STARTED, ACTIVE, PREPARED,
	but not COMMITTED transactions. */

	ut_ad(trx_state_eq(trx, TRX_STATE_NOT_STARTED)
	      || !trx_state_eq(trx, TRX_STATE_COMMITTED_IN_MEMORY));

	/* This function is invoked for a running transaction by the
	thread that is serving the transaction. Therefore it is not
	necessary to hold trx->mutex here. */

	if (lock_trx_holds_autoinc_locks(trx)) {
		lock_mutex_enter();

		lock_release_autoinc_locks(trx);

		lock_mutex_exit();
	}
}

static inline dberr_t lock_trx_handle_wait_low(trx_t* trx)
{
	ut_ad(lock_mutex_own());
	ut_ad(trx_mutex_own(trx));

	if (trx->lock.was_chosen_as_deadlock_victim) {
		return DB_DEADLOCK;
	}
	if (!trx->lock.wait_lock) {
		/* The lock was probably granted before we got here. */
		return DB_SUCCESS;
	}

	lock_cancel_waiting_and_release(trx->lock.wait_lock);
	return DB_LOCK_WAIT;
}

/*********************************************************************//**
Check whether the transaction has already been rolled back because it
was selected as a deadlock victim, or if it has to wait then cancel
the wait lock.
@return DB_DEADLOCK, DB_LOCK_WAIT or DB_SUCCESS */
dberr_t
lock_trx_handle_wait(
/*=================*/
	trx_t*	trx)	/*!< in/out: trx lock state */
{
	lock_mutex_enter();
	trx_mutex_enter(trx);
	dberr_t err = lock_trx_handle_wait_low(trx);
	lock_mutex_exit();
	trx_mutex_exit(trx);
	return err;
}

/*********************************************************************//**
Get the number of locks on a table.
@return number of locks */
ulint
lock_table_get_n_locks(
/*===================*/
	const dict_table_t*	table)	/*!< in: table */
{
	ulint		n_table_locks;

	lock_mutex_enter();

	n_table_locks = UT_LIST_GET_LEN(table->locks);

	lock_mutex_exit();

	return(n_table_locks);
}

#ifdef UNIV_DEBUG
/**
  Do an exhaustive check for any locks (table or rec) against the table.

  @param[in]  table  check if there are any locks held on records in this table
                     or on the table itself
*/

<<<<<<< HEAD
static my_bool lock_table_locks_lookup(rw_trx_hash_element_t *element,
                                       const dict_table_t *table)
{
  ut_ad(lock_mutex_own());
  mutex_enter(&element->mutex);
  if (element->trx)
  {
    trx_mutex_enter(element->trx);
    check_trx_state(element->trx);
    if (element->trx->state != TRX_STATE_COMMITTED_IN_MEMORY)
    {
      for (const lock_t *lock= UT_LIST_GET_FIRST(element->trx->lock.trx_locks);
           lock != NULL;
           lock= UT_LIST_GET_NEXT(trx_locks, lock))
      {
        ut_ad(lock->trx == element->trx);
        if (lock_get_type_low(lock) == LOCK_REC)
        {
          ut_ad(!dict_index_is_online_ddl(lock->index) ||
                lock->index->is_primary());
          ut_ad(lock->index->table != table);
        }
        else
          ut_ad(lock->un_member.tab_lock.table != table);
      }
    }
    trx_mutex_exit(element->trx);
  }
  mutex_exit(&element->mutex);
  return 0;
=======
			if (lock_get_type_low(lock) == LOCK_REC) {
				ut_ad(lock->index->online_status
				      != ONLINE_INDEX_CREATION
				      || dict_index_is_clust(lock->index));
				if (lock->index->table == table) {
					break;
				}
			} else if (lock->un_member.tab_lock.table == table) {
				break;
			}
		}

		trx_mutex_exit(trx);

		if (lock) {
			return lock;
		}
	}

	return NULL;
>>>>>>> a8f044e1
}
#endif /* UNIV_DEBUG */

/*******************************************************************//**
Check if there are any locks (table or rec) against table.
@return true if table has either table or record locks. */
bool
lock_table_has_locks(
/*=================*/
	const dict_table_t*	table)	/*!< in: check if there are any locks
					held on records in this table or on the
					table itself */
{
	ibool			has_locks;

	ut_ad(table != NULL);
	lock_mutex_enter();

	has_locks = UT_LIST_GET_LEN(table->locks) > 0 || table->n_rec_locks > 0;

#ifdef UNIV_DEBUG
	if (!has_locks) {
		trx_sys.rw_trx_hash.iterate(
			reinterpret_cast<my_hash_walk_action>
			(lock_table_locks_lookup),
			const_cast<dict_table_t*>(table));
	}
#endif /* UNIV_DEBUG */

	lock_mutex_exit();

	return(has_locks);
}

/*******************************************************************//**
Initialise the table lock list. */
void
lock_table_lock_list_init(
/*======================*/
	table_lock_list_t*	lock_list)	/*!< List to initialise */
{
	UT_LIST_INIT(*lock_list, &lock_table_t::locks);
}

/*******************************************************************//**
Initialise the trx lock list. */
void
lock_trx_lock_list_init(
/*====================*/
	trx_lock_list_t*	lock_list)	/*!< List to initialise */
{
	UT_LIST_INIT(*lock_list, &lock_t::trx_locks);
}

/*******************************************************************//**
Set the lock system timeout event. */
void
lock_set_timeout_event()
/*====================*/
{
	os_event_set(lock_sys.timeout_event);
}

#ifdef UNIV_DEBUG
/*******************************************************************//**
Check if the transaction holds any locks on the sys tables
or its records.
@return the strongest lock found on any sys table or 0 for none */
const lock_t*
lock_trx_has_sys_table_locks(
/*=========================*/
	const trx_t*	trx)	/*!< in: transaction to check */
{
	const lock_t*	strongest_lock = 0;
	lock_mode	strongest = LOCK_NONE;

	lock_mutex_enter();

	const lock_list::const_iterator end = trx->lock.table_locks.end();
	lock_list::const_iterator it = trx->lock.table_locks.begin();

	/* Find a valid mode. Note: ib_vector_size() can be 0. */

	for (/* No op */; it != end; ++it) {
		const lock_t*	lock = *it;

		if (lock != NULL
		    && dict_is_sys_table(lock->un_member.tab_lock.table->id)) {

			strongest = lock_get_mode(lock);
			ut_ad(strongest != LOCK_NONE);
			strongest_lock = lock;
			break;
		}
	}

	if (strongest == LOCK_NONE) {
		lock_mutex_exit();
		return(NULL);
	}

	for (/* No op */; it != end; ++it) {
		const lock_t*	lock = *it;

		if (lock == NULL) {
			continue;
		}

		ut_ad(trx == lock->trx);
		ut_ad(lock_get_type_low(lock) & LOCK_TABLE);
		ut_ad(lock->un_member.tab_lock.table != NULL);

		lock_mode	mode = lock_get_mode(lock);

		if (dict_is_sys_table(lock->un_member.tab_lock.table->id)
		    && lock_mode_stronger_or_eq(mode, strongest)) {

			strongest = mode;
			strongest_lock = lock;
		}
	}

	lock_mutex_exit();

	return(strongest_lock);
}

/** Check if the transaction holds an explicit exclusive lock on a record.
@param[in]	trx	transaction
@param[in]	table	table
@param[in]	block	leaf page
@param[in]	heap_no	heap number identifying the record
@return whether an explicit X-lock is held */
bool
lock_trx_has_expl_x_lock(
	const trx_t*		trx,	/*!< in: transaction to check */
	const dict_table_t*	table,	/*!< in: table to check */
	const buf_block_t*	block,	/*!< in: buffer block of the record */
	ulint			heap_no)/*!< in: record heap number */
{
	ut_ad(heap_no > PAGE_HEAP_NO_SUPREMUM);

	lock_mutex_enter();
	ut_ad(lock_table_has(trx, table, LOCK_IX));
	ut_ad(lock_rec_has_expl(LOCK_X | LOCK_REC_NOT_GAP, block, heap_no,
				trx));
	lock_mutex_exit();
	return(true);
}
#endif /* UNIV_DEBUG */

/** rewind(3) the file used for storing the latest detected deadlock and
print a heading message to stderr if printing of all deadlocks to stderr
is enabled. */
void
DeadlockChecker::start_print()
{
	ut_ad(lock_mutex_own());

	rewind(lock_latest_err_file);
	ut_print_timestamp(lock_latest_err_file);

	if (srv_print_all_deadlocks) {
		ib::info() << "Transactions deadlock detected, dumping"
			" detailed information.";
	}
}

/** Print a message to the deadlock file and possibly to stderr.
@param msg message to print */
void
DeadlockChecker::print(const char* msg)
{
	fputs(msg, lock_latest_err_file);

	if (srv_print_all_deadlocks) {
		ib::info() << msg;
	}
}

/** Print transaction data to the deadlock file and possibly to stderr.
@param trx transaction
@param max_query_len max query length to print */
void
DeadlockChecker::print(const trx_t* trx, ulint max_query_len)
{
	ut_ad(lock_mutex_own());

	ulint	n_rec_locks = lock_number_of_rows_locked(&trx->lock);
	ulint	n_trx_locks = UT_LIST_GET_LEN(trx->lock.trx_locks);
	ulint	heap_size = mem_heap_get_size(trx->lock.lock_heap);

	trx_print_low(lock_latest_err_file, trx, max_query_len,
		      n_rec_locks, n_trx_locks, heap_size);

	if (srv_print_all_deadlocks) {
		trx_print_low(stderr, trx, max_query_len,
			      n_rec_locks, n_trx_locks, heap_size);
	}
}

/** Print lock data to the deadlock file and possibly to stderr.
@param lock record or table type lock */
void
DeadlockChecker::print(const lock_t* lock)
{
	ut_ad(lock_mutex_own());

	if (lock_get_type_low(lock) == LOCK_REC) {
		mtr_t mtr;
		lock_rec_print(lock_latest_err_file, lock, mtr);

		if (srv_print_all_deadlocks) {
			lock_rec_print(stderr, lock, mtr);
		}
	} else {
		lock_table_print(lock_latest_err_file, lock);

		if (srv_print_all_deadlocks) {
			lock_table_print(stderr, lock);
		}
	}
}

/** Get the next lock in the queue that is owned by a transaction whose
sub-tree has not already been searched.
Note: "next" here means PREV for table locks.

@param lock Lock in queue
@param heap_no heap_no if lock is a record lock else ULINT_UNDEFINED

@return next lock or NULL if at end of queue */
const lock_t*
DeadlockChecker::get_next_lock(const lock_t* lock, ulint heap_no) const
{
	ut_ad(lock_mutex_own());

	do {
		if (lock_get_type_low(lock) == LOCK_REC) {
			ut_ad(heap_no != ULINT_UNDEFINED);
			lock = lock_rec_get_next_const(heap_no, lock);
		} else {
			ut_ad(heap_no == ULINT_UNDEFINED);
			ut_ad(lock_get_type_low(lock) == LOCK_TABLE);

			lock = UT_LIST_GET_NEXT(
				un_member.tab_lock.locks, lock);
		}

	} while (lock != NULL && is_visited(lock));

	ut_ad(lock == NULL
	      || lock_get_type_low(lock) == lock_get_type_low(m_wait_lock));

	return(lock);
}

/** Get the first lock to search. The search starts from the current
wait_lock. What we are really interested in is an edge from the
current wait_lock's owning transaction to another transaction that has
a lock ahead in the queue. We skip locks where the owning transaction's
sub-tree has already been searched.

Note: The record locks are traversed from the oldest lock to the
latest. For table locks we go from latest to oldest.

For record locks, we first position the "iterator" on the first lock on
the page and then reposition on the actual heap_no. This is required
due to the way the record lock has is implemented.

@param[out] heap_no if rec lock, else ULINT_UNDEFINED.
@return first lock or NULL */
const lock_t*
DeadlockChecker::get_first_lock(ulint* heap_no) const
{
	ut_ad(lock_mutex_own());

	const lock_t*	lock = m_wait_lock;

	if (lock_get_type_low(lock) == LOCK_REC) {
		hash_table_t*	lock_hash;

		lock_hash = lock->type_mode & LOCK_PREDICATE
			? lock_sys.prdt_hash
			: lock_sys.rec_hash;

		/* We are only interested in records that match the heap_no. */
		*heap_no = lock_rec_find_set_bit(lock);

		ut_ad(*heap_no <= 0xffff);
		ut_ad(*heap_no != ULINT_UNDEFINED);

		/* Find the locks on the page. */
		lock = lock_rec_get_first_on_page_addr(
			lock_hash,
			lock->un_member.rec_lock.space,
			lock->un_member.rec_lock.page_no);

		/* Position on the first lock on the physical record.*/
		if (!lock_rec_get_nth_bit(lock, *heap_no)) {
			lock = lock_rec_get_next_const(*heap_no, lock);
		}

		ut_a(!lock_get_wait(lock));
	} else {
		/* Table locks don't care about the heap_no. */
		*heap_no = ULINT_UNDEFINED;
		ut_ad(lock_get_type_low(lock) == LOCK_TABLE);
		dict_table_t*	table = lock->un_member.tab_lock.table;
		lock = UT_LIST_GET_FIRST(table->locks);
	}

	/* Must find at least two locks, otherwise there cannot be a
	waiting lock, secondly the first lock cannot be the wait_lock. */
	ut_a(lock != NULL);
	ut_a(lock != m_wait_lock ||
	     (innodb_lock_schedule_algorithm
	      	== INNODB_LOCK_SCHEDULE_ALGORITHM_VATS
	      && !thd_is_replication_slave_thread(lock->trx->mysql_thd)));

	/* Check that the lock type doesn't change. */
	ut_ad(lock_get_type_low(lock) == lock_get_type_low(m_wait_lock));

	return(lock);
}

/** Notify that a deadlock has been detected and print the conflicting
transaction info.
@param lock lock causing deadlock */
void
DeadlockChecker::notify(const lock_t* lock) const
{
	ut_ad(lock_mutex_own());

	start_print();

	print("\n*** (1) TRANSACTION:\n");

	print(m_wait_lock->trx, 3000);

	print("*** (1) WAITING FOR THIS LOCK TO BE GRANTED:\n");

	print(m_wait_lock);

	print("*** (2) TRANSACTION:\n");

	print(lock->trx, 3000);

	print("*** (2) HOLDS THE LOCK(S):\n");

	print(lock);

	/* It is possible that the joining transaction was granted its
	lock when we rolled back some other waiting transaction. */

	if (m_start->lock.wait_lock != 0) {
		print("*** (2) WAITING FOR THIS LOCK TO BE GRANTED:\n");

		print(m_start->lock.wait_lock);
	}

	DBUG_PRINT("ib_lock", ("deadlock detected"));
}

/** Select the victim transaction that should be rolledback.
@return victim transaction */
const trx_t*
DeadlockChecker::select_victim() const
{
	ut_ad(lock_mutex_own());
	ut_ad(m_start->lock.wait_lock != 0);
	ut_ad(m_wait_lock->trx != m_start);

	if (trx_weight_ge(m_wait_lock->trx, m_start)) {
		/* The joining transaction is 'smaller',
		choose it as the victim and roll it back. */
#ifdef WITH_WSREP
		if (wsrep_thd_is_BF(m_start->mysql_thd, TRUE)) {
			return(m_wait_lock->trx);
		}
#endif /* WITH_WSREP */
		return(m_start);
	}

#ifdef WITH_WSREP
	if (wsrep_thd_is_BF(m_wait_lock->trx->mysql_thd, TRUE)) {
		return(m_start);
	}
#endif /* WITH_WSREP */

	return(m_wait_lock->trx);
}

/** Looks iteratively for a deadlock. Note: the joining transaction may
have been granted its lock by the deadlock checks.
@return 0 if no deadlock else the victim transaction instance.*/
const trx_t*
DeadlockChecker::search()
{
	ut_ad(lock_mutex_own());
	ut_ad(!trx_mutex_own(m_start));

	ut_ad(m_start != NULL);
	ut_ad(m_wait_lock != NULL);
	check_trx_state(m_wait_lock->trx);
	ut_ad(m_mark_start <= s_lock_mark_counter);

	/* Look at the locks ahead of wait_lock in the lock queue. */
	ulint		heap_no;
	const lock_t*	lock = get_first_lock(&heap_no);

	for (;;) {
		/* We should never visit the same sub-tree more than once. */
		ut_ad(lock == NULL || !is_visited(lock));

		while (m_n_elems > 0 && lock == NULL) {

			/* Restore previous search state. */

			pop(lock, heap_no);

			lock = get_next_lock(lock, heap_no);
		}

		if (lock == NULL) {
			break;
		}

		if (lock == m_wait_lock) {

			/* We can mark this subtree as searched */
			ut_ad(lock->trx->lock.deadlock_mark <= m_mark_start);

			lock->trx->lock.deadlock_mark = ++s_lock_mark_counter;

			/* We are not prepared for an overflow. This 64-bit
			counter should never wrap around. At 10^9 increments
			per second, it would take 10^3 years of uptime. */

			ut_ad(s_lock_mark_counter > 0);

			/* Backtrack */
			lock = NULL;
			continue;
		}

		if (!lock_has_to_wait(m_wait_lock, lock)) {
			/* No conflict, next lock */
			lock = get_next_lock(lock, heap_no);
			continue;
		}

		if (lock->trx == m_start) {
			/* Found a cycle. */
			notify(lock);
			return select_victim();
		}

		if (is_too_deep()) {
			/* Search too deep to continue. */
			m_too_deep = true;
			return m_start;
		}

		/* We do not need to report autoinc locks to the upper
		layer. These locks are released before commit, so they
		can not cause deadlocks with binlog-fixed commit
		order. */
		if (m_report_waiters
		    && (lock_get_type_low(lock) != LOCK_TABLE
			|| lock_get_mode(lock) != LOCK_AUTO_INC)) {
			thd_rpl_deadlock_check(m_start->mysql_thd,
					       lock->trx->mysql_thd);
		}

		if (lock->trx->lock.que_state == TRX_QUE_LOCK_WAIT) {
			/* Another trx ahead has requested a lock in an
			incompatible mode, and is itself waiting for a lock. */

			++m_cost;

			if (!push(lock, heap_no)) {
				m_too_deep = true;
				return m_start;
			}

			m_wait_lock = lock->trx->lock.wait_lock;

			lock = get_first_lock(&heap_no);

			if (is_visited(lock)) {
				lock = get_next_lock(lock, heap_no);
			}
		} else {
			lock = get_next_lock(lock, heap_no);
		}
	}

	ut_a(lock == NULL && m_n_elems == 0);

	/* No deadlock found. */
	return(0);
}

/** Print info about transaction that was rolled back.
@param trx transaction rolled back
@param lock lock trx wants */
void
DeadlockChecker::rollback_print(const trx_t* trx, const lock_t* lock)
{
	ut_ad(lock_mutex_own());

	/* If the lock search exceeds the max step
	or the max depth, the current trx will be
	the victim. Print its information. */
	start_print();

	print("TOO DEEP OR LONG SEARCH IN THE LOCK TABLE"
	      " WAITS-FOR GRAPH, WE WILL ROLL BACK"
	      " FOLLOWING TRANSACTION \n\n"
	      "*** TRANSACTION:\n");

	print(trx, 3000);

	print("*** WAITING FOR THIS LOCK TO BE GRANTED:\n");

	print(lock);
}

/** Rollback transaction selected as the victim. */
void
DeadlockChecker::trx_rollback()
{
	ut_ad(lock_mutex_own());

	trx_t*	trx = m_wait_lock->trx;

	print("*** WE ROLL BACK TRANSACTION (1)\n");

	trx_mutex_enter(trx);

	trx->lock.was_chosen_as_deadlock_victim = true;

	lock_cancel_waiting_and_release(trx->lock.wait_lock);

	trx_mutex_exit(trx);
}

/** Check if a joining lock request results in a deadlock.
If a deadlock is found, we will resolve the deadlock by
choosing a victim transaction and rolling it back.
We will attempt to resolve all deadlocks.

@param[in]	lock	the lock request
@param[in,out]	trx	transaction requesting the lock

@return trx if it was chosen as victim
@retval	NULL if another victim was chosen,
or there is no deadlock (any more) */
const trx_t*
DeadlockChecker::check_and_resolve(const lock_t* lock, trx_t* trx)
{
	ut_ad(lock_mutex_own());
	ut_ad(trx_mutex_own(trx));
	check_trx_state(trx);
	ut_ad(!srv_read_only_mode);

	if (!innobase_deadlock_detect) {
		return(NULL);
	}

	/*  Release the mutex to obey the latching order.
	This is safe, because DeadlockChecker::check_and_resolve()
	is invoked when a lock wait is enqueued for the currently
	running transaction. Because m_trx is a running transaction
	(it is not currently suspended because of a lock wait),
	its state can only be changed by this thread, which is
	currently associated with the transaction. */

	trx_mutex_exit(trx);

	const trx_t*	victim_trx;
	const bool	report_waiters = trx->mysql_thd
		&& thd_need_wait_reports(trx->mysql_thd);

	/* Try and resolve as many deadlocks as possible. */
	do {
		DeadlockChecker	checker(trx, lock, s_lock_mark_counter,
					report_waiters);

		victim_trx = checker.search();

		/* Search too deep, we rollback the joining transaction only
		if it is possible to rollback. Otherwise we rollback the
		transaction that is holding the lock that the joining
		transaction wants. */
		if (checker.is_too_deep()) {

			ut_ad(trx == checker.m_start);
			ut_ad(trx == victim_trx);

			rollback_print(victim_trx, lock);

			MONITOR_INC(MONITOR_DEADLOCK);

			break;

		} else if (victim_trx != NULL && victim_trx != trx) {

			ut_ad(victim_trx == checker.m_wait_lock->trx);

			checker.trx_rollback();

			lock_deadlock_found = true;

			MONITOR_INC(MONITOR_DEADLOCK);
		}

	} while (victim_trx != NULL && victim_trx != trx);

	/* If the joining transaction was selected as the victim. */
	if (victim_trx != NULL) {

		print("*** WE ROLL BACK TRANSACTION (2)\n");

		lock_deadlock_found = true;
	}

	trx_mutex_enter(trx);

	return(victim_trx);
}

/*************************************************************//**
Updates the lock table when a page is split and merged to
two pages. */
UNIV_INTERN
void
lock_update_split_and_merge(
	const buf_block_t* left_block,	/*!< in: left page to which merged */
	const rec_t* orig_pred,		/*!< in: original predecessor of
					supremum on the left page before merge*/
	const buf_block_t* right_block)	/*!< in: right page from which merged */
{
	const rec_t* left_next_rec;

	ut_ad(page_is_leaf(left_block->frame));
	ut_ad(page_is_leaf(right_block->frame));
	ut_ad(page_align(orig_pred) == left_block->frame);

	lock_mutex_enter();

	left_next_rec = page_rec_get_next_const(orig_pred);
	ut_ad(!page_rec_is_metadata(left_next_rec));

	/* Inherit the locks on the supremum of the left page to the
	first record which was moved from the right page */
	lock_rec_inherit_to_gap(
		left_block, left_block,
		page_rec_get_heap_no(left_next_rec),
		PAGE_HEAP_NO_SUPREMUM);

	/* Reset the locks on the supremum of the left page,
	releasing waiting transactions */
	lock_rec_reset_and_release_wait(left_block,
					PAGE_HEAP_NO_SUPREMUM);

	/* Inherit the locks to the supremum of the left page from the
	successor of the infimum on the right page */
	lock_rec_inherit_to_gap(left_block, right_block,
				PAGE_HEAP_NO_SUPREMUM,
				lock_get_min_heap_no(right_block));

	lock_mutex_exit();
}<|MERGE_RESOLUTION|>--- conflicted
+++ resolved
@@ -6296,7 +6296,6 @@
                      or on the table itself
 */
 
-<<<<<<< HEAD
 static my_bool lock_table_locks_lookup(rw_trx_hash_element_t *element,
                                        const dict_table_t *table)
 {
@@ -6315,7 +6314,7 @@
         ut_ad(lock->trx == element->trx);
         if (lock_get_type_low(lock) == LOCK_REC)
         {
-          ut_ad(!dict_index_is_online_ddl(lock->index) ||
+          ut_ad(lock->index->online_status != ONLINE_INDEX_CREATION ||
                 lock->index->is_primary());
           ut_ad(lock->index->table != table);
         }
@@ -6327,28 +6326,6 @@
   }
   mutex_exit(&element->mutex);
   return 0;
-=======
-			if (lock_get_type_low(lock) == LOCK_REC) {
-				ut_ad(lock->index->online_status
-				      != ONLINE_INDEX_CREATION
-				      || dict_index_is_clust(lock->index));
-				if (lock->index->table == table) {
-					break;
-				}
-			} else if (lock->un_member.tab_lock.table == table) {
-				break;
-			}
-		}
-
-		trx_mutex_exit(trx);
-
-		if (lock) {
-			return lock;
-		}
-	}
-
-	return NULL;
->>>>>>> a8f044e1
 }
 #endif /* UNIV_DEBUG */
 

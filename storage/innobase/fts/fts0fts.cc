--- conflicted
+++ resolved
@@ -4458,11 +4458,7 @@
 end_sync:
 	if (error == DB_SUCCESS && !sync->interrupted) {
 		error = fts_sync_commit(sync);
-<<<<<<< HEAD
 	} else {
-=======
-	}  else {
->>>>>>> 0be18c40
 		fts_sync_rollback(sync);
 	}
 
@@ -4470,16 +4466,9 @@
 	/* Clear fts syncing flags of any indexes incase sync is
 	interrupeted */
 	for (i = 0; i < ib_vector_size(cache->indexes); ++i) {
-<<<<<<< HEAD
-		fts_index_cache_t*      index_cache;
-		index_cache = static_cast<fts_index_cache_t*>(
-                      ib_vector_get(cache->indexes, i));
-		index_cache->index->index_fts_syncing = false;
-=======
 		static_cast<fts_index_cache_t*>(
 			ib_vector_get(cache->indexes, i))
 			->index->index_fts_syncing = false;
->>>>>>> 0be18c40
 	}
 
 	sync->interrupted = false;

--- conflicted
+++ resolved
@@ -469,30 +469,17 @@
 	node->init_size = size;
 	node->max_size = max_pages;
 
-<<<<<<< HEAD
+	node->space = this;
+
+	node->atomic_write = atomic_write;
+
 	mutex_enter(&fil_system.mutex);
-
-	space->size += size;
-
-	node->space = space;
-
-	node->atomic_write = atomic_write;
-
-	UT_LIST_ADD_LAST(space->chain, node);
-	mutex_exit(&fil_system.mutex);
-=======
-	node->space = this;
-
-	node->atomic_write = atomic_write;
-
-	mutex_enter(&fil_system->mutex);
 	this->size += size;
 	UT_LIST_ADD_LAST(chain, node);
 	if (node->is_open()) {
-		fil_system->n_open++;
-	}
-	mutex_exit(&fil_system->mutex);
->>>>>>> 4a92165f
+		fil_system.n_open++;
+	}
+	mutex_exit(&fil_system.mutex);
 
 	return node;
 }
@@ -502,7 +489,7 @@
 @return	whether the page was found valid */
 bool fil_node_t::read_page0(bool first)
 {
-	ut_ad(mutex_own(&fil_system->mutex));
+	ut_ad(mutex_own(&fil_system.mutex));
 	ut_a(space->purpose != FIL_TYPE_LOG);
 	const page_size_t page_size(space->flags);
 	const ulint psize = page_size.physical();
@@ -684,12 +671,7 @@
 	ut_a(success);
 	ut_a(node->is_open());
 
-<<<<<<< HEAD
 	fil_system.n_open++;
-	fil_n_file_opened++;
-=======
-	fil_system->n_open++;
->>>>>>> 4a92165f
 
 	if (fil_space_belongs_in_lru(space)) {
 
@@ -720,18 +702,10 @@
 
 	/* printf("Closing file %s\n", name); */
 
-<<<<<<< HEAD
 	handle = OS_FILE_CLOSED;
 	ut_ad(!is_open());
 	ut_a(fil_system.n_open > 0);
 	fil_system.n_open--;
-	fil_n_file_opened--;
-=======
-	node->handle = OS_FILE_CLOSED;
-	ut_ad(!node->is_open());
-	ut_a(fil_system->n_open > 0);
-	fil_system->n_open--;
->>>>>>> 4a92165f
 
 	if (fil_space_belongs_in_lru(space)) {
 		ut_a(UT_LIST_GET_LEN(fil_system.LRU) > 0);
@@ -3192,30 +3166,17 @@
 	space = fil_space_create(name, space_id, flags, FIL_TYPE_TABLESPACE,
 				 crypt_data, mode);
 	if (!space) {
-<<<<<<< HEAD
 		free(crypt_data);
 		*err = DB_ERROR;
 	} else {
-		fil_node_t* node = fil_node_create_low(path, size, space,
-						       false, true);
-		mtr_t mtr;
-=======
-		if (crypt_data) {
-			free(crypt_data);
-		}
-
-		err = DB_ERROR;
-	} else {
-		mtr_t mtr;
 		fil_node_t* file = space->add(path, OS_FILE_CLOSED, size,
 					      false, true);
-
->>>>>>> 4a92165f
+		mtr_t mtr;
 		mtr.start();
 		fil_op_write_log(
-			MLOG_FILE_CREATE2, space_id, 0, node->name,
+			MLOG_FILE_CREATE2, space_id, 0, file->name,
 			NULL, space->flags & ~FSP_FLAGS_MEM_MASK, &mtr);
-		fil_name_write(space, 0, node, &mtr);
+		fil_name_write(space, 0, file, &mtr);
 		mtr.commit();
 
 		file->block_size = block_size;
@@ -3476,12 +3437,8 @@
 				goto corrupted;
 			}
 error:
-<<<<<<< HEAD
 			if (err) *err = DB_ERROR;
 			return NULL;
-=======
-			return(DB_ERROR);
->>>>>>> 4a92165f
 		}
 
 		/* There is only one valid tablespace found and we did
@@ -3579,37 +3536,10 @@
 	}
 
 skip_validate:
-<<<<<<< HEAD
 	const byte* first_page =
 		df_default.is_open() ? df_default.get_first_page() :
 		df_dict.is_open() ? df_dict.get_first_page() :
 		df_remote.get_first_page();
-=======
-	if (err == DB_SUCCESS) {
-		const byte* first_page =
-			df_default.is_open() ? df_default.get_first_page() :
-			df_dict.is_open() ? df_dict.get_first_page() :
-			df_remote.get_first_page();
-
-		fil_space_crypt_t* crypt_data = first_page
-			? fil_space_read_crypt_data(page_size_t(flags),
-						    first_page)
-			: NULL;
-
-		fil_space_t* space = fil_space_create(
-			space_name, id, flags, purpose, crypt_data);
-		if (!space) {
-			goto error;
-		}
-
-		/* We do not measure the size of the file, that is why
-		we pass the 0 below */
-
-		space->add(
-			df_remote.is_open() ? df_remote.filepath() :
-			df_dict.is_open() ? df_dict.filepath() :
-			df_default.filepath(), OS_FILE_CLOSED, 0, false, true);
->>>>>>> 4a92165f
 
 	fil_space_crypt_t* crypt_data = first_page
 		? fil_space_read_crypt_data(page_size_t(flags), first_page)
@@ -3617,17 +3547,17 @@
 
 	fil_space_t* space = fil_space_create(
 		tablename.m_name, id, flags, purpose, crypt_data);
+	if (!space) {
+		goto error;
+	}
 
 	/* We do not measure the size of the file, that is why
 	we pass the 0 below */
 
-	if (fil_node_create_low(
-		    df_remote.is_open() ? df_remote.filepath() :
-		    df_dict.is_open() ? df_dict.filepath() :
-		    df_default.filepath(), 0, space, false,
-		    true) == NULL) {
-		goto error;
-	}
+	space->add(
+		df_remote.is_open() ? df_remote.filepath() :
+		df_dict.is_open() ? df_dict.filepath() :
+		df_default.filepath(), OS_FILE_CLOSED, 0, false, true);
 
 	if (validate && purpose != FIL_TYPE_IMPORT && !srv_read_only_mode) {
 		df_remote.close();

/*****************************************************************************

Copyright (c) 1996, 2016, Oracle and/or its affiliates. All rights reserved.
Copyright (c) 2008, Google Inc.
Copyright (c) 2009, Percona Inc.
Copyright (c) 2013, 2016, MariaDB Corporation

Portions of this file contain modifications contributed and copyrighted by
Google, Inc. Those modifications are gratefully acknowledged and are described
briefly in the InnoDB documentation. The contributions by Google are
incorporated with their permission, and subject to the conditions contained in
the file COPYING.Google.

Portions of this file contain modifications contributed and copyrighted
by Percona Inc.. Those modifications are
gratefully acknowledged and are described briefly in the InnoDB
documentation. The contributions by Percona Inc. are incorporated with
their permission, and subject to the conditions contained in the file
COPYING.Percona.

This program is free software; you can redistribute it and/or modify it under
the terms of the GNU General Public License as published by the Free Software
Foundation; version 2 of the License.

This program is distributed in the hope that it will be useful, but WITHOUT
ANY WARRANTY; without even the implied warranty of MERCHANTABILITY or FITNESS
FOR A PARTICULAR PURPOSE. See the GNU General Public License for more details.

You should have received a copy of the GNU General Public License along with
this program; if not, write to the Free Software Foundation, Inc.,
51 Franklin Street, Suite 500, Boston, MA 02110-1335 USA

*****************************************************************************/

/********************************************************************//**
@file srv/srv0start.cc
Starts the InnoDB database server

Created 2/16/1996 Heikki Tuuri
*************************************************************************/

#include "my_global.h"

#include "ha_prototypes.h"

#include "mysqld.h"
#include "mysql/psi/mysql_stage.h"
#include "mysql/psi/psi.h"

#include "row0ftsort.h"
#include "ut0mem.h"
#include "ut0timer.h"
#include "mem0mem.h"
#include "data0data.h"
#include "data0type.h"
#include "dict0dict.h"
#include "buf0buf.h"
#include "buf0dump.h"
#include "os0file.h"
#include "os0thread.h"
#include "fil0fil.h"
#include "fil0crypt.h"
#include "fsp0fsp.h"
#include "rem0rec.h"
#include "mtr0mtr.h"
#include "log0log.h"
#include "log0recv.h"
#include "page0page.h"
#include "page0cur.h"
#include "trx0trx.h"
#include "trx0sys.h"
#include "btr0btr.h"
#include "btr0cur.h"
#include "rem0rec.h"
#include "ibuf0ibuf.h"
#include "srv0start.h"
#include "srv0srv.h"
#include "btr0defragment.h"
#include "fsp0sysspace.h"
#include "row0trunc.h"
#include <mysql/service_wsrep.h>
#include "trx0rseg.h"
#include "os0proc.h"
#include "buf0flu.h"
#include "buf0rea.h"
#include "buf0mtflu.h"
#include "dict0boot.h"
#include "dict0load.h"
#include "dict0stats_bg.h"
#include "que0que.h"
#include "usr0sess.h"
#include "lock0lock.h"
#include "trx0roll.h"
#include "trx0purge.h"
#include "lock0lock.h"
#include "pars0pars.h"
#include "btr0sea.h"
#include "rem0cmp.h"
#include "dict0crea.h"
#include "row0ins.h"
#include "row0sel.h"
#include "row0upd.h"
#include "row0row.h"
#include "row0mysql.h"
#include "row0trunc.h"
#include "btr0pcur.h"
#include "os0event.h"
#include "zlib.h"
#include "ut0crc32.h"
#include "btr0scrub.h"
#include "ut0new.h"

#ifdef HAVE_LZO1X
#include <lzo/lzo1x.h>
extern bool srv_lzo_disabled;
#endif /* HAVE_LZO1X */

/** Log sequence number immediately after startup */
lsn_t	srv_start_lsn;
/** Log sequence number at shutdown */
lsn_t	srv_shutdown_lsn;

/** TRUE if a raw partition is in use */
ibool	srv_start_raw_disk_in_use = FALSE;

/** Number of IO threads to use */
ulint	srv_n_file_io_threads = 0;

/** TRUE if the server is being started, before rolling back any
incomplete transactions */
bool	srv_startup_is_before_trx_rollback_phase = false;
/** TRUE if the server is being started */
bool	srv_is_being_started = false;
/** TRUE if SYS_TABLESPACES is available for lookups */
bool	srv_sys_tablespaces_open = false;
/** TRUE if the server was successfully started */
ibool	srv_was_started = FALSE;
/** TRUE if innobase_start_or_create_for_mysql() has been called */
static ibool	srv_start_has_been_called = FALSE;
#ifdef UNIV_DEBUG
/** InnoDB system tablespace to set during recovery */
UNIV_INTERN ulong	srv_sys_space_size_debug;
#endif /* UNIV_DEBUG */

/** Bit flags for tracking background thread creation. They are used to
determine which threads need to be stopped if we need to abort during
the initialisation step. */
enum srv_start_state_t {
	SRV_START_STATE_NONE = 0,		/*!< No thread started */
	SRV_START_STATE_LOCK_SYS = 1,		/*!< Started lock-timeout
						thread. */
	SRV_START_STATE_IO = 2,			/*!< Started IO threads */
	SRV_START_STATE_MONITOR = 4,		/*!< Started montior thread */
	SRV_START_STATE_MASTER = 8,		/*!< Started master threadd. */
	SRV_START_STATE_PURGE = 16,		/*!< Started purge thread(s) */
	SRV_START_STATE_STAT = 32		/*!< Started bufdump + dict stat
						and FTS optimize thread. */
};

/** Track server thrd starting phases */
static ulint	srv_start_state;

/** At a shutdown this value climbs from SRV_SHUTDOWN_NONE to
SRV_SHUTDOWN_CLEANUP and then to SRV_SHUTDOWN_LAST_PHASE, and so on */
enum srv_shutdown_t	srv_shutdown_state = SRV_SHUTDOWN_NONE;

/** Files comprising the system tablespace */
static os_file_t	files[1000];

/** io_handler_thread parameters for thread identification */
static ulint		n[SRV_MAX_N_IO_THREADS + 6];
/** io_handler_thread identifiers, 32 is the maximum number of purge threads  */
/** 6 is the ? */
#define	START_OLD_THREAD_CNT	(SRV_MAX_N_IO_THREADS + 6 + 32)
static os_thread_id_t	thread_ids[SRV_MAX_N_IO_THREADS + 6 + 32 + MTFLUSH_MAX_WORKER];
/* Thread contex data for multi-threaded flush */
void *mtflush_ctx=NULL;

/** Thead handles */
static os_thread_t	thread_handles[SRV_MAX_N_IO_THREADS + 6 + 32];
static os_thread_t	buf_dump_thread_handle;
static os_thread_t	dict_stats_thread_handle;
/** Status variables, is thread started ?*/
static bool		thread_started[SRV_MAX_N_IO_THREADS + 6 + 32] = {false};
static bool		buf_dump_thread_started = false;
static bool		dict_stats_thread_started = false;
static bool		buf_flush_page_cleaner_thread_started = false;
/** Name of srv_monitor_file */
static char*	srv_monitor_file_name;

/** Minimum expected tablespace size. (10M) */
static const ulint MIN_EXPECTED_TABLESPACE_SIZE = 5 * 1024 * 1024;

/** */
#define SRV_MAX_N_PENDING_SYNC_IOS	100

#ifdef UNIV_PFS_THREAD
/* Keys to register InnoDB threads with performance schema */
mysql_pfs_key_t	buf_dump_thread_key;
mysql_pfs_key_t	dict_stats_thread_key;
mysql_pfs_key_t	io_handler_thread_key;
mysql_pfs_key_t	io_ibuf_thread_key;
mysql_pfs_key_t	io_log_thread_key;
mysql_pfs_key_t	io_read_thread_key;
mysql_pfs_key_t	io_write_thread_key;
mysql_pfs_key_t	srv_error_monitor_thread_key;
mysql_pfs_key_t	srv_lock_timeout_thread_key;
mysql_pfs_key_t	srv_master_thread_key;
mysql_pfs_key_t	srv_monitor_thread_key;
mysql_pfs_key_t	srv_purge_thread_key;
mysql_pfs_key_t	srv_worker_thread_key;
#endif /* UNIV_PFS_THREAD */

#ifdef HAVE_PSI_STAGE_INTERFACE
/** Array of all InnoDB stage events for monitoring activities via
performance schema. */
static PSI_stage_info*	srv_stages[] =
{
	&srv_stage_alter_table_end,
	&srv_stage_alter_table_flush,
	&srv_stage_alter_table_insert,
	&srv_stage_alter_table_log_index,
	&srv_stage_alter_table_log_table,
	&srv_stage_alter_table_merge_sort,
	&srv_stage_alter_table_read_pk_internal_sort,
	&srv_stage_buffer_pool_load,
};
#endif /* HAVE_PSI_STAGE_INTERFACE */

/*********************************************************************//**
Check if a file can be opened in read-write mode.
@return true if it doesn't exist or can be opened in rw mode. */
static
bool
srv_file_check_mode(
/*================*/
	const char*	name)		/*!< in: filename to check */
{
	os_file_stat_t	stat;

	memset(&stat, 0x0, sizeof(stat));

	dberr_t		err = os_file_get_status(
		name, &stat, true, srv_read_only_mode);

	if (err == DB_FAIL) {
		ib::error() << "os_file_get_status() failed on '" << name
			<< "'. Can't determine file permissions.";
		return(false);

	} else if (err == DB_SUCCESS) {

		/* Note: stat.rw_perm is only valid of files */

		if (stat.type == OS_FILE_TYPE_FILE) {

			if (!stat.rw_perm) {
				const char*	mode = srv_read_only_mode
					? "read" : "read-write";
				ib::error() << name << " can't be opened in "
					<< mode << " mode.";
				return(false);
			}
		} else {
			/* Not a regular file, bail out. */
			ib::error() << "'" << name << "' not a regular file.";

			return(false);
		}
	} else {

		/* This is OK. If the file create fails on RO media, there
		is nothing we can do. */

		ut_a(err == DB_NOT_FOUND);
	}

	return(true);
}

/********************************************************************//**
I/o-handler thread function.
@return OS_THREAD_DUMMY_RETURN */
extern "C"
os_thread_ret_t
DECLARE_THREAD(io_handler_thread)(
/*==============================*/
	void*	arg)	/*!< in: pointer to the number of the segment in
			the aio array */
{
	ulint	segment;

	segment = *((ulint*) arg);

#ifdef UNIV_DEBUG_THREAD_CREATION
	ib::info() << "Io handler thread " << segment << " starts, id "
		<< os_thread_pf(os_thread_get_curr_id());
#endif

	/* For read only mode, we don't need ibuf and log I/O thread.
	Please see innobase_start_or_create_for_mysql() */
	ulint   start = (srv_read_only_mode) ? 0 : 2;

	if (segment < start) {
		if (segment == 0) {
			pfs_register_thread(io_ibuf_thread_key);
		} else {
			ut_ad(segment == 1);
			pfs_register_thread(io_log_thread_key);
		}
	} else if (segment >= start
		   && segment < (start + srv_n_read_io_threads)) {
			pfs_register_thread(io_read_thread_key);

	} else if (segment >= (start + srv_n_read_io_threads)
		   && segment < (start + srv_n_read_io_threads
				 + srv_n_write_io_threads)) {
		pfs_register_thread(io_write_thread_key);

	} else {
		pfs_register_thread(io_handler_thread_key);
	}

	while (srv_shutdown_state != SRV_SHUTDOWN_EXIT_THREADS
	       || buf_page_cleaner_is_active
	       || !os_aio_all_slots_free()) {
		fil_aio_wait(segment);
	}

	/* We count the number of threads in os_thread_exit(). A created
	thread should always use that to exit and not use return() to exit.
	The thread actually never comes here because it is exited in an
	os_event_wait(). */

	os_thread_exit();

	OS_THREAD_DUMMY_RETURN;
}

/*********************************************************************//**
Creates a log file.
@return DB_SUCCESS or error code */
static MY_ATTRIBUTE((nonnull, warn_unused_result))
dberr_t
create_log_file(
/*============*/
	os_file_t*	file,	/*!< out: file handle */
	const char*	name)	/*!< in: log file name */
{
	bool		ret;

	*file = os_file_create(
		innodb_log_file_key, name,
		OS_FILE_CREATE|OS_FILE_ON_ERROR_NO_EXIT, OS_FILE_NORMAL,
		OS_LOG_FILE, srv_read_only_mode, &ret);

	if (!ret) {
		ib::error() << "Cannot create " << name;
		return(DB_ERROR);
	}

	ib::info() << "Setting log file " << name << " size to "
		<< (srv_log_file_size >> (20 - UNIV_PAGE_SIZE_SHIFT))
		<< " MB";

	ret = os_file_set_size(name, *file,
			       (os_offset_t) srv_log_file_size
			       << UNIV_PAGE_SIZE_SHIFT,
			       srv_read_only_mode);
	if (!ret) {
		ib::error() << "Cannot set log file " << name << " to size "
			<< (srv_log_file_size >> (20 - UNIV_PAGE_SIZE_SHIFT))
			<< " MB";
		return(DB_ERROR);
	}

	ret = os_file_close(*file);
	ut_a(ret);

	return(DB_SUCCESS);
}

/** Initial number of the first redo log file */
#define INIT_LOG_FILE0	(SRV_N_LOG_FILES_MAX + 1)

/*********************************************************************//**
Creates all log files.
@return DB_SUCCESS or error code */
static
dberr_t
create_log_files(
/*=============*/
	char*	logfilename,	/*!< in/out: buffer for log file name */
	size_t	dirnamelen,	/*!< in: length of the directory path */
	lsn_t	lsn,		/*!< in: FIL_PAGE_FILE_FLUSH_LSN value */
	char*&	logfile0)	/*!< out: name of the first log file */
{
	dberr_t err;

	if (srv_read_only_mode) {
		ib::error() << "Cannot create log files in read-only mode";
		return(DB_READ_ONLY);
	}

	/* Remove any old log files. */
	for (unsigned i = 0; i <= INIT_LOG_FILE0; i++) {
		sprintf(logfilename + dirnamelen, "ib_logfile%u", i);

		/* Ignore errors about non-existent files or files
		that cannot be removed. The create_log_file() will
		return an error when the file exists. */
#ifdef _WIN32
		DeleteFile((LPCTSTR) logfilename);
#else
		unlink(logfilename);
#endif
		/* Crashing after deleting the first
		file should be recoverable. The buffer
		pool was clean, and we can simply create
		all log files from the scratch. */
		RECOVERY_CRASH(6);
	}

	ut_ad(!buf_pool_check_no_pending_io());

	RECOVERY_CRASH(7);

	for (unsigned i = 0; i < srv_n_log_files; i++) {
		sprintf(logfilename + dirnamelen,
			"ib_logfile%u", i ? i : INIT_LOG_FILE0);

		err = create_log_file(&files[i], logfilename);

		if (err != DB_SUCCESS) {
			return(err);
		}
	}

	RECOVERY_CRASH(8);

	/* We did not create the first log file initially as
	ib_logfile0, so that crash recovery cannot find it until it
	has been completed and renamed. */
	sprintf(logfilename + dirnamelen, "ib_logfile%u", INIT_LOG_FILE0);

	/* Disable the doublewrite buffer for log files, not required */

	fil_space_t*	log_space = fil_space_create(
		"innodb_redo_log", SRV_LOG_SPACE_FIRST_ID,
		fsp_flags_set_page_size(0, univ_page_size),
		FIL_TYPE_LOG,
		NULL, /* No encryption yet */
		true /* this is create */);
	ut_a(fil_validate());
	ut_a(log_space != NULL);

	logfile0 = fil_node_create(
		logfilename, (ulint) srv_log_file_size,
		log_space, false, false);
	ut_a(logfile0);

	for (unsigned i = 1; i < srv_n_log_files; i++) {

		sprintf(logfilename + dirnamelen, "ib_logfile%u", i);

		if (!fil_node_create(logfilename,
				     (ulint) srv_log_file_size,
				     log_space, false, false)) {

			ib::error()
				<< "Cannot create file node for log file "
				<< logfilename;

			return(DB_ERROR);
		}
	}

	if (!log_group_init(0, srv_n_log_files,
			    srv_log_file_size * UNIV_PAGE_SIZE,
			    SRV_LOG_SPACE_FIRST_ID)) {
		return(DB_ERROR);
	}

	fil_open_log_and_system_tablespace_files();

	/* Create a log checkpoint. */
	log_mutex_enter();
	ut_d(recv_no_log_write = false);
	recv_reset_logs(lsn);
	log_mutex_exit();

	return(DB_SUCCESS);
}

/*********************************************************************//**
Renames the first log file. */
static
void
create_log_files_rename(
/*====================*/
	char*	logfilename,	/*!< in/out: buffer for log file name */
	size_t	dirnamelen,	/*!< in: length of the directory path */
	lsn_t	lsn,		/*!< in: FIL_PAGE_FILE_FLUSH_LSN value */
	char*	logfile0)	/*!< in/out: name of the first log file */
{
	/* If innodb_flush_method=O_DSYNC,
	we need to explicitly flush the log buffers. */
	fil_flush(SRV_LOG_SPACE_FIRST_ID);
	/* Close the log files, so that we can rename
	the first one. */
	fil_close_log_files(false);

	/* Rename the first log file, now that a log
	checkpoint has been created. */
	sprintf(logfilename + dirnamelen, "ib_logfile%u", 0);

	RECOVERY_CRASH(9);

	ib::info() << "Renaming log file " << logfile0 << " to "
		<< logfilename;

	log_mutex_enter();
	ut_ad(strlen(logfile0) == 2 + strlen(logfilename));
	bool success = os_file_rename(
		innodb_log_file_key, logfile0, logfilename);
	ut_a(success);

	RECOVERY_CRASH(10);

	/* Replace the first file with ib_logfile0. */
	strcpy(logfile0, logfilename);
	log_mutex_exit();

	fil_open_log_and_system_tablespace_files();

	ib::warn() << "New log files created, LSN=" << lsn;
}

/*********************************************************************//**
Opens a log file.
@return DB_SUCCESS or error code */
static MY_ATTRIBUTE((nonnull, warn_unused_result))
dberr_t
open_log_file(
/*==========*/
	os_file_t*	file,	/*!< out: file handle */
	const char*	name,	/*!< in: log file name */
	os_offset_t*	size)	/*!< out: file size */
{
	bool	ret;

	*file = os_file_create(innodb_log_file_key, name,
			       OS_FILE_OPEN, OS_FILE_AIO,
			       OS_LOG_FILE, srv_read_only_mode, &ret);
	if (!ret) {
		ib::error() << "Unable to open '" << name << "'";
		return(DB_ERROR);
	}

	*size = os_file_get_size(*file);

	ret = os_file_close(*file);
	ut_a(ret);
	return(DB_SUCCESS);
}

/*********************************************************************//**
Create undo tablespace.
@return DB_SUCCESS or error code */
static
dberr_t
srv_undo_tablespace_create(
/*=======================*/
	const char*	name,		/*!< in: tablespace name */
	ulint		size)		/*!< in: tablespace size in pages */
{
	os_file_t	fh;
	bool		ret;
	dberr_t		err = DB_SUCCESS;

	os_file_create_subdirs_if_needed(name);

	fh = os_file_create(
		innodb_data_file_key,
		name,
		srv_read_only_mode ? OS_FILE_OPEN : OS_FILE_CREATE,
		OS_FILE_NORMAL, OS_DATA_FILE, srv_read_only_mode, &ret);

	if (srv_read_only_mode && ret) {

		ib::info() << name << " opened in read-only mode";

	} else if (ret == FALSE) {
		if (os_file_get_last_error(false) != OS_FILE_ALREADY_EXISTS
#ifdef UNIV_AIX
			/* AIX 5.1 after security patch ML7 may have
			errno set to 0 here, which causes our function
			to return 100; work around that AIX problem */
		    && os_file_get_last_error(false) != 100
#endif /* UNIV_AIX */
		) {
			ib::error() << "Can't create UNDO tablespace "
				<< name;
		}
		err = DB_ERROR;
	} else {
		ut_a(!srv_read_only_mode);

		/* We created the data file and now write it full of zeros */

		ib::info() << "Data file " << name << " did not exist: new to"
			" be created";

		ib::info() << "Setting file " << name << " size to "
			<< (size >> (20 - UNIV_PAGE_SIZE_SHIFT)) << " MB";

		ib::info() << "Database physically writes the file full: "
			<< "wait...";

		ret = os_file_set_size(
			name, fh, size << UNIV_PAGE_SIZE_SHIFT,
			srv_read_only_mode);

		if (!ret) {
			ib::info() << "Error in creating " << name
				<< ": probably out of disk space";

			err = DB_ERROR;
		}

		os_file_close(fh);
	}

	return(err);
}
/*********************************************************************//**
Open an undo tablespace.
@return DB_SUCCESS or error code */
static
dberr_t
srv_undo_tablespace_open(
/*=====================*/
	const char*	name,		/*!< in: tablespace file name */
	ulint		space_id)	/*!< in: tablespace id */
{
	os_file_t	fh;
	bool		ret;
	ulint		flags;
	dberr_t		err	= DB_ERROR;
	char		undo_name[sizeof "innodb_undo000"];

	ut_snprintf(undo_name, sizeof(undo_name),
		   "innodb_undo%03u", static_cast<unsigned>(space_id));

	if (!srv_file_check_mode(name)) {
		ib::error() << "UNDO tablespaces must be " <<
			(srv_read_only_mode ? "writable" : "readable") << "!";

		return(DB_ERROR);
	}

	fh = os_file_create(
		innodb_data_file_key, name,
		OS_FILE_OPEN_RETRY
		| OS_FILE_ON_ERROR_NO_EXIT
		| OS_FILE_ON_ERROR_SILENT,
		OS_FILE_NORMAL,
		OS_DATA_FILE,
		srv_read_only_mode,
		&ret);

	/* If the file open was successful then load the tablespace. */

	if (ret) {
		os_offset_t	size;
		fil_space_t*	space;

#ifdef UNIV_LINUX
		const bool atomic_write = !srv_use_doublewrite_buf
			&& fil_fusionio_enable_atomic_write(fh);
#else
		const bool atomic_write = false;
#endif

		size = os_file_get_size(fh);
		ut_a(size != (os_offset_t) -1);

		ret = os_file_close(fh);
		ut_a(ret);

		/* Load the tablespace into InnoDB's internal
		data structures. */

		/* We set the biggest space id to the undo tablespace
		because InnoDB hasn't opened any other tablespace apart
		from the system tablespace. */

		fil_set_max_space_id_if_bigger(space_id);

		/* Set the compressed page size to 0 (non-compressed) */
		flags = fsp_flags_init(
			univ_page_size, false, false, false, false, false, 0, ATOMIC_WRITES_DEFAULT);
		space = fil_space_create(
			undo_name, space_id, flags, FIL_TYPE_TABLESPACE, NULL, true);

		ut_a(fil_validate());
		ut_a(space);

		os_offset_t	n_pages = size / UNIV_PAGE_SIZE;

		/* On 32-bit platforms, ulint is 32 bits and os_offset_t
		is 64 bits. It is OK to cast the n_pages to ulint because
		the unit has been scaled to pages and page number is always
		32 bits. */
		if (fil_node_create(
			name, (ulint) n_pages, space, false, atomic_write)) {

			err = DB_SUCCESS;
		}
	}

	return(err);
}

/** Check if undo tablespaces and redo log files exist before creating a
new system tablespace
@retval DB_SUCCESS  if all undo and redo logs are not found
@retval DB_ERROR    if any undo and redo logs are found */
static
dberr_t
srv_check_undo_redo_logs_exists()
{
	bool		ret;
	os_file_t	fh;
	char	name[OS_FILE_MAX_PATH];

	/* Check if any undo tablespaces exist */
	for (ulint i = 1; i <= srv_undo_tablespaces; ++i) {

		ut_snprintf(
			name, sizeof(name),
			"%s%cundo%03lu",
			srv_undo_dir, OS_PATH_SEPARATOR,
			i);

		fh = os_file_create(
			innodb_data_file_key, name,
			OS_FILE_OPEN_RETRY
			| OS_FILE_ON_ERROR_NO_EXIT
			| OS_FILE_ON_ERROR_SILENT,
			OS_FILE_NORMAL,
			OS_DATA_FILE,
			srv_read_only_mode,
			&ret);

		if (ret) {
			os_file_close(fh);
			ib::error()
				<< "undo tablespace '" << name << "' exists."
				" Creating system tablespace with existing undo"
				" tablespaces is not supported. Please delete"
				" all undo tablespaces before creating new"
				" system tablespace.";
			return(DB_ERROR);
		}
	}

	/* Check if any redo log files exist */
	char	logfilename[OS_FILE_MAX_PATH];
	size_t dirnamelen = strlen(srv_log_group_home_dir);
	memcpy(logfilename, srv_log_group_home_dir, dirnamelen);

	for (unsigned i = 0; i < srv_n_log_files; i++) {
		sprintf(logfilename + dirnamelen,
			"ib_logfile%u", i);

		fh = os_file_create(
			innodb_log_file_key, logfilename,
			OS_FILE_OPEN_RETRY
			| OS_FILE_ON_ERROR_NO_EXIT
			| OS_FILE_ON_ERROR_SILENT,
			OS_FILE_NORMAL,
			OS_LOG_FILE,
			srv_read_only_mode,
			&ret);

		if (ret) {
			os_file_close(fh);
			ib::error() << "redo log file '" << logfilename
				<< "' exists. Creating system tablespace with"
				" existing redo log files is not recommended."
				" Please delete all redo log files before"
				" creating new system tablespace.";
			return(DB_ERROR);
		}
	}

	return(DB_SUCCESS);
}

undo::undo_spaces_t	undo::Truncate::s_fix_up_spaces;

/********************************************************************
Opens the configured number of undo tablespaces.
@return DB_SUCCESS or error code */
static
dberr_t
srv_undo_tablespaces_init(
/*======================*/
	bool		create_new_db,		/*!< in: TRUE if new db being
						created */
	const ulint	n_conf_tablespaces,	/*!< in: configured undo
						tablespaces */
	ulint*		n_opened)		/*!< out: number of UNDO
						tablespaces successfully
						discovered and opened */
{
	ulint			i;
	dberr_t			err = DB_SUCCESS;
	ulint			prev_space_id = 0;
	ulint			n_undo_tablespaces;
	ulint			undo_tablespace_ids[TRX_SYS_N_RSEGS + 1];

	*n_opened = 0;

	ut_a(n_conf_tablespaces <= TRX_SYS_N_RSEGS);

	memset(undo_tablespace_ids, 0x0, sizeof(undo_tablespace_ids));

	/* Create the undo spaces only if we are creating a new
	instance. We don't allow creating of new undo tablespaces
	in an existing instance (yet).  This restriction exists because
	we check in several places for SYSTEM tablespaces to be less than
	the min of user defined tablespace ids. Once we implement saving
	the location of the undo tablespaces and their space ids this
	restriction will/should be lifted. */

	for (i = 0; create_new_db && i < n_conf_tablespaces; ++i) {
		char	name[OS_FILE_MAX_PATH];

		ut_snprintf(
			name, sizeof(name),
			"%s%cundo%03lu",
			srv_undo_dir, OS_PATH_SEPARATOR, i + 1);

		/* Undo space ids start from 1. */
		err = srv_undo_tablespace_create(
			name, SRV_UNDO_TABLESPACE_SIZE_IN_PAGES);

		if (err != DB_SUCCESS) {
			ib::error() << "Could not create undo tablespace '"
				<< name << "'.";
			return(err);
		}
	}

	/* Get the tablespace ids of all the undo segments excluding
	the system tablespace (0). If we are creating a new instance then
	we build the undo_tablespace_ids ourselves since they don't
	already exist. */

	if (!create_new_db) {
		n_undo_tablespaces = trx_rseg_get_n_undo_tablespaces(
			undo_tablespace_ids);

		srv_undo_tablespaces_active = n_undo_tablespaces;

		/* Check if any of the UNDO tablespace needs fix-up because
		server crashed while truncate was active on UNDO tablespace.*/
		for (i = 0; i < n_undo_tablespaces; ++i) {

			undo::Truncate	undo_trunc;

			if (undo_trunc.needs_fix_up(undo_tablespace_ids[i])) {

				char	name[OS_FILE_MAX_PATH];

				ut_snprintf(name, sizeof(name),
					    "%s%cundo%03lu",
					    srv_undo_dir, OS_PATH_SEPARATOR,
					    undo_tablespace_ids[i]);

				os_file_delete(innodb_data_file_key, name);

				err = srv_undo_tablespace_create(
					name,
					SRV_UNDO_TABLESPACE_SIZE_IN_PAGES);

				if (err != DB_SUCCESS) {
					ib::error() << "Could not fix-up undo "
						" tablespace truncate '"
						<< name << "'.";
					return(err);
				}

				undo::Truncate::s_fix_up_spaces.push_back(
					undo_tablespace_ids[i]);
			}
		}
	} else {
		n_undo_tablespaces = n_conf_tablespaces;

		for (i = 1; i <= n_undo_tablespaces; ++i) {
			undo_tablespace_ids[i - 1] = i;
		}

		undo_tablespace_ids[i] = ULINT_UNDEFINED;
	}

	/* Open all the undo tablespaces that are currently in use. If we
	fail to open any of these it is a fatal error. The tablespace ids
	should be contiguous. It is a fatal error because they are required
	for recovery and are referenced by the UNDO logs (a.k.a RBS). */

	for (i = 0; i < n_undo_tablespaces; ++i) {
		char	name[OS_FILE_MAX_PATH];

		ut_snprintf(
			name, sizeof(name),
			"%s%cundo%03lu",
			srv_undo_dir, OS_PATH_SEPARATOR,
			undo_tablespace_ids[i]);

		/* Should be no gaps in undo tablespace ids. */
		ut_a(prev_space_id + 1 == undo_tablespace_ids[i]);

		/* The system space id should not be in this array. */
		ut_a(undo_tablespace_ids[i] != 0);
		ut_a(undo_tablespace_ids[i] != ULINT_UNDEFINED);

		/* Undo space ids start from 1. */

		err = srv_undo_tablespace_open(name, undo_tablespace_ids[i]);

		if (err != DB_SUCCESS) {
			ib::error() << "Unable to open undo tablespace '"
				<< name << "'.";
			return(err);
		}

		prev_space_id = undo_tablespace_ids[i];

		++*n_opened;
	}

	/* Open any extra unused undo tablespaces. These must be contiguous.
	We stop at the first failure. These are undo tablespaces that are
	not in use and therefore not required by recovery. We only check
	that there are no gaps. */

	for (i = prev_space_id + 1; i < TRX_SYS_N_RSEGS; ++i) {
		char	name[OS_FILE_MAX_PATH];

		ut_snprintf(
			name, sizeof(name),
			"%s%cundo%03lu", srv_undo_dir, OS_PATH_SEPARATOR, i);

		/* Undo space ids start from 1. */
		err = srv_undo_tablespace_open(name, i);

		if (err != DB_SUCCESS) {
			break;
		}

		++n_undo_tablespaces;

		++*n_opened;
	}

	/* If the user says that there are fewer than what we find we
	tolerate that discrepancy but not the inverse. Because there could
	be unused undo tablespaces for future use. */

	if (n_conf_tablespaces > n_undo_tablespaces) {
		ib::error() << "Expected to open " << n_conf_tablespaces
			<< " undo tablespaces but was able to find only "
			<< n_undo_tablespaces << " undo tablespaces. Set the"
			" innodb_undo_tablespaces parameter to the correct"
			" value and retry. Suggested value is "
			<< n_undo_tablespaces;

		return(err != DB_SUCCESS ? err : DB_ERROR);

	} else  if (n_undo_tablespaces > 0) {

		ib::info() << "Opened " << n_undo_tablespaces
			<< " undo tablespaces";

		ib::info() << srv_undo_tablespaces_active << " undo tablespaces"
			<< " made active";

		if (n_conf_tablespaces == 0) {
			ib::warn() << "Will use system tablespace for all newly"
				<< " created rollback-segment as"
				<< " innodb_undo_tablespaces=0";
		}
	}

	if (create_new_db) {
		mtr_t	mtr;

		mtr_start(&mtr);

		/* The undo log tablespace */
		for (i = 1; i <= n_undo_tablespaces; ++i) {

			fsp_header_init(
				i, SRV_UNDO_TABLESPACE_SIZE_IN_PAGES, &mtr);
		}

		mtr_commit(&mtr);
	}

	if (!undo::Truncate::s_fix_up_spaces.empty()) {

		/* Step-1: Initialize the tablespace header and rsegs header. */
		mtr_t		mtr;
		trx_sysf_t*	sys_header;

		mtr_start(&mtr);
		/* Turn off REDO logging. We are in server start mode and fixing
		UNDO tablespace even before REDO log is read. Let's say we
		do REDO logging here then this REDO log record will be applied
		as part of the current recovery process. We surely don't need
		that as this is fix-up action parallel to REDO logging. */
		mtr_set_log_mode(&mtr, MTR_LOG_NO_REDO);
		sys_header = trx_sysf_get(&mtr);

		for (undo::undo_spaces_t::const_iterator it
			     = undo::Truncate::s_fix_up_spaces.begin();
		     it != undo::Truncate::s_fix_up_spaces.end();
		     ++it) {

			undo::Truncate::add_space_to_trunc_list(*it);

			fsp_header_init(
				*it, SRV_UNDO_TABLESPACE_SIZE_IN_PAGES, &mtr);

			mtr_x_lock(fil_space_get_latch(*it, NULL), &mtr);

			for (ulint i = 0; i < TRX_SYS_N_RSEGS; i++) {

				ulint	space_id = trx_sysf_rseg_get_space(
						sys_header, i, &mtr);

				if (space_id == *it) {
					trx_rseg_header_create(
						*it, univ_page_size, ULINT_MAX,
						i, &mtr);
				}
			}

			undo::Truncate::clear_trunc_list();
		}
		mtr_commit(&mtr);

		/* Step-2: Flush the dirty pages from the buffer pool. */
		for (undo::undo_spaces_t::const_iterator it
			     = undo::Truncate::s_fix_up_spaces.begin();
		     it != undo::Truncate::s_fix_up_spaces.end();
		     ++it) {

			buf_LRU_flush_or_remove_pages(
				TRX_SYS_SPACE, BUF_REMOVE_FLUSH_WRITE, NULL);

			buf_LRU_flush_or_remove_pages(
				*it, BUF_REMOVE_FLUSH_WRITE, NULL);

			/* Remove the truncate redo log file. */
			undo::Truncate	undo_trunc;
			undo_trunc.done_logging(*it);
		}
	}

	return(DB_SUCCESS);
}

/********************************************************************
Wait for the purge thread(s) to start up. */
static
void
srv_start_wait_for_purge_to_start()
/*===============================*/
{
	/* Wait for the purge coordinator and master thread to startup. */

	purge_state_t	state = trx_purge_state();

	ut_a(state != PURGE_STATE_DISABLED);

	while (srv_shutdown_state == SRV_SHUTDOWN_NONE
	       && srv_force_recovery < SRV_FORCE_NO_BACKGROUND
	       && state == PURGE_STATE_INIT) {

		switch (state = trx_purge_state()) {
		case PURGE_STATE_RUN:
		case PURGE_STATE_STOP:
			break;

		case PURGE_STATE_INIT:
			ib::info() << "Waiting for purge to start";

			os_thread_sleep(50000);
			break;

		case PURGE_STATE_EXIT:
		case PURGE_STATE_DISABLED:
			ut_error;
		}
	}
}

/** Create the temporary file tablespace.
@param[in]	create_new_db	whether we are creating a new database
@return DB_SUCCESS or error code. */
static
dberr_t
srv_open_tmp_tablespace(bool create_new_db)
{
	ulint	sum_of_new_sizes;

	/* Will try to remove if there is existing file left-over by last
	unclean shutdown */
	srv_tmp_space.set_sanity_check_status(true);
	srv_tmp_space.delete_files();
	srv_tmp_space.set_ignore_read_only(true);

	ib::info() << "Creating shared tablespace for temporary tables";

	bool	create_new_temp_space;

	srv_tmp_space.set_space_id(SRV_TMP_SPACE_ID);

	RECOVERY_CRASH(100);

	dberr_t	err = srv_tmp_space.check_file_spec(
		&create_new_temp_space, 12 * 1024 * 1024);

	if (err == DB_FAIL) {

		ib::error() << "The " << srv_tmp_space.name()
			<< " data file must be writable!";

		err = DB_ERROR;

	} else if (err != DB_SUCCESS) {
		ib::error() << "Could not create the shared "
			<< srv_tmp_space.name() << ".";

	} else if ((err = srv_tmp_space.open_or_create(
			    true, create_new_db, &sum_of_new_sizes, NULL))
		   != DB_SUCCESS) {

		ib::error() << "Unable to create the shared "
			<< srv_tmp_space.name();

	} else {

		mtr_t	mtr;
		ulint	size = srv_tmp_space.get_sum_of_sizes();

		/* Open this shared temp tablespace in the fil_system so that
		it stays open until shutdown. */
		if (fil_space_open(srv_tmp_space.name())) {

			/* Initialize the header page */
			mtr_start(&mtr);
			mtr_set_log_mode(&mtr, MTR_LOG_NO_REDO);

			fsp_header_init(SRV_TMP_SPACE_ID, size, &mtr);

			mtr_commit(&mtr);
		} else {
			/* This file was just opened in the code above! */
			ib::error() << "The " << srv_tmp_space.name()
				<< " data file cannot be re-opened"
				" after check_file_spec() succeeded!";

			err = DB_ERROR;
		}
	}

	return(err);
}

/****************************************************************//**
Set state to indicate start of particular group of threads in InnoDB. */
UNIV_INLINE
void
srv_start_state_set(
/*================*/
	srv_start_state_t state)	/*!< in: indicate current state of
					thread startup */
{
	srv_start_state |= state;
}

/****************************************************************//**
Check if following group of threads is started.
@return true if started */
UNIV_INLINE
bool
srv_start_state_is_set(
/*===================*/
	srv_start_state_t state)	/*!< in: state to check for */
{
	return(srv_start_state & state);
}

/**
Shutdown all background threads created by InnoDB. */
void
srv_shutdown_all_bg_threads()
{
	ulint	i;

	srv_shutdown_state = SRV_SHUTDOWN_EXIT_THREADS;
	fil_crypt_threads_end();

	if (!srv_start_state) {
		return;
	}

	/* All threads end up waiting for certain events. Put those events
	to the signaled state. Then the threads will exit themselves after
	os_event_wait(). */
	for (i = 0; i < 1000; i++) {
		/* NOTE: IF YOU CREATE THREADS IN INNODB, YOU MUST EXIT THEM
		HERE OR EARLIER */

		if (srv_start_state_is_set(SRV_START_STATE_LOCK_SYS)) {
			/* a. Let the lock timeout thread exit */
			os_event_set(lock_sys->timeout_event);
		}

		if (!srv_read_only_mode) {
			/* b. srv error monitor thread exits automatically,
			no need to do anything here */

			if (srv_start_state_is_set(SRV_START_STATE_MASTER)) {
				/* c. We wake the master thread so that
				it exits */
				srv_wake_master_thread();
			}

			if (srv_start_state_is_set(SRV_START_STATE_PURGE)) {
				/* d. Wakeup purge threads. */
				srv_purge_wakeup();
			}
		}

		if (srv_start_state_is_set(SRV_START_STATE_IO)) {
			ut_ad(!srv_read_only_mode);

			/* e. Exit the i/o threads */
			if (recv_sys->flush_start != NULL) {
				os_event_set(recv_sys->flush_start);
			}
			if (recv_sys->flush_end != NULL) {
				os_event_set(recv_sys->flush_end);
			}

			os_event_set(buf_flush_event);

			/* f. dict_stats_thread is signaled from
			logs_empty_and_mark_files_at_shutdown() and
			should have already quit or is quitting right
			now. */

			if (srv_use_mtflush) {
				/* g. Exit the multi threaded flush threads */
				buf_mtflu_io_thread_exit();
			}
		}

		if (!buf_page_cleaner_is_active && os_aio_all_slots_free()) {
			os_aio_wake_all_threads_at_shutdown();
		}

		bool	active = os_thread_active();

		os_thread_sleep(100000);

		if (!active) {
			break;
		}
	}

	if (i == 1000) {
		ib::warn() << os_thread_count << " threads created by InnoDB"
			" had not exited at shutdown!";
#ifdef UNIV_DEBUG
		os_aio_print_pending_io(stderr);
		ut_ad(0);
#endif /* UNIV_DEBUG */
	} else {
		/* Reset the start state. */
		srv_start_state = SRV_START_STATE_NONE;
	}
}

#ifdef UNIV_DEBUG
# define srv_init_abort(_db_err)	\
	srv_init_abort_low(create_new_db, __FILE__, __LINE__, _db_err)
#else
# define srv_init_abort(_db_err)	\
	srv_init_abort_low(create_new_db, _db_err)
#endif /* UNIV_DEBUG */

/** Innobase start-up aborted. Perform cleanup actions.
@param[in]	create_new_db	TRUE if new db is  being created
@param[in]	file		File name
@param[in]	line		Line number
@param[in]	err		Reason for aborting InnoDB startup
@return DB_SUCCESS or error code. */
static
dberr_t
srv_init_abort_low(
	bool		create_new_db,
#ifdef UNIV_DEBUG
	const char*	file,
	ulint		line,
#endif /* UNIV_DEBUG */
	dberr_t		err)
{
	if (create_new_db) {
		ib::error() << "InnoDB Database creation was aborted"
#ifdef UNIV_DEBUG
			" at " << innobase_basename(file) << "[" << line << "]"
#endif /* UNIV_DEBUG */
			" with error " << ut_strerr(err) << ". You may need"
			" to delete the ibdata1 file before trying to start"
			" up again.";
	} else {
		ib::error() << "Plugin initialization aborted"
#ifdef UNIV_DEBUG
			" at " << innobase_basename(file) << "[" << line << "]"
#endif /* UNIV_DEBUG */
			" with error " << ut_strerr(err);
	}

	srv_shutdown_all_bg_threads();
	return(err);
}

/** Prepare to delete the redo log files. Flush the dirty pages from all the
buffer pools.  Flush the redo log buffer to the redo log file.
@param[in]	n_files		number of old redo log files
@return lsn upto which data pages have been flushed. */
static
lsn_t
srv_prepare_to_delete_redo_log_files(
	ulint	n_files)
{
	lsn_t	flushed_lsn;
	ulint	pending_io = 0;
	ulint	count = 0;

	do {
		/* Clean the buffer pool. */
		buf_flush_sync_all_buf_pools();

		RECOVERY_CRASH(1);

		log_mutex_enter();

		fil_names_clear(log_sys->lsn, false);

		flushed_lsn = log_sys->lsn;

		{
			ib::warn	warning;
			if (srv_log_file_size == 0) {
				warning << "Upgrading redo log: ";
			} else {
				warning << "Resizing redo log from "
					<< n_files << "*"
					<< srv_log_file_size << " to ";
			}
			warning << srv_n_log_files << "*"
				<< srv_log_file_size_requested
				<< " pages, LSN=" << flushed_lsn;
		}

		/* Flush the old log files. */
		log_mutex_exit();

		log_write_up_to(flushed_lsn, true);

		/* If innodb_flush_method=O_DSYNC,
		we need to explicitly flush the log buffers. */
		fil_flush(SRV_LOG_SPACE_FIRST_ID);

		ut_ad(flushed_lsn == log_get_lsn());

		/* Check if the buffer pools are clean.  If not
		retry till it is clean. */
		pending_io = buf_pool_check_no_pending_io();

		if (pending_io > 0) {
			count++;
			/* Print a message every 60 seconds if we
			are waiting to clean the buffer pools */
			if (srv_print_verbose_log && count > 600) {
				ib::info() << "Waiting for "
					<< pending_io << " buffer "
					<< "page I/Os to complete";
				count = 0;
			}
		}
		os_thread_sleep(100000);

	} while (buf_pool_check_no_pending_io());

	return(flushed_lsn);
}

/********************************************************************
Starts InnoDB and creates a new database if database files
are not found and the user wants.
@return DB_SUCCESS or error code */
dberr_t
innobase_start_or_create_for_mysql(void)
/*====================================*/
{
	bool		create_new_db = false;
	lsn_t		flushed_lsn;
	ulint		sum_of_data_file_sizes;
	ulint		tablespace_size_in_header;
	dberr_t		err;
	ulint		srv_n_log_files_found = srv_n_log_files;
	mtr_t		mtr;
	purge_pq_t*	purge_queue;
	char		logfilename[10000];
	char*		logfile0	= NULL;
	size_t		dirnamelen;
	unsigned	i = 0;

	/* Reset the start state. */
	srv_start_state = SRV_START_STATE_NONE;

	high_level_read_only = srv_read_only_mode
		|| srv_force_recovery > SRV_FORCE_NO_TRX_UNDO;

	if (srv_read_only_mode) {
		ib::info() << "Started in read only mode";

		/* There is no write to InnoDB tablespaces (not even
		temporary ones, because also CREATE TEMPORARY TABLE is
		refused in read-only mode). */
		srv_use_doublewrite_buf = FALSE;
	}

#ifdef HAVE_LZO1X
	if (lzo_init() != LZO_E_OK) {
		ib::warn() << "lzo_init() failed, support disabled";
		srv_lzo_disabled = true;
	} else {
		ib::info() << "LZO1X support available";
		srv_lzo_disabled = false;
	}
#endif /* HAVE_LZO1X */

#ifdef UNIV_LINUX
# ifdef HAVE_FALLOC_PUNCH_HOLE_AND_KEEP_SIZE
	ib::info() << "PUNCH HOLE support available";
# else
	ib::info() << "PUNCH HOLE support not available";
# endif /* HAVE_FALLOC_PUNCH_HOLE_AND_KEEP_SIZE */
#endif /* UNIV_LINUX */

	if (sizeof(ulint) != sizeof(void*)) {
		ib::error() << "Size of InnoDB's ulint is " << sizeof(ulint)
			<< ", but size of void* is " << sizeof(void*)
			<< ". The sizes should be the same so that on"
			" a 64-bit platforms you can allocate more than 4 GB"
			" of memory.";
	}

#ifdef UNIV_DEBUG
	ib::info() << "!!!!!!!! UNIV_DEBUG switched on !!!!!!!!!";
#endif

#ifdef UNIV_IBUF_DEBUG
	ib::info() << "!!!!!!!! UNIV_IBUF_DEBUG switched on !!!!!!!!!";
# ifdef UNIV_IBUF_COUNT_DEBUG
	ib::info() << "!!!!!!!! UNIV_IBUF_COUNT_DEBUG switched on !!!!!!!!!";
	ib::error() << "Crash recovery will fail with UNIV_IBUF_COUNT_DEBUG";
# endif
#endif

#ifdef UNIV_LOG_LSN_DEBUG
	ib::info() << "!!!!!!!! UNIV_LOG_LSN_DEBUG switched on !!!!!!!!!";
#endif /* UNIV_LOG_LSN_DEBUG */

#if defined(COMPILER_HINTS_ENABLED)
	ib::info() << "Compiler hints enabled.";
#endif /* defined(COMPILER_HINTS_ENABLED) */

#ifdef _WIN32
	ib::info() << "Mutexes and rw_locks use Windows interlocked functions";
#else
	ib::info() << "Mutexes and rw_locks use GCC atomic builtins";
#endif
	ib::info() << MUTEX_TYPE;

	ib::info() << "Compressed tables use zlib " ZLIB_VERSION
#ifdef UNIV_ZIP_DEBUG
	      " with validation"
#endif /* UNIV_ZIP_DEBUG */
	      ;
#ifdef UNIV_ZIP_COPY
	ib::info() << "and extra copying";
#endif /* UNIV_ZIP_COPY */

	/* Since InnoDB does not currently clean up all its internal data
	structures in MySQL Embedded Server Library server_end(), we
	print an error message if someone tries to start up InnoDB a
	second time during the process lifetime. */

	if (srv_start_has_been_called) {
		ib::error() << "Startup called second time"
			" during the process lifetime."
			" In the MySQL Embedded Server Library"
			" you cannot call server_init() more than"
			" once during the process lifetime.";
	}

	srv_start_has_been_called = TRUE;

	srv_is_being_started = true;

#ifdef _WIN32
	srv_use_native_aio = TRUE;

#elif defined(LINUX_NATIVE_AIO)

	if (srv_use_native_aio) {
		ib::info() << "Using Linux native AIO";
	}
#else
	/* Currently native AIO is supported only on windows and linux
	and that also when the support is compiled in. In all other
	cases, we ignore the setting of innodb_use_native_aio. */
	srv_use_native_aio = FALSE;
#endif /* _WIN32 */

	/* Register performance schema stages before any real work has been
	started which may need to be instrumented. */
	mysql_stage_register("innodb", srv_stages, UT_ARR_SIZE(srv_stages));

	if (srv_file_flush_method_str == NULL) {
		/* These are the default options */
#ifndef _WIN32
		srv_unix_file_flush_method = SRV_UNIX_FSYNC;
	} else if (0 == ut_strcmp(srv_file_flush_method_str, "fsync")) {
		srv_unix_file_flush_method = SRV_UNIX_FSYNC;

	} else if (0 == ut_strcmp(srv_file_flush_method_str, "O_DSYNC")) {
		srv_unix_file_flush_method = SRV_UNIX_O_DSYNC;

	} else if (0 == ut_strcmp(srv_file_flush_method_str, "O_DIRECT")) {
		srv_unix_file_flush_method = SRV_UNIX_O_DIRECT;

	} else if (0 == ut_strcmp(srv_file_flush_method_str, "O_DIRECT_NO_FSYNC")) {
		srv_unix_file_flush_method = SRV_UNIX_O_DIRECT_NO_FSYNC;

	} else if (0 == ut_strcmp(srv_file_flush_method_str, "littlesync")) {
		srv_unix_file_flush_method = SRV_UNIX_LITTLESYNC;

	} else if (0 == ut_strcmp(srv_file_flush_method_str, "nosync")) {
		srv_unix_file_flush_method = SRV_UNIX_NOSYNC;
#else
		srv_win_file_flush_method = SRV_WIN_IO_UNBUFFERED;
	} else if (0 == ut_strcmp(srv_file_flush_method_str, "normal")) {
		srv_win_file_flush_method = SRV_WIN_IO_NORMAL;
		srv_use_native_aio = FALSE;

	} else if (0 == ut_strcmp(srv_file_flush_method_str, "unbuffered")) {
		srv_win_file_flush_method = SRV_WIN_IO_UNBUFFERED;
		srv_use_native_aio = FALSE;

	} else if (0 == ut_strcmp(srv_file_flush_method_str,
				  "async_unbuffered")) {
		srv_win_file_flush_method = SRV_WIN_IO_UNBUFFERED;
#endif /* _WIN32 */
	} else {
		ib::error() << "Unrecognized value "
			<< srv_file_flush_method_str
			<< " for innodb_flush_method";
		return(srv_init_abort(DB_ERROR));
	}

	/* Note that the call srv_boot() also changes the values of
	some variables to the units used by InnoDB internally */

	/* Set the maximum number of threads which can wait for a semaphore
	inside InnoDB: this is the 'sync wait array' size, as well as the
	maximum number of threads that can wait in the 'srv_conc array' for
	their time to enter InnoDB. */

	srv_max_n_threads = 1   /* io_ibuf_thread */
			    + 1 /* io_log_thread */
			    + 1 /* lock_wait_timeout_thread */
			    + 1 /* srv_error_monitor_thread */
			    + 1 /* srv_monitor_thread */
			    + 1 /* srv_master_thread */
			    + 1 /* srv_purge_coordinator_thread */
			    + 1 /* buf_dump_thread */
			    + 1 /* dict_stats_thread */
			    + 1 /* fts_optimize_thread */
			    + 1 /* recv_writer_thread */
			    + 1 /* trx_rollback_or_clean_all_recovered */
			    + 128 /* added as margin, for use of
				  InnoDB Memcached etc. */
			    + max_connections
			    + srv_n_read_io_threads
			    + srv_n_write_io_threads
			    + srv_n_purge_threads
			    + srv_n_page_cleaners
			    /* FTS Parallel Sort */
			    + fts_sort_pll_degree * FTS_NUM_AUX_INDEX
			      * max_connections;

	if (srv_buf_pool_size >= BUF_POOL_SIZE_THRESHOLD) {

		if (srv_buf_pool_instances == srv_buf_pool_instances_default) {
#if defined(_WIN32) && !defined(_WIN64)
			/* Do not allocate too large of a buffer pool on
			Windows 32-bit systems, which can have trouble
			allocating larger single contiguous memory blocks. */
			srv_buf_pool_instances = ut_min(
				static_cast<ulong>(MAX_BUFFER_POOLS),
				static_cast<ulong>(srv_buf_pool_size
						   / (128 * 1024 * 1024)));
#else /* defined(_WIN32) && !defined(_WIN64) */
			/* Default to 8 instances when size > 1GB. */
			srv_buf_pool_instances = 8;
#endif /* defined(_WIN32) && !defined(_WIN64) */
		}
	} else {
		/* If buffer pool is less than 1 GiB, assume fewer
		threads. Also use only one buffer pool instance. */
		if (srv_buf_pool_instances != srv_buf_pool_instances_default
		    && srv_buf_pool_instances != 1) {
			/* We can't distinguish whether the user has explicitly
			started mysqld with --innodb-buffer-pool-instances=0,
			(srv_buf_pool_instances_default is 0) or has not
			specified that option at all. Thus we have the
			limitation that if the user started with =0, we
			will not emit a warning here, but we should actually
			do so. */
			ib::info()
				<< "Adjusting innodb_buffer_pool_instances"
				" from " << srv_buf_pool_instances << " to 1"
				" since innodb_buffer_pool_size is less than "
				<< BUF_POOL_SIZE_THRESHOLD / (1024 * 1024)
				<< " MiB";
		}

		srv_buf_pool_instances = 1;
	}

	if (srv_buf_pool_chunk_unit * srv_buf_pool_instances
	    > srv_buf_pool_size) {
		/* Size unit of buffer pool is larger than srv_buf_pool_size.
		adjust srv_buf_pool_chunk_unit for srv_buf_pool_size. */
		srv_buf_pool_chunk_unit
			= static_cast<ulong>(srv_buf_pool_size)
			  / srv_buf_pool_instances;
		if (srv_buf_pool_size % srv_buf_pool_instances != 0) {
			++srv_buf_pool_chunk_unit;
		}
	}

	srv_buf_pool_size = buf_pool_size_align(srv_buf_pool_size);

	if (srv_n_page_cleaners > srv_buf_pool_instances) {
		/* limit of page_cleaner parallelizability
		is number of buffer pool instances. */
		srv_n_page_cleaners = srv_buf_pool_instances;
	}

	srv_boot();

	ib::info() << ut_crc32_implementation;

	if (!srv_read_only_mode) {

		mutex_create(LATCH_ID_SRV_MONITOR_FILE,
			     &srv_monitor_file_mutex);

		if (srv_innodb_status) {

			srv_monitor_file_name = static_cast<char*>(
				ut_malloc_nokey(
					strlen(fil_path_to_mysql_datadir)
					+ 20 + sizeof "/innodb_status."));

			sprintf(srv_monitor_file_name,
				"%s/innodb_status." ULINTPF,
				fil_path_to_mysql_datadir,
				os_proc_get_number());

			srv_monitor_file = fopen(srv_monitor_file_name, "w+");

			if (!srv_monitor_file) {
				ib::error() << "Unable to create "
					<< srv_monitor_file_name << ": "
					<< strerror(errno);
				return(srv_init_abort(DB_ERROR));
			}
		} else {

			srv_monitor_file_name = NULL;
			srv_monitor_file = os_file_create_tmpfile(NULL);

			if (!srv_monitor_file) {
				return(srv_init_abort(DB_ERROR));
			}
		}

		mutex_create(LATCH_ID_SRV_DICT_TMPFILE,
			     &srv_dict_tmpfile_mutex);

		srv_dict_tmpfile = os_file_create_tmpfile(NULL);

		if (!srv_dict_tmpfile) {
			return(srv_init_abort(DB_ERROR));
		}

		mutex_create(LATCH_ID_SRV_MISC_TMPFILE,
			     &srv_misc_tmpfile_mutex);

		srv_misc_tmpfile = os_file_create_tmpfile(NULL);

		if (!srv_misc_tmpfile) {
			return(srv_init_abort(DB_ERROR));
		}
	}

	srv_n_file_io_threads = srv_n_read_io_threads;

	srv_n_file_io_threads += srv_n_write_io_threads;

	if (!srv_read_only_mode) {
		/* Add the log and ibuf IO threads. */
		srv_n_file_io_threads += 2;
	} else {
		ib::info() << "Disabling background log and ibuf IO write"
			<< " threads.";
	}

	ut_a(srv_n_file_io_threads <= SRV_MAX_N_IO_THREADS);

	if (!os_aio_init(srv_n_read_io_threads,
			 srv_n_write_io_threads,
			 SRV_MAX_N_PENDING_SYNC_IOS)) {

		ib::error() << "Cannot initialize AIO sub-system";

		return(srv_init_abort(DB_ERROR));
	}

	fil_init(srv_file_per_table ? 50000 : 5000, srv_max_n_open_files);

	double	size;
	char	unit;

	if (srv_buf_pool_size >= 1024 * 1024 * 1024) {
		size = ((double) srv_buf_pool_size) / (1024 * 1024 * 1024);
		unit = 'G';
	} else {
		size = ((double) srv_buf_pool_size) / (1024 * 1024);
		unit = 'M';
	}

	double	chunk_size;
	char	chunk_unit;

	if (srv_buf_pool_chunk_unit >= 1024 * 1024 * 1024) {
		chunk_size = srv_buf_pool_chunk_unit / 1024.0 / 1024 / 1024;
		chunk_unit = 'G';
	} else {
		chunk_size = srv_buf_pool_chunk_unit / 1024.0 / 1024;
		chunk_unit = 'M';
	}

	ib::info() << "Initializing buffer pool, total size = "
		<< size << unit << ", instances = " << srv_buf_pool_instances
		<< ", chunk size = " << chunk_size << chunk_unit;

	err = buf_pool_init(srv_buf_pool_size, srv_buf_pool_instances);

	if (err != DB_SUCCESS) {
		ib::error() << "Cannot allocate memory for the buffer pool";

		return(srv_init_abort(DB_ERROR));
	}

	ib::info() << "Completed initialization of buffer pool";

#ifdef UNIV_DEBUG
	/* We have observed deadlocks with a 5MB buffer pool but
	the actual lower limit could very well be a little higher. */

	if (srv_buf_pool_size <= 5 * 1024 * 1024) {

		ib::info() << "Small buffer pool size ("
			<< srv_buf_pool_size / 1024 / 1024
			<< "M), the flst_validate() debug function can cause a"
			<< " deadlock if the buffer pool fills up.";
	}
#endif /* UNIV_DEBUG */

	fsp_init();
	log_init();

	recv_sys_create();
	recv_sys_init(buf_pool_get_curr_size());
	lock_sys_create(srv_lock_table_size);
	srv_start_state_set(SRV_START_STATE_LOCK_SYS);

	/* Create i/o-handler threads: */

	for (ulint t = 0; t < srv_n_file_io_threads; ++t) {

		n[t] = t;

		thread_handles[t] = os_thread_create(io_handler_thread, n + t, thread_ids + t);
		thread_started[t] = true;
	}

	if (!srv_read_only_mode) {
		buf_flush_page_cleaner_init();

		os_thread_create(buf_flush_page_cleaner_coordinator,
				 NULL, NULL);

		buf_flush_page_cleaner_thread_started = true;

		for (i = 1; i < srv_n_page_cleaners; ++i) {
			os_thread_create(buf_flush_page_cleaner_worker,
					 NULL, NULL);
		}

		/* Make sure page cleaner is active. */
		while (!buf_page_cleaner_is_active) {
			os_thread_sleep(10000);
		}

		srv_start_state_set(SRV_START_STATE_IO);
	}

	if (srv_n_log_files * srv_log_file_size * UNIV_PAGE_SIZE
	    >= 512ULL * 1024ULL * 1024ULL * 1024ULL) {
		/* log_block_convert_lsn_to_no() limits the returned block
		number to 1G and given that OS_FILE_LOG_BLOCK_SIZE is 512
		bytes, then we have a limit of 512 GB. If that limit is to
		be raised, then log_block_convert_lsn_to_no() must be
		modified. */
		ib::error() << "Combined size of log files must be < 512 GB";

		return(srv_init_abort(DB_ERROR));
	}

	if (srv_n_log_files * srv_log_file_size >= ULINT_MAX) {
		/* fil_io() takes ulint as an argument and we are passing
		(next_offset / UNIV_PAGE_SIZE) to it in log_group_write_buf().
		So (next_offset / UNIV_PAGE_SIZE) must be less than ULINT_MAX.
		So next_offset must be < ULINT_MAX * UNIV_PAGE_SIZE. This
		means that we are limited to ULINT_MAX * UNIV_PAGE_SIZE which
		is 64 TB on 32 bit systems. */
		ib::error() << "Combined size of log files must be < "
			<< ULINT_MAX / 1073741824 * UNIV_PAGE_SIZE << " GB";

		return(srv_init_abort(DB_ERROR));
	}

	os_normalize_path(srv_data_home);

	/* Check if the data files exist or not. */
	err = srv_sys_space.check_file_spec(
		&create_new_db, MIN_EXPECTED_TABLESPACE_SIZE);

	if (err != DB_SUCCESS) {
		return(srv_init_abort(DB_ERROR));
	}

	srv_startup_is_before_trx_rollback_phase = !create_new_db;

	/* Check if undo tablespaces and redo log files exist before creating
	a new system tablespace */
	if (create_new_db) {
		err = srv_check_undo_redo_logs_exists();
		if (err != DB_SUCCESS) {
			return(srv_init_abort(DB_ERROR));
		}
		recv_sys_debug_free();
	}

	/* Open or create the data files. */
	ulint	sum_of_new_sizes;

	err = srv_sys_space.open_or_create(
		false, create_new_db, &sum_of_new_sizes, &flushed_lsn);

	switch (err) {
	case DB_SUCCESS:
		break;
	case DB_CANNOT_OPEN_FILE:
		ib::error()
			<< "Could not open or create the system tablespace. If"
			" you tried to add new data files to the system"
			" tablespace, and it failed here, you should now"
			" edit innodb_data_file_path in my.cnf back to what"
			" it was, and remove the new ibdata files InnoDB"
			" created in this failed attempt. InnoDB only wrote"
			" those files full of zeros, but did not yet use"
			" them in any way. But be careful: do not remove"
			" old data files which contain your precious data!";
		/* fall through */
	default:
		/* Other errors might come from Datafile::validate_first_page() */
		return(srv_init_abort(err));
	}

	dirnamelen = strlen(srv_log_group_home_dir);
	ut_a(dirnamelen < (sizeof logfilename) - 10 - sizeof "ib_logfile");
	memcpy(logfilename, srv_log_group_home_dir, dirnamelen);

	/* Add a path separator if needed. */
	if (dirnamelen && logfilename[dirnamelen - 1] != OS_PATH_SEPARATOR) {
		logfilename[dirnamelen++] = OS_PATH_SEPARATOR;
	}

	srv_log_file_size_requested = srv_log_file_size;

	if (create_new_db) {

		buf_flush_sync_all_buf_pools();

		flushed_lsn = log_get_lsn();

		err = create_log_files(
			logfilename, dirnamelen, flushed_lsn, logfile0);

		if (err != DB_SUCCESS) {
			return(srv_init_abort(err));
		}
	} else {
		for (i = 0; i < SRV_N_LOG_FILES_MAX; i++) {
			os_offset_t	size;
			os_file_stat_t	stat_info;

			sprintf(logfilename + dirnamelen,
				"ib_logfile%u", i);

			err = os_file_get_status(
				logfilename, &stat_info, false,
				srv_read_only_mode);

			if (err == DB_NOT_FOUND) {
				if (i == 0) {
					if (flushed_lsn
					    < static_cast<lsn_t>(1000)) {
						ib::error()
							<< "Cannot create"
							" log files because"
							" data files are"
							" corrupt or the"
							" database was not"
							" shut down cleanly"
							" after creating"
							" the data files.";
						return(srv_init_abort(
							DB_ERROR));
					}

					err = create_log_files(
						logfilename, dirnamelen,
						flushed_lsn, logfile0);

					if (err != DB_SUCCESS) {
						return(srv_init_abort(err));
					}

					create_log_files_rename(
						logfilename, dirnamelen,
						flushed_lsn, logfile0);

					/* Suppress the message about
					crash recovery. */
					flushed_lsn = log_get_lsn();
					goto files_checked;
				} else if (i < 2) {
					/* must have at least 2 log files */
					ib::error() << "Only one log file"
						" found.";
					return(srv_init_abort(err));
				}

				/* opened all files */
				break;
			}

			if (!srv_file_check_mode(logfilename)) {
				return(srv_init_abort(DB_ERROR));
			}

			err = open_log_file(&files[i], logfilename, &size);

			if (err != DB_SUCCESS) {
				return(srv_init_abort(err));
			}

			ut_a(size != (os_offset_t) -1);

			if (size & ((1 << UNIV_PAGE_SIZE_SHIFT) - 1)) {

				ib::error() << "Log file " << logfilename
					<< " size " << size << " is not a"
					" multiple of innodb_page_size";
				return(srv_init_abort(DB_ERROR));
			}

			size >>= UNIV_PAGE_SIZE_SHIFT;

			if (i == 0) {
				srv_log_file_size = size;
			} else if (size != srv_log_file_size) {

				ib::error() << "Log file " << logfilename
					<< " is of different size "
					<< (size << UNIV_PAGE_SIZE_SHIFT)
					<< " bytes than other log files "
					<< (srv_log_file_size
					    << UNIV_PAGE_SIZE_SHIFT)
					<< " bytes!";
				return(srv_init_abort(DB_ERROR));
			}
		}

		srv_n_log_files_found = i;

		/* Create the in-memory file space objects. */

		sprintf(logfilename + dirnamelen, "ib_logfile%u", 0);

		/* Disable the doublewrite buffer for log files. */
		fil_space_t*	log_space = fil_space_create(
			"innodb_redo_log",
			SRV_LOG_SPACE_FIRST_ID,
			fsp_flags_set_page_size(0, univ_page_size),
			FIL_TYPE_LOG,
			NULL /* no encryption yet */,
			true /* create */);

		ut_a(fil_validate());
		ut_a(log_space);

		/* srv_log_file_size is measured in pages; if page size is 16KB,
		then we have a limit of 64TB on 32 bit systems */
		ut_a(srv_log_file_size <= ULINT_MAX);

		for (unsigned j = 0; j < i; j++) {
			sprintf(logfilename + dirnamelen, "ib_logfile%u", j);

			if (!fil_node_create(logfilename,
					     (ulint) srv_log_file_size,
					     log_space, false, false)) {
				return(srv_init_abort(DB_ERROR));
			}
		}

		if (!log_group_init(0, i, srv_log_file_size * UNIV_PAGE_SIZE,
				    SRV_LOG_SPACE_FIRST_ID)) {
			return(srv_init_abort(DB_ERROR));
		}
	}

files_checked:
	/* Open all log files and data files in the system
	tablespace: we keep them open until database
	shutdown */

	fil_open_log_and_system_tablespace_files();
	ut_d(fil_space_get(0)->recv_size = srv_sys_space_size_debug);

	err = srv_undo_tablespaces_init(
		create_new_db,
		srv_undo_tablespaces,
		&srv_undo_tablespaces_open);

	/* If the force recovery is set very high then we carry on regardless
	of all errors. Basically this is fingers crossed mode. */

	if (err != DB_SUCCESS
	    && srv_force_recovery < SRV_FORCE_NO_UNDO_LOG_SCAN) {

		return(srv_init_abort(err));
	}

	/* Initialize objects used by dict stats gathering thread, which
	can also be used by recovery if it tries to drop some table */
	if (!srv_read_only_mode) {
		dict_stats_thread_init();
	}

<<<<<<< HEAD
	if (!srv_read_only_mode && srv_scrub_log) {
		/* TODO(minliz): have/use log_scrub_thread_init() instead? */
		log_scrub_event = os_event_create(0);
	}

=======
>>>>>>> 758af98f
	trx_sys_file_format_init();

	trx_sys_create();

	if (create_new_db) {
		dberr_t err = DB_SUCCESS;

		ut_a(!srv_read_only_mode);

		mtr_start(&mtr);

		bool ret = fsp_header_init(0, sum_of_new_sizes, &mtr);

		mtr_commit(&mtr);

		if (!ret) {
			return(srv_init_abort(DB_ERROR));
		}

		/* To maintain backward compatibility we create only
		the first rollback segment before the double write buffer.
		All the remaining rollback segments will be created later,
		after the double write buffer has been created. */
		trx_sys_create_sys_pages();

		purge_queue = trx_sys_init_at_db_start();

		/* The purge system needs to create the purge view and
		therefore requires that the trx_sys is inited. */

		trx_purge_sys_create(srv_n_purge_threads, purge_queue);

		err = dict_create();

		if (err != DB_SUCCESS) {
			return(srv_init_abort(err));
		}

		buf_flush_sync_all_buf_pools();

		flushed_lsn = log_get_lsn();

		err = fil_write_flushed_lsn(flushed_lsn);

		if (err != DB_SUCCESS) {
			return(srv_init_abort(err));
		}

		create_log_files_rename(
			logfilename, dirnamelen, flushed_lsn, logfile0);

	} else {

		/* Check if we support the max format that is stamped
		on the system tablespace.
		Note:  We are NOT allowed to make any modifications to
		the TRX_SYS_PAGE_NO page before recovery  because this
		page also contains the max_trx_id etc. important system
		variables that are required for recovery.  We need to
		ensure that we return the system to a state where normal
		recovery is guaranteed to work. We do this by
		invalidating the buffer cache, this will force the
		reread of the page and restoration to its last known
		consistent state, this is REQUIRED for the recovery
		process to work. */
		err = trx_sys_file_format_max_check(
			srv_max_file_format_at_startup);

		if (err != DB_SUCCESS) {
			return(srv_init_abort(err));
		}

		/* Invalidate the buffer pool to ensure that we reread
		the page that we read above, during recovery.
		Note that this is not as heavy weight as it seems. At
		this point there will be only ONE page in the buf_LRU
		and there must be no page in the buf_flush list. */
		buf_pool_invalidate();

		/* Scan and locate truncate log files. Parsed located files
		and add table to truncate information to central vector for
		truncate fix-up action post recovery. */
		err = TruncateLogParser::scan_and_parse(srv_log_group_home_dir);
		if (err != DB_SUCCESS) {

			return(srv_init_abort(DB_ERROR));
		}

		/* We always try to do a recovery, even if the database had
		been shut down normally: this is the normal startup path */

		err = recv_recovery_from_checkpoint_start(flushed_lsn);

		recv_sys->dblwr.pages.clear();

		if (err == DB_SUCCESS) {
			/* Initialize the change buffer. */
			err = dict_boot();
		} else {
			return(srv_init_abort(err));
		}

		purge_queue = trx_sys_init_at_db_start();

		if (srv_force_recovery < SRV_FORCE_NO_LOG_REDO) {
			/* Apply the hashed log records to the
			respective file pages, for the last batch of
			recv_group_scan_log_recs(). */

			dberr_t err = recv_apply_hashed_log_recs(TRUE);
			DBUG_PRINT("ib_log", ("apply completed"));

			if (err != DB_SUCCESS) {
				ib::warn() << "recv_apply_hashed_log_recs "
					   << " failed with error " << err;
			}

			if (recv_needed_recovery) {
				trx_sys_print_mysql_binlog_offset();
			}
		}

		if (recv_sys->found_corrupt_log) {
			ib::warn()
				<< "The log file may have been corrupt and it"
				" is possible that the log scan or parsing"
				" did not proceed far enough in recovery."
				" Please run CHECK TABLE on your InnoDB tables"
				" to check that they are ok!"
				" It may be safest to recover your"
				" InnoDB database from a backup!";
		}

		/* The purge system needs to create the purge view and
		therefore requires that the trx_sys is inited. */

		trx_purge_sys_create(srv_n_purge_threads, purge_queue);

		/* recv_recovery_from_checkpoint_finish needs trx lists which
		are initialized in trx_sys_init_at_db_start(). */

		recv_recovery_from_checkpoint_finish();

		/* Fix-up truncate of tables in the system tablespace
		if server crashed while truncate was active. The non-
		system tables are done after tablespace discovery. Do
		this now because this procedure assumes that no pages
		have changed since redo recovery.  Tablespace discovery
		can do updates to pages in the system tablespace.*/
		err = truncate_t::fixup_tables_in_system_tablespace();

		if (srv_force_recovery < SRV_FORCE_NO_IBUF_MERGE) {
			/* Open or Create SYS_TABLESPACES and SYS_DATAFILES
			so that tablespace names and other metadata can be
			found. */
			srv_sys_tablespaces_open = true;
			err = dict_create_or_check_sys_tablespace();
			if (err != DB_SUCCESS) {
				return(srv_init_abort(err));
			}

			/* The following call is necessary for the insert
			buffer to work with multiple tablespaces. We must
			know the mapping between space id's and .ibd file
			names.

			In a crash recovery, we check that the info in data
			dictionary is consistent with what we already know
			about space id's from the calls to fil_ibd_load().

			In a normal startup, we create the space objects for
			every table in the InnoDB data dictionary that has
			an .ibd file.

			We also determine the maximum tablespace id used.

			The 'validate' flag indicates that when a tablespace
			is opened, we also read the header page and validate
			the contents to the data dictionary. This is time
			consuming, especially for databases with lots of ibd
			files.  So only do it after a crash and not forcing
			recovery.  Open rw transactions at this point is not
			a good reason to validate. */
			bool validate = recv_needed_recovery
				&& srv_force_recovery == 0;

			dict_check_tablespaces_and_store_max_id(validate);
		}

#ifdef MYSQL_ENCRYPTION
		/* Rotate the encryption key for recovery. It's because
		server could crash in middle of key rotation. Some tablespace
		didn't complete key rotation. Here, we will resume the
		rotation. */
		if (!srv_read_only_mode
		    && srv_force_recovery < SRV_FORCE_NO_LOG_REDO) {
			fil_encryption_rotate();
		}
#endif /* MYSQL_ENCRYPTION */

		/* Fix-up truncate of table if server crashed while truncate
		was active. */
		err = truncate_t::fixup_tables_in_non_system_tablespace();

		if (err != DB_SUCCESS) {
			return(srv_init_abort(err));
		}

		if (!srv_force_recovery
		    && !recv_sys->found_corrupt_log
		    && (srv_log_file_size_requested != srv_log_file_size
			|| srv_n_log_files_found != srv_n_log_files)) {
			dberr_t err = DB_SUCCESS;

			/* Prepare to replace the redo log files. */

			if (srv_read_only_mode) {
				ib::error() << "Cannot resize log files"
					" in read-only mode.";
				return(srv_init_abort(DB_READ_ONLY));
			}

			/* Prepare to delete the old redo log files */
			flushed_lsn = srv_prepare_to_delete_redo_log_files(i);

			/* Prohibit redo log writes from any other
			threads until creating a log checkpoint at the
			end of create_log_files(). */
			ut_d(recv_no_log_write = true);
			ut_ad(!buf_pool_check_no_pending_io());

			RECOVERY_CRASH(3);

			/* Stamp the LSN to the data files. */
			err = fil_write_flushed_lsn(flushed_lsn);

			if (err != DB_SUCCESS) {
				return(srv_init_abort(err));
			}

			RECOVERY_CRASH(4);

			/* Close and free the redo log files, so that
			we can replace them. */
			fil_close_log_files(true);

			RECOVERY_CRASH(5);

			/* Free the old log file space. */
			log_group_close_all();

			ib::warn() << "Starting to delete and rewrite log"
				" files.";

			srv_log_file_size = srv_log_file_size_requested;

			err = create_log_files(
				logfilename, dirnamelen, flushed_lsn,
				logfile0);

			if (err != DB_SUCCESS) {
				return(srv_init_abort(err));
			}

			create_log_files_rename(
				logfilename, dirnamelen, flushed_lsn,
				logfile0);
		}

		recv_recovery_rollback_active();

		/* It is possible that file_format tag has never
		been set. In this case we initialize it to minimum
		value.  Important to note that we can do it ONLY after
		we have finished the recovery process so that the
		image of TRX_SYS_PAGE_NO is not stale. */
		trx_sys_file_format_tag_init();
	}

	if (!create_new_db && sum_of_new_sizes > 0) {
		/* New data file(s) were added */
		mtr_start(&mtr);

		fsp_header_inc_size(0, sum_of_new_sizes, &mtr);

		mtr_commit(&mtr);

		/* Immediately write the log record about increased tablespace
		size to disk, so that it is durable even if mysqld would crash
		quickly */

		log_buffer_flush_to_disk();
	}

	/* Open temp-tablespace and keep it open until shutdown. */

	err = srv_open_tmp_tablespace(create_new_db);

	if (err != DB_SUCCESS) {
		return(srv_init_abort(err));
	}
	/* Create the doublewrite buffer to a new tablespace */
	if (buf_dblwr == NULL && !buf_dblwr_create()) {
		return(srv_init_abort(DB_ERROR));
	}

	/* Here the double write buffer has already been created and so
	any new rollback segments will be allocated after the double
	write buffer. The default segment should already exist.
	We create the new segments only if it's a new database or
	the database was shutdown cleanly. */

	/* Note: When creating the extra rollback segments during an upgrade
	we violate the latching order, even if the change buffer is empty.
	We make an exception in sync0sync.cc and check srv_is_being_started
	for that violation. It cannot create a deadlock because we are still
	running in single threaded mode essentially. Only the IO threads
	should be running at this stage. */

	ut_a(srv_undo_logs > 0);
	ut_a(srv_undo_logs <= TRX_SYS_N_RSEGS);

	/* The number of rsegs that exist in InnoDB is given by status
	variable srv_available_undo_logs. The number of rsegs to use can
	be set using the dynamic global variable srv_undo_logs. */

	srv_available_undo_logs = trx_sys_create_rsegs(
		srv_undo_tablespaces, srv_undo_logs, srv_tmp_undo_logs);

	if (srv_available_undo_logs == ULINT_UNDEFINED) {
		/* Can only happen if server is read only. */
		ut_a(srv_read_only_mode);
		srv_undo_logs = ULONG_UNDEFINED;
	} else if (srv_available_undo_logs < srv_undo_logs
		   && !srv_force_recovery && !recv_needed_recovery) {
		ib::error() << "System or UNDO tablespace is running of out"
			    << " of space";
		/* Should due to out of file space. */
		return(srv_init_abort(DB_ERROR));
	}

	srv_startup_is_before_trx_rollback_phase = false;

	if (!srv_read_only_mode) {
		/* Create the thread which watches the timeouts
		for lock waits */
		thread_handles[2 + SRV_MAX_N_IO_THREADS] = os_thread_create(
			lock_wait_timeout_thread,
			NULL, thread_ids + 2 + SRV_MAX_N_IO_THREADS);
		thread_started[2 + SRV_MAX_N_IO_THREADS] = true;
		lock_sys->timeout_thread_active = true;

		/* Create the thread which warns of long semaphore waits */
		srv_error_monitor_active = true;
		thread_handles[3 + SRV_MAX_N_IO_THREADS] = os_thread_create(
			srv_error_monitor_thread,
			NULL, thread_ids + 3 + SRV_MAX_N_IO_THREADS);
		thread_started[3 + SRV_MAX_N_IO_THREADS] = true;

		/* Create the thread which prints InnoDB monitor info */
		srv_monitor_active = true;
		thread_handles[4 + SRV_MAX_N_IO_THREADS] = os_thread_create(
			srv_monitor_thread,
			NULL, thread_ids + 4 + SRV_MAX_N_IO_THREADS);
		thread_started[4 + SRV_MAX_N_IO_THREADS] = true;
		srv_start_state_set(SRV_START_STATE_MONITOR);
	}

	/* Create the SYS_FOREIGN and SYS_FOREIGN_COLS system tables */
	err = dict_create_or_check_foreign_constraint_tables();
	if (err != DB_SUCCESS) {
		return(srv_init_abort(err));
	}

	/* Create the SYS_TABLESPACES system table */
	err = dict_create_or_check_sys_tablespace();
	if (err != DB_SUCCESS) {
		return(srv_init_abort(err));
	}
	srv_sys_tablespaces_open = true;

	/* Create the SYS_VIRTUAL system table */
	err = dict_create_or_check_sys_virtual();
	if (err != DB_SUCCESS) {
		return(srv_init_abort(err));
	}

	srv_is_being_started = false;

	ut_a(trx_purge_state() == PURGE_STATE_INIT);

	/* Create the master thread which does purge and other utility
	operations */

	if (!srv_read_only_mode) {

		thread_handles[1 + SRV_MAX_N_IO_THREADS] = os_thread_create(
			srv_master_thread,
			NULL, thread_ids + (1 + SRV_MAX_N_IO_THREADS));
		thread_started[1 + SRV_MAX_N_IO_THREADS] = true;
		srv_start_state_set(SRV_START_STATE_MASTER);
	}

	if (!srv_read_only_mode
	    && srv_force_recovery < SRV_FORCE_NO_BACKGROUND) {

		thread_handles[5 + SRV_MAX_N_IO_THREADS] = os_thread_create(
			srv_purge_coordinator_thread,
			NULL, thread_ids + 5 + SRV_MAX_N_IO_THREADS);

		thread_started[5 + SRV_MAX_N_IO_THREADS] = true;

		ut_a(UT_ARR_SIZE(thread_ids)
		     > 5 + srv_n_purge_threads + SRV_MAX_N_IO_THREADS);

		/* We've already created the purge coordinator thread above. */
		for (i = 1; i < srv_n_purge_threads; ++i) {
			thread_handles[5 + i + SRV_MAX_N_IO_THREADS] = os_thread_create(
				srv_worker_thread, NULL,
				thread_ids + 5 + i + SRV_MAX_N_IO_THREADS);
			thread_started[5 + i + SRV_MAX_N_IO_THREADS] = true;
		}

		srv_start_wait_for_purge_to_start();

		srv_start_state_set(SRV_START_STATE_PURGE);
	} else {
		purge_sys->state = PURGE_STATE_DISABLED;
	}

	if (!srv_read_only_mode) {
		/* wake main loop of page cleaner up */
		os_event_set(buf_flush_event);

		if (srv_use_mtflush) {
			/* Start multi-threaded flush threads */
			mtflush_ctx = buf_mtflu_handler_init(
				srv_mtflush_threads,
				srv_buf_pool_instances);

			/* Set up the thread ids */
			buf_mtflu_set_thread_ids(
				srv_mtflush_threads,
				mtflush_ctx,
				(thread_ids + 6 + 32));
		}
	}

	sum_of_data_file_sizes = srv_sys_space.get_sum_of_sizes();
	ut_a(sum_of_new_sizes != ULINT_UNDEFINED);

	tablespace_size_in_header = fsp_header_get_tablespace_size();

	if (!srv_read_only_mode
	    && !srv_sys_space.can_auto_extend_last_file()
	    && sum_of_data_file_sizes != tablespace_size_in_header) {

		ib::error() << "Tablespace size stored in header is "
			<< tablespace_size_in_header << " pages, but the sum"
			" of data file sizes is " << sum_of_data_file_sizes
			<< " pages";

		if (srv_force_recovery == 0
		    && sum_of_data_file_sizes < tablespace_size_in_header) {
			/* This is a fatal error, the tail of a tablespace is
			missing */

			ib::error()
				<< "Cannot start InnoDB."
				" The tail of the system tablespace is"
				" missing. Have you edited"
				" innodb_data_file_path in my.cnf in an"
				" inappropriate way, removing"
				" ibdata files from there?"
				" You can set innodb_force_recovery=1"
				" in my.cnf to force"
				" a startup if you are trying"
				" to recover a badly corrupt database.";

			return(srv_init_abort(DB_ERROR));
		}
	}

	if (!srv_read_only_mode
	    && srv_sys_space.can_auto_extend_last_file()
	    && sum_of_data_file_sizes < tablespace_size_in_header) {

		ib::error() << "Tablespace size stored in header is "
			<< tablespace_size_in_header << " pages, but the sum"
			" of data file sizes is only "
			<< sum_of_data_file_sizes << " pages";

		if (srv_force_recovery == 0) {

			ib::error()
				<< "Cannot start InnoDB. The tail of"
				" the system tablespace is"
				" missing. Have you edited"
				" innodb_data_file_path in my.cnf in an"
				" InnoDB: inappropriate way, removing"
				" ibdata files from there?"
				" You can set innodb_force_recovery=1"
				" in my.cnf to force"
				" InnoDB: a startup if you are trying to"
				" recover a badly corrupt database.";

			return(srv_init_abort(DB_ERROR));
		}
	}

	if (srv_print_verbose_log) {
		ib::info() << INNODB_VERSION_STR
			<< " started; log sequence number "
			<< srv_start_lsn;
	}

	if (srv_force_recovery > 0) {
		ib::info() << "!!! innodb_force_recovery is set to "
			<< srv_force_recovery << " !!!";
	}

	if (!srv_read_only_mode) {
		/* Create thread(s) that handles key rotation. This is
		needed already here as log_preflush_pool_modified_pages
		will flush dirty pages and that might need e.g.
		fil_crypt_threads_event. */
		fil_system_enter();
		fil_crypt_threads_init();
		fil_system_exit();

		/*
		  Create a checkpoint before logging anything new, so that
		  the current encryption key in use is definitely logged
		  before any log blocks encrypted with that key.
		*/
		log_make_checkpoint_at(LSN_MAX, TRUE);
	}

	if (srv_force_recovery == 0) {
		/* In the insert buffer we may have even bigger tablespace
		id's, because we may have dropped those tablespaces, but
		insert buffer merge has not had time to clean the records from
		the ibuf tree. */

		ibuf_update_max_tablespace_id();
	}

	if (!srv_read_only_mode) {
		if (create_new_db) {
			srv_buffer_pool_load_at_startup = FALSE;
		}

#ifdef WITH_WSREP
		/*
		  Create the dump/load thread only when not running with
		  --wsrep-recover.
		*/
		if (!wsrep_recovery) {
#endif /* WITH_WSREP */
		/* Create the buffer pool dump/load thread */
		buf_dump_thread_handle=
			os_thread_create(buf_dump_thread, NULL, NULL);

		srv_buf_dump_thread_active = true;
		buf_dump_thread_started = true;
#ifdef WITH_WSREP
		} else {
			ib::warn() <<
				"Skipping buffer pool dump/restore during "
				"wsrep recovery.";
		}
#endif /* WITH_WSREP */

		/* Create the dict stats gathering thread */
		dict_stats_thread_handle = os_thread_create(
			dict_stats_thread, NULL, NULL);
		srv_dict_stats_thread_active = true;
		dict_stats_thread_started = true;

		/* Create the thread that will optimize the FTS sub-system. */
		fts_optimize_init();

<<<<<<< HEAD
		srv_start_state_set(SRV_START_STATE_STAT);

		/* Create the log scrub thread */
		if (srv_scrub_log) {
			os_thread_create(log_scrub_thread, NULL, NULL);
		}
=======
		/* Create thread(s) that handles key rotation */
		fil_system_enter();
		fil_crypt_threads_init();
		fil_system_exit();
>>>>>>> 758af98f
	}

	/* Create the buffer pool resize thread */
	os_thread_create(buf_resize_thread, NULL, NULL);

	/* Init data for datafile scrub threads */
	btr_scrub_init();

	/* Initialize online defragmentation. */
	btr_defragment_init();

	srv_was_started = TRUE;
	return(DB_SUCCESS);
}

#if 0
/********************************************************************
Sync all FTS cache before shutdown */
static
void
srv_fts_close(void)
/*===============*/
{
	dict_table_t*	table;

	for (table = UT_LIST_GET_FIRST(dict_sys->table_LRU);
	     table; table = UT_LIST_GET_NEXT(table_LRU, table)) {
		fts_t*          fts = table->fts;

		if (fts != NULL) {
			fts_sync_table(table);
		}
	}

	for (table = UT_LIST_GET_FIRST(dict_sys->table_non_LRU);
	     table; table = UT_LIST_GET_NEXT(table_LRU, table)) {
		fts_t*          fts = table->fts;

		if (fts != NULL) {
			fts_sync_table(table);
		}
	}
}
#endif

/****************************************************************//**
Shuts down background threads that can generate undo pages. */
void
srv_shutdown_bg_undo_sources(void)
/*===========================*/
{
	fts_optimize_shutdown();
	dict_stats_shutdown();
}

/****************************************************************//**
Shuts down the InnoDB database.
@return DB_SUCCESS or error code */
dberr_t
innobase_shutdown_for_mysql(void)
/*=============================*/
{
	if (!srv_was_started) {
		if (srv_is_being_started) {
			ib::warn() << "Shutting down an improperly started,"
				" or created database!";
		}

		return(DB_SUCCESS);
	}

<<<<<<< HEAD
	if (!srv_read_only_mode && srv_fast_shutdown) {
		srv_shutdown_bg_undo_sources();
=======
	if (!srv_read_only_mode) {
		/* Shutdown the FTS optimize sub system. */
		fts_optimize_start_shutdown();

		fts_optimize_end();
>>>>>>> 758af98f
	}

	/* 1. Flush the buffer pool to disk, write the current lsn to
	the tablespace header(s), and copy all log data to archive.
	The step 1 is the real InnoDB shutdown. The remaining steps 2 - ...
	just free data structures after the shutdown. */

	logs_empty_and_mark_files_at_shutdown();

	if (srv_conc_get_active_threads() != 0) {
		ib::warn() << "Query counter shows "
			<< srv_conc_get_active_threads() << " queries still"
			" inside InnoDB at shutdown";
	}

	/* 2. Make all threads created by InnoDB to exit */
	srv_shutdown_all_bg_threads();

	if (srv_monitor_file) {
		fclose(srv_monitor_file);
		srv_monitor_file = 0;
		if (srv_monitor_file_name) {
			unlink(srv_monitor_file_name);
			ut_free(srv_monitor_file_name);
		}
	}

	if (srv_dict_tmpfile) {
		fclose(srv_dict_tmpfile);
		srv_dict_tmpfile = 0;
	}

	if (srv_misc_tmpfile) {
		fclose(srv_misc_tmpfile);
		srv_misc_tmpfile = 0;
	}

	if (!srv_read_only_mode) {
		dict_stats_thread_deinit();
<<<<<<< HEAD
		if (srv_scrub_log) {
			/* TODO(minliz): have/use log_scrub_thread_deinit() instead? */
			os_event_destroy(log_scrub_event);
			log_scrub_event = NULL;
		}
	}

	fil_crypt_threads_cleanup();
=======
		fil_crypt_threads_cleanup();
	}
>>>>>>> 758af98f

	/* Cleanup data for datafile scrubbing */
	btr_scrub_cleanup();

	/* This must be disabled before closing the buffer pool
	and closing the data dictionary.  */
	btr_search_disable(true);

	ibuf_close();
	log_shutdown();
	trx_sys_file_format_close();
	trx_sys_close();
	lock_sys_close();

	trx_pool_close();

	/* We don't create these mutexes in RO mode because we don't create
	the temp files that the cover. */
	if (!srv_read_only_mode) {
		mutex_free(&srv_monitor_file_mutex);
		mutex_free(&srv_dict_tmpfile_mutex);
		mutex_free(&srv_misc_tmpfile_mutex);
	}

	dict_close();
	btr_search_sys_free();

	/* 3. Free all InnoDB's own mutexes and the os_fast_mutexes inside
	them */
	os_aio_free();
	que_close();
	row_mysql_close();
	srv_free();
	fil_close();

	/* 4. Free all allocated memory */

	pars_lexer_close();
	log_mem_free();
	buf_pool_free(srv_buf_pool_instances);

	/* 6. Free the thread management resoruces. */
	os_thread_free();

	/* 7. Free the synchronisation infrastructure. */
	sync_check_close();

	if (dict_foreign_err_file) {
		fclose(dict_foreign_err_file);
	}

	if (srv_print_verbose_log) {
		ib::info() << "Shutdown completed; log sequence number "
			<< srv_shutdown_lsn;
	}

	srv_was_started = FALSE;
	srv_start_has_been_called = FALSE;

	return(DB_SUCCESS);
}

/********************************************************************
Signal all per-table background threads to shutdown, and wait for them to do
so. */
void
srv_shutdown_table_bg_threads(void)
/*===============================*/
{
	dict_table_t*	table;
	dict_table_t*	first;
	dict_table_t*	last = NULL;

	mutex_enter(&dict_sys->mutex);

	/* Signal all threads that they should stop. */
	table = UT_LIST_GET_FIRST(dict_sys->table_LRU);
	first = table;
	while (table) {
		dict_table_t*	next;
		fts_t*		fts = table->fts;

		if (fts != NULL) {
			fts_start_shutdown(table, fts);
		}

		next = UT_LIST_GET_NEXT(table_LRU, table);

		if (!next) {
			last = table;
		}

		table = next;
	}

	/* We must release dict_sys->mutex here; if we hold on to it in the
	loop below, we will deadlock if any of the background threads try to
	acquire it (for example, the FTS thread by calling que_eval_sql).

	Releasing it here and going through dict_sys->table_LRU without
	holding it is safe because:

	 a) MySQL only starts the shutdown procedure after all client
	 threads have been disconnected and no new ones are accepted, so no
	 new tables are added or old ones dropped.

	 b) Despite its name, the list is not LRU, and the order stays
	 fixed.

	To safeguard against the above assumptions ever changing, we store
	the first and last items in the list above, and then check that
	they've stayed the same below. */

	mutex_exit(&dict_sys->mutex);

	/* Wait for the threads of each table to stop. This is not inside
	the above loop, because by signaling all the threads first we can
	overlap their shutting down delays. */
	table = UT_LIST_GET_FIRST(dict_sys->table_LRU);
	ut_a(first == table);
	while (table) {
		dict_table_t*	next;
		fts_t*		fts = table->fts;

		if (fts != NULL) {
			fts_shutdown(table, fts);
		}

		next = UT_LIST_GET_NEXT(table_LRU, table);

		if (table == last) {
			ut_a(!next);
		}

		table = next;
	}
}

/** Get the meta-data filename from the table name for a
single-table tablespace.
@param[in]	table		table object
@param[out]	filename	filename
@param[in]	max_len		filename max length */
void
srv_get_meta_data_filename(
	dict_table_t*	table,
	char*		filename,
	ulint		max_len)
{
	ulint		len;
	char*		path;

	/* Make sure the data_dir_path is set. */
	dict_get_and_save_data_dir_path(table, false);

	if (DICT_TF_HAS_DATA_DIR(table->flags)) {
		ut_a(table->data_dir_path);

		path = fil_make_filepath(
			table->data_dir_path, table->name.m_name, CFG, true);
	} else {
		path = fil_make_filepath(NULL, table->name.m_name, CFG, false);
	}

	ut_a(path);
	len = ut_strlen(path);
	ut_a(max_len >= len);

	strcpy(filename, path);

	ut_free(path);
}
/** Get the encryption-data filename from the table name for a
single-table tablespace.
@param[in]	table		table object
@param[out]	filename	filename
@param[in]	max_len		filename max length */
void
srv_get_encryption_data_filename(
	dict_table_t*	table,
	char*		filename,
	ulint		max_len)
{
	ulint		len;
	char*		path;
	/* Make sure the data_dir_path is set. */
	dict_get_and_save_data_dir_path(table, false);

	if (DICT_TF_HAS_DATA_DIR(table->flags)) {
		ut_a(table->data_dir_path);

		path = fil_make_filepath(
			table->data_dir_path, table->name.m_name, CFP, true);
	} else {
		path = fil_make_filepath(NULL, table->name.m_name, CFP, false);
	}

	ut_a(path);
	len = ut_strlen(path);
	ut_a(max_len >= len);

	strcpy(filename, path);

	ut_free(path);
}<|MERGE_RESOLUTION|>--- conflicted
+++ resolved
@@ -3,7 +3,7 @@
 Copyright (c) 1996, 2016, Oracle and/or its affiliates. All rights reserved.
 Copyright (c) 2008, Google Inc.
 Copyright (c) 2009, Percona Inc.
-Copyright (c) 2013, 2016, MariaDB Corporation
+Copyright (c) 2013, 2017, MariaDB Corporation
 
 Portions of this file contain modifications contributed and copyrighted by
 Google, Inc. Those modifications are gratefully acknowledged and are described
@@ -1209,13 +1209,11 @@
 
 /**
 Shutdown all background threads created by InnoDB. */
+static
 void
 srv_shutdown_all_bg_threads()
 {
-	ulint	i;
-
 	srv_shutdown_state = SRV_SHUTDOWN_EXIT_THREADS;
-	fil_crypt_threads_end();
 
 	if (!srv_start_state) {
 		return;
@@ -1224,7 +1222,7 @@
 	/* All threads end up waiting for certain events. Put those events
 	to the signaled state. Then the threads will exit themselves after
 	os_event_wait(). */
-	for (i = 0; i < 1000; i++) {
+	for (uint i = 0; i < 1000; ++i) {
 		/* NOTE: IF YOU CREATE THREADS IN INNODB, YOU MUST EXIT THEM
 		HERE OR EARLIER */
 
@@ -1246,6 +1244,14 @@
 			if (srv_start_state_is_set(SRV_START_STATE_PURGE)) {
 				/* d. Wakeup purge threads. */
 				srv_purge_wakeup();
+			}
+
+			if (srv_n_fil_crypt_threads_started) {
+				os_event_set(fil_crypt_threads_event);
+			}
+
+			if (log_scrub_thread_active) {
+				os_event_set(log_scrub_event);
 			}
 		}
 
@@ -1277,26 +1283,20 @@
 			os_aio_wake_all_threads_at_shutdown();
 		}
 
-		bool	active = os_thread_active();
+		const bool active = os_thread_active();
 
 		os_thread_sleep(100000);
 
 		if (!active) {
-			break;
-		}
-	}
-
-	if (i == 1000) {
-		ib::warn() << os_thread_count << " threads created by InnoDB"
-			" had not exited at shutdown!";
-#ifdef UNIV_DEBUG
-		os_aio_print_pending_io(stderr);
-		ut_ad(0);
-#endif /* UNIV_DEBUG */
-	} else {
-		/* Reset the start state. */
-		srv_start_state = SRV_START_STATE_NONE;
-	}
+			srv_start_state = SRV_START_STATE_NONE;
+			return;
+		}
+	}
+
+	ib::warn() << os_thread_count << " threads created by InnoDB"
+		" had not exited at shutdown!";
+	ut_d(os_aio_print_pending_io(stderr));
+	ut_ad(0);
 }
 
 #ifdef UNIV_DEBUG
@@ -2107,14 +2107,6 @@
 		dict_stats_thread_init();
 	}
 
-<<<<<<< HEAD
-	if (!srv_read_only_mode && srv_scrub_log) {
-		/* TODO(minliz): have/use log_scrub_thread_init() instead? */
-		log_scrub_event = os_event_create(0);
-	}
-
-=======
->>>>>>> 758af98f
 	trx_sys_file_format_init();
 
 	trx_sys_create();
@@ -2697,22 +2689,11 @@
 		/* Create the thread that will optimize the FTS sub-system. */
 		fts_optimize_init();
 
-<<<<<<< HEAD
 		srv_start_state_set(SRV_START_STATE_STAT);
-
-		/* Create the log scrub thread */
-		if (srv_scrub_log) {
-			os_thread_create(log_scrub_thread, NULL, NULL);
-		}
-=======
-		/* Create thread(s) that handles key rotation */
-		fil_system_enter();
-		fil_crypt_threads_init();
-		fil_system_exit();
->>>>>>> 758af98f
 	}
 
 	/* Create the buffer pool resize thread */
+	srv_buf_resize_thread_active = true;
 	os_thread_create(buf_resize_thread, NULL, NULL);
 
 	/* Init data for datafile scrub threads */
@@ -2781,16 +2762,8 @@
 		return(DB_SUCCESS);
 	}
 
-<<<<<<< HEAD
 	if (!srv_read_only_mode && srv_fast_shutdown) {
 		srv_shutdown_bg_undo_sources();
-=======
-	if (!srv_read_only_mode) {
-		/* Shutdown the FTS optimize sub system. */
-		fts_optimize_start_shutdown();
-
-		fts_optimize_end();
->>>>>>> 758af98f
 	}
 
 	/* 1. Flush the buffer pool to disk, write the current lsn to
@@ -2830,19 +2803,8 @@
 
 	if (!srv_read_only_mode) {
 		dict_stats_thread_deinit();
-<<<<<<< HEAD
-		if (srv_scrub_log) {
-			/* TODO(minliz): have/use log_scrub_thread_deinit() instead? */
-			os_event_destroy(log_scrub_event);
-			log_scrub_event = NULL;
-		}
-	}
-
-	fil_crypt_threads_cleanup();
-=======
 		fil_crypt_threads_cleanup();
 	}
->>>>>>> 758af98f
 
 	/* Cleanup data for datafile scrubbing */
 	btr_scrub_cleanup();

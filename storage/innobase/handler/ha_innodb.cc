--- conflicted
+++ resolved
@@ -691,15 +691,12 @@
   (char*) &export_vars.innodb_rows_read,		  SHOW_LONG},
   {"rows_updated",
   (char*) &export_vars.innodb_rows_updated,		  SHOW_LONG},
-<<<<<<< HEAD
   {"truncated_status_writes",
   (char*) &export_vars.innodb_truncated_status_writes,	SHOW_LONG},
-=======
 #ifdef UNIV_DEBUG
   {"purge_trx_id_age",
   (char*) &export_vars.innodb_purge_trx_id_age,		  SHOW_LONG},
 #endif /* UNIV_DEBUG */
->>>>>>> 5a7553f3
   {NullS, NullS, SHOW_LONG}
 };
 

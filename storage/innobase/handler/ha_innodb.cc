/* Copyright (C) 2000-2005 MySQL AB & Innobase Oy

   This program is free software; you can redistribute it and/or modify
   it under the terms of the GNU General Public License as published by
   the Free Software Foundation; version 2 of the License.

   This program is distributed in the hope that it will be useful,
   but WITHOUT ANY WARRANTY; without even the implied warranty of
   MERCHANTABILITY or FITNESS FOR A PARTICULAR PURPOSE.	 See the
   GNU General Public License for more details.

   You should have received a copy of the GNU General Public License
   along with this program; if not, write to the Free Software
   Foundation, Inc., 59 Temple Place, Suite 330, Boston, MA  02111-1307	 USA */

/* This file defines the InnoDB handler: the interface between MySQL and InnoDB
NOTE: You can only use noninlined InnoDB functions in this file, because we
have disables the InnoDB inlining in this file. */

/* TODO list for the InnoDB handler in 5.0:
  - Remove the flag trx->active_trans and look at the InnoDB
    trx struct state field
  - fix savepoint functions to use savepoint storage area
  - Find out what kind of problems the OS X case-insensitivity causes to
    table and database names; should we 'normalize' the names like we do
    in Windows?
*/

#ifdef USE_PRAGMA_IMPLEMENTATION
#pragma implementation				// gcc: Class implementation
#endif

#include <mysql_priv.h>

#ifdef WITH_INNOBASE_STORAGE_ENGINE

#include <m_ctype.h>
#include <hash.h>
#include <myisampack.h>
#include <mysys_err.h>
#include <my_sys.h>
#include "ha_innodb.h"

pthread_mutex_t innobase_share_mutex,	/* to protect innobase_open_files */
		prepare_commit_mutex;	/* to force correct commit order in
					binlog */
ulong commit_threads= 0;
pthread_mutex_t commit_threads_m;
pthread_cond_t commit_cond;
pthread_mutex_t commit_cond_m;
bool innodb_inited= 0;

/*
  This needs to exist until the query cache callback is removed
  or learns to pass hton.
*/
static handlerton *innodb_hton_ptr;

/* Store MySQL definition of 'byte': in Linux it is char while InnoDB
uses unsigned char; the header univ.i which we include next defines
'byte' as a macro which expands to 'unsigned char' */

typedef byte	mysql_byte;

#define INSIDE_HA_INNOBASE_CC

/* Include necessary InnoDB headers */
extern "C" {
#include "../storage/innobase/include/univ.i"
#include "../storage/innobase/include/os0file.h"
#include "../storage/innobase/include/os0thread.h"
#include "../storage/innobase/include/srv0start.h"
#include "../storage/innobase/include/srv0srv.h"
#include "../storage/innobase/include/trx0roll.h"
#include "../storage/innobase/include/trx0trx.h"
#include "../storage/innobase/include/trx0sys.h"
#include "../storage/innobase/include/mtr0mtr.h"
#include "../storage/innobase/include/row0ins.h"
#include "../storage/innobase/include/row0mysql.h"
#include "../storage/innobase/include/row0sel.h"
#include "../storage/innobase/include/row0upd.h"
#include "../storage/innobase/include/log0log.h"
#include "../storage/innobase/include/lock0lock.h"
#include "../storage/innobase/include/dict0crea.h"
#include "../storage/innobase/include/btr0cur.h"
#include "../storage/innobase/include/btr0btr.h"
#include "../storage/innobase/include/fsp0fsp.h"
#include "../storage/innobase/include/sync0sync.h"
#include "../storage/innobase/include/fil0fil.h"
#include "../storage/innobase/include/trx0xa.h"
#include "../storage/innobase/include/thr0loc.h"
#include "../storage/innobase/include/ha_prototypes.h"
}


/* The default values for the following, type long or longlong, start-up
parameters are declared in mysqld.cc: */

long innobase_mirrored_log_groups, innobase_log_files_in_group,
	innobase_log_buffer_size, innobase_buffer_pool_awe_mem_mb,
	innobase_additional_mem_pool_size, innobase_file_io_threads,
	innobase_lock_wait_timeout, innobase_force_recovery,
	innobase_open_files;

long long innobase_buffer_pool_size, innobase_log_file_size;

/* The default values for the following char* start-up parameters
are determined in innobase_init below: */

char*	innobase_data_home_dir			= NULL;
char*	innobase_data_file_path			= NULL;
char*	innobase_log_group_home_dir		= NULL;
char*	innobase_log_arch_dir			= NULL;/* unused */
/* The following has a misleading name: starting from 4.0.5, this also
affects Windows: */
char*	innobase_unix_file_flush_method		= NULL;

/* Below we have boolean-valued start-up parameters, and their default
values */

static
ulong	innobase_fast_shutdown			= 1;
#ifdef UNIV_LOG_ARCHIVE
static
my_bool innobase_log_archive			= FALSE;/* unused */
#endif /* UNIG_LOG_ARCHIVE */
static
my_bool innobase_use_doublewrite		= TRUE;
static
my_bool innobase_use_checksums			= TRUE;
static
my_bool	innobase_file_per_table			= FALSE;
static
my_bool innobase_locks_unsafe_for_binlog	= FALSE;
static
my_bool innobase_rollback_on_timeout		= FALSE;
static
my_bool innobase_create_status_file		= FALSE;
static
my_bool innobase_stats_on_metadata		= TRUE;

static
char*	internal_innobase_data_file_path	= NULL;

/* The following counter is used to convey information to InnoDB
about server activity: in selects it is not sensible to call
srv_active_wake_master_thread after each fetch or search, we only do
it every INNOBASE_WAKE_INTERVAL'th step. */

#define INNOBASE_WAKE_INTERVAL	32
static ulong	innobase_active_counter	= 0;

static HASH	innobase_open_tables;

#ifdef __NETWARE__	/* some special cleanup for NetWare */
bool nw_panic = FALSE;
#endif

static mysql_byte* innobase_get_key(INNOBASE_SHARE *share,uint *length,
	my_bool not_used __attribute__((unused)));
static INNOBASE_SHARE *get_share(const char *table_name);
static void free_share(INNOBASE_SHARE *share);
static int innobase_close_connection(handlerton *hton, THD* thd);
static int innobase_commit(handlerton *hton, THD* thd, bool all);
static int innobase_rollback(handlerton *hton, THD* thd, bool all);
static int innobase_rollback_to_savepoint(handlerton *hton, THD* thd, 
           void *savepoint);
static int innobase_savepoint(handlerton *hton, THD* thd, void *savepoint);
static int innobase_release_savepoint(handlerton *hton, THD* thd, 
           void *savepoint);
static handler *innobase_create_handler(handlerton *hton,
                                        TABLE_SHARE *table,
                                        MEM_ROOT *mem_root);

static const char innobase_hton_name[]= "InnoDB";


static MYSQL_THDVAR_BOOL(support_xa, PLUGIN_VAR_OPCMDARG,
  "Enable InnoDB support for the XA two-phase commit",
  /* check_func */ NULL, /* update_func */ NULL,
  /* default */ TRUE);

static MYSQL_THDVAR_BOOL(table_locks, PLUGIN_VAR_OPCMDARG,
  "Enable InnoDB locking in LOCK TABLES",
  /* check_func */ NULL, /* update_func */ NULL,
  /* default */ TRUE);

static handler *innobase_create_handler(handlerton *hton,
                                        TABLE_SHARE *table, 
                                        MEM_ROOT *mem_root)
{
  return new (mem_root) ha_innobase(hton, table);
}

/***********************************************************************
This function is used to prepare X/Open XA distributed transaction   */
static
int
innobase_xa_prepare(
/*================*/
			/* out: 0 or error number */
	handlerton* hton,
	THD*	thd,	/* in: handle to the MySQL thread of the user
			whose XA transaction should be prepared */
	bool	all);	/* in: TRUE - commit transaction
			FALSE - the current SQL statement ended */
/***********************************************************************
This function is used to recover X/Open XA distributed transactions   */
static
int
innobase_xa_recover(
/*================*/
				/* out: number of prepared transactions
				stored in xid_list */
	handlerton* hton,
	XID*	xid_list,	/* in/out: prepared transactions */
	uint	len);		/* in: number of slots in xid_list */
/***********************************************************************
This function is used to commit one X/Open XA distributed transaction
which is in the prepared state */
static
int
innobase_commit_by_xid(
/*===================*/
			/* out: 0 or error number */
	handlerton* hton,
	XID*	xid);	/* in: X/Open XA transaction identification */
/***********************************************************************
This function is used to rollback one X/Open XA distributed transaction
which is in the prepared state */
static
int
innobase_rollback_by_xid(
/*=====================*/
			/* out: 0 or error number */
	handlerton* hton,
	XID	*xid);	/* in: X/Open XA transaction identification */
/***********************************************************************
Create a consistent view for a cursor based on current transaction
which is created if the corresponding MySQL thread still lacks one.
This consistent view is then used inside of MySQL when accessing records
using a cursor. */
static
void*
innobase_create_cursor_view(
/*========================*/
				/* out: pointer to cursor view or NULL */
	handlerton*	hton,	/* in: innobase hton */
	THD*		thd);	/* in: user thread handle */
/***********************************************************************
Set the given consistent cursor view to a transaction which is created
if the corresponding MySQL thread still lacks one. If the given
consistent cursor view is NULL global read view of a transaction is
restored to a transaction read view. */
static
void
innobase_set_cursor_view(
/*=====================*/
	handlerton* hton,
	THD*	thd,	/* in: user thread handle */
	void*	curview);/* in: Consistent cursor view to be set */
/***********************************************************************
Close the given consistent cursor view of a transaction and restore
global read view to a transaction read view. Transaction is created if the
corresponding MySQL thread still lacks one. */
static
void
innobase_close_cursor_view(
/*=======================*/
	handlerton* hton,
	THD*	thd,	/* in: user thread handle */
	void*	curview);/* in: Consistent read view to be closed */
/*********************************************************************
Removes all tables in the named database inside InnoDB. */
static
void
innobase_drop_database(
/*===================*/
			/* out: error number */
	handlerton* hton, /* in: handlerton of Innodb */
	char*	path);	/* in: database path; inside InnoDB the name
			of the last directory in the path is used as
			the database name: for example, in 'mysql/data/test'
			the database name is 'test' */
/***********************************************************************
Closes an InnoDB database. */
static
int
innobase_end(handlerton *hton, ha_panic_function type);

/*********************************************************************
Creates an InnoDB transaction struct for the thd if it does not yet have one.
Starts a new InnoDB transaction if a transaction is not yet started. And
assigns a new snapshot for a consistent read if the transaction does not yet
have one. */
static
int
innobase_start_trx_and_assign_read_view(
/*====================================*/
			/* out: 0 */
	handlerton* hton, /* in: Innodb handlerton */ 
	THD*	thd);	/* in: MySQL thread handle of the user for whom
			the transaction should be committed */
/********************************************************************
Flushes InnoDB logs to disk and makes a checkpoint. Really, a commit flushes
the logs, and the name of this function should be innobase_checkpoint. */
static
bool
innobase_flush_logs(
/*================*/
				/* out: TRUE if error */
	handlerton*	hton);	/* in: InnoDB handlerton */

/****************************************************************************
Implements the SHOW INNODB STATUS command. Sends the output of the InnoDB
Monitor to the client. */
static
bool
innodb_show_status(
/*===============*/
	handlerton*	hton,	/* in: the innodb handlerton */
	THD*	thd,	/* in: the MySQL query thread of the caller */
	stat_print_fn *stat_print);
static
bool innobase_show_status(handlerton *hton, THD* thd, 
                          stat_print_fn* stat_print,
                          enum ha_stat_type stat_type);

/*********************************************************************
Commits a transaction in an InnoDB database. */
static
void
innobase_commit_low(
/*================*/
	trx_t*	trx);	/* in: transaction handle */

static SHOW_VAR innodb_status_variables[]= {
  {"buffer_pool_pages_data",
  (char*) &export_vars.innodb_buffer_pool_pages_data,	  SHOW_LONG},
  {"buffer_pool_pages_dirty",
  (char*) &export_vars.innodb_buffer_pool_pages_dirty,	  SHOW_LONG},
  {"buffer_pool_pages_flushed",
  (char*) &export_vars.innodb_buffer_pool_pages_flushed,  SHOW_LONG},
  {"buffer_pool_pages_free",
  (char*) &export_vars.innodb_buffer_pool_pages_free,	  SHOW_LONG},
  {"buffer_pool_pages_latched",
  (char*) &export_vars.innodb_buffer_pool_pages_latched,  SHOW_LONG},
  {"buffer_pool_pages_misc",
  (char*) &export_vars.innodb_buffer_pool_pages_misc,	  SHOW_LONG},
  {"buffer_pool_pages_total",
  (char*) &export_vars.innodb_buffer_pool_pages_total,	  SHOW_LONG},
  {"buffer_pool_read_ahead_rnd",
  (char*) &export_vars.innodb_buffer_pool_read_ahead_rnd, SHOW_LONG},
  {"buffer_pool_read_ahead_seq",
  (char*) &export_vars.innodb_buffer_pool_read_ahead_seq, SHOW_LONG},
  {"buffer_pool_read_requests",
  (char*) &export_vars.innodb_buffer_pool_read_requests,  SHOW_LONG},
  {"buffer_pool_reads",
  (char*) &export_vars.innodb_buffer_pool_reads,	  SHOW_LONG},
  {"buffer_pool_wait_free",
  (char*) &export_vars.innodb_buffer_pool_wait_free,	  SHOW_LONG},
  {"buffer_pool_write_requests",
  (char*) &export_vars.innodb_buffer_pool_write_requests, SHOW_LONG},
  {"data_fsyncs",
  (char*) &export_vars.innodb_data_fsyncs,		  SHOW_LONG},
  {"data_pending_fsyncs",
  (char*) &export_vars.innodb_data_pending_fsyncs,	  SHOW_LONG},
  {"data_pending_reads",
  (char*) &export_vars.innodb_data_pending_reads,	  SHOW_LONG},
  {"data_pending_writes",
  (char*) &export_vars.innodb_data_pending_writes,	  SHOW_LONG},
  {"data_read",
  (char*) &export_vars.innodb_data_read,		  SHOW_LONG},
  {"data_reads",
  (char*) &export_vars.innodb_data_reads,		  SHOW_LONG},
  {"data_writes",
  (char*) &export_vars.innodb_data_writes,		  SHOW_LONG},
  {"data_written",
  (char*) &export_vars.innodb_data_written,		  SHOW_LONG},
  {"dblwr_pages_written",
  (char*) &export_vars.innodb_dblwr_pages_written,	  SHOW_LONG},
  {"dblwr_writes",
  (char*) &export_vars.innodb_dblwr_writes,		  SHOW_LONG},
  {"log_waits",
  (char*) &export_vars.innodb_log_waits,		  SHOW_LONG},
  {"log_write_requests",
  (char*) &export_vars.innodb_log_write_requests,	  SHOW_LONG},
  {"log_writes",
  (char*) &export_vars.innodb_log_writes,		  SHOW_LONG},
  {"os_log_fsyncs",
  (char*) &export_vars.innodb_os_log_fsyncs,		  SHOW_LONG},
  {"os_log_pending_fsyncs",
  (char*) &export_vars.innodb_os_log_pending_fsyncs,	  SHOW_LONG},
  {"os_log_pending_writes",
  (char*) &export_vars.innodb_os_log_pending_writes,	  SHOW_LONG},
  {"os_log_written",
  (char*) &export_vars.innodb_os_log_written,		  SHOW_LONG},
  {"page_size",
  (char*) &export_vars.innodb_page_size,		  SHOW_LONG},
  {"pages_created",
  (char*) &export_vars.innodb_pages_created,		  SHOW_LONG},
  {"pages_read",
  (char*) &export_vars.innodb_pages_read,		  SHOW_LONG},
  {"pages_written",
  (char*) &export_vars.innodb_pages_written,		  SHOW_LONG},
  {"row_lock_current_waits",
  (char*) &export_vars.innodb_row_lock_current_waits,	  SHOW_LONG},
  {"row_lock_time",
  (char*) &export_vars.innodb_row_lock_time,		  SHOW_LONGLONG},
  {"row_lock_time_avg",
  (char*) &export_vars.innodb_row_lock_time_avg,	  SHOW_LONG},
  {"row_lock_time_max",
  (char*) &export_vars.innodb_row_lock_time_max,	  SHOW_LONG},
  {"row_lock_waits",
  (char*) &export_vars.innodb_row_lock_waits,		  SHOW_LONG},
  {"rows_deleted",
  (char*) &export_vars.innodb_rows_deleted,		  SHOW_LONG},
  {"rows_inserted",
  (char*) &export_vars.innodb_rows_inserted,		  SHOW_LONG},
  {"rows_read",
  (char*) &export_vars.innodb_rows_read,		  SHOW_LONG},
  {"rows_updated",
  (char*) &export_vars.innodb_rows_updated,		  SHOW_LONG},
  {NullS, NullS, SHOW_LONG}
};

/* General functions */

/**********************************************************************
Save some CPU by testing the value of srv_thread_concurrency in inline
functions. */
inline
void
innodb_srv_conc_enter_innodb(
/*=========================*/
	trx_t*	trx)	/* in: transaction handle */
{
	if (UNIV_LIKELY(!srv_thread_concurrency)) {

		return;
	}

	srv_conc_enter_innodb(trx);
}

/**********************************************************************
Save some CPU by testing the value of srv_thread_concurrency in inline
functions. */
inline
void
innodb_srv_conc_exit_innodb(
/*========================*/
	trx_t*	trx)	/* in: transaction handle */
{
	if (UNIV_LIKELY(!srv_thread_concurrency)) {

		return;
	}

	srv_conc_exit_innodb(trx);
}

/**********************************************************************
Releases possible search latch and InnoDB thread FIFO ticket. These should
be released at each SQL statement end, and also when mysqld passes the
control to the client. It does no harm to release these also in the middle
of an SQL statement. */
inline
void
innobase_release_stat_resources(
/*============================*/
	trx_t*	trx)	/* in: transaction object */
{
	if (trx->has_search_latch) {
		trx_search_latch_release_if_reserved(trx);
	}

	if (trx->declared_to_be_inside_innodb) {
		/* Release our possible ticket in the FIFO */

		srv_conc_force_exit_innodb(trx);
	}
}

/************************************************************************
Obtain the InnoDB transaction of a MySQL thread. */
inline
trx_t*&
thd_to_trx(
/*=======*/
				/* out: reference to transaction pointer */
	THD*		thd)	/* in: MySQL thread */
{
	return(*(trx_t**) thd_ha_data(thd, innodb_hton_ptr));
}

/************************************************************************
Call this function when mysqld passes control to the client. That is to
avoid deadlocks on the adaptive hash S-latch possibly held by thd. For more
documentation, see handler.cc. */
static
int
innobase_release_temporary_latches(
/*===============================*/
         handlerton *hton,
	 THD *thd)
{
	trx_t*	trx;

	if (!innodb_inited) {

		return 0;
	}

	trx = thd_to_trx(thd);

	if (trx) {
		innobase_release_stat_resources(trx);
	}
	return 0;
}

/************************************************************************
Increments innobase_active_counter and every INNOBASE_WAKE_INTERVALth
time calls srv_active_wake_master_thread. This function should be used
when a single database operation may introduce a small need for
server utility activity, like checkpointing. */
inline
void
innobase_active_small(void)
/*=======================*/
{
	innobase_active_counter++;

	if ((innobase_active_counter % INNOBASE_WAKE_INTERVAL) == 0) {
		srv_active_wake_master_thread();
	}
}

/************************************************************************
Converts an InnoDB error code to a MySQL error code and also tells to MySQL
about a possible transaction rollback inside InnoDB caused by a lock wait
timeout or a deadlock. */
static
int
convert_error_code_to_mysql(
/*========================*/
			/* out: MySQL error code */
	int	error,	/* in: InnoDB error code */
	THD*	thd)	/* in: user thread handle or NULL */
{
	if (error == DB_SUCCESS) {

		return(0);

	} else if (error == (int) DB_DUPLICATE_KEY) {

		return(HA_ERR_FOUND_DUPP_KEY);

	} else if (error == (int) DB_FOREIGN_DUPLICATE_KEY) {

		return(HA_ERR_FOREIGN_DUPLICATE_KEY);

	} else if (error == (int) DB_RECORD_NOT_FOUND) {

		return(HA_ERR_NO_ACTIVE_RECORD);

	} else if (error == (int) DB_ERROR) {

		return(-1); /* unspecified error */

	} else if (error == (int) DB_DEADLOCK) {
		/* Since we rolled back the whole transaction, we must
		tell it also to MySQL so that MySQL knows to empty the
		cached binlog for this transaction */

		if (thd) {
			ha_rollback(thd);
		}

		return(HA_ERR_LOCK_DEADLOCK);

	} else if (error == (int) DB_LOCK_WAIT_TIMEOUT) {

		/* Starting from 5.0.13, we let MySQL just roll back the
		latest SQL statement in a lock wait timeout. Previously, we
		rolled back the whole transaction. */

		if (thd && row_rollback_on_timeout) {
			ha_rollback(thd);
		}

		return(HA_ERR_LOCK_WAIT_TIMEOUT);

	} else if (error == (int) DB_NO_REFERENCED_ROW) {

		return(HA_ERR_NO_REFERENCED_ROW);

	} else if (error == (int) DB_ROW_IS_REFERENCED) {

		return(HA_ERR_ROW_IS_REFERENCED);

	} else if (error == (int) DB_CANNOT_ADD_CONSTRAINT) {

		return(HA_ERR_CANNOT_ADD_FOREIGN);

	} else if (error == (int) DB_CANNOT_DROP_CONSTRAINT) {

		return(HA_ERR_ROW_IS_REFERENCED); /* TODO: This is a bit
						misleading, a new MySQL error
						code should be introduced */
	} else if (error == (int) DB_COL_APPEARS_TWICE_IN_INDEX) {

		return(HA_ERR_CRASHED);

	} else if (error == (int) DB_OUT_OF_FILE_SPACE) {

		return(HA_ERR_RECORD_FILE_FULL);

	} else if (error == (int) DB_TABLE_IS_BEING_USED) {

		return(HA_ERR_WRONG_COMMAND);

	} else if (error == (int) DB_TABLE_NOT_FOUND) {

		return(HA_ERR_KEY_NOT_FOUND);

	} else if (error == (int) DB_TOO_BIG_RECORD) {

		return(HA_ERR_TO_BIG_ROW);

	} else if (error == (int) DB_CORRUPTION) {

		return(HA_ERR_CRASHED);
	} else if (error == (int) DB_NO_SAVEPOINT) {

		return(HA_ERR_NO_SAVEPOINT);
	} else if (error == (int) DB_LOCK_TABLE_FULL) {
 		/* Since we rolled back the whole transaction, we must
 		tell it also to MySQL so that MySQL knows to empty the
 		cached binlog for this transaction */

 		if (thd) {
 			ha_rollback(thd);
 		}

    		return(HA_ERR_LOCK_TABLE_FULL);
    	} else {
    		return(-1);			// Unknown error
    	}
}

/*****************************************************************
If you want to print a thd that is not associated with the current thread,
you must call this function before reserving the InnoDB kernel_mutex, to
protect MySQL from setting thd->query NULL. If you print a thd of the current
thread, we know that MySQL cannot modify thd->query, and it is not necessary
to call this. Call innobase_mysql_end_print_arbitrary_thd() after you release
the kernel_mutex.
NOTE that /mysql/innobase/lock/lock0lock.c must contain the prototype for this
function! */
extern "C"
void
innobase_mysql_prepare_print_arbitrary_thd(void)
/*============================================*/
{
	VOID(pthread_mutex_lock(&LOCK_thread_count));
}

/*****************************************************************
Releases the mutex reserved by innobase_mysql_prepare_print_arbitrary_thd().
NOTE that /mysql/innobase/lock/lock0lock.c must contain the prototype for this
function! */
extern "C"
void
innobase_mysql_end_print_arbitrary_thd(void)
/*========================================*/
{
	VOID(pthread_mutex_unlock(&LOCK_thread_count));
}

/*****************************************************************
Prints info of a THD object (== user session thread) to the given file.
NOTE that /mysql/innobase/trx/trx0trx.c must contain the prototype for
this function! */
extern "C"
void
innobase_mysql_print_thd(
/*=====================*/
	FILE*	f,		/* in: output stream */
	void*	input_thd,	/* in: pointer to a MySQL THD object */
	uint	max_query_len)	/* in: max query length to print, or 0 to
				   use the default max length */
{
	THD*	thd;
	char	buffer[1024];

	thd = (THD*) input_thd;
	fputs(thd_security_context(thd, buffer, sizeof(buffer), 
				   max_query_len), f);
	putc('\n', f);
}

/**********************************************************************
Get the variable length bounds of the given character set.

NOTE that the exact prototype of this function has to be in
/innobase/data/data0type.ic! */
extern "C"
void
innobase_get_cset_width(
/*====================*/
	ulint	cset,		/* in: MySQL charset-collation code */
	ulint*	mbminlen,	/* out: minimum length of a char (in bytes) */
	ulint*	mbmaxlen)	/* out: maximum length of a char (in bytes) */
{
	CHARSET_INFO*	cs;
	ut_ad(cset < 256);
	ut_ad(mbminlen);
	ut_ad(mbmaxlen);

	cs = all_charsets[cset];
	if (cs) {
		*mbminlen = cs->mbminlen;
		*mbmaxlen = cs->mbmaxlen;
	} else {
		ut_a(cset == 0);
		*mbminlen = *mbmaxlen = 0;
	}
}

/**********************************************************************
Converts an identifier to a table name.

NOTE that the exact prototype of this function has to be in
/innobase/dict/dict0dict.c! */
extern "C"
void
innobase_convert_from_table_id(
/*===========================*/
	char*		to,	/* out: converted identifier */
	const char*	from,	/* in: identifier to convert */
	ulint		len)	/* in: length of 'to', in bytes */
{
	uint	errors;

	strconvert(current_thd->charset(), from,
		   &my_charset_filename, to, (uint) len, &errors);
}

/**********************************************************************
Converts an identifier to UTF-8.

NOTE that the exact prototype of this function has to be in
/innobase/dict/dict0dict.c! */
extern "C"
void
innobase_convert_from_id(
/*=====================*/
	char*		to,	/* out: converted identifier */
	const char*	from,	/* in: identifier to convert */
	ulint		len)	/* in: length of 'to', in bytes */
{
	uint	errors;

	strconvert(current_thd->charset(), from,
		   system_charset_info, to, (uint) len, &errors);
}

/**********************************************************************
Removes the filename encoding of a table or database name.

NOTE that the exact prototype of this function has to be in
/innobase/dict/dict0dict.c! */
extern "C"
void
innobase_convert_from_filename(
/*===========================*/
	char*		s)	/* in: identifier; out: decoded identifier */
{
	uint	errors;

	strconvert(&my_charset_filename, s,
		   system_charset_info, s, strlen(s), &errors);
}

/**********************************************************************
Compares NUL-terminated UTF-8 strings case insensitively.

NOTE that the exact prototype of this function has to be in
/innobase/dict/dict0dict.c! */
extern "C"
int
innobase_strcasecmp(
/*================*/
				/* out: 0 if a=b, <0 if a<b, >1 if a>b */
	const char*	a,	/* in: first string to compare */
	const char*	b)	/* in: second string to compare */
{
	return(my_strcasecmp(system_charset_info, a, b));
}

/**********************************************************************
Makes all characters in a NUL-terminated UTF-8 string lower case.

NOTE that the exact prototype of this function has to be in
/innobase/dict/dict0dict.c! */
extern "C"
void
innobase_casedn_str(
/*================*/
	char*	a)	/* in/out: string to put in lower case */
{
	my_casedn_str(system_charset_info, a);
}

/**************************************************************************
Determines the connection character set.

NOTE that the exact prototype of this function has to be in
/innobase/dict/dict0dict.c! */
extern "C"
struct charset_info_st*
innobase_get_charset(
/*=================*/
				/* out: connection character set */
	void*	mysql_thd)	/* in: MySQL thread handle */
{
	return(((THD*) mysql_thd)->charset());
}

/*************************************************************************
Creates a temporary file. */
extern "C"
int
innobase_mysql_tmpfile(void)
/*========================*/
			/* out: temporary file descriptor, or < 0 on error */
{
	char	filename[FN_REFLEN];
	int	fd2 = -1;
	File	fd = create_temp_file(filename, mysql_tmpdir, "ib",
#ifdef __WIN__
				O_BINARY | O_TRUNC | O_SEQUENTIAL |
				O_TEMPORARY | O_SHORT_LIVED |
#endif /* __WIN__ */
				O_CREAT | O_EXCL | O_RDWR,
				MYF(MY_WME));
	if (fd >= 0) {
#ifndef __WIN__
		/* On Windows, open files cannot be removed, but files can be
		created with the O_TEMPORARY flag to the same effect
		("delete on close"). */
		unlink(filename);
#endif /* !__WIN__ */
		/* Copy the file descriptor, so that the additional resources
		allocated by create_temp_file() can be freed by invoking
		my_close().

		Because the file descriptor returned by this function
		will be passed to fdopen(), it will be closed by invoking
		fclose(), which in turn will invoke close() instead of
		my_close(). */
		fd2 = dup(fd);
		if (fd2 < 0) {
			DBUG_PRINT("error",("Got error %d on dup",fd2));
			my_errno=errno;
			my_error(EE_OUT_OF_FILERESOURCES,
				 MYF(ME_BELL+ME_WAITTANG),
				 filename, my_errno);
		}
		my_close(fd, MYF(MY_WME));
	}
	return(fd2);
}

/*************************************************************************
Wrapper around MySQL's copy_and_convert function, see it for
documentation. */
extern "C"
ulint
innobase_convert_string(
/*====================*/
	void*		to,
	ulint		to_length,
	CHARSET_INFO*	to_cs,
	const void*	from,
	ulint		from_length,
	CHARSET_INFO*	from_cs,
	uint*		errors)
{
  return(copy_and_convert((char*)to, (uint32) to_length, to_cs,
                          (const char*)from, (uint32) from_length, from_cs,
                          errors));
}

/*************************************************************************
Gets the InnoDB transaction handle for a MySQL handler object, creates
an InnoDB transaction struct if the corresponding MySQL thread struct still
lacks one. */
static
trx_t*
check_trx_exists(
/*=============*/
			/* out: InnoDB transaction handle */
	handlerton*	hton,	/* in: handlerton for innodb */
	THD*	thd)	/* in: user thread handle */
{
	trx_t*&	trx = thd_to_trx(thd);

	ut_ad(thd == current_thd);

	if (trx == NULL) {
		DBUG_ASSERT(thd != NULL);
		trx = trx_allocate_for_mysql();

		trx->mysql_thd = thd;
		trx->mysql_query_str = &(thd->query);
		trx->active_trans = 0;

		/* Update the info whether we should skip XA steps that eat
		CPU time */
		trx->support_xa = THDVAR(thd, support_xa);

		thd_to_trx(thd) = trx;
	} else {
		if (trx->magic_n != TRX_MAGIC_N) {
			mem_analyze_corruption(trx);

			ut_a(0);
		}
	}

	if (thd_test_options(thd, OPTION_NO_FOREIGN_KEY_CHECKS)) {
		trx->check_foreigns = FALSE;
	} else {
		trx->check_foreigns = TRUE;
	}

	if (thd_test_options(thd, OPTION_RELAXED_UNIQUE_CHECKS)) {
		trx->check_unique_secondary = FALSE;
	} else {
		trx->check_unique_secondary = TRUE;
	}

	return(trx);
}


/*************************************************************************
Construct ha_innobase handler. */

ha_innobase::ha_innobase(handlerton *hton, TABLE_SHARE *table_arg)
  :handler(hton, table_arg),
  int_table_flags(HA_REC_NOT_IN_SEQ |
		  HA_NULL_IN_KEY |
		  HA_CAN_INDEX_BLOBS |
		  HA_CAN_SQL_HANDLER |
		  HA_PRIMARY_KEY_REQUIRED_FOR_POSITION |
		  HA_PRIMARY_KEY_IN_READ_INDEX |
		  HA_CAN_GEOMETRY | HA_PARTIAL_COLUMN_READ |
		  HA_TABLE_SCAN_ON_INDEX),
  start_of_scan(0),
  num_write_row(0)
{}

/*************************************************************************
Updates the user_thd field in a handle and also allocates a new InnoDB
transaction handle if needed, and updates the transaction fields in the
prebuilt struct. */
inline
int
ha_innobase::update_thd(
/*====================*/
			/* out: 0 or error code */
	THD*	thd)	/* in: thd to use the handle */
{
	trx_t*		trx;

	trx = check_trx_exists(ht, thd);

	if (prebuilt->trx != trx) {

		row_update_prebuilt_trx(prebuilt, trx);
	}

	user_thd = thd;

	return(0);
}

/*************************************************************************
Registers that InnoDB takes part in an SQL statement, so that MySQL knows to
roll back the statement if the statement results in an error. This MUST be
called for every SQL statement that may be rolled back by MySQL. Calling this
several times to register the same statement is allowed, too. */
inline
void
innobase_register_stmt(
/*===================*/
        handlerton*	hton,	/* in: Innobase hton */
	THD*	thd)	/* in: MySQL thd (connection) object */
{
	/* Register the statement */
	trans_register_ha(thd, FALSE, hton);
}

/*************************************************************************
Registers an InnoDB transaction in MySQL, so that the MySQL XA code knows
to call the InnoDB prepare and commit, or rollback for the transaction. This
MUST be called for every transaction for which the user may call commit or
rollback. Calling this several times to register the same transaction is
allowed, too.
This function also registers the current SQL statement. */
inline
void
innobase_register_trx_and_stmt(
/*===========================*/
        handlerton *hton, /* in: Innobase handlerton */
	THD*	thd)	/* in: MySQL thd (connection) object */
{
	/* NOTE that actually innobase_register_stmt() registers also
	the transaction in the AUTOCOMMIT=1 mode. */

	innobase_register_stmt(hton, thd);

	if (thd_test_options(thd, OPTION_NOT_AUTOCOMMIT | OPTION_BEGIN)) {

		/* No autocommit mode, register for a transaction */
		trans_register_ha(thd, TRUE, hton);
	}
}

/*   BACKGROUND INFO: HOW THE MYSQL QUERY CACHE WORKS WITH INNODB
     ------------------------------------------------------------

1) The use of the query cache for TBL is disabled when there is an
uncommitted change to TBL.

2) When a change to TBL commits, InnoDB stores the current value of
its global trx id counter, let us denote it by INV_TRX_ID, to the table object
in the InnoDB data dictionary, and does only allow such transactions whose
id <= INV_TRX_ID to use the query cache.

3) When InnoDB does an INSERT/DELETE/UPDATE to a table TBL, or an implicit
modification because an ON DELETE CASCADE, we invalidate the MySQL query cache
of TBL immediately.

How this is implemented inside InnoDB:

1) Since every modification always sets an IX type table lock on the InnoDB
table, it is easy to check if there can be uncommitted modifications for a
table: just check if there are locks in the lock list of the table.

2) When a transaction inside InnoDB commits, it reads the global trx id
counter and stores the value INV_TRX_ID to the tables on which it had a lock.

3) If there is an implicit table change from ON DELETE CASCADE or SET NULL,
InnoDB calls an invalidate method for the MySQL query cache for that table.

How this is implemented inside sql_cache.cc:

1) The query cache for an InnoDB table TBL is invalidated immediately at an
INSERT/UPDATE/DELETE, just like in the case of MyISAM. No need to delay
invalidation to the transaction commit.

2) To store or retrieve a value from the query cache of an InnoDB table TBL,
any query must first ask InnoDB's permission. We must pass the thd as a
parameter because InnoDB will look at the trx id, if any, associated with
that thd.

3) Use of the query cache for InnoDB tables is now allowed also when
AUTOCOMMIT==0 or we are inside BEGIN ... COMMIT. Thus transactions no longer
put restrictions on the use of the query cache.
*/

/**********************************************************************
The MySQL query cache uses this to check from InnoDB if the query cache at
the moment is allowed to operate on an InnoDB table. The SQL query must
be a non-locking SELECT.

The query cache is allowed to operate on certain query only if this function
returns TRUE for all tables in the query.

If thd is not in the autocommit state, this function also starts a new
transaction for thd if there is no active trx yet, and assigns a consistent
read view to it if there is no read view yet.

Why a deadlock of threads is not possible: the query cache calls this function
at the start of a SELECT processing. Then the calling thread cannot be
holding any InnoDB semaphores. The calling thread is holding the
query cache mutex, and this function will reserver the InnoDB kernel mutex.
Thus, the 'rank' in sync0sync.h of the MySQL query cache mutex is above
the InnoDB kernel mutex. */
static
my_bool
innobase_query_caching_of_table_permitted(
/*======================================*/
				/* out: TRUE if permitted, FALSE if not;
				note that the value FALSE does not mean
				we should invalidate the query cache:
				invalidation is called explicitly */
	THD*	thd,		/* in: thd of the user who is trying to
				store a result to the query cache or
				retrieve it */
	char*	full_name,	/* in: concatenation of database name,
				the null character '\0', and the table
				name */
	uint	full_name_len,	/* in: length of the full name, i.e.
				len(dbname) + len(tablename) + 1 */
	ulonglong *unused)	/* unused for this engine */
{
	ibool	is_autocommit;
	trx_t*	trx;
	char	norm_name[1000];

	ut_a(full_name_len < 999);

	trx = check_trx_exists(innodb_hton_ptr, thd);

	if (trx->isolation_level == TRX_ISO_SERIALIZABLE) {
		/* In the SERIALIZABLE mode we add LOCK IN SHARE MODE to every
		plain SELECT if AUTOCOMMIT is not on. */

		return((my_bool)FALSE);
	}

	if (trx->has_search_latch) {
		ut_print_timestamp(stderr);
		sql_print_error("The calling thread is holding the adaptive "
				"search, latch though calling "
				"innobase_query_caching_of_table_permitted.");

		mutex_enter_noninline(&kernel_mutex);
		trx_print(stderr, trx, 1024);
		mutex_exit_noninline(&kernel_mutex);
	}

	innobase_release_stat_resources(trx);

	if (!thd_test_options(thd, OPTION_NOT_AUTOCOMMIT | OPTION_BEGIN)) {

		is_autocommit = TRUE;
	} else {
		is_autocommit = FALSE;

	}

	if (is_autocommit && trx->n_mysql_tables_in_use == 0) {
		/* We are going to retrieve the query result from the query
		cache. This cannot be a store operation to the query cache
		because then MySQL would have locks on tables already.

		TODO: if the user has used LOCK TABLES to lock the table,
		then we open a transaction in the call of row_.. below.
		That trx can stay open until UNLOCK TABLES. The same problem
		exists even if we do not use the query cache. MySQL should be
		modified so that it ALWAYS calls some cleanup function when
		the processing of a query ends!

		We can imagine we instantaneously serialize this consistent
		read trx to the current trx id counter. If trx2 would have
		changed the tables of a query result stored in the cache, and
		trx2 would have already committed, making the result obsolete,
		then trx2 would have already invalidated the cache. Thus we
		can trust the result in the cache is ok for this query. */

		return((my_bool)TRUE);
	}

	/* Normalize the table name to InnoDB format */

	memcpy(norm_name, full_name, full_name_len);

	norm_name[strlen(norm_name)] = '/'; /* InnoDB uses '/' as the
					    separator between db and table */
	norm_name[full_name_len] = '\0';
#ifdef __WIN__
	innobase_casedn_str(norm_name);
#endif
	/* The call of row_search_.. will start a new transaction if it is
	not yet started */

	if (trx->active_trans == 0) {

		innobase_register_trx_and_stmt(innodb_hton_ptr, thd);
		trx->active_trans = 1;
	}

	if (row_search_check_if_query_cache_permitted(trx, norm_name)) {

		/* printf("Query cache for %s permitted\n", norm_name); */

		return((my_bool)TRUE);
	}

	/* printf("Query cache for %s NOT permitted\n", norm_name); */

	return((my_bool)FALSE);
}

/*********************************************************************
Invalidates the MySQL query cache for the table.
NOTE that the exact prototype of this function has to be in
/innobase/row/row0ins.c! */
extern "C"
void
innobase_invalidate_query_cache(
/*============================*/
	trx_t*	trx,		/* in: transaction which modifies the table */
	char*	full_name,	/* in: concatenation of database name, null
				char '\0', table name, null char'\0';
				NOTE that in Windows this is always
				in LOWER CASE! */
	ulint	full_name_len)	/* in: full name length where also the null
				chars count */
{
	/* Note that the sync0sync.h rank of the query cache mutex is just
	above the InnoDB kernel mutex. The caller of this function must not
	have latches of a lower rank. */

	/* Argument TRUE below means we are using transactions */
#ifdef HAVE_QUERY_CACHE
	query_cache.invalidate((THD*)(trx->mysql_thd),
					(const char*)full_name,
					(uint32)full_name_len,
					TRUE);
#endif
}

/*********************************************************************
Display an SQL identifier.
This definition must match the one in innobase/ut/ut0ut.c! */
extern "C"
void
innobase_print_identifier(
/*======================*/
	FILE*		f,	/* in: output stream */
	trx_t*		trx,	/* in: transaction */
	ibool		table_id,/* in: TRUE=print a table name,
				FALSE=print other identifier */
	const char*	name,	/* in: name to print */
	ulint		namelen)/* in: length of name */
{
	const char*	s	= name;
	char*		qname	= NULL;
	int		q;

	if (table_id) {
		/* Decode the table name.  The filename_to_tablename()
		function expects a NUL-terminated string.  The input and
		output strings buffers must not be shared.  The function
		only produces more output when the name contains other
		characters than [0-9A-Z_a-z]. */
          char*	temp_name = my_malloc((uint) namelen + 1, MYF(MY_WME));
          uint	qnamelen = (uint) (namelen
                                   + (1 + sizeof srv_mysql50_table_name_prefix));

		if (temp_name) {
			qname = my_malloc(qnamelen, MYF(MY_WME));
			if (qname) {
				memcpy(temp_name, name, namelen);
				temp_name[namelen] = 0;
				s = qname;
				namelen = filename_to_tablename(temp_name,
						qname, qnamelen);
			}
			my_free(temp_name, MYF(0));
		}
	}

	if (!trx || !trx->mysql_thd) {

		q = '"';
	} else {
		q = get_quote_char_for_identifier((THD*) trx->mysql_thd,
						s, (int) namelen);
	}

	if (q == EOF) {
		fwrite(s, 1, namelen, f);
	} else {
		const char*	e = s + namelen;
		putc(q, f);
		while (s < e) {
			int	c = *s++;
			if (c == q) {
				putc(c, f);
			}
			putc(c, f);
		}
		putc(q, f);
	}

	my_free(qname, MYF(MY_ALLOW_ZERO_PTR));
}

/**************************************************************************
Determines if the currently running transaction has been interrupted. */
extern "C"
ibool
trx_is_interrupted(
/*===============*/
			/* out: TRUE if interrupted */
	trx_t*	trx)	/* in: transaction */
{
	return(trx && trx->mysql_thd && ((THD*) trx->mysql_thd)->killed);
}

/*********************************************************************
Call this when you have opened a new table handle in HANDLER, before you
call index_read_idx() etc. Actually, we can let the cursor stay open even
over a transaction commit! Then you should call this before every operation,
fetch next etc. This function inits the necessary things even after a
transaction commit. */

void
ha_innobase::init_table_handle_for_HANDLER(void)
/*============================================*/
{
	/* If current thd does not yet have a trx struct, create one.
	If the current handle does not yet have a prebuilt struct, create
	one. Update the trx pointers in the prebuilt struct. Normally
	this operation is done in external_lock. */

	update_thd(ha_thd());

	/* Initialize the prebuilt struct much like it would be inited in
	external_lock */

	innobase_release_stat_resources(prebuilt->trx);

	/* If the transaction is not started yet, start it */

	trx_start_if_not_started_noninline(prebuilt->trx);

	/* Assign a read view if the transaction does not have it yet */

	trx_assign_read_view(prebuilt->trx);

	/* Set the MySQL flag to mark that there is an active transaction */

	if (prebuilt->trx->active_trans == 0) {

		innobase_register_trx_and_stmt(ht, ha_thd());

		prebuilt->trx->active_trans = 1;
	}

	/* We did the necessary inits in this function, no need to repeat them
	in row_search_for_mysql */

	prebuilt->sql_stat_start = FALSE;

	/* We let HANDLER always to do the reads as consistent reads, even
	if the trx isolation level would have been specified as SERIALIZABLE */

	prebuilt->select_lock_type = LOCK_NONE;
	prebuilt->stored_select_lock_type = LOCK_NONE;

	/* Always fetch all columns in the index record */

	prebuilt->hint_need_to_fetch_extra_cols = ROW_RETRIEVE_ALL_COLS;

	/* We want always to fetch all columns in the whole row? Or do
	we???? */

	prebuilt->read_just_key = FALSE;

	prebuilt->used_in_HANDLER = TRUE;

	prebuilt->keep_other_fields_on_keyread = FALSE;
}

/*************************************************************************
Opens an InnoDB database. */
static
int
innobase_init(void *p)
/*===============*/
{
	static char	current_dir[3];		/* Set if using current lib */
	int		err;
	bool		ret;
	char		*default_path;

	DBUG_ENTER("innobase_init");
        handlerton *innobase_hton= (handlerton *)p;
        innodb_hton_ptr= innobase_hton;

        innobase_hton->state= SHOW_OPTION_YES;
        innobase_hton->db_type= DB_TYPE_INNODB;
        innobase_hton->savepoint_offset=sizeof(trx_named_savept_t);
        innobase_hton->close_connection=innobase_close_connection;
        innobase_hton->savepoint_set=innobase_savepoint;
        innobase_hton->savepoint_rollback=innobase_rollback_to_savepoint;
        innobase_hton->savepoint_release=innobase_release_savepoint;
        innobase_hton->commit=innobase_commit;
        innobase_hton->rollback=innobase_rollback;
        innobase_hton->prepare=innobase_xa_prepare;
        innobase_hton->recover=innobase_xa_recover;
        innobase_hton->commit_by_xid=innobase_commit_by_xid;
        innobase_hton->rollback_by_xid=innobase_rollback_by_xid;
        innobase_hton->create_cursor_read_view=innobase_create_cursor_view;
        innobase_hton->set_cursor_read_view=innobase_set_cursor_view;
        innobase_hton->close_cursor_read_view=innobase_close_cursor_view;
        innobase_hton->create=innobase_create_handler;
        innobase_hton->drop_database=innobase_drop_database;
        innobase_hton->panic=innobase_end;
        innobase_hton->start_consistent_snapshot=innobase_start_trx_and_assign_read_view;
        innobase_hton->flush_logs=innobase_flush_logs;
        innobase_hton->show_status=innobase_show_status;
        innobase_hton->flags=HTON_NO_FLAGS;
        innobase_hton->release_temporary_latches=innobase_release_temporary_latches;

	ut_a(DATA_MYSQL_TRUE_VARCHAR == (ulint)MYSQL_TYPE_VARCHAR);

#ifdef UNIV_DEBUG
	static const char	test_filename[] = "-@";
	char			test_tablename[sizeof test_filename
				+ sizeof srv_mysql50_table_name_prefix];
	if ((sizeof test_tablename) - 1
			!= filename_to_tablename(test_filename, test_tablename,
			sizeof test_tablename)
			|| strncmp(test_tablename,
			srv_mysql50_table_name_prefix,
			sizeof srv_mysql50_table_name_prefix)
			|| strcmp(test_tablename
			+ sizeof srv_mysql50_table_name_prefix,
			test_filename)) {
		sql_print_error("tablename encoding has been changed");
		goto error;
	}
#endif /* UNIV_DEBUG */

	/* Check that values don't overflow on 32-bit systems. */
	if (sizeof(ulint) == 4) {
		if (innobase_buffer_pool_size > UINT_MAX32) {
			sql_print_error(
				"innobase_buffer_pool_size can't be over 4GB"
				" on 32-bit systems");

			goto error;
		}

		if (innobase_log_file_size > UINT_MAX32) {
			sql_print_error(
				"innobase_log_file_size can't be over 4GB"
				" on 32-bit systems");

			goto error;
		}
	}

	os_innodb_umask = (ulint)my_umask;

	/* First calculate the default path for innodb_data_home_dir etc.,
	in case the user has not given any value.

	Note that when using the embedded server, the datadirectory is not
	necessarily the current directory of this program. */

	if (mysqld_embedded) {
		default_path = mysql_real_data_home;
		fil_path_to_mysql_datadir = mysql_real_data_home;
	} else {
		/* It's better to use current lib, to keep paths short */
		current_dir[0] = FN_CURLIB;
		current_dir[1] = FN_LIBCHAR;
		current_dir[2] = 0;
		default_path = current_dir;
	}

	ut_a(default_path);

	if (specialflag & SPECIAL_NO_PRIOR) {
		srv_set_thread_priorities = FALSE;
	} else {
		srv_set_thread_priorities = TRUE;
		srv_query_thread_priority = QUERY_PRIOR;
	}

	/* Set InnoDB initialization parameters according to the values
	read from MySQL .cnf file */

	/*--------------- Data files -------------------------*/

	/* The default dir for data files is the datadir of MySQL */

	srv_data_home = (innobase_data_home_dir ? innobase_data_home_dir :
			 default_path);

	/* Set default InnoDB data file size to 10 MB and let it be
	auto-extending. Thus users can use InnoDB in >= 4.0 without having
	to specify any startup options. */

	if (!innobase_data_file_path) {
		innobase_data_file_path = (char*) "ibdata1:10M:autoextend";
	}

	/* Since InnoDB edits the argument in the next call, we make another
	copy of it: */

	internal_innobase_data_file_path = my_strdup(innobase_data_file_path,
						   MYF(MY_FAE));

	ret = (bool) srv_parse_data_file_paths_and_sizes(
				internal_innobase_data_file_path,
				&srv_data_file_names,
				&srv_data_file_sizes,
				&srv_data_file_is_raw_partition,
				&srv_n_data_files,
				&srv_auto_extend_last_data_file,
				&srv_last_file_size_max);
	if (ret == FALSE) {
		sql_print_error(
			"InnoDB: syntax error in innodb_data_file_path");
		my_free(internal_innobase_data_file_path,
						MYF(MY_ALLOW_ZERO_PTR));
		goto error;
	}

	/* -------------- Log files ---------------------------*/

	/* The default dir for log files is the datadir of MySQL */

	if (!innobase_log_group_home_dir) {
		innobase_log_group_home_dir = default_path;
	}

#ifdef UNIV_LOG_ARCHIVE
	/* Since innodb_log_arch_dir has no relevance under MySQL,
	starting from 4.0.6 we always set it the same as
	innodb_log_group_home_dir: */

	innobase_log_arch_dir = innobase_log_group_home_dir;

	srv_arch_dir = innobase_log_arch_dir;
#endif /* UNIG_LOG_ARCHIVE */

	ret = (bool)
		srv_parse_log_group_home_dirs(innobase_log_group_home_dir,
						&srv_log_group_home_dirs);

	if (ret == FALSE || innobase_mirrored_log_groups != 1) {
	  sql_print_error("syntax error in innodb_log_group_home_dir, or a "
			  "wrong number of mirrored log groups");

		my_free(internal_innobase_data_file_path,
						MYF(MY_ALLOW_ZERO_PTR));
		goto error;
	}

	/* --------------------------------------------------*/

	srv_file_flush_method_str = innobase_unix_file_flush_method;

	srv_n_log_groups = (ulint) innobase_mirrored_log_groups;
	srv_n_log_files = (ulint) innobase_log_files_in_group;
	srv_log_file_size = (ulint) innobase_log_file_size;

#ifdef UNIV_LOG_ARCHIVE
	srv_log_archive_on = (ulint) innobase_log_archive;
#endif /* UNIV_LOG_ARCHIVE */
	srv_log_buffer_size = (ulint) innobase_log_buffer_size;

	/* We set srv_pool_size here in units of 1 kB. InnoDB internally
	changes the value so that it becomes the number of database pages. */

	if (innobase_buffer_pool_awe_mem_mb == 0) {
		/* Careful here: we first convert the signed long int to ulint
		and only after that divide */

		srv_pool_size = ((ulint) innobase_buffer_pool_size) / 1024;
	} else {
		srv_use_awe = TRUE;
		srv_pool_size = (ulint)
				(1024 * innobase_buffer_pool_awe_mem_mb);
		srv_awe_window_size = (ulint) innobase_buffer_pool_size;

		/* Note that what the user specified as
		innodb_buffer_pool_size is actually the AWE memory window
		size in this case, and the real buffer pool size is
		determined by .._awe_mem_mb. */
	}

	srv_mem_pool_size = (ulint) innobase_additional_mem_pool_size;

	srv_n_file_io_threads = (ulint) innobase_file_io_threads;

	srv_lock_wait_timeout = (ulint) innobase_lock_wait_timeout;
	srv_force_recovery = (ulint) innobase_force_recovery;

	srv_use_doublewrite_buf = (ibool) innobase_use_doublewrite;
	srv_use_checksums = (ibool) innobase_use_checksums;

#ifdef HAVE_LARGE_PAGES
        if ((os_use_large_pages = (ibool) my_use_large_pages))
		os_large_page_size = (ulint) opt_large_page_size;
#endif

	row_rollback_on_timeout = (ibool) innobase_rollback_on_timeout;

	srv_file_per_table = (ibool) innobase_file_per_table;
	srv_locks_unsafe_for_binlog = (ibool) innobase_locks_unsafe_for_binlog;

	srv_max_n_open_files = (ulint) innobase_open_files;
	srv_innodb_status = (ibool) innobase_create_status_file;

	srv_stats_on_metadata = (ibool) innobase_stats_on_metadata;

	srv_print_verbose_log = mysqld_embedded ? 0 : 1;

	/* Store the default charset-collation number of this MySQL
	installation */

	data_mysql_default_charset_coll = (ulint)default_charset_info->number;

	ut_a(DATA_MYSQL_LATIN1_SWEDISH_CHARSET_COLL ==
					my_charset_latin1.number);
	ut_a(DATA_MYSQL_BINARY_CHARSET_COLL == my_charset_bin.number);

	/* Store the latin1_swedish_ci character ordering table to InnoDB. For
	non-latin1_swedish_ci charsets we use the MySQL comparison functions,
	and consequently we do not need to know the ordering internally in
	InnoDB. */

	ut_a(0 == strcmp((char*)my_charset_latin1.name,
						(char*)"latin1_swedish_ci"));
	memcpy(srv_latin1_ordering, my_charset_latin1.sort_order, 256);

	/* Since we in this module access directly the fields of a trx
	struct, and due to different headers and flags it might happen that
	mutex_t has a different size in this module and in InnoDB
	modules, we check at run time that the size is the same in
	these compilation modules. */

	srv_sizeof_trx_t_in_ha_innodb_cc = sizeof(trx_t);

	err = innobase_start_or_create_for_mysql();

	if (err != DB_SUCCESS) {
		my_free(internal_innobase_data_file_path,
						MYF(MY_ALLOW_ZERO_PTR));
		goto error;
	}

	(void) hash_init(&innobase_open_tables,system_charset_info, 32, 0, 0,
					(hash_get_key) innobase_get_key, 0, 0);
	pthread_mutex_init(&innobase_share_mutex, MY_MUTEX_INIT_FAST);
	pthread_mutex_init(&prepare_commit_mutex, MY_MUTEX_INIT_FAST);
	pthread_mutex_init(&commit_threads_m, MY_MUTEX_INIT_FAST);
	pthread_mutex_init(&commit_cond_m, MY_MUTEX_INIT_FAST);
	pthread_cond_init(&commit_cond, NULL);
	innodb_inited= 1;

	DBUG_RETURN(FALSE);
error:
	DBUG_RETURN(TRUE);
}

/***********************************************************************
Closes an InnoDB database. */
static
int
innobase_end(handlerton *hton, ha_panic_function type)
/*==============*/
				/* out: TRUE if error */
{
	int	err= 0;

	DBUG_ENTER("innobase_end");

#ifdef __NETWARE__	/* some special cleanup for NetWare */
	if (nw_panic) {
		set_panic_flag_for_netware();
	}
#endif
	if (innodb_inited) {

		srv_fast_shutdown = (ulint) innobase_fast_shutdown;
		innodb_inited = 0;
		if (innobase_shutdown_for_mysql() != DB_SUCCESS) {
			err = 1;
		}
		hash_free(&innobase_open_tables);
		my_free(internal_innobase_data_file_path,
						MYF(MY_ALLOW_ZERO_PTR));
		pthread_mutex_destroy(&innobase_share_mutex);
		pthread_mutex_destroy(&prepare_commit_mutex);
		pthread_mutex_destroy(&commit_threads_m);
		pthread_mutex_destroy(&commit_cond_m);
		pthread_cond_destroy(&commit_cond);
	}

	DBUG_RETURN(err);
}

/********************************************************************
Flushes InnoDB logs to disk and makes a checkpoint. Really, a commit flushes
the logs, and the name of this function should be innobase_checkpoint. */
static
bool
innobase_flush_logs(handlerton *hton)
/*=====================*/
				/* out: TRUE if error */
{
	bool	result = 0;

	DBUG_ENTER("innobase_flush_logs");

	log_buffer_flush_to_disk();

	DBUG_RETURN(result);
}

/*********************************************************************
Commits a transaction in an InnoDB database. */
static
void
innobase_commit_low(
/*================*/
	trx_t*	trx)	/* in: transaction handle */
{
	if (trx->conc_state == TRX_NOT_STARTED) {

		return;
	}

	trx_commit_for_mysql(trx);
}

/*********************************************************************
Creates an InnoDB transaction struct for the thd if it does not yet have one.
Starts a new InnoDB transaction if a transaction is not yet started. And
assigns a new snapshot for a consistent read if the transaction does not yet
have one. */
static
int
innobase_start_trx_and_assign_read_view(
/*====================================*/
			/* out: 0 */
        handlerton *hton, /* in: Innodb handlerton */ 
	THD*	thd)	/* in: MySQL thread handle of the user for whom
			the transaction should be committed */
{
	trx_t*	trx;

	DBUG_ENTER("innobase_start_trx_and_assign_read_view");

	/* Create a new trx struct for thd, if it does not yet have one */

	trx = check_trx_exists(hton, thd);

	/* This is just to play safe: release a possible FIFO ticket and
	search latch. Since we will reserve the kernel mutex, we have to
	release the search system latch first to obey the latching order. */

	innobase_release_stat_resources(trx);

	/* If the transaction is not started yet, start it */

	trx_start_if_not_started_noninline(trx);

	/* Assign a read view if the transaction does not have it yet */

	trx_assign_read_view(trx);

	/* Set the MySQL flag to mark that there is an active transaction */

	if (trx->active_trans == 0) {
		innobase_register_trx_and_stmt(hton, current_thd);
		trx->active_trans = 1;
	}

	DBUG_RETURN(0);
}

/*********************************************************************
Commits a transaction in an InnoDB database or marks an SQL statement
ended. */
static
int
innobase_commit(
/*============*/
			/* out: 0 */
        handlerton *hton, /* in: Innodb handlerton */ 
	THD* 	thd,	/* in: MySQL thread handle of the user for whom
			the transaction should be committed */
	bool	all)	/* in:	TRUE - commit transaction
				FALSE - the current SQL statement ended */
{
	trx_t*		trx;

	DBUG_ENTER("innobase_commit");
	DBUG_PRINT("trans", ("ending transaction"));

	trx = check_trx_exists(hton, thd);

	/* Update the info whether we should skip XA steps that eat CPU time */
	trx->support_xa = THDVAR(thd, support_xa);

	/* Since we will reserve the kernel mutex, we have to release
	the search system latch first to obey the latching order. */

	if (trx->has_search_latch) {
		trx_search_latch_release_if_reserved(trx);
	}

	/* The flag trx->active_trans is set to 1 in

	1. ::external_lock(),
	2. ::start_stmt(),
	3. innobase_query_caching_of_table_permitted(),
	4. innobase_savepoint(),
	5. ::init_table_handle_for_HANDLER(),
	6. innobase_start_trx_and_assign_read_view(),
	7. ::transactional_table_lock()

	and it is only set to 0 in a commit or a rollback. If it is 0 we know
	there cannot be resources to be freed and we could return immediately.
	For the time being, we play safe and do the cleanup though there should
	be nothing to clean up. */

	if (trx->active_trans == 0
		&& trx->conc_state != TRX_NOT_STARTED) {

		sql_print_error("trx->active_trans == 0, but"
			" trx->conc_state != TRX_NOT_STARTED");
	}
	if (all
		|| (!thd_test_options(thd, OPTION_NOT_AUTOCOMMIT | OPTION_BEGIN))) {

		/* We were instructed to commit the whole transaction, or
		this is an SQL statement end and autocommit is on */

		/* We need current binlog position for ibbackup to work.
		Note, the position is current because of
		prepare_commit_mutex */
retry:
		if (srv_commit_concurrency > 0) {
			pthread_mutex_lock(&commit_cond_m);
			commit_threads++;

			if (commit_threads > srv_commit_concurrency) {
				commit_threads--;
				pthread_cond_wait(&commit_cond,
					&commit_cond_m);
				pthread_mutex_unlock(&commit_cond_m);
				goto retry;
			}
			else {
				pthread_mutex_unlock(&commit_cond_m);
			}
		}

		trx->mysql_log_file_name = mysql_bin_log.get_log_fname();
		trx->mysql_log_offset =
			(ib_longlong)mysql_bin_log.get_log_file()->pos_in_file;

		innobase_commit_low(trx);

		if (srv_commit_concurrency > 0) {
			pthread_mutex_lock(&commit_cond_m);
			commit_threads--;
			pthread_cond_signal(&commit_cond);
			pthread_mutex_unlock(&commit_cond_m);
		}

		if (trx->active_trans == 2) {

			pthread_mutex_unlock(&prepare_commit_mutex);
		}

		trx->active_trans = 0;

	} else {
		/* We just mark the SQL statement ended and do not do a
		transaction commit */

		if (trx->auto_inc_lock) {
			/* If we had reserved the auto-inc lock for some
			table in this SQL statement we release it now */

			row_unlock_table_autoinc_for_mysql(trx);
		}
		/* Store the current undo_no of the transaction so that we
		know where to roll back if we have to roll back the next
		SQL statement */

		trx_mark_sql_stat_end(trx);
	}

	if (trx->declared_to_be_inside_innodb) {
		/* Release our possible ticket in the FIFO */

		srv_conc_force_exit_innodb(trx);
	}

	/* Tell the InnoDB server that there might be work for utility
	threads: */
	srv_active_wake_master_thread();

	DBUG_RETURN(0);
}

#if 0
/* TODO: put the
MySQL-4.1 functionality back to 5.0. This is needed to get InnoDB Hot Backup
to work. */

/*********************************************************************
This is called when MySQL writes the binlog entry for the current
transaction. Writes to the InnoDB tablespace info which tells where the
MySQL binlog entry for the current transaction ended. Also commits the
transaction inside InnoDB but does NOT flush InnoDB log files to disk.
To flush you have to call innobase_commit_complete(). We have separated
flushing to eliminate the bottleneck of LOCK_log in log.cc which disabled
InnoDB's group commit capability. */
static
int
innobase_report_binlog_offset_and_commit(
/*=====================================*/
				/* out: 0 */
        handlerton *hton, /* in: Innodb handlerton */ 
	THD*	thd,		/* in: user thread */
	void*	trx_handle,	/* in: InnoDB trx handle */
	char*	log_file_name,	/* in: latest binlog file name */
	my_off_t end_offset)	/* in: the offset in the binlog file
				   up to which we wrote */
{
	trx_t*	trx;

	trx = (trx_t*)trx_handle;

	ut_a(trx != NULL);

	trx->mysql_log_file_name = log_file_name;
	trx->mysql_log_offset = (ib_longlong)end_offset;

	trx->flush_log_later = TRUE;

	innobase_commit(hton, thd, TRUE);

	trx->flush_log_later = FALSE;

	return(0);
}

/***********************************************************************
This function stores the binlog offset and flushes logs. */
static
void
innobase_store_binlog_offset_and_flush_log(
/*=======================================*/
	char*		binlog_name,	/* in: binlog name */
	longlong	offset)		/* in: binlog offset */
{
	mtr_t mtr;

	assert(binlog_name != NULL);

	/* Start a mini-transaction */
	mtr_start_noninline(&mtr);

	/* Update the latest MySQL binlog name and offset info
	in trx sys header */

	trx_sys_update_mysql_binlog_offset(
		binlog_name,
		offset,
		TRX_SYS_MYSQL_LOG_INFO, &mtr);

	/* Commits the mini-transaction */
	mtr_commit(&mtr);

	/* Synchronous flush of the log buffer to disk */
	log_buffer_flush_to_disk();
}

/*********************************************************************
This is called after MySQL has written the binlog entry for the current
transaction. Flushes the InnoDB log files to disk if required. */
static
int
innobase_commit_complete(
/*=====================*/
				/* out: 0 */
        handlerton *hton, /* in: Innodb handlerton */ 
	THD*	thd)		/* in: user thread */
{
	trx_t*	trx;

	trx = thd_to_trx(thd);

	if (trx && trx->active_trans) {

		trx->active_trans = 0;

		if (UNIV_UNLIKELY(srv_flush_log_at_trx_commit == 0)) {

			return(0);
		}

		trx_commit_complete_for_mysql(trx);
	}

	return(0);
}
#endif

/*********************************************************************
Rolls back a transaction or the latest SQL statement. */

static int
innobase_rollback(
/*==============*/
			/* out: 0 or error number */
        handlerton *hton, /* in: Innodb handlerton */ 
	THD*	thd,	/* in: handle to the MySQL thread of the user
			whose transaction should be rolled back */
	bool	all)	/* in:	TRUE - commit transaction
				FALSE - the current SQL statement ended */
{
	int	error = 0;
	trx_t*	trx;

	DBUG_ENTER("innobase_rollback");
	DBUG_PRINT("trans", ("aborting transaction"));

	trx = check_trx_exists(hton, thd);

	/* Update the info whether we should skip XA steps that eat CPU time */
	trx->support_xa = THDVAR(thd, support_xa);

	/* Release a possible FIFO ticket and search latch. Since we will
	reserve the kernel mutex, we have to release the search system latch
	first to obey the latching order. */

	innobase_release_stat_resources(trx);

	if (trx->auto_inc_lock) {
		/* If we had reserved the auto-inc lock for some table (if
		we come here to roll back the latest SQL statement) we
		release it now before a possibly lengthy rollback */

		row_unlock_table_autoinc_for_mysql(trx);
	}

	if (all
		|| !thd_test_options(thd, OPTION_NOT_AUTOCOMMIT | OPTION_BEGIN)) {

		error = trx_rollback_for_mysql(trx);
		trx->active_trans = 0;
	} else {
		error = trx_rollback_last_sql_stat_for_mysql(trx);
	}

	DBUG_RETURN(convert_error_code_to_mysql(error, NULL));
}

/*********************************************************************
Rolls back a transaction */
static
int
innobase_rollback_trx(
/*==================*/
			/* out: 0 or error number */
	trx_t*	trx)	/*  in: transaction */
{
	int	error = 0;

	DBUG_ENTER("innobase_rollback_trx");
	DBUG_PRINT("trans", ("aborting transaction"));

	/* Release a possible FIFO ticket and search latch. Since we will
	reserve the kernel mutex, we have to release the search system latch
	first to obey the latching order. */

	innobase_release_stat_resources(trx);

	if (trx->auto_inc_lock) {
		/* If we had reserved the auto-inc lock for some table (if
		we come here to roll back the latest SQL statement) we
		release it now before a possibly lengthy rollback */

		row_unlock_table_autoinc_for_mysql(trx);
	}

	error = trx_rollback_for_mysql(trx);

	DBUG_RETURN(convert_error_code_to_mysql(error, NULL));
}

/*********************************************************************
Rolls back a transaction to a savepoint. */

static int
innobase_rollback_to_savepoint(
/*===========================*/
				/* out: 0 if success, HA_ERR_NO_SAVEPOINT if
				no savepoint with the given name */
        handlerton *hton,       /* in: Innodb handlerton */ 
	THD*	thd,		/* in: handle to the MySQL thread of the user
				whose transaction should be rolled back */
	void*	savepoint)	/* in: savepoint data */
{
	ib_longlong	mysql_binlog_cache_pos;
	int		error = 0;
	trx_t*		trx;
	char		name[64];

	DBUG_ENTER("innobase_rollback_to_savepoint");

	trx = check_trx_exists(hton, thd);

	/* Release a possible FIFO ticket and search latch. Since we will
	reserve the kernel mutex, we have to release the search system latch
	first to obey the latching order. */

	innobase_release_stat_resources(trx);

	/* TODO: use provided savepoint data area to store savepoint data */

	longlong2str((ulint)savepoint, name, 36);

	error = (int) trx_rollback_to_savepoint_for_mysql(trx, name,
						&mysql_binlog_cache_pos);
	DBUG_RETURN(convert_error_code_to_mysql(error, NULL));
}

/*********************************************************************
Release transaction savepoint name. */
static
int
innobase_release_savepoint(
/*=======================*/
				/* out: 0 if success, HA_ERR_NO_SAVEPOINT if
				no savepoint with the given name */
        handlerton*	hton,	/* in: handlerton for Innodb */
	THD*	thd,		/* in: handle to the MySQL thread of the user
				whose transaction should be rolled back */
	void*	savepoint)	/* in: savepoint data */
{
	int		error = 0;
	trx_t*		trx;
	char		name[64];

	DBUG_ENTER("innobase_release_savepoint");

	trx = check_trx_exists(hton, thd);

	/* TODO: use provided savepoint data area to store savepoint data */

	longlong2str((ulint)savepoint, name, 36);

	error = (int) trx_release_savepoint_for_mysql(trx, name);

	DBUG_RETURN(convert_error_code_to_mysql(error, NULL));
}

/*********************************************************************
Sets a transaction savepoint. */
static
int
innobase_savepoint(
/*===============*/
				/* out: always 0, that is, always succeeds */
	handlerton*	hton,   /* in: handle to the Innodb handlerton */
	THD*	thd,		/* in: handle to the MySQL thread */
	void*	savepoint)	/* in: savepoint data */
{
	int	error = 0;
	trx_t*	trx;

	DBUG_ENTER("innobase_savepoint");

	/*
	  In the autocommit mode there is no sense to set a savepoint
	  (unless we are in sub-statement), so SQL layer ensures that
	  this method is never called in such situation.
	*/
	DBUG_ASSERT(thd_test_options(thd, OPTION_NOT_AUTOCOMMIT | OPTION_BEGIN) ||
		thd->in_sub_stmt);

	trx = check_trx_exists(hton, thd);

	/* Release a possible FIFO ticket and search latch. Since we will
	reserve the kernel mutex, we have to release the search system latch
	first to obey the latching order. */

	innobase_release_stat_resources(trx);

	/* cannot happen outside of transaction */
	DBUG_ASSERT(trx->active_trans);

	/* TODO: use provided savepoint data area to store savepoint data */
	char name[64];
	longlong2str((ulint)savepoint,name,36);

	error = (int) trx_savepoint_for_mysql(trx, name, (ib_longlong)0);

	DBUG_RETURN(convert_error_code_to_mysql(error, NULL));
}

/*********************************************************************
Frees a possible InnoDB trx object associated with the current THD. */
static
int
innobase_close_connection(
/*======================*/
			/* out: 0 or error number */
        handlerton*	hton,	/* in:  innobase handlerton */
	THD*	thd)	/* in: handle to the MySQL thread of the user
			whose resources should be free'd */
{
	trx_t*	trx;

	trx = thd_to_trx(thd);

	ut_a(trx);

	if (trx->active_trans == 0
		&& trx->conc_state != TRX_NOT_STARTED) {

		sql_print_error("trx->active_trans == 0, but"
			" trx->conc_state != TRX_NOT_STARTED");
	}


	if (trx->conc_state != TRX_NOT_STARTED &&
		global_system_variables.log_warnings) {
		sql_print_warning(
			"MySQL is closing a connection that has an active "
			"InnoDB transaction.  %lu row modifications will "
			"roll back.",
			(ulong) trx->undo_no.low);
	}

	innobase_rollback_trx(trx);

	thr_local_free(trx->mysql_thread_id);
	trx_free_for_mysql(trx);

	return(0);
}


/*****************************************************************************
** InnoDB database tables
*****************************************************************************/

/********************************************************************
Get the record format from the data dictionary. */
enum row_type
ha_innobase::get_row_type() const
/*=============================*/
			/* out: ROW_TYPE_REDUNDANT or ROW_TYPE_COMPACT */
{
	if (prebuilt && prebuilt->table) {
		if (dict_table_is_comp_noninline(prebuilt->table)) {
			return(ROW_TYPE_COMPACT);
		} else {
			return(ROW_TYPE_REDUNDANT);
		}
	}
	ut_ad(0);
	return(ROW_TYPE_NOT_USED);
}

/********************************************************************
Gives the file extension of an InnoDB single-table tablespace. */
static const char* ha_innobase_exts[] = {
  ".ibd",
  NullS
};

const char**
ha_innobase::bas_ext() const
/*========================*/
				/* out: file extension string */
{
  return ha_innobase_exts;
}


/*********************************************************************
Normalizes a table name string. A normalized name consists of the
database name catenated to '/' and table name. An example:
test/mytable. On Windows normalization puts both the database name and the
table name always to lower case. */
static
void
normalize_table_name(
/*=================*/
	char*		norm_name,	/* out: normalized name as a
					null-terminated string */
	const char*	name)		/* in: table name string */
{
	char*	name_ptr;
	char*	db_ptr;
	char*	ptr;

	/* Scan name from the end */

	ptr = strend(name)-1;

	while (ptr >= name && *ptr != '\\' && *ptr != '/') {
		ptr--;
	}

	name_ptr = ptr + 1;

	DBUG_ASSERT(ptr > name);

	ptr--;

	while (ptr >= name && *ptr != '\\' && *ptr != '/') {
		ptr--;
	}

	db_ptr = ptr + 1;

	memcpy(norm_name, db_ptr, strlen(name) + 1 - (db_ptr - name));

	norm_name[name_ptr - db_ptr - 1] = '/';

#ifdef __WIN__
	innobase_casedn_str(norm_name);
#endif
}

/*********************************************************************
Creates and opens a handle to a table which already exists in an InnoDB
database. */

int
ha_innobase::open(
/*==============*/
					/* out: 1 if error, 0 if success */
	const char*	name,		/* in: table name */
	int		mode,		/* in: not used */
	uint		test_if_locked)	/* in: not used */
{
	dict_table_t*	ib_table;
	char		norm_name[1000];
	THD*		thd;

	DBUG_ENTER("ha_innobase::open");

	UT_NOT_USED(mode);
	UT_NOT_USED(test_if_locked);

	thd = ha_thd();
	normalize_table_name(norm_name, name);

	user_thd = NULL;

	if (!(share=get_share(name))) {

		DBUG_RETURN(1);
	}

	/* Create buffers for packing the fields of a record. Why
	table->reclength did not work here? Obviously, because char
	fields when packed actually became 1 byte longer, when we also
	stored the string length as the first byte. */

	upd_and_key_val_buff_len =
				table->s->reclength + table->s->max_key_length
							+ MAX_REF_PARTS * 3;
	if (!(mysql_byte*) my_multi_malloc(MYF(MY_WME),
			&upd_buff, upd_and_key_val_buff_len,
			&key_val_buff, upd_and_key_val_buff_len,
			NullS)) {
		free_share(share);

		DBUG_RETURN(1);
	}

	/* Get pointer to a table object in InnoDB dictionary cache */

	ib_table = dict_table_get(norm_name, TRUE);

	if (NULL == ib_table) {
		ut_print_timestamp(stderr);
		sql_print_error("Cannot find table %s from the internal data "
				"dictionary\nof InnoDB though the .frm file "
				"for the table exists. Maybe you\nhave "
				"deleted and recreated InnoDB data files but "
				"have forgotten\nto delete the corresponding "
				".frm files of InnoDB tables, or you\n"
				"have moved .frm files to another database?\n"
				"See http://dev.mysql.com/doc/refman/5.1/en/innodb-troubleshooting.html\n"
				"how you can resolve the problem.\n",
				norm_name);
		free_share(share);
		my_free((gptr) upd_buff, MYF(0));
		my_errno = ENOENT;

		DBUG_RETURN(HA_ERR_NO_SUCH_TABLE);
	}

	if (ib_table->ibd_file_missing && !thd_tablespace_op(thd)) {
		ut_print_timestamp(stderr);
		sql_print_error("MySQL is trying to open a table handle but "
				"the .ibd file for\ntable %s does not exist.\n"
				"Have you deleted the .ibd file from the "
				"database directory under\nthe MySQL datadir, "
				"or have you used DISCARD TABLESPACE?\n"
				"See http://dev.mysql.com/doc/refman/5.1/en/innodb-troubleshooting.html\n"
				"how you can resolve the problem.\n",
				norm_name);
		free_share(share);
		my_free((gptr) upd_buff, MYF(0));
		my_errno = ENOENT;

		dict_table_decrement_handle_count(ib_table);
		DBUG_RETURN(HA_ERR_NO_SUCH_TABLE);
	}

	prebuilt = row_create_prebuilt(ib_table);

	prebuilt->mysql_row_len = table->s->reclength;

	/* Looks like MySQL-3.23 sometimes has primary key number != 0 */

	primary_key = table->s->primary_key;
	key_used_on_scan = primary_key;

	/* Allocate a buffer for a 'row reference'. A row reference is
	a string of bytes of length ref_length which uniquely specifies
	a row in our table. Note that MySQL may also compare two row
	references for equality by doing a simple memcmp on the strings
	of length ref_length! */

	if (!row_table_got_default_clust_index(ib_table)) {
		if (primary_key >= MAX_KEY) {
		  sql_print_error("Table %s has a primary key in InnoDB data "
				  "dictionary, but not in MySQL!", name);
		}

		prebuilt->clust_index_was_generated = FALSE;

		/* MySQL allocates the buffer for ref. key_info->key_length
		includes space for all key columns + one byte for each column
		that may be NULL. ref_length must be as exact as possible to
		save space, because all row reference buffers are allocated
		based on ref_length. */

		ref_length = table->key_info[primary_key].key_length;
	} else {
		if (primary_key != MAX_KEY) {
		  sql_print_error("Table %s has no primary key in InnoDB data "
				  "dictionary, but has one in MySQL! If you "
				  "created the table with a MySQL version < "
				  "3.23.54 and did not define a primary key, "
				  "but defined a unique key with all non-NULL "
				  "columns, then MySQL internally treats that "
				  "key as the primary key. You can fix this "
				  "error by dump + DROP + CREATE + reimport "
				  "of the table.", name);
		}

		prebuilt->clust_index_was_generated = TRUE;

		ref_length = DATA_ROW_ID_LEN;

		/* If we automatically created the clustered index, then
		MySQL does not know about it, and MySQL must NOT be aware
		of the index used on scan, to make it avoid checking if we
		update the column of the index. That is why we assert below
		that key_used_on_scan is the undefined value MAX_KEY.
		The column is the row id in the automatical generation case,
		and it will never be updated anyway. */

		if (key_used_on_scan != MAX_KEY) {
			sql_print_warning(
				"Table %s key_used_on_scan is %lu even "
				"though there is no primary key inside "
				"InnoDB.", name, (ulong) key_used_on_scan);
		}
	}

	stats.block_size = 16 * 1024;	/* Index block size in InnoDB: used by MySQL
				in query optimization */

	/* Init table lock structure */
	thr_lock_data_init(&share->lock,&lock,(void*) 0);

	info(HA_STATUS_NO_LOCK | HA_STATUS_VARIABLE | HA_STATUS_CONST);

	DBUG_RETURN(0);
}

uint
ha_innobase::max_supported_key_part_length() const
{
	return(DICT_MAX_INDEX_COL_LEN - 1);
}

/**********************************************************************
Closes a handle to an InnoDB table. */

int
ha_innobase::close(void)
/*====================*/
				/* out: 0 */
{
	DBUG_ENTER("ha_innobase::close");

	row_prebuilt_free(prebuilt);

	my_free((gptr) upd_buff, MYF(0));
	free_share(share);

	/* Tell InnoDB server that there might be work for
	utility threads: */

	srv_active_wake_master_thread();

	DBUG_RETURN(0);
}

/* The following accessor functions should really be inside MySQL code! */

/******************************************************************
Gets field offset for a field in a table. */
inline
uint
get_field_offset(
/*=============*/
			/* out: offset */
	TABLE*	table,	/* in: MySQL table object */
	Field*	field)	/* in: MySQL field object */
{
	return((uint) (field->ptr - (char*) table->record[0]));
}

/******************************************************************
Checks if a field in a record is SQL NULL. Uses the record format
information in table to track the null bit in record. */
static inline
uint
field_in_record_is_null(
/*====================*/
			/* out: 1 if NULL, 0 otherwise */
	TABLE*	table,	/* in: MySQL table object */
	Field*	field,	/* in: MySQL field object */
	char*	record)	/* in: a row in MySQL format */
{
	int	null_offset;

	if (!field->null_ptr) {

		return(0);
	}

	null_offset = (uint) ((char*) field->null_ptr
					- (char*) table->record[0]);

	if (record[null_offset] & field->null_bit) {

		return(1);
	}

	return(0);
}

/******************************************************************
Sets a field in a record to SQL NULL. Uses the record format
information in table to track the null bit in record. */
inline
void
set_field_in_record_to_null(
/*========================*/
	TABLE*	table,	/* in: MySQL table object */
	Field*	field,	/* in: MySQL field object */
	char*	record)	/* in: a row in MySQL format */
{
	int	null_offset;

	null_offset = (uint) ((char*) field->null_ptr
					- (char*) table->record[0]);

	record[null_offset] = record[null_offset] | field->null_bit;
}

extern "C" {
/*****************************************************************
InnoDB uses this function to compare two data fields for which the data type
is such that we must use MySQL code to compare them. NOTE that the prototype
of this function is in rem0cmp.c in InnoDB source code! If you change this
function, remember to update the prototype there! */

int
innobase_mysql_cmp(
/*===============*/
					/* out: 1, 0, -1, if a is greater,
					equal, less than b, respectively */
	int		mysql_type,	/* in: MySQL type */
	uint		charset_number,	/* in: number of the charset */
	unsigned char*	a,		/* in: data field */
	unsigned int	a_length,	/* in: data field length,
					not UNIV_SQL_NULL */
	unsigned char*	b,		/* in: data field */
	unsigned int	b_length)	/* in: data field length,
					not UNIV_SQL_NULL */
{
	CHARSET_INFO*		charset;
	enum_field_types	mysql_tp;
	int			ret;

	DBUG_ASSERT(a_length != UNIV_SQL_NULL);
	DBUG_ASSERT(b_length != UNIV_SQL_NULL);

	mysql_tp = (enum_field_types) mysql_type;

	switch (mysql_tp) {

	case MYSQL_TYPE_BIT:
	case MYSQL_TYPE_STRING:
	case MYSQL_TYPE_VAR_STRING:
	case MYSQL_TYPE_TINY_BLOB:
	case MYSQL_TYPE_MEDIUM_BLOB:
	case MYSQL_TYPE_BLOB:
	case MYSQL_TYPE_LONG_BLOB:
	case MYSQL_TYPE_VARCHAR:
		/* Use the charset number to pick the right charset struct for
		the comparison. Since the MySQL function get_charset may be
		slow before Bar removes the mutex operation there, we first
		look at 2 common charsets directly. */

		if (charset_number == default_charset_info->number) {
			charset = default_charset_info;
		} else if (charset_number == my_charset_latin1.number) {
			charset = &my_charset_latin1;
		} else {
			charset = get_charset(charset_number, MYF(MY_WME));

			if (charset == NULL) {
			  sql_print_error("InnoDB needs charset %lu for doing "
					  "a comparison, but MySQL cannot "
					  "find that charset.",
					  (ulong) charset_number);
				ut_a(0);
			}
		}

		/* Starting from 4.1.3, we use strnncollsp() in comparisons of
		non-latin1_swedish_ci strings. NOTE that the collation order
		changes then: 'b\0\0...' is ordered BEFORE 'b  ...'. Users
		having indexes on such data need to rebuild their tables! */

		ret = charset->coll->strnncollsp(charset,
				  a, a_length,
						 b, b_length, 0);
		if (ret < 0) {
			return(-1);
		} else if (ret > 0) {
			return(1);
		} else {
			return(0);
		}
	default:
		assert(0);
	}

	return(0);
}
}

/******************************************************************
Converts a MySQL type to an InnoDB type. Note that this function returns
the 'mtype' of InnoDB. InnoDB differentiates between MySQL's old <= 4.1
VARCHAR and the new true VARCHAR in >= 5.0.3 by the 'prtype'. */
inline
ulint
get_innobase_type_from_mysql_type(
/*==============================*/
				/* out: DATA_BINARY, DATA_VARCHAR, ... */
	ulint*	unsigned_flag,	/* out: DATA_UNSIGNED if an 'unsigned type';
				at least ENUM and SET, and unsigned integer
				types are 'unsigned types' */
	Field*	field)		/* in: MySQL field */
{
	/* The following asserts try to check that the MySQL type code fits in
	8 bits: this is used in ibuf and also when DATA_NOT_NULL is ORed to
	the type */

	DBUG_ASSERT((ulint)MYSQL_TYPE_STRING < 256);
	DBUG_ASSERT((ulint)MYSQL_TYPE_VAR_STRING < 256);
	DBUG_ASSERT((ulint)MYSQL_TYPE_DOUBLE < 256);
	DBUG_ASSERT((ulint)MYSQL_TYPE_FLOAT < 256);
	DBUG_ASSERT((ulint)MYSQL_TYPE_DECIMAL < 256);

	if (field->flags & UNSIGNED_FLAG) {

		*unsigned_flag = DATA_UNSIGNED;
	} else {
		*unsigned_flag = 0;
	}

	if (field->real_type() == MYSQL_TYPE_ENUM
		|| field->real_type() == MYSQL_TYPE_SET) {

		/* MySQL has field->type() a string type for these, but the
		data is actually internally stored as an unsigned integer
		code! */

		*unsigned_flag = DATA_UNSIGNED; /* MySQL has its own unsigned
						flag set to zero, even though
						internally this is an unsigned
						integer type */
		return(DATA_INT);
	}

	switch (field->type()) {
		/* NOTE that we only allow string types in DATA_MYSQL and
		DATA_VARMYSQL */
	case MYSQL_TYPE_VAR_STRING: /* old <= 4.1 VARCHAR */
	case MYSQL_TYPE_VARCHAR:    /* new >= 5.0.3 true VARCHAR */
		if (field->binary()) {
			return(DATA_BINARY);
		} else if (strcmp(
				   field->charset()->name,
				   "latin1_swedish_ci") == 0) {
			return(DATA_VARCHAR);
		} else {
			return(DATA_VARMYSQL);
		}
	case MYSQL_TYPE_BIT:
	case MYSQL_TYPE_STRING: if (field->binary()) {

			return(DATA_FIXBINARY);
		} else if (strcmp(
				   field->charset()->name,
				   "latin1_swedish_ci") == 0) {
			return(DATA_CHAR);
		} else {
			return(DATA_MYSQL);
		}
	case MYSQL_TYPE_NEWDECIMAL:
		return(DATA_FIXBINARY);
	case MYSQL_TYPE_LONG:
	case MYSQL_TYPE_LONGLONG:
	case MYSQL_TYPE_TINY:
	case MYSQL_TYPE_SHORT:
	case MYSQL_TYPE_INT24:
	case MYSQL_TYPE_DATE:
	case MYSQL_TYPE_DATETIME:
	case MYSQL_TYPE_YEAR:
	case MYSQL_TYPE_NEWDATE:
	case MYSQL_TYPE_TIME:
	case MYSQL_TYPE_TIMESTAMP:
		return(DATA_INT);
	case MYSQL_TYPE_FLOAT:
		return(DATA_FLOAT);
	case MYSQL_TYPE_DOUBLE:
		return(DATA_DOUBLE);
	case MYSQL_TYPE_DECIMAL:
		return(DATA_DECIMAL);
	case MYSQL_TYPE_GEOMETRY:
	case MYSQL_TYPE_TINY_BLOB:
	case MYSQL_TYPE_MEDIUM_BLOB:
	case MYSQL_TYPE_BLOB:
	case MYSQL_TYPE_LONG_BLOB:
		return(DATA_BLOB);
	default:
		assert(0);
	}

	return(0);
}

/***********************************************************************
Writes an unsigned integer value < 64k to 2 bytes, in the little-endian
storage format. */
inline
void
innobase_write_to_2_little_endian(
/*==============================*/
	byte*	buf,	/* in: where to store */
	ulint	val)	/* in: value to write, must be < 64k */
{
	ut_a(val < 256 * 256);

	buf[0] = (byte)(val & 0xFF);
	buf[1] = (byte)(val / 256);
}

/***********************************************************************
Reads an unsigned integer value < 64k from 2 bytes, in the little-endian
storage format. */
inline
uint
innobase_read_from_2_little_endian(
/*===============================*/
			/* out: value */
	const mysql_byte*	buf)	/* in: from where to read */
{
	return (uint) ((ulint)(buf[0]) + 256 * ((ulint)(buf[1])));
}

/***********************************************************************
Stores a key value for a row to a buffer. */

uint
ha_innobase::store_key_val_for_row(
/*===============================*/
				/* out: key value length as stored in buff */
	uint		keynr,	/* in: key number */
	char*		buff,	/* in/out: buffer for the key value (in MySQL
				format) */
	uint		buff_len,/* in: buffer length */
	const mysql_byte* record)/* in: row in MySQL format */
{
	KEY*		key_info	= table->key_info + keynr;
	KEY_PART_INFO*	key_part	= key_info->key_part;
	KEY_PART_INFO*	end		= key_part + key_info->key_parts;
	char*		buff_start	= buff;
	enum_field_types mysql_type;
	Field*		field;
	ibool		is_null;

	DBUG_ENTER("store_key_val_for_row");

	/* The format for storing a key field in MySQL is the following:

	1. If the column can be NULL, then in the first byte we put 1 if the
	field value is NULL, 0 otherwise.

	2. If the column is of a BLOB type (it must be a column prefix field
	in this case), then we put the length of the data in the field to the
	next 2 bytes, in the little-endian format. If the field is SQL NULL,
	then these 2 bytes are set to 0. Note that the length of data in the
	field is <= column prefix length.

	3. In a column prefix field, prefix_len next bytes are reserved for
	data. In a normal field the max field length next bytes are reserved
	for data. For a VARCHAR(n) the max field length is n. If the stored
	value is the SQL NULL then these data bytes are set to 0.

	4. We always use a 2 byte length for a true >= 5.0.3 VARCHAR. Note that
	in the MySQL row format, the length is stored in 1 or 2 bytes,
	depending on the maximum allowed length. But in the MySQL key value
	format, the length always takes 2 bytes.

	We have to zero-fill the buffer so that MySQL is able to use a
	simple memcmp to compare two key values to determine if they are
	equal. MySQL does this to compare contents of two 'ref' values. */

	bzero(buff, buff_len);

	for (; key_part != end; key_part++) {
		is_null = FALSE;

		if (key_part->null_bit) {
			if (record[key_part->null_offset]
						& key_part->null_bit) {
				*buff = 1;
				is_null = TRUE;
			} else {
				*buff = 0;
			}
			buff++;
		}

		field = key_part->field;
		mysql_type = field->type();

		if (mysql_type == MYSQL_TYPE_VARCHAR) {
						/* >= 5.0.3 true VARCHAR */
			ulint	lenlen;
			ulint	len;
			byte*	data;
			ulint	key_len;
			ulint	true_len;
			CHARSET_INFO*	cs;
			int	error=0;

			key_len = key_part->length;

			if (is_null) {
				buff += key_len + 2;

				continue;
			}
			cs = field->charset();

			lenlen = (ulint)
				(((Field_varstring*)field)->length_bytes);

			data = row_mysql_read_true_varchar(&len,
				(byte*) (record
				+ (ulint)get_field_offset(table, field)),
				lenlen);

			true_len = len;

			/* For multi byte character sets we need to calculate
			the true length of the key */

			if (len > 0 && cs->mbmaxlen > 1) {
				true_len = (ulint) cs->cset->well_formed_len(cs,
						(const char *) data,
						(const char *) data + len,
                                                (uint) (key_len /
                                                        cs->mbmaxlen),
						&error);
			}

			/* In a column prefix index, we may need to truncate
			the stored value: */

			if (true_len > key_len) {
				true_len = key_len;
			}

			/* The length in a key value is always stored in 2
			bytes */

			row_mysql_store_true_var_len((byte*)buff, true_len, 2);
			buff += 2;

			memcpy(buff, data, true_len);

			/* Note that we always reserve the maximum possible
			length of the true VARCHAR in the key value, though
			only len first bytes after the 2 length bytes contain
			actual data. The rest of the space was reset to zero
			in the bzero() call above. */

			buff += key_len;

		} else if (mysql_type == MYSQL_TYPE_TINY_BLOB
			|| mysql_type == MYSQL_TYPE_MEDIUM_BLOB
			|| mysql_type == MYSQL_TYPE_BLOB
			|| mysql_type == MYSQL_TYPE_LONG_BLOB) {

			CHARSET_INFO*	cs;
			ulint		key_len;
			ulint		true_len;
			int		error=0;
			ulint		blob_len;
			byte*		blob_data;

			ut_a(key_part->key_part_flag & HA_PART_KEY_SEG);

			key_len = key_part->length;

			if (is_null) {
				buff += key_len + 2;

				continue;
			}

			cs = field->charset();

			blob_data = row_mysql_read_blob_ref(&blob_len,
				(byte*) (record
				+ (ulint)get_field_offset(table, field)),
					(ulint) field->pack_length());

			true_len = blob_len;

			ut_a(get_field_offset(table, field)
				== key_part->offset);

			/* For multi byte character sets we need to calculate
			the true length of the key */

			if (blob_len > 0 && cs->mbmaxlen > 1) {
				true_len = (ulint) cs->cset->well_formed_len(cs,
						(const char *) blob_data,
						(const char *) blob_data
							+ blob_len,
                                                (uint) (key_len /
                                                        cs->mbmaxlen),
						&error);
			}

			/* All indexes on BLOB and TEXT are column prefix
			indexes, and we may need to truncate the data to be
			stored in the key value: */

			if (true_len > key_len) {
				true_len = key_len;
			}

			/* MySQL reserves 2 bytes for the length and the
			storage of the number is little-endian */

			innobase_write_to_2_little_endian(
					(byte*)buff, true_len);
			buff += 2;

			memcpy(buff, blob_data, true_len);

			/* Note that we always reserve the maximum possible
			length of the BLOB prefix in the key value. */

			buff += key_len;
		} else {
			/* Here we handle all other data types except the
			true VARCHAR, BLOB and TEXT. Note that the column
			value we store may be also in a column prefix
			index. */

			CHARSET_INFO*		cs;
			ulint			true_len;
			ulint			key_len;
			const mysql_byte*	src_start;
			int			error=0;
			enum_field_types	real_type;

			key_len = key_part->length;

			if (is_null) {
				 buff += key_len;

				 continue;
			}

			src_start = record + key_part->offset;
			real_type = field->real_type();
			true_len = key_len;

			/* Character set for the field is defined only
			to fields whose type is string and real field
			type is not enum or set. For these fields check
			if character set is multi byte. */

			if (real_type != MYSQL_TYPE_ENUM
				&& real_type != MYSQL_TYPE_SET
				&& ( mysql_type == MYSQL_TYPE_VAR_STRING
					|| mysql_type == MYSQL_TYPE_STRING)) {

				cs = field->charset();

				/* For multi byte character sets we need to
				calculate the true length of the key */

				if (key_len > 0 && cs->mbmaxlen > 1) {

					true_len = (ulint)
						cs->cset->well_formed_len(cs,
							(const char *)src_start,
							(const char *)src_start
								+ key_len,
                                                        (uint) (key_len /
                                                                cs->mbmaxlen),
							&error);
				}
			}

			memcpy(buff, src_start, true_len);
			buff += true_len;

			/* Pad the unused space with spaces. Note that no
			padding is ever needed for UCS-2 because in MySQL,
			all UCS2 characters are 2 bytes, as MySQL does not
			support surrogate pairs, which are needed to represent
			characters in the range U+10000 to U+10FFFF. */

			if (true_len < key_len) {
				ulint pad_len = key_len - true_len;
				memset(buff, ' ', pad_len);
				buff += pad_len;
			}
		}
	}

	ut_a(buff <= buff_start + buff_len);

	DBUG_RETURN((uint)(buff - buff_start));
}

/******************************************************************
Builds a 'template' to the prebuilt struct. The template is used in fast
retrieval of just those column values MySQL needs in its processing. */
static
void
build_template(
/*===========*/
	row_prebuilt_t*	prebuilt,	/* in: prebuilt struct */
	THD*		thd,		/* in: current user thread, used
					only if templ_type is
					ROW_MYSQL_REC_FIELDS */
	TABLE*		table,		/* in: MySQL table */
	uint		templ_type)	/* in: ROW_MYSQL_WHOLE_ROW or
					ROW_MYSQL_REC_FIELDS */
{
	dict_index_t*	index;
	dict_index_t*	clust_index;
	mysql_row_templ_t* templ;
	Field*		field;
	ulint		n_fields;
	ulint		n_requested_fields	= 0;
	ibool		fetch_all_in_key	= FALSE;
	ibool		fetch_primary_key_cols	= FALSE;
	ulint		i;
	/* byte offset of the end of last requested column */
	ulint		mysql_prefix_len	= 0;

	if (prebuilt->select_lock_type == LOCK_X) {
		/* We always retrieve the whole clustered index record if we
		use exclusive row level locks, for example, if the read is
		done in an UPDATE statement. */

		templ_type = ROW_MYSQL_WHOLE_ROW;
	}

	if (templ_type == ROW_MYSQL_REC_FIELDS) {
		if (prebuilt->hint_need_to_fetch_extra_cols
			== ROW_RETRIEVE_ALL_COLS) {

			/* We know we must at least fetch all columns in the
			key, or all columns in the table */

			if (prebuilt->read_just_key) {
				/* MySQL has instructed us that it is enough
				to fetch the columns in the key; looks like
				MySQL can set this flag also when there is
				only a prefix of the column in the key: in
				that case we retrieve the whole column from
				the clustered index */

				fetch_all_in_key = TRUE;
			} else {
				templ_type = ROW_MYSQL_WHOLE_ROW;
			}
		} else if (prebuilt->hint_need_to_fetch_extra_cols
			== ROW_RETRIEVE_PRIMARY_KEY) {
			/* We must at least fetch all primary key cols. Note
			   that if the clustered index was internally generated
			   by InnoDB on the row id (no primary key was
			   defined), then row_search_for_mysql() will always
			   retrieve the row id to a special buffer in the
			   prebuilt struct. */

			fetch_primary_key_cols = TRUE;
		}
	}

	clust_index = dict_table_get_first_index_noninline(prebuilt->table);

	if (templ_type == ROW_MYSQL_REC_FIELDS) {
		index = prebuilt->index;
	} else {
		index = clust_index;
	}

	if (index == clust_index) {
		prebuilt->need_to_access_clustered = TRUE;
	} else {
		prebuilt->need_to_access_clustered = FALSE;
		/* Below we check column by column if we need to access
		the clustered index */
	}

	n_fields = (ulint)table->s->fields; /* number of columns */

	if (!prebuilt->mysql_template) {
		prebuilt->mysql_template = (mysql_row_templ_t*)
						mem_alloc_noninline(
					n_fields * sizeof(mysql_row_templ_t));
	}

	prebuilt->template_type = templ_type;
	prebuilt->null_bitmap_len = table->s->null_bytes;

	prebuilt->templ_contains_blob = FALSE;

	/* Note that in InnoDB, i is the column number. MySQL calls columns
	'fields'. */
	for (i = 0; i < n_fields; i++) {
		templ = prebuilt->mysql_template + n_requested_fields;
		field = table->field[i];

		if (UNIV_LIKELY(templ_type == ROW_MYSQL_REC_FIELDS)) {
			/* Decide which columns we should fetch
			and which we can skip. */
			register const ibool	index_contains_field =
				dict_index_contains_col_or_prefix(index, i);

			if (!index_contains_field && prebuilt->read_just_key) {
				/* If this is a 'key read', we do not need
				columns that are not in the key */

				goto skip_field;
			}

			if (index_contains_field && fetch_all_in_key) {
				/* This field is needed in the query */

				goto include_field;
			}

                        if (bitmap_is_set(table->read_set, i) ||
                            bitmap_is_set(table->write_set, i)) {
				/* This field is needed in the query */

				goto include_field;
			}

			if (fetch_primary_key_cols
				&& dict_table_col_in_clustered_key(
					index->table, i)) {
				/* This field is needed in the query */

				goto include_field;
			}

			/* This field is not needed in the query, skip it */

			goto skip_field;
		}
include_field:
		n_requested_fields++;

		templ->col_no = i;

		if (index == clust_index) {
			templ->rec_field_no = dict_col_get_clust_pos_noninline(
				&index->table->cols[i], index);
		} else {
			templ->rec_field_no = dict_index_get_nth_col_pos(
								index, i);
		}

		if (templ->rec_field_no == ULINT_UNDEFINED) {
			prebuilt->need_to_access_clustered = TRUE;
		}

		if (field->null_ptr) {
			templ->mysql_null_byte_offset =
				(ulint) ((char*) field->null_ptr
					- (char*) table->record[0]);

			templ->mysql_null_bit_mask = (ulint) field->null_bit;
		} else {
			templ->mysql_null_bit_mask = 0;
		}

		templ->mysql_col_offset = (ulint)
					get_field_offset(table, field);

		templ->mysql_col_len = (ulint) field->pack_length();
		if (mysql_prefix_len < templ->mysql_col_offset
				+ templ->mysql_col_len) {
			mysql_prefix_len = templ->mysql_col_offset
				+ templ->mysql_col_len;
		}
		templ->type = index->table->cols[i].mtype;
		templ->mysql_type = (ulint)field->type();

		if (templ->mysql_type == DATA_MYSQL_TRUE_VARCHAR) {
			templ->mysql_length_bytes = (ulint)
				(((Field_varstring*)field)->length_bytes);
		}

		templ->charset = dtype_get_charset_coll_noninline(
				index->table->cols[i].prtype);
		templ->mbminlen = index->table->cols[i].mbminlen;
		templ->mbmaxlen = index->table->cols[i].mbmaxlen;
		templ->is_unsigned = index->table->cols[i].prtype
							& DATA_UNSIGNED;
		if (templ->type == DATA_BLOB) {
			prebuilt->templ_contains_blob = TRUE;
		}
skip_field:
		;
	}

	prebuilt->n_template = n_requested_fields;
	prebuilt->mysql_prefix_len = mysql_prefix_len;

	if (index != clust_index && prebuilt->need_to_access_clustered) {
		/* Change rec_field_no's to correspond to the clustered index
		record */
		for (i = 0; i < n_requested_fields; i++) {
			templ = prebuilt->mysql_template + i;

			templ->rec_field_no = dict_col_get_clust_pos_noninline(
				&index->table->cols[templ->col_no],
				clust_index);
		}
	}
}

/************************************************************************
Stores a row in an InnoDB database, to the table specified in this
handle. */

int
ha_innobase::write_row(
/*===================*/
				/* out: error code */
	mysql_byte*	record)	/* in: a row in MySQL format */
{
	int		error;
	longlong	auto_inc;
	longlong	dummy;
	ibool		auto_inc_used= FALSE;
        THD *thd=       ha_thd();
	trx_t*		trx = thd_to_trx(thd);

	DBUG_ENTER("ha_innobase::write_row");

	if (prebuilt->trx != trx) {
	  sql_print_error("The transaction object for the table handle is at "
			  "%p, but for the current thread it is at %p",
			  prebuilt->trx, trx);

		fputs("InnoDB: Dump of 200 bytes around prebuilt: ", stderr);
		ut_print_buf(stderr, ((const byte*)prebuilt) - 100, 200);
		fputs("\n"
			"InnoDB: Dump of 200 bytes around ha_data: ",
			stderr);
		ut_print_buf(stderr, ((const byte*) trx) - 100, 200);
		putc('\n', stderr);
		ut_error;
	}

	ha_statistic_increment(&SSV::ha_write_count);

	if (table->timestamp_field_type & TIMESTAMP_AUTO_SET_ON_INSERT)
		table->timestamp_field->set_time();

	if ((thd_sql_command(thd) == SQLCOM_ALTER_TABLE
			|| thd_sql_command(thd) == SQLCOM_OPTIMIZE
			|| thd_sql_command(thd) == SQLCOM_CREATE_INDEX
			|| thd_sql_command(thd) == SQLCOM_DROP_INDEX)
		&& num_write_row >= 10000) {
		/* ALTER TABLE is COMMITted at every 10000 copied rows.
		The IX table lock for the original table has to be re-issued.
		As this method will be called on a temporary table where the
		contents of the original table is being copied to, it is
		a bit tricky to determine the source table.  The cursor
		position in the source table need not be adjusted after the
		intermediate COMMIT, since writes by other transactions are
		being blocked by a MySQL table lock TL_WRITE_ALLOW_READ. */

		dict_table_t*	src_table;
		ulint		mode;

		num_write_row = 0;

		/* Commit the transaction.  This will release the table
		locks, so they have to be acquired again. */

		/* Altering an InnoDB table */
		/* Get the source table. */
		src_table = lock_get_src_table(
				prebuilt->trx, prebuilt->table, &mode);
		if (!src_table) {
no_commit:
			/* Unknown situation: do not commit */
			/*
			ut_print_timestamp(stderr);
			fprintf(stderr,
				"  InnoDB error: ALTER TABLE is holding lock"
				" on %lu tables!\n",
				prebuilt->trx->mysql_n_tables_locked);
			*/
			;
		} else if (src_table == prebuilt->table) {
			/* Source table is not in InnoDB format:
			no need to re-acquire locks on it. */

			/* Altering to InnoDB format */
			innobase_commit(ht, user_thd, 1);
			/* Note that this transaction is still active. */
			prebuilt->trx->active_trans = 1;
			/* We will need an IX lock on the destination table. */
			prebuilt->sql_stat_start = TRUE;
		} else {
			/* Ensure that there are no other table locks than
			LOCK_IX and LOCK_AUTO_INC on the destination table. */

			if (!lock_is_table_exclusive(prebuilt->table,
							prebuilt->trx)) {
				goto no_commit;
			}

			/* Commit the transaction.  This will release the table
			locks, so they have to be acquired again. */
			innobase_commit(ht, user_thd, 1);
			/* Note that this transaction is still active. */
			prebuilt->trx->active_trans = 1;
			/* Re-acquire the table lock on the source table. */
			row_lock_table_for_mysql(prebuilt, src_table, mode);
			/* We will need an IX lock on the destination table. */
			prebuilt->sql_stat_start = TRUE;
		}
	}

	num_write_row++;

	if (table->next_number_field && record == table->record[0]) {
		/* This is the case where the table has an
		auto-increment column */

		/* Initialize the auto-inc counter if it has not been
		initialized yet */

		if (0 == dict_table_autoinc_peek(prebuilt->table)) {

			/* This call initializes the counter */
			error = innobase_read_and_init_auto_inc(&dummy);

			if (error) {
				/* Deadlock or lock wait timeout */

				goto func_exit;
			}

			/* We have to set sql_stat_start to TRUE because
			the above call probably has called a select, and
			has reset that flag; row_insert_for_mysql has to
			know to set the IX intention lock on the table,
			something it only does at the start of each
			statement */

			prebuilt->sql_stat_start = TRUE;
		}

		/* We have to use the transactional lock mechanism on the
		auto-inc counter of the table to ensure that replication and
		roll-forward of the binlog exactly imitates also the given
		auto-inc values. The lock is released at each SQL statement's
		end. This lock also prevents a race where two threads would
		call ::get_auto_increment() simultaneously. */

		error = row_lock_table_autoinc_for_mysql(prebuilt);

		if (error != DB_SUCCESS) {
			/* Deadlock or lock wait timeout */

			error = convert_error_code_to_mysql(error, user_thd);

			goto func_exit;
		}

		/* We must use the handler code to update the auto-increment
		value to be sure that we increment it correctly. */

    		if ((error= update_auto_increment()))
			goto func_exit;
		auto_inc_used = 1;

	}

	if (prebuilt->mysql_template == NULL
			|| prebuilt->template_type != ROW_MYSQL_WHOLE_ROW) {
		/* Build the template used in converting quickly between
		the two database formats */

		build_template(prebuilt, NULL, table, ROW_MYSQL_WHOLE_ROW);
	}

	innodb_srv_conc_enter_innodb(prebuilt->trx);

	error = row_insert_for_mysql((byte*) record, prebuilt);

	if (error == DB_SUCCESS && auto_inc_used) {

		/* Fetch the value that was set in the autoincrement field */

		auto_inc = table->next_number_field->val_int();

		if (auto_inc != 0) {
			/* This call will update the counter according to the
			value that was inserted in the table */

<<<<<<< HEAD
            		dict_table_autoinc_update(prebuilt->table, auto_inc);
          	}
        }

        /* A REPLACE command and LOAD DATA INFILE REPLACE handle a duplicate
        key error themselves, and we must update the autoinc counter if we are
        performing those statements. */

        if (error == DB_DUPLICATE_KEY && auto_inc_used
            && (user_thd->lex->sql_command == SQLCOM_REPLACE
                || user_thd->lex->sql_command == SQLCOM_REPLACE_SELECT
                || (user_thd->lex->sql_command == SQLCOM_INSERT
                    && user_thd->lex->duplicates == DUP_UPDATE)
                || (user_thd->lex->sql_command == SQLCOM_LOAD
                    && user_thd->lex->duplicates == DUP_REPLACE))) {

                auto_inc = table->next_number_field->val_int();

                if (auto_inc != 0) {
                        dict_table_autoinc_update(prebuilt->table, auto_inc);
                }
        }
=======
			dict_table_autoinc_update(prebuilt->table, auto_inc);
		}
	}

	/* A REPLACE command and LOAD DATA INFILE REPLACE handle a duplicate
	key error themselves, and we must update the autoinc counter if we are
	performing those statements. */

	if (error == DB_DUPLICATE_KEY && auto_inc_used
		&& (thd_sql_command(thd) == SQLCOM_REPLACE
			|| thd_sql_command(thd) == SQLCOM_REPLACE_SELECT
			|| (thd_sql_command(thd) == SQLCOM_LOAD
				&& prebuilt->trx->allow_duplicates
				&& prebuilt->trx->replace_duplicates))) {

		auto_inc = table->next_number_field->val_int();

		if (auto_inc != 0) {
			dict_table_autoinc_update(prebuilt->table, auto_inc);
		}
	}
>>>>>>> 0f0ef2fe

	innodb_srv_conc_exit_innodb(prebuilt->trx);

	error = convert_error_code_to_mysql(error, user_thd);

	/* Tell InnoDB server that there might be work for
	utility threads: */
func_exit:
	innobase_active_small();

	DBUG_RETURN(error);
}

/**************************************************************************
Checks which fields have changed in a row and stores information
of them to an update vector. */
static
int
calc_row_difference(
/*================*/
					/* out: error number or 0 */
	upd_t*		uvect,		/* in/out: update vector */
	mysql_byte*	old_row,	/* in: old row in MySQL format */
	mysql_byte*	new_row,	/* in: new row in MySQL format */
	struct st_table* table,		/* in: table in MySQL data
					dictionary */
	mysql_byte*	upd_buff,	/* in: buffer to use */
	ulint		buff_len,	/* in: buffer length */
	row_prebuilt_t*	prebuilt,	/* in: InnoDB prebuilt struct */
	THD*		thd)		/* in: user thread */
{
	mysql_byte*	original_upd_buff = upd_buff;
	Field*		field;
	enum_field_types field_mysql_type;
	uint		n_fields;
	ulint		o_len;
	ulint		n_len;
	ulint		col_pack_len;
	byte*		new_mysql_row_col;
	byte*		o_ptr;
	byte*		n_ptr;
	byte*		buf;
	upd_field_t*	ufield;
	ulint		col_type;
	ulint		n_changed = 0;
	dfield_t	dfield;
	dict_index_t*	clust_index;
	uint		i;

	n_fields = table->s->fields;
	clust_index = dict_table_get_first_index_noninline(prebuilt->table);

	/* We use upd_buff to convert changed fields */
	buf = (byte*) upd_buff;

	for (i = 0; i < n_fields; i++) {
		field = table->field[i];

		o_ptr = (byte*) old_row + get_field_offset(table, field);
		n_ptr = (byte*) new_row + get_field_offset(table, field);

		/* Use new_mysql_row_col and col_pack_len save the values */

		new_mysql_row_col = n_ptr;
		col_pack_len = field->pack_length();

		o_len = col_pack_len;
		n_len = col_pack_len;

		/* We use o_ptr and n_ptr to dig up the actual data for
		comparison. */

		field_mysql_type = field->type();

		col_type = prebuilt->table->cols[i].mtype;

		switch (col_type) {

		case DATA_BLOB:
			o_ptr = row_mysql_read_blob_ref(&o_len, o_ptr, o_len);
			n_ptr = row_mysql_read_blob_ref(&n_len, n_ptr, n_len);

			break;

		case DATA_VARCHAR:
		case DATA_BINARY:
		case DATA_VARMYSQL:
			if (field_mysql_type == MYSQL_TYPE_VARCHAR) {
				/* This is a >= 5.0.3 type true VARCHAR where
				the real payload data length is stored in
				1 or 2 bytes */

				o_ptr = row_mysql_read_true_varchar(
					&o_len, o_ptr,
					(ulint)
					(((Field_varstring*)field)->length_bytes));

				n_ptr = row_mysql_read_true_varchar(
					&n_len, n_ptr,
					(ulint)
					(((Field_varstring*)field)->length_bytes));
			}

			break;
		default:
			;
		}

		if (field->null_ptr) {
			if (field_in_record_is_null(table, field,
							(char*) old_row)) {
				o_len = UNIV_SQL_NULL;
			}

			if (field_in_record_is_null(table, field,
							(char*) new_row)) {
				n_len = UNIV_SQL_NULL;
			}
		}

		if (o_len != n_len || (o_len != UNIV_SQL_NULL &&
					0 != memcmp(o_ptr, n_ptr, o_len))) {
			/* The field has changed */

			ufield = uvect->fields + n_changed;

			/* Let us use a dummy dfield to make the conversion
			from the MySQL column format to the InnoDB format */

			dict_col_copy_type_noninline(prebuilt->table->cols + i,
						     &dfield.type);

			if (n_len != UNIV_SQL_NULL) {
				buf = row_mysql_store_col_in_innobase_format(
					&dfield,
					(byte*)buf,
					TRUE,
					new_mysql_row_col,
					col_pack_len,
					dict_table_is_comp_noninline(
							prebuilt->table));
				ufield->new_val.data = dfield.data;
				ufield->new_val.len = dfield.len;
			} else {
				ufield->new_val.data = NULL;
				ufield->new_val.len = UNIV_SQL_NULL;
			}

			ufield->exp = NULL;
			ufield->field_no = dict_col_get_clust_pos_noninline(
				&prebuilt->table->cols[i], clust_index);
			n_changed++;
		}
	}

	uvect->n_fields = n_changed;
	uvect->info_bits = 0;

	ut_a(buf <= (byte*)original_upd_buff + buff_len);

	return(0);
}

/**************************************************************************
Updates a row given as a parameter to a new value. Note that we are given
whole rows, not just the fields which are updated: this incurs some
overhead for CPU when we check which fields are actually updated.
TODO: currently InnoDB does not prevent the 'Halloween problem':
in a searched update a single row can get updated several times
if its index columns are updated! */

int
ha_innobase::update_row(
/*====================*/
					/* out: error number or 0 */
	const mysql_byte*	old_row,/* in: old row in MySQL format */
	mysql_byte*		new_row)/* in: new row in MySQL format */
{
	upd_t*		uvect;
	int		error = 0;
	trx_t*		trx = thd_to_trx(ha_thd());

	DBUG_ENTER("ha_innobase::update_row");

	ut_a(prebuilt->trx == trx);

	if (table->timestamp_field_type & TIMESTAMP_AUTO_SET_ON_UPDATE)
		table->timestamp_field->set_time();

	if (prebuilt->upd_node) {
		uvect = prebuilt->upd_node->update;
	} else {
		uvect = row_get_prebuilt_update_vector(prebuilt);
	}

	/* Build an update vector from the modified fields in the rows
	(uses upd_buff of the handle) */

	calc_row_difference(uvect, (mysql_byte*) old_row, new_row, table,
			upd_buff, (ulint)upd_and_key_val_buff_len,
			prebuilt, user_thd);

	/* This is not a delete */
	prebuilt->upd_node->is_delete = FALSE;

	assert(prebuilt->template_type == ROW_MYSQL_WHOLE_ROW);

	innodb_srv_conc_enter_innodb(trx);

	error = row_update_for_mysql((byte*) old_row, prebuilt);

	innodb_srv_conc_exit_innodb(trx);

	error = convert_error_code_to_mysql(error, user_thd);

	/* Tell InnoDB server that there might be work for
	utility threads: */

	innobase_active_small();

	DBUG_RETURN(error);
}

/**************************************************************************
Deletes a row given as the parameter. */

int
ha_innobase::delete_row(
/*====================*/
					/* out: error number or 0 */
	const mysql_byte* record)	/* in: a row in MySQL format */
{
	int		error = 0;
	trx_t*		trx = thd_to_trx(ha_thd());

	DBUG_ENTER("ha_innobase::delete_row");

	ut_a(prebuilt->trx == trx);

	if (!prebuilt->upd_node) {
		row_get_prebuilt_update_vector(prebuilt);
	}

	/* This is a delete */

	prebuilt->upd_node->is_delete = TRUE;

	innodb_srv_conc_enter_innodb(trx);

	error = row_update_for_mysql((byte*) record, prebuilt);

	innodb_srv_conc_exit_innodb(trx);

	error = convert_error_code_to_mysql(error, user_thd);

	/* Tell the InnoDB server that there might be work for
	utility threads: */

	innobase_active_small();

	DBUG_RETURN(error);
}

/**************************************************************************
Removes a new lock set on a row, if it was not read optimistically. This can
be called after a row has been read in the processing of an UPDATE or a DELETE
query, if the option innodb_locks_unsafe_for_binlog is set. */

void
ha_innobase::unlock_row(void)
/*=========================*/
{
	DBUG_ENTER("ha_innobase::unlock_row");

	/* Consistent read does not take any locks, thus there is
	nothing to unlock. */

	if (prebuilt->select_lock_type == LOCK_NONE) {
		DBUG_VOID_RETURN;
	}

	switch (prebuilt->row_read_type) {
	case ROW_READ_WITH_LOCKS:
		if (!srv_locks_unsafe_for_binlog
		|| prebuilt->trx->isolation_level == TRX_ISO_READ_COMMITTED) {
			break;
		}
		/* fall through */
	case ROW_READ_TRY_SEMI_CONSISTENT:
		row_unlock_for_mysql(prebuilt, FALSE);
		break;
	case ROW_READ_DID_SEMI_CONSISTENT:
		prebuilt->row_read_type = ROW_READ_TRY_SEMI_CONSISTENT;
		break;
	}

	DBUG_VOID_RETURN;
}

/* See handler.h and row0mysql.h for docs on this function. */
bool
ha_innobase::was_semi_consistent_read(void)
/*=======================================*/
{
	return(prebuilt->row_read_type == ROW_READ_DID_SEMI_CONSISTENT);
}

/* See handler.h and row0mysql.h for docs on this function. */
void
ha_innobase::try_semi_consistent_read(bool yes)
/*===========================================*/
{
	ut_a(prebuilt->trx == thd_to_trx(ha_thd()));

	/* Row read type is set to semi consistent read if this was
	requested by the MySQL and either innodb_locks_unsafe_for_binlog
	option is used or this session is using READ COMMITTED isolation
	level. */

	if (yes &&  (srv_locks_unsafe_for_binlog
		|| prebuilt->trx->isolation_level == TRX_ISO_READ_COMMITTED)) {
		prebuilt->row_read_type = ROW_READ_TRY_SEMI_CONSISTENT;
	} else {
		prebuilt->row_read_type = ROW_READ_WITH_LOCKS;
	}
}

/**********************************************************************
Initializes a handle to use an index. */

int
ha_innobase::index_init(
/*====================*/
			/* out: 0 or error number */
	uint	keynr,	/* in: key (index) number */
	bool sorted)	/* in: 1 if result MUST be sorted according to index */
{
	int	error	= 0;
	DBUG_ENTER("index_init");

	error = change_active_index(keynr);

	DBUG_RETURN(error);
}

/**********************************************************************
Currently does nothing. */

int
ha_innobase::index_end(void)
/*========================*/
{
	int	error	= 0;
	DBUG_ENTER("index_end");
	active_index=MAX_KEY;
	DBUG_RETURN(error);
}

/*************************************************************************
Converts a search mode flag understood by MySQL to a flag understood
by InnoDB. */
inline
ulint
convert_search_mode_to_innobase(
/*============================*/
	enum ha_rkey_function	find_flag)
{
	switch (find_flag) {
		case HA_READ_KEY_EXACT:		return(PAGE_CUR_GE);
			/* the above does not require the index to be UNIQUE */
		case HA_READ_KEY_OR_NEXT:	return(PAGE_CUR_GE);
		case HA_READ_KEY_OR_PREV:	return(PAGE_CUR_LE);
		case HA_READ_AFTER_KEY:		return(PAGE_CUR_G);
		case HA_READ_BEFORE_KEY:	return(PAGE_CUR_L);
		case HA_READ_PREFIX:		return(PAGE_CUR_GE);
		case HA_READ_PREFIX_LAST:	return(PAGE_CUR_LE);
		case HA_READ_PREFIX_LAST_OR_PREV:return(PAGE_CUR_LE);
		  /* In MySQL-4.0 HA_READ_PREFIX and HA_READ_PREFIX_LAST always
		  pass a complete-field prefix of a key value as the search
		  tuple. I.e., it is not allowed that the last field would
		  just contain n first bytes of the full field value.
		  MySQL uses a 'padding' trick to convert LIKE 'abc%'
		  type queries so that it can use as a search tuple
		  a complete-field-prefix of a key value. Thus, the InnoDB
		  search mode PAGE_CUR_LE_OR_EXTENDS is never used.
		  TODO: when/if MySQL starts to use also partial-field
		  prefixes, we have to deal with stripping of spaces
		  and comparison of non-latin1 char type fields in
		  innobase_mysql_cmp() to get PAGE_CUR_LE_OR_EXTENDS to
		  work correctly. */

		default:			assert(0);
	}

	return(0);
}

/*
   BACKGROUND INFO: HOW A SELECT SQL QUERY IS EXECUTED
   ---------------------------------------------------
The following does not cover all the details, but explains how we determine
the start of a new SQL statement, and what is associated with it.

For each table in the database the MySQL interpreter may have several
table handle instances in use, also in a single SQL query. For each table
handle instance there is an InnoDB  'prebuilt' struct which contains most
of the InnoDB data associated with this table handle instance.

  A) if the user has not explicitly set any MySQL table level locks:

  1) MySQL calls ::external_lock to set an 'intention' table level lock on
the table of the handle instance. There we set
prebuilt->sql_stat_start = TRUE. The flag sql_stat_start should be set
true if we are taking this table handle instance to use in a new SQL
statement issued by the user. We also increment trx->n_mysql_tables_in_use.

  2) If prebuilt->sql_stat_start == TRUE we 'pre-compile' the MySQL search
instructions to prebuilt->template of the table handle instance in
::index_read. The template is used to save CPU time in large joins.

  3) In row_search_for_mysql, if prebuilt->sql_stat_start is true, we
allocate a new consistent read view for the trx if it does not yet have one,
or in the case of a locking read, set an InnoDB 'intention' table level
lock on the table.

  4) We do the SELECT. MySQL may repeatedly call ::index_read for the
same table handle instance, if it is a join.

  5) When the SELECT ends, MySQL removes its intention table level locks
in ::external_lock. When trx->n_mysql_tables_in_use drops to zero,
 (a) we execute a COMMIT there if the autocommit is on,
 (b) we also release possible 'SQL statement level resources' InnoDB may
have for this SQL statement. The MySQL interpreter does NOT execute
autocommit for pure read transactions, though it should. That is why the
table handler in that case has to execute the COMMIT in ::external_lock.

  B) If the user has explicitly set MySQL table level locks, then MySQL
does NOT call ::external_lock at the start of the statement. To determine
when we are at the start of a new SQL statement we at the start of
::index_read also compare the query id to the latest query id where the
table handle instance was used. If it has changed, we know we are at the
start of a new SQL statement. Since the query id can theoretically
overwrap, we use this test only as a secondary way of determining the
start of a new SQL statement. */


/**************************************************************************
Positions an index cursor to the index specified in the handle. Fetches the
row if any. */

int
ha_innobase::index_read(
/*====================*/
					/* out: 0, HA_ERR_KEY_NOT_FOUND,
					or error number */
	mysql_byte*		buf,	/* in/out: buffer for the returned
					row */
	const mysql_byte*	key_ptr,/* in: key value; if this is NULL
					we position the cursor at the
					start or end of index; this can
					also contain an InnoDB row id, in
					which case key_len is the InnoDB
					row id length; the key value can
					also be a prefix of a full key value,
					and the last column can be a prefix
					of a full column */
	uint			key_len,/* in: key value length */
	enum ha_rkey_function find_flag)/* in: search flags from my_base.h */
{
	ulint		mode;
	dict_index_t*	index;
	ulint		match_mode	= 0;
	int		error;
	ulint		ret;

	DBUG_ENTER("index_read");

	ut_a(prebuilt->trx == thd_to_trx(ha_thd()));

	ha_statistic_increment(&SSV::ha_read_key_count);

	index = prebuilt->index;

	/* Note that if the index for which the search template is built is not
	necessarily prebuilt->index, but can also be the clustered index */

	if (prebuilt->sql_stat_start) {
		build_template(prebuilt, user_thd, table,
							ROW_MYSQL_REC_FIELDS);
	}

	if (key_ptr) {
		/* Convert the search key value to InnoDB format into
		prebuilt->search_tuple */

		row_sel_convert_mysql_key_to_innobase(prebuilt->search_tuple,
					(byte*) key_val_buff,
					(ulint)upd_and_key_val_buff_len,
					index,
					(byte*) key_ptr,
					(ulint) key_len, prebuilt->trx);
	} else {
		/* We position the cursor to the last or the first entry
		in the index */

		dtuple_set_n_fields(prebuilt->search_tuple, 0);
	}

	mode = convert_search_mode_to_innobase(find_flag);

	match_mode = 0;

	if (find_flag == HA_READ_KEY_EXACT) {
		match_mode = ROW_SEL_EXACT;

	} else if (find_flag == HA_READ_PREFIX
				|| find_flag == HA_READ_PREFIX_LAST) {
		match_mode = ROW_SEL_EXACT_PREFIX;
	}

	last_match_mode = (uint) match_mode;

	innodb_srv_conc_enter_innodb(prebuilt->trx);

	ret = row_search_for_mysql((byte*) buf, mode, prebuilt, match_mode, 0);

	innodb_srv_conc_exit_innodb(prebuilt->trx);

	if (ret == DB_SUCCESS) {
		error = 0;
		table->status = 0;

	} else if (ret == DB_RECORD_NOT_FOUND) {
		error = HA_ERR_KEY_NOT_FOUND;
		table->status = STATUS_NOT_FOUND;

	} else if (ret == DB_END_OF_INDEX) {
		error = HA_ERR_KEY_NOT_FOUND;
		table->status = STATUS_NOT_FOUND;
	} else {
		error = convert_error_code_to_mysql((int) ret, user_thd);
		table->status = STATUS_NOT_FOUND;
	}

	DBUG_RETURN(error);
}

/***********************************************************************
The following functions works like index_read, but it find the last
row with the current key value or prefix. */

int
ha_innobase::index_read_last(
/*=========================*/
				   /* out: 0, HA_ERR_KEY_NOT_FOUND, or an
				   error code */
	mysql_byte*	  buf,	   /* out: fetched row */
	const mysql_byte* key_ptr, /* in: key value, or a prefix of a full
				   key value */
	uint		  key_len) /* in: length of the key val or prefix
				   in bytes */
{
	return(index_read(buf, key_ptr, key_len, HA_READ_PREFIX_LAST));
}

/************************************************************************
Changes the active index of a handle. */

int
ha_innobase::change_active_index(
/*=============================*/
			/* out: 0 or error code */
	uint	keynr)	/* in: use this index; MAX_KEY means always clustered
			index, even if it was internally generated by
			InnoDB */
{
	KEY*		key=0;
	DBUG_ENTER("change_active_index");
	ha_statistic_increment(&SSV::ha_read_key_count);

	ut_ad(user_thd == ha_thd());
	ut_a(prebuilt->trx == thd_to_trx(user_thd));

	active_index = keynr;

	if (keynr != MAX_KEY && table->s->keys > 0) {
		key = table->key_info + active_index;

		prebuilt->index = dict_table_get_index_noninline(
			prebuilt->table, key->name);
	} else {
		prebuilt->index = dict_table_get_first_index_noninline(
							   prebuilt->table);
	}

	if (!prebuilt->index) {
		sql_print_error(
			"Innodb could not find key n:o %u with name %s "
			"from dict cache for table %s",
			keynr, key ? key->name : "NULL",
			prebuilt->table->name);

		DBUG_RETURN(1);
	}

	assert(prebuilt->search_tuple != 0);

	dtuple_set_n_fields(prebuilt->search_tuple, prebuilt->index->n_fields);

	dict_index_copy_types(prebuilt->search_tuple, prebuilt->index,
			prebuilt->index->n_fields);

	/* MySQL changes the active index for a handle also during some
	queries, for example SELECT MAX(a), SUM(a) first retrieves the MAX()
	and then calculates the sum. Previously we played safe and used
	the flag ROW_MYSQL_WHOLE_ROW below, but that caused unnecessary
	copying. Starting from MySQL-4.1 we use a more efficient flag here. */

	build_template(prebuilt, user_thd, table, ROW_MYSQL_REC_FIELDS);

	DBUG_RETURN(0);
}

/**************************************************************************
Positions an index cursor to the index specified in keynr. Fetches the
row if any. */
/* ??? This is only used to read whole keys ??? */

int
ha_innobase::index_read_idx(
/*========================*/
					/* out: error number or 0 */
	mysql_byte*	buf,		/* in/out: buffer for the returned
					row */
	uint		keynr,		/* in: use this index */
	const mysql_byte* key,		/* in: key value; if this is NULL
					we position the cursor at the
					start or end of index */
	uint		key_len,	/* in: key value length */
	enum ha_rkey_function find_flag)/* in: search flags from my_base.h */
{
	if (change_active_index(keynr)) {

		return(1);
	}

	return(index_read(buf, key, key_len, find_flag));
}

/***************************************************************************
Reads the next or previous row from a cursor, which must have previously been
positioned using index_read. */

int
ha_innobase::general_fetch(
/*=======================*/
				/* out: 0, HA_ERR_END_OF_FILE, or error
				number */
	mysql_byte*	buf,	/* in/out: buffer for next row in MySQL
				format */
	uint	direction,	/* in: ROW_SEL_NEXT or ROW_SEL_PREV */
	uint	match_mode)	/* in: 0, ROW_SEL_EXACT, or
				ROW_SEL_EXACT_PREFIX */
{
	ulint		ret;
	int		error	= 0;

	DBUG_ENTER("general_fetch");

	ut_a(prebuilt->trx == thd_to_trx(ha_thd()));

	innodb_srv_conc_enter_innodb(prebuilt->trx);

	ret = row_search_for_mysql((byte*)buf, 0, prebuilt, match_mode,
								direction);
	innodb_srv_conc_exit_innodb(prebuilt->trx);

	if (ret == DB_SUCCESS) {
		error = 0;
		table->status = 0;

	} else if (ret == DB_RECORD_NOT_FOUND) {
		error = HA_ERR_END_OF_FILE;
		table->status = STATUS_NOT_FOUND;

	} else if (ret == DB_END_OF_INDEX) {
		error = HA_ERR_END_OF_FILE;
		table->status = STATUS_NOT_FOUND;
	} else {
		error = convert_error_code_to_mysql((int) ret, user_thd);
		table->status = STATUS_NOT_FOUND;
	}

	DBUG_RETURN(error);
}

/***************************************************************************
Reads the next row from a cursor, which must have previously been
positioned using index_read. */

int
ha_innobase::index_next(
/*====================*/
				/* out: 0, HA_ERR_END_OF_FILE, or error
				number */
	mysql_byte*	buf)	/* in/out: buffer for next row in MySQL
				format */
{
	ha_statistic_increment(&SSV::ha_read_next_count);

	return(general_fetch(buf, ROW_SEL_NEXT, 0));
}

/***********************************************************************
Reads the next row matching to the key value given as the parameter. */

int
ha_innobase::index_next_same(
/*=========================*/
				/* out: 0, HA_ERR_END_OF_FILE, or error
				number */
	mysql_byte*	buf,	/* in/out: buffer for the row */
	const mysql_byte* key,	/* in: key value */
	uint		keylen)	/* in: key value length */
{
	ha_statistic_increment(&SSV::ha_read_next_count);

	return(general_fetch(buf, ROW_SEL_NEXT, last_match_mode));
}

/***************************************************************************
Reads the previous row from a cursor, which must have previously been
positioned using index_read. */

int
ha_innobase::index_prev(
/*====================*/
				/* out: 0, HA_ERR_END_OF_FILE, or error
				number */
	mysql_byte*	buf)	/* in/out: buffer for previous row in MySQL
				format */
{
	ha_statistic_increment(&SSV::ha_read_prev_count);

	return(general_fetch(buf, ROW_SEL_PREV, 0));
}

/************************************************************************
Positions a cursor on the first record in an index and reads the
corresponding row to buf. */

int
ha_innobase::index_first(
/*=====================*/
				/* out: 0, HA_ERR_END_OF_FILE,
				or error code */
	mysql_byte*	buf)	/* in/out: buffer for the row */
{
	int	error;

	DBUG_ENTER("index_first");
	ha_statistic_increment(&SSV::ha_read_first_count);

	error = index_read(buf, NULL, 0, HA_READ_AFTER_KEY);

	/* MySQL does not seem to allow this to return HA_ERR_KEY_NOT_FOUND */

	if (error == HA_ERR_KEY_NOT_FOUND) {
		error = HA_ERR_END_OF_FILE;
	}

	DBUG_RETURN(error);
}

/************************************************************************
Positions a cursor on the last record in an index and reads the
corresponding row to buf. */

int
ha_innobase::index_last(
/*====================*/
				/* out: 0, HA_ERR_END_OF_FILE, or error code */
	mysql_byte*	buf)	/* in/out: buffer for the row */
{
	int	error;

	DBUG_ENTER("index_last");
	ha_statistic_increment(&SSV::ha_read_last_count);

	error = index_read(buf, NULL, 0, HA_READ_BEFORE_KEY);

	/* MySQL does not seem to allow this to return HA_ERR_KEY_NOT_FOUND */

	if (error == HA_ERR_KEY_NOT_FOUND) {
		error = HA_ERR_END_OF_FILE;
	}

	DBUG_RETURN(error);
}

/********************************************************************
Initialize a table scan. */

int
ha_innobase::rnd_init(
/*==================*/
			/* out: 0 or error number */
	bool	scan)	/* in: ???????? */
{
	int	err;

	/* Store the active index value so that we can restore the original
	value after a scan */

	if (prebuilt->clust_index_was_generated) {
		err = change_active_index(MAX_KEY);
	} else {
		err = change_active_index(primary_key);
	}

	/* Don't use semi-consistent read in random row reads (by position).
	This means we must disable semi_consistent_read if scan is false */

	if (!scan) {
		try_semi_consistent_read(0);
	}

	start_of_scan = 1;

	return(err);
}

/*********************************************************************
Ends a table scan. */

int
ha_innobase::rnd_end(void)
/*======================*/
				/* out: 0 or error number */
{
	return(index_end());
}

/*********************************************************************
Reads the next row in a table scan (also used to read the FIRST row
in a table scan). */

int
ha_innobase::rnd_next(
/*==================*/
			/* out: 0, HA_ERR_END_OF_FILE, or error number */
	mysql_byte* buf)/* in/out: returns the row in this buffer,
			in MySQL format */
{
	int	error;

	DBUG_ENTER("rnd_next");
	ha_statistic_increment(&SSV::ha_read_rnd_next_count);

	if (start_of_scan) {
		error = index_first(buf);
		if (error == HA_ERR_KEY_NOT_FOUND) {
			error = HA_ERR_END_OF_FILE;
		}
		start_of_scan = 0;
	} else {
		error = general_fetch(buf, ROW_SEL_NEXT, 0);
	}

	DBUG_RETURN(error);
}

/**************************************************************************
Fetches a row from the table based on a row reference. */

int
ha_innobase::rnd_pos(
/*=================*/
				/* out: 0, HA_ERR_KEY_NOT_FOUND,
				or error code */
	mysql_byte*	buf,	/* in/out: buffer for the row */
	mysql_byte*	pos)	/* in: primary key value of the row in the
				MySQL format, or the row id if the clustered
				index was internally generated by InnoDB;
				the length of data in pos has to be
				ref_length */
{
	int		error;
	uint		keynr	= active_index;
	DBUG_ENTER("rnd_pos");
	DBUG_DUMP("key", (char*) pos, ref_length);

	ha_statistic_increment(&SSV::ha_read_rnd_count);

	ut_a(prebuilt->trx == thd_to_trx(ha_thd()));

	if (prebuilt->clust_index_was_generated) {
		/* No primary key was defined for the table and we
		generated the clustered index from the row id: the
		row reference is the row id, not any key value
		that MySQL knows of */

		error = change_active_index(MAX_KEY);
	} else {
		error = change_active_index(primary_key);
	}

	if (error) {
		DBUG_PRINT("error", ("Got error: %d", error));
		DBUG_RETURN(error);
	}

	/* Note that we assume the length of the row reference is fixed
	for the table, and it is == ref_length */

	error = index_read(buf, pos, ref_length, HA_READ_KEY_EXACT);

	if (error) {
		DBUG_PRINT("error", ("Got error: %d", error));
	}

	change_active_index(keynr);

	DBUG_RETURN(error);
}

/*************************************************************************
Stores a reference to the current row to 'ref' field of the handle. Note
that in the case where we have generated the clustered index for the
table, the function parameter is illogical: we MUST ASSUME that 'record'
is the current 'position' of the handle, because if row ref is actually
the row id internally generated in InnoDB, then 'record' does not contain
it. We just guess that the row id must be for the record where the handle
was positioned the last time. */

void
ha_innobase::position(
/*==================*/
	const mysql_byte*	record)	/* in: row in MySQL format */
{
	uint		len;

	ut_a(prebuilt->trx == thd_to_trx(ha_thd()));

	if (prebuilt->clust_index_was_generated) {
		/* No primary key was defined for the table and we
		generated the clustered index from row id: the
		row reference will be the row id, not any key value
		that MySQL knows of */

		len = DATA_ROW_ID_LEN;

		memcpy(ref, prebuilt->row_id, len);
	} else {
		len = store_key_val_for_row(primary_key, (char*)ref,
							 ref_length, record);
	}

	/* We assume that the 'ref' value len is always fixed for the same
	table. */

	if (len != ref_length) {
	  sql_print_error("Stored ref len is %lu, but table ref len is %lu",
			  (ulong) len, (ulong) ref_length);
	}
}

/*********************************************************************
Creates a table definition to an InnoDB database. */
static
int
create_table_def(
/*=============*/
	trx_t*		trx,		/* in: InnoDB transaction handle */
	TABLE*		form,		/* in: information on table
					columns and indexes */
	const char*	table_name,	/* in: table name */
	const char*	path_of_temp_table,/* in: if this is a table explicitly
					created by the user with the
					TEMPORARY keyword, then this
					parameter is the dir path where the
					table should be placed if we create
					an .ibd file for it (no .ibd extension
					in the path, though); otherwise this
					is NULL */
	ulint		flags)		/* in: table flags */
{
	Field*		field;
	dict_table_t*	table;
	ulint		n_cols;
	int		error;
	ulint		col_type;
	ulint		col_len;
	ulint		nulls_allowed;
	ulint		unsigned_type;
	ulint		binary_type;
	ulint		long_true_varchar;
	ulint		charset_no;
	ulint		i;

	DBUG_ENTER("create_table_def");
	DBUG_PRINT("enter", ("table_name: %s", table_name));

	n_cols = form->s->fields;

	/* We pass 0 as the space id, and determine at a lower level the space
	id where to store the table */

	table = dict_mem_table_create(table_name, 0, n_cols, flags);

	if (path_of_temp_table) {
		table->dir_path_of_temp_table =
			mem_heap_strdup(table->heap, path_of_temp_table);
	}

	for (i = 0; i < n_cols; i++) {
		field = form->field[i];

		col_type = get_innobase_type_from_mysql_type(&unsigned_type,
									field);
		if (field->null_ptr) {
			nulls_allowed = 0;
		} else {
			nulls_allowed = DATA_NOT_NULL;
		}

		if (field->binary()) {
			binary_type = DATA_BINARY_TYPE;
		} else {
			binary_type = 0;
		}

		charset_no = 0;

		if (dtype_is_string_type(col_type)) {

			charset_no = (ulint)field->charset()->number;

			ut_a(charset_no < 256); /* in data0type.h we assume
						that the number fits in one
						byte */
		}

		ut_a(field->type() < 256); /* we assume in dtype_form_prtype()
					   that this fits in one byte */
		col_len = field->pack_length();

		/* The MySQL pack length contains 1 or 2 bytes length field
		for a true VARCHAR. Let us subtract that, so that the InnoDB
		column length in the InnoDB data dictionary is the real
		maximum byte length of the actual data. */

		long_true_varchar = 0;

		if (field->type() == MYSQL_TYPE_VARCHAR) {
			col_len -= ((Field_varstring*)field)->length_bytes;

			if (((Field_varstring*)field)->length_bytes == 2) {
				long_true_varchar = DATA_LONG_TRUE_VARCHAR;
			}
		}

		dict_mem_table_add_col(table,
			(char*) field->field_name,
			col_type,
			dtype_form_prtype(
				(ulint)field->type()
				| nulls_allowed | unsigned_type
				| binary_type | long_true_varchar,
				charset_no),
			col_len);
	}

	error = row_create_table_for_mysql(table, trx);

	error = convert_error_code_to_mysql(error, NULL);

	DBUG_RETURN(error);
}

/*********************************************************************
Creates an index in an InnoDB database. */
static
int
create_index(
/*=========*/
	trx_t*		trx,		/* in: InnoDB transaction handle */
	TABLE*		form,		/* in: information on table
					columns and indexes */
	const char*	table_name,	/* in: table name */
	uint		key_num)	/* in: index number */
{
	Field*		field;
	dict_index_t*	index;
	int		error;
	ulint		n_fields;
	KEY*		key;
	KEY_PART_INFO*	key_part;
	ulint		ind_type;
	ulint		col_type;
	ulint		prefix_len;
	ulint		is_unsigned;
	ulint		i;
	ulint		j;
	ulint*		field_lengths;

	DBUG_ENTER("create_index");

	key = form->key_info + key_num;

	n_fields = key->key_parts;

	ind_type = 0;

	if (key_num == form->s->primary_key) {
		ind_type = ind_type | DICT_CLUSTERED;
	}

	if (key->flags & HA_NOSAME ) {
		ind_type = ind_type | DICT_UNIQUE;
	}

	/* We pass 0 as the space id, and determine at a lower level the space
	id where to store the table */

	index = dict_mem_index_create((char*) table_name, key->name, 0,
						ind_type, n_fields);

	field_lengths = (ulint*) my_malloc(sizeof(ulint) * n_fields,
		MYF(MY_FAE));

	for (i = 0; i < n_fields; i++) {
		key_part = key->key_part + i;

		/* (The flag HA_PART_KEY_SEG denotes in MySQL a column prefix
		field in an index: we only store a specified number of first
		bytes of the column to the index field.) The flag does not
		seem to be properly set by MySQL. Let us fall back on testing
		the length of the key part versus the column. */

		field = NULL;
		for (j = 0; j < form->s->fields; j++) {

			field = form->field[j];

			if (0 == innobase_strcasecmp(
					field->field_name,
					key_part->field->field_name)) {
				/* Found the corresponding column */

				break;
			}
		}

		ut_a(j < form->s->fields);

		col_type = get_innobase_type_from_mysql_type(
					&is_unsigned, key_part->field);

		if (DATA_BLOB == col_type
			|| (key_part->length < field->pack_length()
				&& field->type() != MYSQL_TYPE_VARCHAR)
			|| (field->type() == MYSQL_TYPE_VARCHAR
				&& key_part->length < field->pack_length()
				- ((Field_varstring*)field)->length_bytes)) {

			prefix_len = key_part->length;

			if (col_type == DATA_INT
				|| col_type == DATA_FLOAT
				|| col_type == DATA_DOUBLE
				|| col_type == DATA_DECIMAL) {
				sql_print_error(
					"MySQL is trying to create a column "
					"prefix index field, on an "
					"inappropriate data type. Table "
					"name %s, column name %s.",
					table_name,
					key_part->field->field_name);

				prefix_len = 0;
			}
		} else {
			prefix_len = 0;
		}

		field_lengths[i] = key_part->length;

		dict_mem_index_add_field(index,
			(char*) key_part->field->field_name, prefix_len);
	}

	/* Even though we've defined max_supported_key_part_length, we
	still do our own checking using field_lengths to be absolutely
	sure we don't create too long indexes. */
	error = row_create_index_for_mysql(index, trx, field_lengths);

	error = convert_error_code_to_mysql(error, NULL);

	my_free((gptr) field_lengths, MYF(0));

	DBUG_RETURN(error);
}

/*********************************************************************
Creates an index to an InnoDB table when the user has defined no
primary index. */
static
int
create_clustered_index_when_no_primary(
/*===================================*/
	trx_t*		trx,		/* in: InnoDB transaction handle */
	const char*	table_name)	/* in: table name */
{
	dict_index_t*	index;
	int		error;

	/* We pass 0 as the space id, and determine at a lower level the space
	id where to store the table */

	index = dict_mem_index_create((char*) table_name,
		(char*) "GEN_CLUST_INDEX", 0, DICT_CLUSTERED, 0);
	error = row_create_index_for_mysql(index, trx, NULL);

	error = convert_error_code_to_mysql(error, NULL);

	return(error);
}

/*********************************************************************
Update create_info.  Used in SHOW CREATE TABLE et al. */

void
ha_innobase::update_create_info(
/*============================*/
	HA_CREATE_INFO* create_info)	/* in/out: create info */
{
  if (!(create_info->used_fields & HA_CREATE_USED_AUTO)) {
    ha_innobase::info(HA_STATUS_AUTO);
    create_info->auto_increment_value = stats.auto_increment_value;
  }
}

/*********************************************************************
Creates a new table to an InnoDB database. */

int
ha_innobase::create(
/*================*/
					/* out: error number */
	const char*	name,		/* in: table name */
	TABLE*		form,		/* in: information on table
					columns and indexes */
	HA_CREATE_INFO*	create_info)	/* in: more information of the
					created table, contains also the
					create statement string */
{
	int		error;
	dict_table_t*	innobase_table;
	trx_t*		parent_trx;
	trx_t*		trx;
	int		primary_key_no;
	uint		i;
	char		name2[FN_REFLEN];
	char		norm_name[FN_REFLEN];
	THD		*thd= ha_thd();
	ib_longlong	auto_inc_value;
	ulint		flags;

	DBUG_ENTER("ha_innobase::create");

	DBUG_ASSERT(thd != NULL);

	if (form->s->fields > 1000) {
		/* The limit probably should be REC_MAX_N_FIELDS - 3 = 1020,
		but we play safe here */

		DBUG_RETURN(HA_ERR_TO_BIG_ROW);
	}

	/* Get the transaction associated with the current thd, or create one
	if not yet created */

	parent_trx = check_trx_exists(ht, thd);

	/* In case MySQL calls this in the middle of a SELECT query, release
	possible adaptive hash latch to avoid deadlocks of threads */

	trx_search_latch_release_if_reserved(parent_trx);

	trx = trx_allocate_for_mysql();

	trx->mysql_thd = thd;
	trx->mysql_query_str = &((*thd).query);

	if (thd_test_options(thd, OPTION_NO_FOREIGN_KEY_CHECKS)) {
		trx->check_foreigns = FALSE;
	}

	if (thd_test_options(thd, OPTION_RELAXED_UNIQUE_CHECKS)) {
		trx->check_unique_secondary = FALSE;
	}

	if (lower_case_table_names) {
		srv_lower_case_table_names = TRUE;
	} else {
		srv_lower_case_table_names = FALSE;
	}

	strcpy(name2, name);

	normalize_table_name(norm_name, name2);

	/* Latch the InnoDB data dictionary exclusively so that no deadlocks
	or lock waits can happen in it during a table create operation.
	Drop table etc. do this latching in row0mysql.c. */

	row_mysql_lock_data_dictionary(trx);

	/* Create the table definition in InnoDB */

	flags = 0;

	if (form->s->row_type != ROW_TYPE_REDUNDANT) {
		flags |= DICT_TF_COMPACT;
	}

	error = create_table_def(trx, form, norm_name,
		create_info->options & HA_LEX_CREATE_TMP_TABLE ? name2 : NULL,
		flags);

	if (error) {
		goto cleanup;
	}

	/* Look for a primary key */

	primary_key_no= (form->s->primary_key != MAX_KEY ?
			 (int) form->s->primary_key :
			 -1);

	/* Our function row_get_mysql_key_number_for_index assumes
	the primary key is always number 0, if it exists */

	DBUG_ASSERT(primary_key_no == -1 || primary_key_no == 0);

	/* Create the keys */

	if (form->s->keys == 0 || primary_key_no == -1) {
		/* Create an index which is used as the clustered index;
		order the rows by their row id which is internally generated
		by InnoDB */

		error = create_clustered_index_when_no_primary(trx,
							norm_name);
		if (error) {
			goto cleanup;
		}
	}

	if (primary_key_no != -1) {
		/* In InnoDB the clustered index must always be created
		first */
		if ((error = create_index(trx, form, norm_name,
					  (uint) primary_key_no))) {
			goto cleanup;
		}
	}

	for (i = 0; i < form->s->keys; i++) {

		if (i != (uint) primary_key_no) {

			if ((error = create_index(trx, form, norm_name, i))) {
				goto cleanup;
			}
		}
	}

	if (thd->query != NULL) {
		error = row_table_add_foreign_constraints(trx,
			thd->query, norm_name,
			create_info->options & HA_LEX_CREATE_TMP_TABLE);

		error = convert_error_code_to_mysql(error, NULL);

		if (error) {
			goto cleanup;
		}
	}

	innobase_commit_low(trx);

	row_mysql_unlock_data_dictionary(trx);

	/* Flush the log to reduce probability that the .frm files and
	the InnoDB data dictionary get out-of-sync if the user runs
	with innodb_flush_log_at_trx_commit = 0 */

	log_buffer_flush_to_disk();

	innobase_table = dict_table_get(norm_name, FALSE);

	DBUG_ASSERT(innobase_table != 0);

	if ((create_info->used_fields & HA_CREATE_USED_AUTO) &&
	   (create_info->auto_increment_value != 0)) {

		/* Query was ALTER TABLE...AUTO_INCREMENT = x; or
		CREATE TABLE ...AUTO_INCREMENT = x; Find out a table
		definition from the dictionary and get the current value
		of the auto increment field. Set a new value to the
		auto increment field if the value is greater than the
		maximum value in the column. */

		auto_inc_value = create_info->auto_increment_value;
		dict_table_autoinc_initialize(innobase_table, auto_inc_value);
	}

	/* Tell the InnoDB server that there might be work for
	utility threads: */

	srv_active_wake_master_thread();

	trx_free_for_mysql(trx);

	DBUG_RETURN(0);

cleanup:
	innobase_commit_low(trx);

	row_mysql_unlock_data_dictionary(trx);

	trx_free_for_mysql(trx);

	DBUG_RETURN(error);
}

/*********************************************************************
Discards or imports an InnoDB tablespace. */

int
ha_innobase::discard_or_import_tablespace(
/*======================================*/
				/* out: 0 == success, -1 == error */
	my_bool discard)	/* in: TRUE if discard, else import */
{
	dict_table_t*	dict_table;
	trx_t*		trx;
	int		err;

	DBUG_ENTER("ha_innobase::discard_or_import_tablespace");

	ut_a(prebuilt->trx);
	ut_a(prebuilt->trx->magic_n == TRX_MAGIC_N);
	ut_a(prebuilt->trx == thd_to_trx(ha_thd()));

	dict_table = prebuilt->table;
	trx = prebuilt->trx;

	if (discard) {
		err = row_discard_tablespace_for_mysql(dict_table->name, trx);
	} else {
		err = row_import_tablespace_for_mysql(dict_table->name, trx);
	}

	err = convert_error_code_to_mysql(err, NULL);

	DBUG_RETURN(err);
}

/*********************************************************************
Deletes all rows of an InnoDB table. */

int
ha_innobase::delete_all_rows(void)
/*==============================*/
				/* out: error number */
{
	int		error;
	THD*		thd		= ha_thd();

	DBUG_ENTER("ha_innobase::delete_all_rows");

	/* Get the transaction associated with the current thd, or create one
	if not yet created, and update prebuilt->trx */

	update_thd(thd);

	if (thd_sql_command(thd) == SQLCOM_TRUNCATE) {
		/* Truncate the table in InnoDB */

		error = row_truncate_table_for_mysql(prebuilt->table, prebuilt->trx);
		if (error == DB_ERROR) {
			/* Cannot truncate; resort to ha_innobase::delete_row() */
			goto fallback;
		}

		error = convert_error_code_to_mysql(error, NULL);

		DBUG_RETURN(error);
	}

fallback:
	/* We only handle TRUNCATE TABLE t as a special case.
	DELETE FROM t will have to use ha_innobase::delete_row(). */
	DBUG_RETURN(my_errno=HA_ERR_WRONG_COMMAND);
}

/*********************************************************************
Drops a table from an InnoDB database. Before calling this function,
MySQL calls innobase_commit to commit the transaction of the current user.
Then the current user cannot have locks set on the table. Drop table
operation inside InnoDB will remove all locks any user has on the table
inside InnoDB. */

int
ha_innobase::delete_table(
/*======================*/
				/* out: error number */
	const char*	name)	/* in: table name */
{
	ulint	name_len;
	int	error;
	trx_t*	parent_trx;
	trx_t*	trx;
	THD	*thd= ha_thd();
	char	norm_name[1000];

	DBUG_ENTER("ha_innobase::delete_table");

	/* Get the transaction associated with the current thd, or create one
	if not yet created */

	parent_trx = check_trx_exists(ht, thd);

	/* In case MySQL calls this in the middle of a SELECT query, release
	possible adaptive hash latch to avoid deadlocks of threads */

	trx_search_latch_release_if_reserved(parent_trx);

	if (lower_case_table_names) {
		srv_lower_case_table_names = TRUE;
	} else {
		srv_lower_case_table_names = FALSE;
	}

	trx = trx_allocate_for_mysql();

	trx->mysql_thd = ha_thd();
        trx->mysql_query_str = &(ha_thd()->query);

        if (thd_test_options(thd, OPTION_NO_FOREIGN_KEY_CHECKS)) {
          trx->check_foreigns = FALSE;
        }

        if (thd_test_options(thd, OPTION_RELAXED_UNIQUE_CHECKS)) {
          trx->check_unique_secondary = FALSE;
        }

        name_len = strlen(name);

        assert(name_len < 1000);

        /* Strangely, MySQL passes the table name without the '.frm'
           extension, in contrast to ::create */

        normalize_table_name(norm_name, name);

        /* Drop the table in InnoDB */

        error = row_drop_table_for_mysql(norm_name, trx,
                                         thd_sql_command(thd) == SQLCOM_DROP_DB);

        /* Flush the log to reduce probability that the .frm files and
           the InnoDB data dictionary get out-of-sync if the user runs
           with innodb_flush_log_at_trx_commit = 0 */

        log_buffer_flush_to_disk();

        /* Tell the InnoDB server that there might be work for
           utility threads: */

        srv_active_wake_master_thread();

        innobase_commit_low(trx);

        trx_free_for_mysql(trx);

        error = convert_error_code_to_mysql(error, NULL);

        DBUG_RETURN(error);
}

/*********************************************************************
  Removes all tables in the named database inside InnoDB. */
static
void
innobase_drop_database(
                       /*===================*/
                       /* out: error number */
                       handlerton *hton, /* in: handlerton of Innodb */
                       char*	path)	/* in: database path; inside InnoDB the name
                                           of the last directory in the path is used as
                                           the database name: for example, in 'mysql/data/test'
                                           the database name is 'test' */
{
  ulint	len		= 0;
  trx_t*	parent_trx;
  trx_t*	trx;
  char*	ptr;
  int	error;
  char*	namebuf;

  /* Get the transaction associated with the current thd, or create one
     if not yet created */

  parent_trx = check_trx_exists(hton, current_thd);

	/* In case MySQL calls this in the middle of a SELECT query, release
	possible adaptive hash latch to avoid deadlocks of threads */

	trx_search_latch_release_if_reserved(parent_trx);

	ptr = strend(path) - 2;

	while (ptr >= path && *ptr != '\\' && *ptr != '/') {
		ptr--;
		len++;
	}

	ptr++;
	namebuf = my_malloc((uint) len + 2, MYF(0));

	memcpy(namebuf, ptr, len);
	namebuf[len] = '/';
	namebuf[len + 1] = '\0';
#ifdef	__WIN__
	innobase_casedn_str(namebuf);
#endif
	trx = trx_allocate_for_mysql();
	trx->mysql_thd = current_thd;
	trx->mysql_query_str = &((*current_thd).query);

	if (thd_test_options(current_thd, OPTION_NO_FOREIGN_KEY_CHECKS)) {
		trx->check_foreigns = FALSE;
	}

	error = row_drop_database_for_mysql(namebuf, trx);
	my_free(namebuf, MYF(0));

	/* Flush the log to reduce probability that the .frm files and
	the InnoDB data dictionary get out-of-sync if the user runs
	with innodb_flush_log_at_trx_commit = 0 */

	log_buffer_flush_to_disk();

	/* Tell the InnoDB server that there might be work for
	utility threads: */

	srv_active_wake_master_thread();

	innobase_commit_low(trx);
	trx_free_for_mysql(trx);
#ifdef NO_LONGER_INTERESTED_IN_DROP_DB_ERROR
	error = convert_error_code_to_mysql(error, NULL);

	return(error);
#else
	return;
#endif
}

/*************************************************************************
Renames an InnoDB table. */

int
ha_innobase::rename_table(
/*======================*/
				/* out: 0 or error code */
	const char*	from,	/* in: old name of the table */
	const char*	to)	/* in: new name of the table */
{
	ulint	name_len1;
	ulint	name_len2;
	int	error;
	trx_t*	parent_trx;
	trx_t*	trx;
	char	norm_from[1000];
	char	norm_to[1000];

	DBUG_ENTER("ha_innobase::rename_table");

	/* Get the transaction associated with the current thd, or create one
	if not yet created */

	parent_trx = check_trx_exists(ht, ha_thd());

	/* In case MySQL calls this in the middle of a SELECT query, release
	possible adaptive hash latch to avoid deadlocks of threads */

	trx_search_latch_release_if_reserved(parent_trx);

	if (lower_case_table_names) {
		srv_lower_case_table_names = TRUE;
	} else {
		srv_lower_case_table_names = FALSE;
	}

	trx = trx_allocate_for_mysql();
	trx->mysql_thd = ha_thd();
	trx->mysql_query_str = &((*ha_thd()).query);

	if (thd_test_options(ha_thd(), OPTION_NO_FOREIGN_KEY_CHECKS)) {
		trx->check_foreigns = FALSE;
	}

	name_len1 = strlen(from);
	name_len2 = strlen(to);

	assert(name_len1 < 1000);
	assert(name_len2 < 1000);

	normalize_table_name(norm_from, from);
	normalize_table_name(norm_to, to);

	/* Rename the table in InnoDB */

	error = row_rename_table_for_mysql(norm_from, norm_to, trx);

	/* Flush the log to reduce probability that the .frm files and
	the InnoDB data dictionary get out-of-sync if the user runs
	with innodb_flush_log_at_trx_commit = 0 */

	log_buffer_flush_to_disk();

	/* Tell the InnoDB server that there might be work for
	utility threads: */

	srv_active_wake_master_thread();

	innobase_commit_low(trx);
	trx_free_for_mysql(trx);

	error = convert_error_code_to_mysql(error, NULL);

	DBUG_RETURN(error);
}

/*************************************************************************
Estimates the number of index records in a range. */

ha_rows
ha_innobase::records_in_range(
/*==========================*/
						/* out: estimated number of
						rows */
	uint			keynr,		/* in: index number */
	key_range		*min_key,	/* in: start key value of the
						   range, may also be 0 */
	key_range		*max_key)	/* in: range end key val, may
						   also be 0 */
{
	KEY*		key;
	dict_index_t*	index;
	mysql_byte*	key_val_buff2	= (mysql_byte*) my_malloc(
						  table->s->reclength
					+ table->s->max_key_length + 100,
								MYF(MY_FAE));
	ulint		buff2_len = table->s->reclength
					+ table->s->max_key_length + 100;
	dtuple_t*	range_start;
	dtuple_t*	range_end;
	ib_longlong	n_rows;
	ulint		mode1;
	ulint		mode2;
	void*		heap1;
	void*		heap2;

	DBUG_ENTER("records_in_range");

	ut_a(prebuilt->trx == thd_to_trx(ha_thd()));

	prebuilt->trx->op_info = (char*)"estimating records in index range";

	/* In case MySQL calls this in the middle of a SELECT query, release
	possible adaptive hash latch to avoid deadlocks of threads */

	trx_search_latch_release_if_reserved(prebuilt->trx);

	active_index = keynr;

	key = table->key_info + active_index;

	index = dict_table_get_index_noninline(prebuilt->table, key->name);

	range_start = dtuple_create_for_mysql(&heap1, key->key_parts);
	dict_index_copy_types(range_start, index, key->key_parts);

	range_end = dtuple_create_for_mysql(&heap2, key->key_parts);
	dict_index_copy_types(range_end, index, key->key_parts);

	row_sel_convert_mysql_key_to_innobase(
				range_start, (byte*) key_val_buff,
				(ulint)upd_and_key_val_buff_len,
				index,
				(byte*) (min_key ? min_key->key :
					 (const mysql_byte*) 0),
				(ulint) (min_key ? min_key->length : 0),
				prebuilt->trx);

	row_sel_convert_mysql_key_to_innobase(
				range_end, (byte*) key_val_buff2,
				buff2_len, index,
				(byte*) (max_key ? max_key->key :
					 (const mysql_byte*) 0),
				(ulint) (max_key ? max_key->length : 0),
				prebuilt->trx);

	mode1 = convert_search_mode_to_innobase(min_key ? min_key->flag :
						HA_READ_KEY_EXACT);
	mode2 = convert_search_mode_to_innobase(max_key ? max_key->flag :
						HA_READ_KEY_EXACT);

	n_rows = btr_estimate_n_rows_in_range(index, range_start,
						mode1, range_end, mode2);
	dtuple_free_for_mysql(heap1);
	dtuple_free_for_mysql(heap2);

	my_free((gptr) key_val_buff2, MYF(0));

	prebuilt->trx->op_info = (char*)"";

	/* The MySQL optimizer seems to believe an estimate of 0 rows is
	always accurate and may return the result 'Empty set' based on that.
	The accuracy is not guaranteed, and even if it were, for a locking
	read we should anyway perform the search to set the next-key lock.
	Add 1 to the value to make sure MySQL does not make the assumption! */

	if (n_rows == 0) {
		n_rows = 1;
	}

	DBUG_RETURN((ha_rows) n_rows);
}

/*************************************************************************
Gives an UPPER BOUND to the number of rows in a table. This is used in
filesort.cc. */

ha_rows
ha_innobase::estimate_rows_upper_bound(void)
/*======================================*/
			/* out: upper bound of rows */
{
	dict_index_t*	index;
	ulonglong	estimate;
	ulonglong	local_data_file_length;

	DBUG_ENTER("estimate_rows_upper_bound");

	/* We do not know if MySQL can call this function before calling
	external_lock(). To be safe, update the thd of the current table
	handle. */

	update_thd(ha_thd());

	prebuilt->trx->op_info = (char*)
				 "calculating upper bound for table rows";

	/* In case MySQL calls this in the middle of a SELECT query, release
	possible adaptive hash latch to avoid deadlocks of threads */

	trx_search_latch_release_if_reserved(prebuilt->trx);

	index = dict_table_get_first_index_noninline(prebuilt->table);

	local_data_file_length = ((ulonglong) index->stat_n_leaf_pages)
							* UNIV_PAGE_SIZE;

	/* Calculate a minimum length for a clustered index record and from
	that an upper bound for the number of rows. Since we only calculate
	new statistics in row0mysql.c when a table has grown by a threshold
	factor, we must add a safety factor 2 in front of the formula below. */

	estimate = 2 * local_data_file_length /
					 dict_index_calc_min_rec_len(index);

	prebuilt->trx->op_info = (char*)"";

	DBUG_RETURN((ha_rows) estimate);
}

/*************************************************************************
How many seeks it will take to read through the table. This is to be
comparable to the number returned by records_in_range so that we can
decide if we should scan the table or use keys. */

double
ha_innobase::scan_time()
/*====================*/
			/* out: estimated time measured in disk seeks */
{
	/* Since MySQL seems to favor table scans too much over index
	searches, we pretend that a sequential read takes the same time
	as a random disk read, that is, we do not divide the following
	by 10, which would be physically realistic. */

	return((double) (prebuilt->table->stat_clustered_index_size));
}

/**********************************************************************
Calculate the time it takes to read a set of ranges through an index
This enables us to optimise reads for clustered indexes. */

double
ha_innobase::read_time(
/*===================*/
			/* out: estimated time measured in disk seeks */
	uint	index,	/* in: key number */
	uint	ranges,	/* in: how many ranges */
	ha_rows rows)	/* in: estimated number of rows in the ranges */
{
	ha_rows total_rows;
	double	time_for_scan;

	if (index != table->s->primary_key) {
		/* Not clustered */
		return(handler::read_time(index, ranges, rows));
	}

	if (rows <= 2) {

		return((double) rows);
	}

	/* Assume that the read time is proportional to the scan time for all
	rows + at most one seek per range. */

	time_for_scan = scan_time();

	if ((total_rows = estimate_rows_upper_bound()) < rows) {

		return(time_for_scan);
	}

	return(ranges + (double) rows / (double) total_rows * time_for_scan);
}

/*************************************************************************
Returns statistics information of the table to the MySQL interpreter,
in various fields of the handle object. */

int
ha_innobase::info(
/*==============*/
	uint flag)	/* in: what information MySQL requests */
{
	dict_table_t*	ib_table;
	dict_index_t*	index;
	ha_rows		rec_per_key;
	ib_longlong	n_rows;
	ulong		j;
	ulong		i;
	char		path[FN_REFLEN];
	os_file_stat_t	stat_info;

	DBUG_ENTER("info");

	/* If we are forcing recovery at a high level, we will suppress
	statistics calculation on tables, because that may crash the
	server if an index is badly corrupted. */

	if (srv_force_recovery >= SRV_FORCE_NO_IBUF_MERGE) {

                DBUG_RETURN(HA_ERR_CRASHED);
	}

	/* We do not know if MySQL can call this function before calling
	external_lock(). To be safe, update the thd of the current table
	handle. */

	update_thd(ha_thd());

	/* In case MySQL calls this in the middle of a SELECT query, release
	possible adaptive hash latch to avoid deadlocks of threads */

	prebuilt->trx->op_info = (char*)"returning various info to MySQL";

	trx_search_latch_release_if_reserved(prebuilt->trx);

	ib_table = prebuilt->table;

	if (flag & HA_STATUS_TIME) {
		if (srv_stats_on_metadata) {
			/* In sql_show we call with this flag: update then statistics
			so that they are up-to-date */

			prebuilt->trx->op_info = (char*)"updating table statistics";

			dict_update_statistics(ib_table);

			prebuilt->trx->op_info = (char*)
						  "returning various info to MySQL";
		}

		my_snprintf(path, sizeof(path), "%s/%s%s",
				mysql_data_home, ib_table->name, reg_ext);

		unpack_filename(path,path);

		/* Note that we do not know the access time of the table,
		nor the CHECK TABLE time, nor the UPDATE or INSERT time. */

		if (os_file_get_status(path,&stat_info)) {
			stats.create_time = stat_info.ctime;
		}
	}

	if (flag & HA_STATUS_VARIABLE) {
		n_rows = ib_table->stat_n_rows;

		/* Because we do not protect stat_n_rows by any mutex in a
		delete, it is theoretically possible that the value can be
		smaller than zero! TODO: fix this race.

		The MySQL optimizer seems to assume in a left join that n_rows
		is an accurate estimate if it is zero. Of course, it is not,
		since we do not have any locks on the rows yet at this phase.
		Since SHOW TABLE STATUS seems to call this function with the
		HA_STATUS_TIME flag set, while the left join optimizer does not
		set that flag, we add one to a zero value if the flag is not
		set. That way SHOW TABLE STATUS will show the best estimate,
		while the optimizer never sees the table empty. */

		if (n_rows < 0) {
			n_rows = 0;
		}

		if (n_rows == 0 && !(flag & HA_STATUS_TIME)) {
			n_rows++;
		}

		stats.records = (ha_rows)n_rows;
		stats.deleted = 0;
		stats.data_file_length = ((ulonglong)
				ib_table->stat_clustered_index_size)
					* UNIV_PAGE_SIZE;
		stats.index_file_length = ((ulonglong)
				ib_table->stat_sum_of_other_index_sizes)
					* UNIV_PAGE_SIZE;
		stats.delete_length = 0;
		stats.check_time = 0;

		if (stats.records == 0) {
			stats.mean_rec_length = 0;
		} else {
			stats.mean_rec_length = (ulong) (stats.data_file_length / stats.records);
		}
	}

	if (flag & HA_STATUS_CONST) {
		index = dict_table_get_first_index_noninline(ib_table);

		if (prebuilt->clust_index_was_generated) {
			index = dict_table_get_next_index_noninline(index);
		}

		for (i = 0; i < table->s->keys; i++) {
			if (index == NULL) {
				ut_print_timestamp(stderr);
				sql_print_error("Table %s contains fewer "
						"indexes inside InnoDB than "
						"are defined in the MySQL "
						".frm file. Have you mixed up "
						".frm files from different "
						"installations? See "
"http://dev.mysql.com/doc/refman/5.1/en/innodb-troubleshooting.html\n",

						ib_table->name);
				break;
			}

			for (j = 0; j < table->key_info[i].key_parts; j++) {

				if (j + 1 > index->n_uniq) {
					ut_print_timestamp(stderr);
					sql_print_error(
"Index %s of %s has %lu columns unique inside InnoDB, but MySQL is asking "
"statistics for %lu columns. Have you mixed up .frm files from different "
"installations? "
"See http://dev.mysql.com/doc/refman/5.1/en/innodb-troubleshooting.html\n",
							index->name,
							ib_table->name,
							(unsigned long)
							index->n_uniq, j + 1);
					break;
				}

				if (index->stat_n_diff_key_vals[j + 1] == 0) {

					rec_per_key = stats.records;
				} else {
					rec_per_key = (ha_rows)(stats.records /
					 index->stat_n_diff_key_vals[j + 1]);
				}

				/* Since MySQL seems to favor table scans
				too much over index searches, we pretend
				index selectivity is 2 times better than
				our estimate: */

				rec_per_key = rec_per_key / 2;

				if (rec_per_key == 0) {
					rec_per_key = 1;
				}

				table->key_info[i].rec_per_key[j]=
				  rec_per_key >= ~(ulong) 0 ? ~(ulong) 0 :
				  rec_per_key;
			}

			index = dict_table_get_next_index_noninline(index);
		}
	}

	if (flag & HA_STATUS_ERRKEY) {
		ut_a(prebuilt->trx && prebuilt->trx->magic_n == TRX_MAGIC_N);

		errkey = (unsigned int) row_get_mysql_key_number_for_index(
			(dict_index_t*) trx_get_error_info(prebuilt->trx));
	}

	if (flag & HA_STATUS_AUTO && table->found_next_number_field) {
		longlong	auto_inc;
		int		ret;

		/* The following function call can the first time fail in
		a lock wait timeout error because it reserves the auto-inc
		lock on the table. If it fails, then someone is already initing
		the auto-inc counter, and the second call is guaranteed to
		succeed. */

		ret = innobase_read_and_init_auto_inc(&auto_inc);

		if (ret != 0) {
			ret = innobase_read_and_init_auto_inc(&auto_inc);

			if (ret != 0) {
				ut_print_timestamp(stderr);
				sql_print_error("Cannot get table %s auto-inc"
						"counter value in ::info\n",
						ib_table->name);
				auto_inc = 0;
			}
		}

		stats.auto_increment_value = auto_inc;
	}

	prebuilt->trx->op_info = (char*)"";

  	DBUG_RETURN(0);
}

/**************************************************************************
Updates index cardinalities of the table, based on 8 random dives into
each index tree. This does NOT calculate exact statistics on the table. */

int
ha_innobase::analyze(
/*=================*/
					/* out: returns always 0 (success) */
	THD*		thd,		/* in: connection thread handle */
	HA_CHECK_OPT*	check_opt)	/* in: currently ignored */
{
	/* Simply call ::info() with all the flags */
	info(HA_STATUS_TIME | HA_STATUS_CONST | HA_STATUS_VARIABLE);

	return(0);
}

/**************************************************************************
This is mapped to "ALTER TABLE tablename ENGINE=InnoDB", which rebuilds
the table in MySQL. */

int
ha_innobase::optimize(
/*==================*/
	THD*		thd,		/* in: connection thread handle */
	HA_CHECK_OPT*	check_opt)	/* in: currently ignored */
{
	return(HA_ADMIN_TRY_ALTER);
}

/***********************************************************************
Tries to check that an InnoDB table is not corrupted. If corruption is
noticed, prints to stderr information about it. In case of corruption
may also assert a failure and crash the server. */

int
ha_innobase::check(
/*===============*/
					/* out: HA_ADMIN_CORRUPT or
					HA_ADMIN_OK */
	THD*		thd,		/* in: user thread handle */
	HA_CHECK_OPT*	check_opt)	/* in: check options, currently
					ignored */
{
	ulint		ret;

	ut_a(prebuilt->trx && prebuilt->trx->magic_n == TRX_MAGIC_N);
	ut_a(prebuilt->trx == thd_to_trx(ha_thd()));

	if (prebuilt->mysql_template == NULL) {
		/* Build the template; we will use a dummy template
		in index scans done in checking */

		build_template(prebuilt, NULL, table, ROW_MYSQL_WHOLE_ROW);
	}

	ret = row_check_table_for_mysql(prebuilt);

	if (ret == DB_SUCCESS) {
		return(HA_ADMIN_OK);
	}

	return(HA_ADMIN_CORRUPT);
}

/*****************************************************************
Adds information about free space in the InnoDB tablespace to a table comment
which is printed out when a user calls SHOW TABLE STATUS. Adds also info on
foreign keys. */

char*
ha_innobase::update_table_comment(
/*==============================*/
				/* out: table comment + InnoDB free space +
				info on foreign keys */
	const char*	comment)/* in: table comment defined by user */
{
	uint	length = (uint) strlen(comment);
	char*	str;
	long	flen;

	/* We do not know if MySQL can call this function before calling
	external_lock(). To be safe, update the thd of the current table
	handle. */

	if (length > 64000 - 3) {
		return((char*)comment); /* string too long */
	}

	update_thd(ha_thd());

	prebuilt->trx->op_info = (char*)"returning table comment";

	/* In case MySQL calls this in the middle of a SELECT query, release
	possible adaptive hash latch to avoid deadlocks of threads */

	trx_search_latch_release_if_reserved(prebuilt->trx);
	str = NULL;

	/* output the data to a temporary file */

	mutex_enter_noninline(&srv_dict_tmpfile_mutex);
	rewind(srv_dict_tmpfile);

	fprintf(srv_dict_tmpfile, "InnoDB free: %lu kB",
		   (ulong) fsp_get_available_space_in_free_extents(
					prebuilt->table->space));

	dict_print_info_on_foreign_keys(FALSE, srv_dict_tmpfile,
				prebuilt->trx, prebuilt->table);
	flen = ftell(srv_dict_tmpfile);
	if (flen < 0) {
		flen = 0;
	} else if (length + flen + 3 > 64000) {
		flen = 64000 - 3 - length;
	}

	/* allocate buffer for the full string, and
	read the contents of the temporary file */

	str = my_malloc(length + flen + 3, MYF(0));

	if (str) {
		char* pos	= str + length;
		if (length) {
			memcpy(str, comment, length);
			*pos++ = ';';
			*pos++ = ' ';
		}
		rewind(srv_dict_tmpfile);
		flen = (uint) fread(pos, 1, flen, srv_dict_tmpfile);
		pos[flen] = 0;
	}

	mutex_exit_noninline(&srv_dict_tmpfile_mutex);

	prebuilt->trx->op_info = (char*)"";

	return(str ? str : (char*) comment);
}

/***********************************************************************
Gets the foreign key create info for a table stored in InnoDB. */

char*
ha_innobase::get_foreign_key_create_info(void)
/*==========================================*/
			/* out, own: character string in the form which
			can be inserted to the CREATE TABLE statement,
			MUST be freed with ::free_foreign_key_create_info */
{
	char*	str	= 0;
	long	flen;

	ut_a(prebuilt != NULL);

	/* We do not know if MySQL can call this function before calling
	external_lock(). To be safe, update the thd of the current table
	handle. */

	update_thd(ha_thd());

	prebuilt->trx->op_info = (char*)"getting info on foreign keys";

	/* In case MySQL calls this in the middle of a SELECT query,
	release possible adaptive hash latch to avoid
	deadlocks of threads */

	trx_search_latch_release_if_reserved(prebuilt->trx);

	mutex_enter_noninline(&srv_dict_tmpfile_mutex);
	rewind(srv_dict_tmpfile);

	/* output the data to a temporary file */
	dict_print_info_on_foreign_keys(TRUE, srv_dict_tmpfile,
				prebuilt->trx, prebuilt->table);
	prebuilt->trx->op_info = (char*)"";

	flen = ftell(srv_dict_tmpfile);
	if (flen < 0) {
		flen = 0;
	} else if (flen > 64000 - 1) {
		flen = 64000 - 1;
	}

	/* allocate buffer for the string, and
	read the contents of the temporary file */

	str = my_malloc(flen + 1, MYF(0));

	if (str) {
		rewind(srv_dict_tmpfile);
		flen = (uint) fread(str, 1, flen, srv_dict_tmpfile);
		str[flen] = 0;
	}

	mutex_exit_noninline(&srv_dict_tmpfile_mutex);

	return(str);
}


int
ha_innobase::get_foreign_key_list(THD *thd, List<FOREIGN_KEY_INFO> *f_key_list)
{
  dict_foreign_t* foreign;

  DBUG_ENTER("get_foreign_key_list");
  ut_a(prebuilt != NULL);
  update_thd(ha_thd());
  prebuilt->trx->op_info = (char*)"getting list of foreign keys";
  trx_search_latch_release_if_reserved(prebuilt->trx);
  mutex_enter_noninline(&(dict_sys->mutex));
  foreign = UT_LIST_GET_FIRST(prebuilt->table->foreign_list);

  while (foreign != NULL) {
	  uint i;
	  FOREIGN_KEY_INFO f_key_info;
	  LEX_STRING *name= 0;
          uint ulen;
          char uname[NAME_LEN+1];           /* Unencoded name */
          char db_name[NAME_LEN+1];
	  const char *tmp_buff;

	  tmp_buff= foreign->id;
	  i= 0;
	  while (tmp_buff[i] != '/')
		  i++;
	  tmp_buff+= i + 1;
	  f_key_info.forein_id= make_lex_string(thd, 0, tmp_buff,
		  (uint) strlen(tmp_buff), 1);
	  tmp_buff= foreign->referenced_table_name;

          /* Database name */
	  i= 0;
	  while (tmp_buff[i] != '/')
          {
            db_name[i]= tmp_buff[i];
            i++;
          }
          db_name[i]= 0;
          ulen= filename_to_tablename(db_name, uname, sizeof(uname));
          f_key_info.referenced_db= make_lex_string(thd, 0, uname, ulen, 1);

          /* Table name */
	  tmp_buff+= i + 1;
          ulen= filename_to_tablename(tmp_buff, uname, sizeof(uname));
          f_key_info.referenced_table= make_lex_string(thd, 0, uname,
                                                       ulen, 1);

	  for (i= 0;;) {
		  tmp_buff= foreign->foreign_col_names[i];
		  name= make_lex_string(thd, name, tmp_buff,
			  (uint) strlen(tmp_buff), 1);
		  f_key_info.foreign_fields.push_back(name);
		  tmp_buff= foreign->referenced_col_names[i];
		  name= make_lex_string(thd, name, tmp_buff,
			  (uint) strlen(tmp_buff), 1);
		  f_key_info.referenced_fields.push_back(name);
		  if (++i >= foreign->n_fields)
			  break;
	  }

          ulong length;
          if (foreign->type & DICT_FOREIGN_ON_DELETE_CASCADE)
          {
            length=7;
            tmp_buff= "CASCADE";
          }	
          else if (foreign->type & DICT_FOREIGN_ON_DELETE_SET_NULL)
          {
            length=8;
            tmp_buff= "SET NULL";
          }
          else if (foreign->type & DICT_FOREIGN_ON_DELETE_NO_ACTION)
          {
            length=9;
            tmp_buff= "NO ACTION";
          }
          else
          {
            length=8;
            tmp_buff= "RESTRICT";
          }
          f_key_info.delete_method= make_lex_string(thd, f_key_info.delete_method,
                                                    tmp_buff, length, 1);
 
 
          if (foreign->type & DICT_FOREIGN_ON_UPDATE_CASCADE)
          {
            length=7;
            tmp_buff= "CASCADE";
          }
          else if (foreign->type & DICT_FOREIGN_ON_UPDATE_SET_NULL)
          {
            length=8;
            tmp_buff= "SET NULL";
          }
          else if (foreign->type & DICT_FOREIGN_ON_UPDATE_NO_ACTION)
          {
            length=9;
            tmp_buff= "NO ACTION";
          }
          else
          {
            length=8;
            tmp_buff= "RESTRICT";
          }
          f_key_info.update_method= make_lex_string(thd, f_key_info.update_method,
                                                    tmp_buff, length, 1);
          if (foreign->referenced_index &&
              foreign->referenced_index->name)
          {
            f_key_info.referenced_key_name= 
              make_lex_string(thd, f_key_info.referenced_key_name,
                              foreign->referenced_index->name,
                              strlen(foreign->referenced_index->name), 1);
          }

	  FOREIGN_KEY_INFO *pf_key_info= ((FOREIGN_KEY_INFO *)
		  thd->memdup((gptr) &f_key_info,
			  sizeof(FOREIGN_KEY_INFO)));
	  f_key_list->push_back(pf_key_info);
	  foreign = UT_LIST_GET_NEXT(foreign_list, foreign);
  }
  mutex_exit_noninline(&(dict_sys->mutex));
  prebuilt->trx->op_info = (char*)"";

  DBUG_RETURN(0);
}

/*********************************************************************
Checks if ALTER TABLE may change the storage engine of the table.
Changing storage engines is not allowed for tables for which there
are foreign key constraints (parent or child tables). */

bool
ha_innobase::can_switch_engines(void)
/*=================================*/
{
	bool	can_switch;

	DBUG_ENTER("ha_innobase::can_switch_engines");

	ut_a(prebuilt->trx == thd_to_trx(ha_thd()));

	prebuilt->trx->op_info =
			"determining if there are foreign key constraints";
	row_mysql_lock_data_dictionary(prebuilt->trx);

	can_switch = !UT_LIST_GET_FIRST(prebuilt->table->referenced_list)
			&& !UT_LIST_GET_FIRST(prebuilt->table->foreign_list);

	row_mysql_unlock_data_dictionary(prebuilt->trx);
	prebuilt->trx->op_info = "";

	DBUG_RETURN(can_switch);
}

/***********************************************************************
Checks if a table is referenced by a foreign key. The MySQL manual states that
a REPLACE is either equivalent to an INSERT, or DELETE(s) + INSERT. Only a
delete is then allowed internally to resolve a duplicate key conflict in
REPLACE, not an update. */

uint
ha_innobase::referenced_by_foreign_key(void)
/*========================================*/
			/* out: > 0 if referenced by a FOREIGN KEY */
{
	if (dict_table_referenced_by_foreign_key(prebuilt->table)) {

		return(1);
	}

	return(0);
}

/***********************************************************************
Frees the foreign key create info for a table stored in InnoDB, if it is
non-NULL. */

void
ha_innobase::free_foreign_key_create_info(
/*======================================*/
	char*	str)	/* in, own: create info string to free	*/
{
	if (str) {
		my_free(str, MYF(0));
	}
}

/***********************************************************************
Tells something additional to the handler about how to do things. */

int
ha_innobase::extra(
/*===============*/
			   /* out: 0 or error number */
	enum ha_extra_function operation)
			   /* in: HA_EXTRA_FLUSH or some other flag */
{
	/* Warning: since it is not sure that MySQL calls external_lock
	before calling this function, the trx field in prebuilt can be
	obsolete! */

	switch (operation) {
		case HA_EXTRA_FLUSH:
			if (prebuilt->blob_heap) {
				row_mysql_prebuilt_free_blob_heap(prebuilt);
			}
			break;
		case HA_EXTRA_RESET_STATE:
			prebuilt->keep_other_fields_on_keyread = 0;
			prebuilt->read_just_key = 0;
			break;
		case HA_EXTRA_NO_KEYREAD:
			prebuilt->read_just_key = 0;
			break;
		case HA_EXTRA_KEYREAD:
			prebuilt->read_just_key = 1;
			break;
		case HA_EXTRA_KEYREAD_PRESERVE_FIELDS:
			prebuilt->keep_other_fields_on_keyread = 1;
			break;
		case HA_EXTRA_IGNORE_DUP_KEY:
			prebuilt->trx->allow_duplicates= TRUE;
			break;
		case HA_EXTRA_WRITE_CAN_REPLACE:
			prebuilt->trx->replace_duplicates= TRUE;
			break;
		case HA_EXTRA_WRITE_CANNOT_REPLACE:
			prebuilt->trx->replace_duplicates= FALSE;
			break;
		case HA_EXTRA_NO_IGNORE_DUP_KEY:
			prebuilt->trx->allow_duplicates= FALSE;
			prebuilt->trx->replace_duplicates= FALSE;
			break;
		default:/* Do nothing */
			;
	}

	return(0);
}

int ha_innobase::reset()
{
  if (prebuilt->blob_heap) {
    row_mysql_prebuilt_free_blob_heap(prebuilt);
  }
  prebuilt->keep_other_fields_on_keyread = 0;
  prebuilt->read_just_key = 0;
  return 0;
}


/**********************************************************************
MySQL calls this function at the start of each SQL statement inside LOCK
TABLES. Inside LOCK TABLES the ::external_lock method does not work to
mark SQL statement borders. Note also a special case: if a temporary table
is created inside LOCK TABLES, MySQL has not called external_lock() at all
on that table.
MySQL-5.0 also calls this before each statement in an execution of a stored
procedure. To make the execution more deterministic for binlogging, MySQL-5.0
locks all tables involved in a stored procedure with full explicit table
locks (thd_in_lock_tables(thd) holds in store_lock()) before executing the
procedure. */

int
ha_innobase::start_stmt(
/*====================*/
				/* out: 0 or error code */
	THD*		thd,	/* in: handle to the user thread */
	thr_lock_type	lock_type)
{
	trx_t*		trx;

	update_thd(thd);

	trx = prebuilt->trx;

	/* Here we release the search latch and the InnoDB thread FIFO ticket
	if they were reserved. They should have been released already at the
	end of the previous statement, but because inside LOCK TABLES the
	lock count method does not work to mark the end of a SELECT statement,
	that may not be the case. We MUST release the search latch before an
	INSERT, for example. */

	innobase_release_stat_resources(trx);

	prebuilt->sql_stat_start = TRUE;
	prebuilt->hint_need_to_fetch_extra_cols = 0;
	prebuilt->read_just_key = 0;
	prebuilt->keep_other_fields_on_keyread = FALSE;

	if (!prebuilt->mysql_has_locked) {
		/* This handle is for a temporary table created inside
		this same LOCK TABLES; since MySQL does NOT call external_lock
		in this case, we must use x-row locks inside InnoDB to be
		prepared for an update of a row */

		prebuilt->select_lock_type = LOCK_X;
	} else {
		if (trx->isolation_level != TRX_ISO_SERIALIZABLE
			&& thd_sql_command(thd) == SQLCOM_SELECT
			&& lock_type == TL_READ) {

			/* For other than temporary tables, we obtain
			no lock for consistent read (plain SELECT). */

			prebuilt->select_lock_type = LOCK_NONE;
		} else {
			/* Not a consistent read: restore the
			select_lock_type value. The value of
			stored_select_lock_type was decided in:
			1) ::store_lock(),
			2) ::external_lock(),
			3) ::init_table_handle_for_HANDLER(), and
			4) ::transactional_table_lock(). */

			prebuilt->select_lock_type =
				prebuilt->stored_select_lock_type;
		}
	}

	trx->detailed_error[0] = '\0';

	/* Set the MySQL flag to mark that there is an active transaction */
	if (trx->active_trans == 0) {

		innobase_register_trx_and_stmt(ht, thd);
		trx->active_trans = 1;
	} else {
		innobase_register_stmt(ht, thd);
	}

	return(0);
}

/**********************************************************************
Maps a MySQL trx isolation level code to the InnoDB isolation level code */
inline
ulint
innobase_map_isolation_level(
/*=========================*/
					/* out: InnoDB isolation level */
	enum_tx_isolation	iso)	/* in: MySQL isolation level code */
{
	switch(iso) {
		case ISO_REPEATABLE_READ: return(TRX_ISO_REPEATABLE_READ);
		case ISO_READ_COMMITTED: return(TRX_ISO_READ_COMMITTED);
		case ISO_SERIALIZABLE: return(TRX_ISO_SERIALIZABLE);
		case ISO_READ_UNCOMMITTED: return(TRX_ISO_READ_UNCOMMITTED);
		default: ut_a(0); return(0);
	}
}

/**********************************************************************
As MySQL will execute an external lock for every new table it uses when it
starts to process an SQL statement (an exception is when MySQL calls
start_stmt for the handle) we can use this function to store the pointer to
the THD in the handle. We will also use this function to communicate
to InnoDB that a new SQL statement has started and that we must store a
savepoint to our transaction handle, so that we are able to roll back
the SQL statement in case of an error. */

int
ha_innobase::external_lock(
/*=======================*/
				/* out: 0 */
	THD*	thd,		/* in: handle to the user thread */
	int	lock_type)	/* in: lock type */
{
	trx_t*		trx;

	DBUG_ENTER("ha_innobase::external_lock");
	DBUG_PRINT("enter",("lock_type: %d", lock_type));

	update_thd(thd);

	trx = prebuilt->trx;

	prebuilt->sql_stat_start = TRUE;
	prebuilt->hint_need_to_fetch_extra_cols = 0;

	prebuilt->read_just_key = 0;
	prebuilt->keep_other_fields_on_keyread = FALSE;

	if (lock_type == F_WRLCK) {

		/* If this is a SELECT, then it is in UPDATE TABLE ...
		or SELECT ... FOR UPDATE */
		prebuilt->select_lock_type = LOCK_X;
		prebuilt->stored_select_lock_type = LOCK_X;
	}

	if (lock_type != F_UNLCK) {
		/* MySQL is setting a new table lock */

		trx->detailed_error[0] = '\0';

		/* Set the MySQL flag to mark that there is an active
		transaction */
		if (trx->active_trans == 0) {

			innobase_register_trx_and_stmt(ht, thd);
			trx->active_trans = 1;
		} else if (trx->n_mysql_tables_in_use == 0) {
			innobase_register_stmt(ht, thd);
		}

		trx->n_mysql_tables_in_use++;
		prebuilt->mysql_has_locked = TRUE;

		if (trx->isolation_level == TRX_ISO_SERIALIZABLE
			&& prebuilt->select_lock_type == LOCK_NONE
			&& thd_test_options(thd,
				OPTION_NOT_AUTOCOMMIT | OPTION_BEGIN)) {

			/* To get serializable execution, we let InnoDB
			conceptually add 'LOCK IN SHARE MODE' to all SELECTs
			which otherwise would have been consistent reads. An
			exception is consistent reads in the AUTOCOMMIT=1 mode:
			we know that they are read-only transactions, and they
			can be serialized also if performed as consistent
			reads. */

			prebuilt->select_lock_type = LOCK_S;
			prebuilt->stored_select_lock_type = LOCK_S;
		}

		/* Starting from 4.1.9, no InnoDB table lock is taken in LOCK
		TABLES if AUTOCOMMIT=1. It does not make much sense to acquire
		an InnoDB table lock if it is released immediately at the end
		of LOCK TABLES, and InnoDB's table locks in that case cause
		VERY easily deadlocks.

		We do not set InnoDB table locks if user has not explicitly
		requested a table lock. Note that thd_in_lock_tables(thd)
		can hold in some cases, e.g., at the start of a stored
		procedure call (SQLCOM_CALL). */

		if (prebuilt->select_lock_type != LOCK_NONE) {

			if (thd_in_lock_tables(thd) &&
				thd_sql_command(thd) == SQLCOM_LOCK_TABLES &&
				THDVAR(thd, table_locks) &&
				thd_test_options(thd, OPTION_NOT_AUTOCOMMIT)) {

				ulint	error = row_lock_table_for_mysql(
					prebuilt, NULL, 0);

				if (error != DB_SUCCESS) {
					error = convert_error_code_to_mysql(
						(int) error, user_thd);
					DBUG_RETURN((int) error);
				}
			}

			trx->mysql_n_tables_locked++;
		}

		DBUG_RETURN(0);
	}

	/* MySQL is releasing a table lock */

	trx->n_mysql_tables_in_use--;
	prebuilt->mysql_has_locked = FALSE;

	/* If the MySQL lock count drops to zero we know that the current SQL
	statement has ended */

	if (trx->n_mysql_tables_in_use == 0) {

		trx->mysql_n_tables_locked = 0;
		prebuilt->used_in_HANDLER = FALSE;

		/* Release a possible FIFO ticket and search latch. Since we
		may reserve the kernel mutex, we have to release the search
		system latch first to obey the latching order. */

		innobase_release_stat_resources(trx);

		if (!thd_test_options(thd, OPTION_NOT_AUTOCOMMIT | OPTION_BEGIN)) {
			if (trx->active_trans != 0) {
				innobase_commit(ht, thd, TRUE);
			}
		} else {
			if (trx->isolation_level <= TRX_ISO_READ_COMMITTED
						&& trx->global_read_view) {

				/* At low transaction isolation levels we let
				each consistent read set its own snapshot */

				read_view_close_for_mysql(trx);
			}
		}
	}

	DBUG_RETURN(0);
}

/**********************************************************************
With this function MySQL request a transactional lock to a table when
user issued query LOCK TABLES..WHERE ENGINE = InnoDB. */

int
ha_innobase::transactional_table_lock(
/*==================================*/
				/* out: error code */
	THD*	thd,		/* in: handle to the user thread */
	int	lock_type)	/* in: lock type */
{
	trx_t*		trx;

	DBUG_ENTER("ha_innobase::transactional_table_lock");
	DBUG_PRINT("enter",("lock_type: %d", lock_type));

	/* We do not know if MySQL can call this function before calling
	external_lock(). To be safe, update the thd of the current table
	handle. */

	update_thd(thd);

	if (prebuilt->table->ibd_file_missing
	    && !thd_tablespace_op(ha_thd())) {
		ut_print_timestamp(stderr);
		fprintf(stderr, "  InnoDB error:\n"
"MySQL is trying to use a table handle but the .ibd file for\n"
"table %s does not exist.\n"
"Have you deleted the .ibd file from the database directory under\n"
"the MySQL datadir?"
"See http://dev.mysql.com/doc/refman/5.1/en/innodb-troubleshooting.html\n"
"how you can resolve the problem.\n",
				prebuilt->table->name);
		DBUG_RETURN(HA_ERR_CRASHED);
	}

	trx = prebuilt->trx;

	prebuilt->sql_stat_start = TRUE;
	prebuilt->hint_need_to_fetch_extra_cols = 0;

	prebuilt->read_just_key = 0;
	prebuilt->keep_other_fields_on_keyread = FALSE;

	if (lock_type == F_WRLCK) {
		prebuilt->select_lock_type = LOCK_X;
		prebuilt->stored_select_lock_type = LOCK_X;
	} else if (lock_type == F_RDLCK) {
		prebuilt->select_lock_type = LOCK_S;
		prebuilt->stored_select_lock_type = LOCK_S;
	} else {
		ut_print_timestamp(stderr);
		fprintf(stderr, "  InnoDB error:\n"
"MySQL is trying to set transactional table lock with corrupted lock type\n"
"to table %s, lock type %d does not exist.\n",
				prebuilt->table->name, lock_type);
		DBUG_RETURN(HA_ERR_CRASHED);
	}

	/* MySQL is setting a new transactional table lock */

	/* Set the MySQL flag to mark that there is an active transaction */
	if (trx->active_trans == 0) {

		innobase_register_trx_and_stmt(ht, thd);
		trx->active_trans = 1;
	}

	if (thd_in_lock_tables(thd) && THDVAR(thd, table_locks)) {
		ulint	error = DB_SUCCESS;

		error = row_lock_table_for_mysql(prebuilt, NULL, 0);

		if (error != DB_SUCCESS) {
			error = convert_error_code_to_mysql((int) error, user_thd);
			DBUG_RETURN((int) error);
		}

		if (thd_test_options(thd, OPTION_NOT_AUTOCOMMIT | OPTION_BEGIN)) {

			/* Store the current undo_no of the transaction
			so that we know where to roll back if we have
			to roll back the next SQL statement */

			trx_mark_sql_stat_end(trx);
		}
	}

	DBUG_RETURN(0);
}

/****************************************************************************
Here we export InnoDB status variables to MySQL.  */
static
int
innodb_export_status()
/*==================*/
{
	if (innodb_inited) {
		srv_export_innodb_status();
	}

	return 0;
}

/****************************************************************************
Implements the SHOW INNODB STATUS command. Sends the output of the InnoDB
Monitor to the client. */
static
bool
innodb_show_status(
/*===============*/
	handlerton*	hton,	/* in: the innodb handlerton */
	THD*	thd,	/* in: the MySQL query thread of the caller */
	stat_print_fn *stat_print)
{
	trx_t*			trx;
	static const char	truncated_msg[] = "... truncated...\n";
	const long		MAX_STATUS_SIZE = 64000;
	ulint			trx_list_start = ULINT_UNDEFINED;
	ulint			trx_list_end = ULINT_UNDEFINED;

	DBUG_ENTER("innodb_show_status");

	trx = check_trx_exists(hton, thd);

	innobase_release_stat_resources(trx);

	/* We let the InnoDB Monitor to output at most MAX_STATUS_SIZE
	bytes of text. */

	long	flen, usable_len;
	char*	str;

	mutex_enter_noninline(&srv_monitor_file_mutex);
	rewind(srv_monitor_file);
	srv_printf_innodb_monitor(srv_monitor_file,
				&trx_list_start, &trx_list_end);
	flen = ftell(srv_monitor_file);
	os_file_set_eof(srv_monitor_file);

	if (flen < 0) {
		flen = 0;
	}

	if (flen > MAX_STATUS_SIZE) {
		usable_len = MAX_STATUS_SIZE;
	} else {
		usable_len = flen;
	}

	/* allocate buffer for the string, and
	read the contents of the temporary file */

	if (!(str = my_malloc(usable_len + 1, MYF(0)))) {
	  mutex_exit_noninline(&srv_monitor_file_mutex);
	  DBUG_RETURN(TRUE);
	}

	rewind(srv_monitor_file);
	if (flen < MAX_STATUS_SIZE) {
		/* Display the entire output. */
		flen = (long) fread(str, 1, flen, srv_monitor_file);
	} else if (trx_list_end < (ulint) flen
			&& trx_list_start < trx_list_end
			&& trx_list_start + (flen - trx_list_end)
			< MAX_STATUS_SIZE - sizeof truncated_msg - 1) {
		/* Omit the beginning of the list of active transactions. */
		long len = (long) fread(str, 1, trx_list_start, srv_monitor_file);
		memcpy(str + len, truncated_msg, sizeof truncated_msg - 1);
		len += sizeof truncated_msg - 1;
		usable_len = (MAX_STATUS_SIZE - 1) - len;
		fseek(srv_monitor_file, flen - usable_len, SEEK_SET);
		len += (long) fread(str + len, 1, usable_len, srv_monitor_file);
		flen = len;
	} else {
		/* Omit the end of the output. */
		flen = (long) fread(str, 1, MAX_STATUS_SIZE - 1, srv_monitor_file);
	}

	mutex_exit_noninline(&srv_monitor_file_mutex);

	bool result = FALSE;

	if (stat_print(thd, innobase_hton_name, strlen(innobase_hton_name),
			STRING_WITH_LEN(""), str, flen)) {
		result= TRUE;
	}
	my_free(str, MYF(0));

	DBUG_RETURN(FALSE);
}

/****************************************************************************
Implements the SHOW MUTEX STATUS command. . */
static
bool
innodb_mutex_show_status(
/*=====================*/
	handlerton*	hton,	/* in: the innodb handlerton */
	THD*		thd,		/* in: the MySQL query thread of the
					caller */
	stat_print_fn*	stat_print)
{
	char buf1[IO_SIZE], buf2[IO_SIZE];
	mutex_t*  mutex;
#ifdef UNIV_DEBUG
	ulint	  rw_lock_count= 0;
	ulint	  rw_lock_count_spin_loop= 0;
	ulint	  rw_lock_count_spin_rounds= 0;
	ulint	  rw_lock_count_os_wait= 0;
	ulint	  rw_lock_count_os_yield= 0;
	ulonglong rw_lock_wait_time= 0;
#endif /* UNIV_DEBUG */
	uint	  hton_name_len= strlen(innobase_hton_name), buf1len, buf2len;
	DBUG_ENTER("innodb_mutex_show_status");

	mutex_enter_noninline(&mutex_list_mutex);

	mutex = UT_LIST_GET_FIRST(mutex_list);

	while (mutex != NULL) {
#ifdef UNIV_DEBUG
		if (mutex->mutex_type != 1) {
			if (mutex->count_using > 0) {
				buf1len= my_snprintf(buf1, sizeof(buf1),
					"%s:%s",
					mutex->cmutex_name, mutex->cfile_name);
				buf2len= my_snprintf(buf2, sizeof(buf2),
					"count=%lu, spin_waits=%lu,"
					" spin_rounds=%lu, "
					"os_waits=%lu, os_yields=%lu,"
					" os_wait_times=%lu",
					mutex->count_using,
					mutex->count_spin_loop,
					mutex->count_spin_rounds,
					mutex->count_os_wait,
					mutex->count_os_yield,
					(ulong) (mutex->lspent_time/1000));

				if (stat_print(thd, innobase_hton_name,
						hton_name_len, buf1, buf1len,
						buf2, buf2len)) {
					mutex_exit_noninline(
						&mutex_list_mutex);
					DBUG_RETURN(1);
				}
			}
		}
		else {
			rw_lock_count += mutex->count_using;
			rw_lock_count_spin_loop += mutex->count_spin_loop;
			rw_lock_count_spin_rounds += mutex->count_spin_rounds;
			rw_lock_count_os_wait += mutex->count_os_wait;
			rw_lock_count_os_yield += mutex->count_os_yield;
			rw_lock_wait_time += mutex->lspent_time;
		}
#else /* UNIV_DEBUG */
		buf1len= my_snprintf(buf1, sizeof(buf1), "%s:%lu",
				     mutex->cfile_name, (ulong) mutex->cline);
		buf2len= my_snprintf(buf2, sizeof(buf2), "os_waits=%lu",
				     mutex->count_os_wait);

		if (stat_print(thd, innobase_hton_name,
			       hton_name_len, buf1, buf1len,
			       buf2, buf2len)) {
			mutex_exit_noninline(&mutex_list_mutex);
			DBUG_RETURN(1);
		}
#endif /* UNIV_DEBUG */

		mutex = UT_LIST_GET_NEXT(list, mutex);
	}

	mutex_exit_noninline(&mutex_list_mutex);

#ifdef UNIV_DEBUG
	buf2len= my_snprintf(buf2, sizeof(buf2),
		"count=%lu, spin_waits=%lu, spin_rounds=%lu, "
		"os_waits=%lu, os_yields=%lu, os_wait_times=%lu",
		rw_lock_count, rw_lock_count_spin_loop,
		rw_lock_count_spin_rounds,
		rw_lock_count_os_wait, rw_lock_count_os_yield,
		(ulong) (rw_lock_wait_time/1000));

	if (stat_print(thd, innobase_hton_name, hton_name_len,
			STRING_WITH_LEN("rw_lock_mutexes"), buf2, buf2len)) {
		DBUG_RETURN(1);
	}
#endif /* UNIV_DEBUG */

	DBUG_RETURN(FALSE);
}

static
bool innobase_show_status(handlerton *hton, THD* thd, 
                          stat_print_fn* stat_print,
                          enum ha_stat_type stat_type)
{
	switch (stat_type) {
	case HA_ENGINE_STATUS:
		return innodb_show_status(hton, thd, stat_print);
	case HA_ENGINE_MUTEX:
		return innodb_mutex_show_status(hton, thd, stat_print);
	default:
		return FALSE;
	}
}


/****************************************************************************
 Handling the shared INNOBASE_SHARE structure that is needed to provide table
 locking.
****************************************************************************/

static mysql_byte* innobase_get_key(INNOBASE_SHARE* share, uint* length,
	my_bool not_used __attribute__((unused)))
{
	*length=share->table_name_length;

	return (mysql_byte*) share->table_name;
}

static INNOBASE_SHARE* get_share(const char* table_name)
{
	INNOBASE_SHARE *share;
	pthread_mutex_lock(&innobase_share_mutex);
	uint length=(uint) strlen(table_name);

	if (!(share=(INNOBASE_SHARE*) hash_search(&innobase_open_tables,
				(mysql_byte*) table_name,
				length))) {

		share = (INNOBASE_SHARE *) my_malloc(sizeof(*share)+length+1,
			MYF(MY_FAE | MY_ZEROFILL));

		share->table_name_length=length;
		share->table_name=(char*) (share+1);
		strmov(share->table_name,table_name);

		if (my_hash_insert(&innobase_open_tables,
				(mysql_byte*) share)) {
			pthread_mutex_unlock(&innobase_share_mutex);
			my_free((gptr) share,0);

			return 0;
		}

		thr_lock_init(&share->lock);
		pthread_mutex_init(&share->mutex,MY_MUTEX_INIT_FAST);
	}

	share->use_count++;
	pthread_mutex_unlock(&innobase_share_mutex);

	return share;
}

static void free_share(INNOBASE_SHARE* share)
{
	pthread_mutex_lock(&innobase_share_mutex);

	if (!--share->use_count) {
		hash_delete(&innobase_open_tables, (mysql_byte*) share);
		thr_lock_delete(&share->lock);
		pthread_mutex_destroy(&share->mutex);
		my_free((gptr) share, MYF(0));
	}

	pthread_mutex_unlock(&innobase_share_mutex);
}

/*********************************************************************
Converts a MySQL table lock stored in the 'lock' field of the handle to
a proper type before storing pointer to the lock into an array of pointers.
MySQL also calls this if it wants to reset some table locks to a not-locked
state during the processing of an SQL query. An example is that during a
SELECT the read lock is released early on the 'const' tables where we only
fetch one row. MySQL does not call this when it releases all locks at the
end of an SQL statement. */

THR_LOCK_DATA**
ha_innobase::store_lock(
/*====================*/
						/* out: pointer to the next
						element in the 'to' array */
	THD*			thd,		/* in: user thread handle */
	THR_LOCK_DATA**		to,		/* in: pointer to an array
						of pointers to lock structs;
						pointer to the 'lock' field
						of current handle is stored
						next to this array */
	enum thr_lock_type	lock_type)	/* in: lock type to store in
						'lock'; this may also be
						TL_IGNORE */
{
	trx_t*		trx;

	/* Note that trx in this function is NOT necessarily prebuilt->trx
	because we call update_thd() later, in ::external_lock()! Failure to
	understand this caused a serious memory corruption bug in 5.1.11. */

	trx = check_trx_exists(ht, thd);

	/* NOTE: MySQL can call this function with lock 'type' TL_IGNORE!
	Be careful to ignore TL_IGNORE if we are going to do something with
	only 'real' locks! */

	/* If no MySQL table is in use, we need to set the isolation level
	of the transaction. */

	if (lock_type != TL_IGNORE
	&& trx->n_mysql_tables_in_use == 0) {
		trx->isolation_level = innobase_map_isolation_level(
                                    (enum_tx_isolation)thd_tx_isolation(thd));

		if (trx->isolation_level <= TRX_ISO_READ_COMMITTED
		    && trx->global_read_view) {

			/* At low transaction isolation levels we let
			each consistent read set its own snapshot */

			read_view_close_for_mysql(trx);
		}
	}

	DBUG_ASSERT(thd == current_thd);
	const bool in_lock_tables = thd_in_lock_tables(thd);
	const uint sql_command = thd_sql_command(thd);

	if (sql_command == SQLCOM_DROP_TABLE) {

		/* MySQL calls this function in DROP TABLE though this table
		handle may belong to another thd that is running a query. Let
		us in that case skip any changes to the prebuilt struct. */ 

	} else if ((lock_type == TL_READ && in_lock_tables) ||
		(lock_type == TL_READ_HIGH_PRIORITY && in_lock_tables) ||
		lock_type == TL_READ_WITH_SHARED_LOCKS ||
		lock_type == TL_READ_NO_INSERT ||
		(sql_command != SQLCOM_SELECT
			&& lock_type != TL_IGNORE)) {

		/* The OR cases above are in this order:
		1) MySQL is doing LOCK TABLES ... READ LOCAL, or we
		are processing a stored procedure or function, or
		2) (we do not know when TL_READ_HIGH_PRIORITY is used), or
		3) this is a SELECT ... IN SHARE MODE, or
		4) we are doing a complex SQL statement like
		INSERT INTO ... SELECT ... and the logical logging (MySQL
		binlog) requires the use of a locking read, or
		MySQL is doing LOCK TABLES ... READ.
		5) we let InnoDB do locking reads for all SQL statements that
		are not simple SELECTs; note that select_lock_type in this
		case may get strengthened in ::external_lock() to LOCK_X.
		Note that we MUST use a locking read in all data modifying
		SQL statements, because otherwise the execution would not be
		serializable, and also the results from the update could be
		unexpected if an obsolete consistent read view would be
		used. */

		ulint	isolation_level;

		isolation_level = trx->isolation_level;

		if ((srv_locks_unsafe_for_binlog
			|| isolation_level == TRX_ISO_READ_COMMITTED)
		&& isolation_level != TRX_ISO_SERIALIZABLE
		&& (lock_type == TL_READ || lock_type == TL_READ_NO_INSERT)
		&& (sql_command == SQLCOM_INSERT_SELECT
			|| sql_command == SQLCOM_UPDATE
			|| sql_command == SQLCOM_CREATE_TABLE)) {

			/* If we either have innobase_locks_unsafe_for_binlog
			option set or this session is using READ COMMITTED
			isolation level and isolation level of the transaction
			is not set to serializable and MySQL is doing
			INSERT INTO...SELECT or UPDATE ... = (SELECT ...) or
			CREATE  ... SELECT... without FOR UPDATE or
			IN SHARE MODE in select, then we use consistent
			read for select. */

			prebuilt->select_lock_type = LOCK_NONE;
			prebuilt->stored_select_lock_type = LOCK_NONE;
		} else if (sql_command == SQLCOM_CHECKSUM) {
			/* Use consistent read for checksum table */

			prebuilt->select_lock_type = LOCK_NONE;
			prebuilt->stored_select_lock_type = LOCK_NONE;
		} else {
			prebuilt->select_lock_type = LOCK_S;
			prebuilt->stored_select_lock_type = LOCK_S;
		}

	} else if (lock_type != TL_IGNORE) {

		/* We set possible LOCK_X value in external_lock, not yet
		here even if this would be SELECT ... FOR UPDATE */

		prebuilt->select_lock_type = LOCK_NONE;
		prebuilt->stored_select_lock_type = LOCK_NONE;
	}

	if (lock_type != TL_IGNORE && lock.type == TL_UNLOCK) {

		/* Starting from 5.0.7, we weaken also the table locks
		set at the start of a MySQL stored procedure call, just like
		we weaken the locks set at the start of an SQL statement.
		MySQL does set in_lock_tables TRUE there, but in reality
		we do not need table locks to make the execution of a
		single transaction stored procedure call deterministic
		(if it does not use a consistent read). */

		if (lock_type == TL_READ
		    && sql_command == SQLCOM_LOCK_TABLES) {
			/* We come here if MySQL is processing LOCK TABLES
			... READ LOCAL. MyISAM under that table lock type
			reads the table as it was at the time the lock was
			granted (new inserts are allowed, but not seen by the
			reader). To get a similar effect on an InnoDB table,
			we must use LOCK TABLES ... READ. We convert the lock
			type here, so that for InnoDB, READ LOCAL is
			equivalent to READ. This will change the InnoDB
			behavior in mysqldump, so that dumps of InnoDB tables
			are consistent with dumps of MyISAM tables. */

			lock_type = TL_READ_NO_INSERT;
		}

		/* If we are not doing a LOCK TABLE, DISCARD/IMPORT
		TABLESPACE or TRUNCATE TABLE then allow multiple
		writers. Note that ALTER TABLE uses a TL_WRITE_ALLOW_READ
		< TL_WRITE_CONCURRENT_INSERT.

		We especially allow multiple writers if MySQL is at the
		start of a stored procedure call (SQLCOM_CALL) or a
		stored function call (MySQL does have in_lock_tables
		TRUE there). */

		if ((lock_type >= TL_WRITE_CONCURRENT_INSERT
		&& lock_type <= TL_WRITE)
		&& !(in_lock_tables
			&& sql_command == SQLCOM_LOCK_TABLES)
		&& !thd_tablespace_op(thd)
		&& sql_command != SQLCOM_TRUNCATE
		&& sql_command != SQLCOM_OPTIMIZE

#ifdef __WIN__
		/* For alter table on win32 for succesful operation
		completion it is used TL_WRITE(=10) lock instead of
		TL_WRITE_ALLOW_READ(=6), however here in innodb handler
		TL_WRITE is lifted to TL_WRITE_ALLOW_WRITE, which causes
		race condition when several clients do alter table
		simultaneously (bug #17264). This fix avoids the problem. */
		&& sql_command != SQLCOM_ALTER_TABLE
#endif

		&& sql_command != SQLCOM_CREATE_TABLE) {

			lock_type = TL_WRITE_ALLOW_WRITE;
		}

		/* In queries of type INSERT INTO t1 SELECT ... FROM t2 ...
		MySQL would use the lock TL_READ_NO_INSERT on t2, and that
		would conflict with TL_WRITE_ALLOW_WRITE, blocking all inserts
		to t2. Convert the lock to a normal read lock to allow
		concurrent inserts to t2.

		We especially allow concurrent inserts if MySQL is at the
		start of a stored procedure call (SQLCOM_CALL)
		(MySQL does have thd_in_lock_tables() TRUE there). */

		if (lock_type == TL_READ_NO_INSERT
		    && sql_command != SQLCOM_LOCK_TABLES) {

			lock_type = TL_READ;
		}

		lock.type = lock_type;
	}

	*to++= &lock;

	return(to);
}

/***********************************************************************
This function initializes the auto-inc counter if it has not been
initialized yet. This function does not change the value of the auto-inc
counter if it already has been initialized. In parameter ret returns
the value of the auto-inc counter. */

int
ha_innobase::innobase_read_and_init_auto_inc(
/*=========================================*/
				/* out: 0 or error code: deadlock or lock wait
				timeout */
	longlong*	ret)	/* out: auto-inc value */
{
	longlong	auto_inc;
	ulint		old_select_lock_type;
	ibool		trx_was_not_started	= FALSE;
	int		error;

	ut_a(prebuilt);
	ut_a(prebuilt->table);

	/* Prepare prebuilt->trx in the table handle */
	update_thd(ha_thd());

	if (prebuilt->trx->conc_state == TRX_NOT_STARTED) {
		trx_was_not_started = TRUE;
	}

	/* In case MySQL calls this in the middle of a SELECT query, release
	possible adaptive hash latch to avoid deadlocks of threads */

	trx_search_latch_release_if_reserved(prebuilt->trx);

	auto_inc = dict_table_autoinc_read(prebuilt->table);

	if (auto_inc != 0) {
		/* Already initialized */
		*ret = auto_inc;

		error = 0;

		goto func_exit_early;
	}

	error = row_lock_table_autoinc_for_mysql(prebuilt);

	if (error != DB_SUCCESS) {
		error = convert_error_code_to_mysql(error, user_thd);

		goto func_exit_early;
	}

	/* Check again if someone has initialized the counter meanwhile */
	auto_inc = dict_table_autoinc_read(prebuilt->table);

	if (auto_inc != 0) {
		*ret = auto_inc;

		error = 0;

		goto func_exit_early;
	}

	(void) extra(HA_EXTRA_KEYREAD);
	index_init(table->s->next_number_index, 1);

	/* Starting from 5.0.9, we use a consistent read to read the auto-inc
	column maximum value. This eliminates the spurious deadlocks caused
	by the row X-lock that we previously used. Note the following flaw
	in our algorithm: if some other user meanwhile UPDATEs the auto-inc
	column, our consistent read will not return the largest value. We
	accept this flaw, since the deadlocks were a bigger trouble. */

	/* Fetch all the columns in the key */

	prebuilt->hint_need_to_fetch_extra_cols = ROW_RETRIEVE_ALL_COLS;

	old_select_lock_type = prebuilt->select_lock_type;
	prebuilt->select_lock_type = LOCK_NONE;

	/* Eliminate an InnoDB error print that happens when we try to SELECT
	from a table when no table has been locked in ::external_lock(). */
	prebuilt->trx->n_mysql_tables_in_use++;

	error = index_last(table->record[1]);

	prebuilt->trx->n_mysql_tables_in_use--;
	prebuilt->select_lock_type = old_select_lock_type;

	if (error) {
		if (error == HA_ERR_END_OF_FILE) {
			/* The table was empty, initialize to 1 */
			auto_inc = 1;

			error = 0;
		} else {
			/* This should not happen in a consistent read */
		  sql_print_error("Consistent read of auto-inc column "
				  "returned %lu", (ulong) error);
			auto_inc = -1;

			goto func_exit;
		}
	} else {
		/* Initialize to max(col) + 1; we use
		'found_next_number_field' below because MySQL in SHOW TABLE
		STATUS does not seem to set 'next_number_field'. The comment
		in table.h says that 'next_number_field' is set when it is
		'active'.
		Since 5.1 MySQL enforces that we announce fields which we will
		read; as we only do a val_*() call, dbug_tmp_use_all_columns()
		with read_set is sufficient. */

		my_bitmap_map *old_map;
		old_map= dbug_tmp_use_all_columns(table, table->read_set);
		auto_inc = (longlong) table->found_next_number_field->
				val_int_offset(table->s->rec_buff_length) + 1;
		dbug_tmp_restore_column_map(table->read_set, old_map);
	}

	dict_table_autoinc_initialize(prebuilt->table, auto_inc);

func_exit:
	(void) extra(HA_EXTRA_NO_KEYREAD);

	index_end();

	*ret = auto_inc;

func_exit_early:
	/* Since MySQL does not seem to call autocommit after SHOW TABLE
	STATUS (even if we would register the trx here), we commit our
	transaction here if it was started here. This is to eliminate a
	dangling transaction. If the user had AUTOCOMMIT=0, then SHOW
	TABLE STATUS does leave a dangling transaction if the user does not
	himself call COMMIT. */

	if (trx_was_not_started) {

		innobase_commit_low(prebuilt->trx);
	}

	return(error);
}

/*******************************************************************************
This function initializes the auto-inc counter if it has not been
initialized yet. This function does not change the value of the auto-inc
counter if it already has been initialized. Returns the value of the
auto-inc counter in *first_value, and ULONGLONG_MAX in *nb_reserved_values (as
we have a table-level lock). offset, increment, nb_desired_values are ignored.
*first_value is set to -1 if error (deadlock or lock wait timeout)            */

void ha_innobase::get_auto_increment(
/*=================================*/
        ulonglong offset,              /* in */
        ulonglong increment,           /* in */
        ulonglong nb_desired_values,   /* in */
        ulonglong *first_value,        /* out */
        ulonglong *nb_reserved_values) /* out */
{
	longlong	nr;
	int		error;

	/* Prepare prebuilt->trx in the table handle */
	update_thd(ha_thd());

	error = innobase_read_and_init_auto_inc(&nr);

	if (error) {
		/* This should never happen in the current (5.0.6) code, since
		we call this function only after the counter has been
		initialized. */

		ut_print_timestamp(stderr);
		sql_print_error("Error %lu in ::get_auto_increment()",
				(ulong) error);
                *first_value= (~(ulonglong) 0);
		return;
	}

        *first_value= (ulonglong) nr;
        /* table-level autoinc lock reserves up to +inf */
        *nb_reserved_values= ULONGLONG_MAX;
}

/* See comment in handler.h */
int
ha_innobase::reset_auto_increment(ulonglong value)
{
	DBUG_ENTER("ha_innobase::reset_auto_increment");

	int	error;

	update_thd(ha_thd());

	error = row_lock_table_autoinc_for_mysql(prebuilt);

	if (error != DB_SUCCESS) {
		error = convert_error_code_to_mysql(error, user_thd);

		DBUG_RETURN(error);
	}

	dict_table_autoinc_initialize(prebuilt->table, value);

	DBUG_RETURN(0);
}

/* See comment in handler.cc */
bool
ha_innobase::get_error_message(int error, String *buf)
{
	trx_t*	trx = check_trx_exists(ht, ha_thd());

	buf->copy(trx->detailed_error, strlen(trx->detailed_error),
		system_charset_info);

	return FALSE;
}

/***********************************************************************
Compares two 'refs'. A 'ref' is the (internal) primary key value of the row.
If there is no explicitly declared non-null unique key or a primary key, then
InnoDB internally uses the row id as the primary key. */

int
ha_innobase::cmp_ref(
/*=================*/
				/* out: < 0 if ref1 < ref2, 0 if equal, else
				> 0 */
	const mysql_byte* ref1,	/* in: an (internal) primary key value in the
				MySQL key value format */
	const mysql_byte* ref2)	/* in: an (internal) primary key value in the
				MySQL key value format */
{
	enum_field_types mysql_type;
	Field*		field;
	KEY_PART_INFO*	key_part;
	KEY_PART_INFO*	key_part_end;
	uint		len1;
	uint		len2;
	int		result;

	if (prebuilt->clust_index_was_generated) {
		/* The 'ref' is an InnoDB row id */

		return(memcmp(ref1, ref2, DATA_ROW_ID_LEN));
	}

	/* Do a type-aware comparison of primary key fields. PK fields
	are always NOT NULL, so no checks for NULL are performed. */

	key_part = table->key_info[table->s->primary_key].key_part;

	key_part_end = key_part
			+ table->key_info[table->s->primary_key].key_parts;

	for (; key_part != key_part_end; ++key_part) {
		field = key_part->field;
		mysql_type = field->type();

		if (mysql_type == MYSQL_TYPE_TINY_BLOB
			|| mysql_type == MYSQL_TYPE_MEDIUM_BLOB
			|| mysql_type == MYSQL_TYPE_BLOB
			|| mysql_type == MYSQL_TYPE_LONG_BLOB) {

			/* In the MySQL key value format, a column prefix of
			a BLOB is preceded by a 2-byte length field */

			len1 = innobase_read_from_2_little_endian(ref1);
			len2 = innobase_read_from_2_little_endian(ref2);

			ref1 += 2;
			ref2 += 2;
			result = ((Field_blob*)field)->cmp(
				(const char*)ref1, len1,
				(const char*)ref2, len2);
		} else {
			result = field->key_cmp(ref1, ref2);
		}

		if (result) {

			return(result);
		}

		ref1 += key_part->store_length;
		ref2 += key_part->store_length;
	}

	return(0);
}

/***********************************************************************
Ask InnoDB if a query to a table can be cached. */

my_bool
ha_innobase::register_query_cache_table(
/*====================================*/
					/* out: TRUE if query caching
					of the table is permitted */
	THD*		thd,		/* in: user thread handle */
	char*		table_key,	/* in: concatenation of database name,
					the null character '\0',
					and the table name */
	uint		key_length,	/* in: length of the full name, i.e.
					len(dbname) + len(tablename) + 1 */
	qc_engine_callback*
			call_back,	/* out: pointer to function for
					checking if query caching
					is permitted */
	ulonglong	*engine_data)	/* in/out: data to call_back */
{
	*call_back = innobase_query_caching_of_table_permitted;
	*engine_data = 0;
	return(innobase_query_caching_of_table_permitted(thd, table_key,
							 key_length,
							 engine_data));
}

char*
ha_innobase::get_mysql_bin_log_name()
{
	return(trx_sys_mysql_bin_log_name);
}

ulonglong
ha_innobase::get_mysql_bin_log_pos()
{
	/* trx... is ib_longlong, which is a typedef for a 64-bit integer
	(__int64 or longlong) so it's ok to cast it to ulonglong. */

	return(trx_sys_mysql_bin_log_pos);
}

extern "C" {
/**********************************************************************
This function is used to find the storage length in bytes of the first n
characters for prefix indexes using a multibyte character set. The function
finds charset information and returns length of prefix_len characters in the
index field in bytes.

NOTE: the prototype of this function is copied to data0type.c! If you change
this function, you MUST change also data0type.c! */

ulint
innobase_get_at_most_n_mbchars(
/*===========================*/
				/* out: number of bytes occupied by the first
				n characters */
	ulint charset_id,	/* in: character set id */
	ulint prefix_len,	/* in: prefix length in bytes of the index
				(this has to be divided by mbmaxlen to get the
				number of CHARACTERS n in the prefix) */
	ulint data_len,		/* in: length of the string in bytes */
	const char* str)	/* in: character string */
{
	ulint char_length;	/* character length in bytes */
	ulint n_chars;		/* number of characters in prefix */
	CHARSET_INFO* charset;	/* charset used in the field */

	charset = get_charset((uint) charset_id, MYF(MY_WME));

	ut_ad(charset);
	ut_ad(charset->mbmaxlen);

	/* Calculate how many characters at most the prefix index contains */

	n_chars = prefix_len / charset->mbmaxlen;

	/* If the charset is multi-byte, then we must find the length of the
	first at most n chars in the string. If the string contains less
	characters than n, then we return the length to the end of the last
	character. */

	if (charset->mbmaxlen > 1) {
		/* my_charpos() returns the byte length of the first n_chars
		characters, or a value bigger than the length of str, if
		there were not enough full characters in str.

		Why does the code below work:
		Suppose that we are looking for n UTF-8 characters.

		1) If the string is long enough, then the prefix contains at
		least n complete UTF-8 characters + maybe some extra
		characters + an incomplete UTF-8 character. No problem in
		this case. The function returns the pointer to the
		end of the nth character.

		2) If the string is not long enough, then the string contains
		the complete value of a column, that is, only complete UTF-8
		characters, and we can store in the column prefix index the
		whole string. */

		char_length = my_charpos(charset, str,
						str + data_len, (int) n_chars);
		if (char_length > data_len) {
			char_length = data_len;
		}
	} else {
		if (data_len < prefix_len) {
			char_length = data_len;
		} else {
			char_length = prefix_len;
		}
	}

	return(char_length);
}
}

/**********************************************************************
This function returns true if

1) SQL-query in the current thread
is either REPLACE or LOAD DATA INFILE REPLACE.

2) SQL-query in the current thread
is INSERT ON DUPLICATE KEY UPDATE.

NOTE that storage/innobase/row/row0ins.c must contain the
prototype for this function ! */
extern "C"
ibool
innobase_query_is_update(void)
/*==========================*/
{
	THD*	thd = current_thd;
	trx_t*	trx;

	if (!thd) {
		/* InnoDB's internal threads may run InnoDB stored procedures
		that call this function. Then current_thd is not defined
		(it is probably NULL). */

		return(FALSE);
	}

	trx = check_trx_exists(innodb_hton_ptr, thd);

	return(trx->allow_duplicates);
}

/***********************************************************************
This function is used to prepare X/Open XA distributed transaction   */
static
int
innobase_xa_prepare(
/*================*/
			/* out: 0 or error number */
        handlerton *hton,
	THD*	thd,	/* in: handle to the MySQL thread of the user
			whose XA transaction should be prepared */
	bool	all)	/* in: TRUE - commit transaction
			FALSE - the current SQL statement ended */
{
	int error = 0;
	trx_t* trx = check_trx_exists(hton, thd);

	if (thd_sql_command(thd) != SQLCOM_XA_PREPARE &&
	    (all || !thd_test_options(thd, OPTION_NOT_AUTOCOMMIT | OPTION_BEGIN)))
	{

		/* For ibbackup to work the order of transactions in binlog
		and InnoDB must be the same. Consider the situation

		  thread1> prepare; write to binlog; ...
			  <context switch>
		  thread2> prepare; write to binlog; commit
		  thread1>			     ... commit

		To ensure this will not happen we're taking the mutex on
		prepare, and releasing it on commit.

		Note: only do it for normal commits, done via ha_commit_trans.
		If 2pc protocol is executed by external transaction
		coordinator, it will be just a regular MySQL client
		executing XA PREPARE and XA COMMIT commands.
		In this case we cannot know how many minutes or hours
		will be between XA PREPARE and XA COMMIT, and we don't want
		to block for undefined period of time.
		*/
		pthread_mutex_lock(&prepare_commit_mutex);
		trx->active_trans = 2;
	}

	if (!THDVAR(thd, support_xa)) {

		return(0);
	}

	trx->xid=thd->transaction.xid_state.xid;

	/* Release a possible FIFO ticket and search latch. Since we will
	reserve the kernel mutex, we have to release the search system latch
	first to obey the latching order. */

	innobase_release_stat_resources(trx);

	if (trx->active_trans == 0 && trx->conc_state != TRX_NOT_STARTED) {

	  sql_print_error("trx->active_trans == 0, but trx->conc_state != "
			  "TRX_NOT_STARTED");
	}

	if (all
		|| (!thd_test_options(thd, OPTION_NOT_AUTOCOMMIT | OPTION_BEGIN))) {

		/* We were instructed to prepare the whole transaction, or
		this is an SQL statement end and autocommit is on */

		ut_ad(trx->active_trans);

		error = (int) trx_prepare_for_mysql(trx);
	} else {
		/* We just mark the SQL statement ended and do not do a
		transaction prepare */

		if (trx->auto_inc_lock) {
			/* If we had reserved the auto-inc lock for some
			table in this SQL statement we release it now */

			row_unlock_table_autoinc_for_mysql(trx);
		}
		/* Store the current undo_no of the transaction so that we
		know where to roll back if we have to roll back the next
		SQL statement */

		trx_mark_sql_stat_end(trx);
	}

	/* Tell the InnoDB server that there might be work for utility
	threads: */

	srv_active_wake_master_thread();

	return error;
}

/***********************************************************************
This function is used to recover X/Open XA distributed transactions   */
static
int
innobase_xa_recover(
/*================*/
				/* out: number of prepared transactions
				stored in xid_list */
        handlerton *hton,
	XID*	xid_list,	/* in/out: prepared transactions */
	uint	len)		/* in: number of slots in xid_list */
{
	if (len == 0 || xid_list == NULL) {

		return(0);
	}

	return(trx_recover_for_mysql(xid_list, len));
}

/***********************************************************************
This function is used to commit one X/Open XA distributed transaction
which is in the prepared state */
static
int
innobase_commit_by_xid(
/*===================*/
			/* out: 0 or error number */
        handlerton *hton,
	XID*	xid)	/* in: X/Open XA transaction identification */
{
	trx_t*	trx;

	trx = trx_get_trx_by_xid(xid);

	if (trx) {
		innobase_commit_low(trx);

		return(XA_OK);
	} else {
		return(XAER_NOTA);
	}
}

/***********************************************************************
This function is used to rollback one X/Open XA distributed transaction
which is in the prepared state */
static
int
innobase_rollback_by_xid(
/*=====================*/
			/* out: 0 or error number */
        handlerton *hton,
	XID	*xid)	/* in: X/Open XA transaction identification */
{
	trx_t*	trx;

	trx = trx_get_trx_by_xid(xid);

	if (trx) {
		return(innobase_rollback_trx(trx));
	} else {
		return(XAER_NOTA);
	}
}

/***********************************************************************
Create a consistent view for a cursor based on current transaction
which is created if the corresponding MySQL thread still lacks one.
This consistent view is then used inside of MySQL when accessing records
using a cursor. */
static
void*
innobase_create_cursor_view(
/*========================*/
                          /* out: pointer to cursor view or NULL */
        handlerton *hton, /* in: innobase hton */
	THD* thd)	  /* in: user thread handle */
{
	return(read_cursor_view_create_for_mysql(
					check_trx_exists(hton, thd)));
}

/***********************************************************************
Close the given consistent cursor view of a transaction and restore
global read view to a transaction read view. Transaction is created if the
corresponding MySQL thread still lacks one. */
static
void
innobase_close_cursor_view(
/*=======================*/
        handlerton *hton,
	THD*	thd,	/* in: user thread handle */
	void*	curview)/* in: Consistent read view to be closed */
{
	read_cursor_view_close_for_mysql(check_trx_exists(hton, current_thd),
						(cursor_view_t*) curview);
}

/***********************************************************************
Set the given consistent cursor view to a transaction which is created
if the corresponding MySQL thread still lacks one. If the given
consistent cursor view is NULL global read view of a transaction is
restored to a transaction read view. */
static
void
innobase_set_cursor_view(
/*=====================*/
        handlerton *hton,
	THD*	thd,	/* in: user thread handle */
	void*	curview)/* in: Consistent cursor view to be set */
{
	read_cursor_set_for_mysql(check_trx_exists(hton, current_thd),
						(cursor_view_t*) curview);
}


bool ha_innobase::check_if_incompatible_data(
	HA_CREATE_INFO*	info,
	uint		table_changes)
{
	if (table_changes != IS_EQUAL_YES) {

		return COMPATIBLE_DATA_NO;
	}

	/* Check that auto_increment value was not changed */
	if ((info->used_fields & HA_CREATE_USED_AUTO) &&
		info->auto_increment_value != 0) {

		return COMPATIBLE_DATA_NO;
	}

	/* Check that row format didn't change */
	if ((info->used_fields & HA_CREATE_USED_AUTO) &&
		get_row_type() != info->row_type) {

		return COMPATIBLE_DATA_NO;
	}

	return COMPATIBLE_DATA_YES;
}

static int show_innodb_vars(THD *thd, SHOW_VAR *var, char *buff)
{
  innodb_export_status();
  var->type= SHOW_ARRAY;
  var->value= (char *) &innodb_status_variables;
  return 0;
}

static SHOW_VAR innodb_status_variables_export[]= {
  {"Innodb",                   (char*) &show_innodb_vars, SHOW_FUNC},
  {NullS, NullS, SHOW_LONG}
};

static struct st_mysql_storage_engine innobase_storage_engine=
{ MYSQL_HANDLERTON_INTERFACE_VERSION };

/* plugin options */
static MYSQL_SYSVAR_BOOL(checksums, innobase_use_checksums,
  PLUGIN_VAR_NOCMDARG | PLUGIN_VAR_READONLY,
  "Enable InnoDB checksums validation (enabled by default). "
  "Disable with --skip-innodb-checksums.",
  NULL, NULL, TRUE);

static MYSQL_SYSVAR_STR(data_home_dir, innobase_data_home_dir,
  PLUGIN_VAR_READONLY,
  "The common part for InnoDB table spaces.",
  NULL, NULL, NULL);

static MYSQL_SYSVAR_BOOL(doublewrite, innobase_use_doublewrite,
  PLUGIN_VAR_NOCMDARG | PLUGIN_VAR_READONLY,
  "Enable InnoDB doublewrite buffer (enabled by default). "
  "Disable with --skip-innodb-doublewrite.",
  NULL, NULL, TRUE);

static MYSQL_SYSVAR_ULONG(fast_shutdown, innobase_fast_shutdown,
  PLUGIN_VAR_OPCMDARG,
  "Speeds up the shutdown process of the InnoDB storage engine. Possible "
  "values are 0, 1 (faster)"
  /*
    NetWare can't close unclosed files, can't automatically kill remaining
    threads, etc, so on this OS we disable the crash-like InnoDB shutdown.
  */
  IF_NETWARE("", " or 2 (fastest - crash-like)")
  ".",
  NULL, NULL, 1, 0, IF_NETWARE(1,2), 0);

static MYSQL_SYSVAR_BOOL(file_per_table, innobase_file_per_table,
  PLUGIN_VAR_NOCMDARG | PLUGIN_VAR_READONLY,
  "Stores each InnoDB table to an .ibd file in the database dir.",
  NULL, NULL, FALSE);

static MYSQL_SYSVAR_ULONG(flush_log_at_trx_commit, srv_flush_log_at_trx_commit,
  PLUGIN_VAR_OPCMDARG,
 "Set to 0 (write and flush once per second), 1 (write and flush at each commit)"
 " or 2 (write at commit, flush once per second).",
  NULL, NULL, 1, 0, 2, 0);

static MYSQL_SYSVAR_STR(flush_method, innobase_unix_file_flush_method,
  PLUGIN_VAR_RQCMDARG | PLUGIN_VAR_READONLY,
  "With which method to flush data.", NULL, NULL, NULL);

static MYSQL_SYSVAR_BOOL(locks_unsafe_for_binlog, innobase_locks_unsafe_for_binlog,
  PLUGIN_VAR_NOCMDARG | PLUGIN_VAR_READONLY,
  "Force InnoDB to not use next-key locking, to use only row-level locking.",
  NULL, NULL, FALSE);

static MYSQL_SYSVAR_STR(log_arch_dir, innobase_log_arch_dir,
  PLUGIN_VAR_RQCMDARG | PLUGIN_VAR_READONLY,
  "Where full logs should be archived.", NULL, NULL, NULL);

#ifdef UNIV_LOG_ARCHIVE
static MYSQL_SYSVAR_BOOL(log_archive, innobase_log_archive,
  PLUGIN_VAR_OPCMDARG | PLUGIN_VAR_READONLY,
  "Set to 1 if you want to have logs archived.", NULL, NULL, FALSE);
#endif /* UNIV_LOG_ARCHIVE */

static MYSQL_SYSVAR_STR(log_group_home_dir, innobase_log_group_home_dir,
  PLUGIN_VAR_RQCMDARG | PLUGIN_VAR_READONLY,
  "Path to InnoDB log files.", NULL, NULL, NULL);

static MYSQL_SYSVAR_ULONG(max_dirty_pages_pct, srv_max_buf_pool_modified_pct,
  PLUGIN_VAR_RQCMDARG,
  "Percentage of dirty pages allowed in bufferpool.",
  NULL, NULL, 90, 0, 100, 0);

static MYSQL_SYSVAR_ULONG(max_purge_lag, srv_max_purge_lag,
  PLUGIN_VAR_RQCMDARG,
  "Desired maximum length of the purge queue (0 = no limit)",
  NULL, NULL, 0, 0, ~0L, 0);

static MYSQL_SYSVAR_BOOL(rollback_on_timeout, innobase_rollback_on_timeout,
  PLUGIN_VAR_OPCMDARG | PLUGIN_VAR_READONLY,
  "Roll back the complete transaction on lock wait timeout, for 4.x compatibility (disabled by default)",
  NULL, NULL, FALSE);

static MYSQL_SYSVAR_BOOL(status_file, innobase_create_status_file,
  PLUGIN_VAR_OPCMDARG | PLUGIN_VAR_NOSYSVAR,
  "Enable SHOW INNODB STATUS output in the innodb_status.<pid> file",
  NULL, NULL, FALSE);

static MYSQL_SYSVAR_BOOL(stats_on_metadata, innobase_stats_on_metadata,
  PLUGIN_VAR_OPCMDARG | PLUGIN_VAR_NOSYSVAR,
  "Enable statistics gathering for metadata commands such as SHOW TABLE STATUS (on by default)",
  NULL, NULL, TRUE);

static MYSQL_SYSVAR_LONG(additional_mem_pool_size, innobase_additional_mem_pool_size,
  PLUGIN_VAR_RQCMDARG | PLUGIN_VAR_READONLY,
  "Size of a memory pool InnoDB uses to store data dictionary information and other internal data structures.",
  NULL, NULL, 1*1024*1024L, 512*1024L, ~0L, 1024);

static MYSQL_SYSVAR_ULONG(autoextend_increment, srv_auto_extend_increment,
  PLUGIN_VAR_RQCMDARG,
  "Data file autoextend increment in megabytes",
  NULL, NULL, 8L, 1L, 1000L, 0);

static MYSQL_SYSVAR_LONGLONG(buffer_pool_size, innobase_buffer_pool_size,
  PLUGIN_VAR_RQCMDARG | PLUGIN_VAR_READONLY,
  "The size of the memory buffer InnoDB uses to cache data and indexes of its tables.",
  NULL, NULL, 8*1024*1024L, 1024*1024L, LONGLONG_MAX, 1024*1024L);

static MYSQL_SYSVAR_ULONG(commit_concurrency, srv_commit_concurrency,
  PLUGIN_VAR_RQCMDARG,
  "Helps in performance tuning in heavily concurrent environments.",
  NULL, NULL, 0, 0, 1000, 0);

static MYSQL_SYSVAR_ULONG(concurrency_tickets, srv_n_free_tickets_to_enter,
  PLUGIN_VAR_RQCMDARG,
  "Number of times a thread is allowed to enter InnoDB within the same SQL query after it has once got the ticket",
  NULL, NULL, 500L, 1L, ~0L, 0);

static MYSQL_SYSVAR_LONG(file_io_threads, innobase_file_io_threads,
  PLUGIN_VAR_RQCMDARG | PLUGIN_VAR_READONLY,
  "Number of file I/O threads in InnoDB.",
  NULL, NULL, 4, 4, 64, 0);

static MYSQL_SYSVAR_LONG(force_recovery, innobase_force_recovery,
  PLUGIN_VAR_RQCMDARG | PLUGIN_VAR_READONLY,
  "Helps to save your data in case the disk image of the database becomes corrupt.",
  NULL, NULL, 0, 0, 6, 0);

static MYSQL_SYSVAR_LONG(lock_wait_timeout, innobase_lock_wait_timeout,
  PLUGIN_VAR_RQCMDARG | PLUGIN_VAR_READONLY,
  "Timeout in seconds an InnoDB transaction may wait for a lock before being rolled back.",
  NULL, NULL, 50, 1, 1024 * 1024 * 1024, 0);

static MYSQL_SYSVAR_LONG(log_buffer_size, innobase_log_buffer_size,
  PLUGIN_VAR_RQCMDARG | PLUGIN_VAR_READONLY,
  "The size of the buffer which InnoDB uses to write log to the log files on disk.",
  NULL, NULL, 1024*1024L, 256*1024L, ~0L, 1024);

static MYSQL_SYSVAR_LONGLONG(log_file_size, innobase_log_file_size,
  PLUGIN_VAR_RQCMDARG | PLUGIN_VAR_READONLY,
  "Size of each log file in a log group.",
  NULL, NULL, 5*1024*1024L, 1*1024*1024L, LONGLONG_MAX, 1024*1024L);

static MYSQL_SYSVAR_LONG(log_files_in_group, innobase_log_files_in_group,
  PLUGIN_VAR_RQCMDARG | PLUGIN_VAR_READONLY,
  "Number of log files in the log group. InnoDB writes to the files in a circular fashion. Value 3 is recommended here.",
  NULL, NULL, 2, 2, 100, 0);

static MYSQL_SYSVAR_LONG(mirrored_log_groups, innobase_mirrored_log_groups,
  PLUGIN_VAR_RQCMDARG | PLUGIN_VAR_READONLY,
  "Number of identical copies of log groups we keep for the database. Currently this should be set to 1.",
  NULL, NULL, 1, 1, 10, 0);

static MYSQL_SYSVAR_LONG(open_files, innobase_open_files,
  PLUGIN_VAR_RQCMDARG | PLUGIN_VAR_READONLY,
  "How many files at the maximum InnoDB keeps open at the same time.",
  NULL, NULL, 300L, 10L, ~0L, 0);

static MYSQL_SYSVAR_ULONG(sync_spin_loops, srv_n_spin_wait_rounds,
  PLUGIN_VAR_RQCMDARG,
  "Count of spin-loop rounds in InnoDB mutexes",
  NULL, NULL, 20L, 0L, ~0L, 0);

static MYSQL_SYSVAR_ULONG(thread_concurrency, srv_thread_concurrency,
  PLUGIN_VAR_RQCMDARG,
  "Helps in performance tuning in heavily concurrent environments. Sets the maximum number of threads allowed inside InnoDB. Value 0 will disable the thread throttling.",
  NULL, NULL, 8, 0, 1000, 0);

static MYSQL_SYSVAR_ULONG(thread_sleep_delay, srv_thread_sleep_delay,
  PLUGIN_VAR_RQCMDARG,
  "Time of innodb thread sleeping before joining InnoDB queue (usec). Value 0 disable a sleep",
  NULL, NULL, 10000L, 0L, ~0L, 0);

static MYSQL_SYSVAR_STR(data_file_path, innobase_data_file_path,
  PLUGIN_VAR_RQCMDARG | PLUGIN_VAR_READONLY,
  "Path to individual files and their sizes.",
  NULL, NULL, NULL);

static struct st_mysql_sys_var* innobase_system_variables[]= {
  MYSQL_SYSVAR(additional_mem_pool_size),
  MYSQL_SYSVAR(autoextend_increment),
  MYSQL_SYSVAR(buffer_pool_size),
  MYSQL_SYSVAR(checksums),
  MYSQL_SYSVAR(commit_concurrency),
  MYSQL_SYSVAR(concurrency_tickets),
  MYSQL_SYSVAR(data_file_path),
  MYSQL_SYSVAR(data_home_dir),
  MYSQL_SYSVAR(doublewrite),
  MYSQL_SYSVAR(fast_shutdown),
  MYSQL_SYSVAR(file_io_threads),
  MYSQL_SYSVAR(file_per_table),
  MYSQL_SYSVAR(flush_log_at_trx_commit),
  MYSQL_SYSVAR(flush_method),
  MYSQL_SYSVAR(force_recovery),
  MYSQL_SYSVAR(locks_unsafe_for_binlog),
  MYSQL_SYSVAR(lock_wait_timeout),
  MYSQL_SYSVAR(log_arch_dir),
#ifdef UNIV_LOG_ARCHIVE
  MYSQL_SYSVAR(log_archive),
#endif /* UNIV_LOG_ARCHIVE */
  MYSQL_SYSVAR(log_buffer_size),
  MYSQL_SYSVAR(log_file_size),
  MYSQL_SYSVAR(log_files_in_group),
  MYSQL_SYSVAR(log_group_home_dir),
  MYSQL_SYSVAR(max_dirty_pages_pct),
  MYSQL_SYSVAR(max_purge_lag),
  MYSQL_SYSVAR(mirrored_log_groups),
  MYSQL_SYSVAR(open_files),
  MYSQL_SYSVAR(rollback_on_timeout),
  MYSQL_SYSVAR(stats_on_metadata),
  MYSQL_SYSVAR(status_file),
  MYSQL_SYSVAR(support_xa),
  MYSQL_SYSVAR(sync_spin_loops),
  MYSQL_SYSVAR(table_locks),
  MYSQL_SYSVAR(thread_concurrency),
  MYSQL_SYSVAR(thread_sleep_delay),
  NULL
};

mysql_declare_plugin(innobase)
{
  MYSQL_STORAGE_ENGINE_PLUGIN,
  &innobase_storage_engine,
  innobase_hton_name,
  "Innobase OY",
  "Supports transactions, row-level locking, and foreign keys",
  PLUGIN_LICENSE_GPL,
  innobase_init, /* Plugin Init */
  NULL, /* Plugin Deinit */
  0x0100 /* 1.0 */,
  innodb_status_variables_export,/* status variables             */
  innobase_system_variables, /* system variables */
  NULL /* reserved */
}
mysql_declare_plugin_end;

#endif<|MERGE_RESOLUTION|>--- conflicted
+++ resolved
@@ -3474,7 +3474,6 @@
 			/* This call will update the counter according to the
 			value that was inserted in the table */
 
-<<<<<<< HEAD
             		dict_table_autoinc_update(prebuilt->table, auto_inc);
           	}
         }
@@ -3484,12 +3483,14 @@
         performing those statements. */
 
         if (error == DB_DUPLICATE_KEY && auto_inc_used
-            && (user_thd->lex->sql_command == SQLCOM_REPLACE
-                || user_thd->lex->sql_command == SQLCOM_REPLACE_SELECT
-                || (user_thd->lex->sql_command == SQLCOM_INSERT
-                    && user_thd->lex->duplicates == DUP_UPDATE)
-                || (user_thd->lex->sql_command == SQLCOM_LOAD
-                    && user_thd->lex->duplicates == DUP_REPLACE))) {
+            && (thd_sql_command(user_thd) == SQLCOM_REPLACE
+                || thd_sql_command(user_thd) == SQLCOM_REPLACE_SELECT
+                || (thd_sql_command(user_thd) == SQLCOM_INSERT
+                    && prebuilt->trx->allow_duplicates
+		    && !prebuilt->trx->replace_duplicates)
+                || (thd_sql_command(user_thd) == SQLCOM_LOAD
+                    && prebuilt->trx->allow_duplicates
+		    && prebuilt->trx->replace_duplicates))) {
 
                 auto_inc = table->next_number_field->val_int();
 
@@ -3497,29 +3498,6 @@
                         dict_table_autoinc_update(prebuilt->table, auto_inc);
                 }
         }
-=======
-			dict_table_autoinc_update(prebuilt->table, auto_inc);
-		}
-	}
-
-	/* A REPLACE command and LOAD DATA INFILE REPLACE handle a duplicate
-	key error themselves, and we must update the autoinc counter if we are
-	performing those statements. */
-
-	if (error == DB_DUPLICATE_KEY && auto_inc_used
-		&& (thd_sql_command(thd) == SQLCOM_REPLACE
-			|| thd_sql_command(thd) == SQLCOM_REPLACE_SELECT
-			|| (thd_sql_command(thd) == SQLCOM_LOAD
-				&& prebuilt->trx->allow_duplicates
-				&& prebuilt->trx->replace_duplicates))) {
-
-		auto_inc = table->next_number_field->val_int();
-
-		if (auto_inc != 0) {
-			dict_table_autoinc_update(prebuilt->table, auto_inc);
-		}
-	}
->>>>>>> 0f0ef2fe
 
 	innodb_srv_conc_exit_innodb(prebuilt->trx);
 

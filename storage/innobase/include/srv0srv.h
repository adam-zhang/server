/*****************************************************************************

Copyright (c) 1995, 2016, Oracle and/or its affiliates. All rights reserved.
Copyright (c) 2008, 2009, Google Inc.
Copyright (c) 2009, Percona Inc.
Copyright (c) 2013, 2017, MariaDB Corporation

Portions of this file contain modifications contributed and copyrighted by
Google, Inc. Those modifications are gratefully acknowledged and are described
briefly in the InnoDB documentation. The contributions by Google are
incorporated with their permission, and subject to the conditions contained in
the file COPYING.Google.

Portions of this file contain modifications contributed and copyrighted
by Percona Inc.. Those modifications are
gratefully acknowledged and are described briefly in the InnoDB
documentation. The contributions by Percona Inc. are incorporated with
their permission, and subject to the conditions contained in the file
COPYING.Percona.

This program is free software; you can redistribute it and/or modify it under
the terms of the GNU General Public License as published by the Free Software
Foundation; version 2 of the License.

This program is distributed in the hope that it will be useful, but WITHOUT
ANY WARRANTY; without even the implied warranty of MERCHANTABILITY or FITNESS
FOR A PARTICULAR PURPOSE. See the GNU General Public License for more details.

You should have received a copy of the GNU General Public License along with
this program; if not, write to the Free Software Foundation, Inc.,
51 Franklin Street, Suite 500, Boston, MA 02110-1335 USA

*****************************************************************************/

/**************************************************//**
@file include/srv0srv.h
The server main program

Created 10/10/1995 Heikki Tuuri
*******************************************************/

#ifndef srv0srv_h
#define srv0srv_h

#include "my_global.h"

#include "mysql/psi/mysql_stage.h"
#include "mysql/psi/psi.h"

#include "univ.i"
#include "log0log.h"
#include "os0event.h"
#include "que0types.h"
#include "trx0types.h"
#include "srv0conc.h"
#include "buf0checksum.h"
#include "ut0counter.h"
#include "fil0fil.h"

struct fil_space_t;

/* Global counters used inside InnoDB. */
struct srv_stats_t {
	typedef ib_counter_t<ulint, 64> ulint_ctr_64_t;
	typedef ib_counter_t<lsn_t, 1, single_indexer_t> lsn_ctr_1_t;
	typedef ib_counter_t<ulint, 1, single_indexer_t> ulint_ctr_1_t;
	typedef ib_counter_t<lint, 1, single_indexer_t> lint_ctr_1_t;
	typedef ib_counter_t<int64_t, 1, single_indexer_t> int64_ctr_1_t;

	/** Count the amount of data written in total (in bytes) */
	ulint_ctr_1_t		data_written;

	/** Number of the log write requests done */
	ulint_ctr_1_t		log_write_requests;

	/** Number of physical writes to the log performed */
	ulint_ctr_1_t		log_writes;

	/** Amount of data padded for log write ahead */
	ulint_ctr_1_t		log_padded;

	/** Amount of data written to the log files in bytes */
	lsn_ctr_1_t		os_log_written;

	/** Number of writes being done to the log files */
	lint_ctr_1_t		os_log_pending_writes;

	/** We increase this counter, when we don't have enough
	space in the log buffer and have to flush it */
	ulint_ctr_1_t		log_waits;

	/** Count the number of times the doublewrite buffer was flushed */
	ulint_ctr_1_t		dblwr_writes;

	/** Store the number of pages that have been flushed to the
	doublewrite buffer */
	ulint_ctr_1_t		dblwr_pages_written;

	/** Store the number of write requests issued */
	ulint_ctr_1_t		buf_pool_write_requests;

	/** Store the number of times when we had to wait for a free page
	in the buffer pool. It happens when the buffer pool is full and we
	need to make a flush, in order to be able to read or create a page. */
	ulint_ctr_1_t		buf_pool_wait_free;

	/** Count the number of pages that were written from buffer
	pool to the disk */
	ulint_ctr_1_t		buf_pool_flushed;

	/** Number of buffer pool reads that led to the reading of
	a disk page */
	ulint_ctr_1_t		buf_pool_reads;

	/** Number of bytes saved by page compression */
	ulint_ctr_64_t          page_compression_saved;
	/* Number of index pages written */
	ulint_ctr_64_t          index_pages_written;
	/* Number of non index pages written */
	ulint_ctr_64_t          non_index_pages_written;
	/* Number of pages compressed with page compression */
        ulint_ctr_64_t          pages_page_compressed;
	/* Number of TRIM operations induced by page compression */
        ulint_ctr_64_t          page_compressed_trim_op;
	/* Number of pages decompressed with page compression */
        ulint_ctr_64_t          pages_page_decompressed;
	/* Number of page compression errors */
	ulint_ctr_64_t          pages_page_compression_error;
	/* Number of pages encrypted */
	ulint_ctr_64_t          pages_encrypted;
   	/* Number of pages decrypted */
	ulint_ctr_64_t          pages_decrypted;

	/** Number of data read in total (in bytes) */
	ulint_ctr_1_t		data_read;

	/** Wait time of database locks */
	int64_ctr_1_t		n_lock_wait_time;

	/** Number of database lock waits */
	ulint_ctr_1_t		n_lock_wait_count;

	/** Number of threads currently waiting on database locks */
	lint_ctr_1_t		n_lock_wait_current_count;

	/** Number of rows read. */
	ulint_ctr_64_t		n_rows_read;

	/** Number of rows updated */
	ulint_ctr_64_t		n_rows_updated;

	/** Number of rows deleted */
	ulint_ctr_64_t		n_rows_deleted;

	/** Number of rows inserted */
	ulint_ctr_64_t		n_rows_inserted;

	/** Number of system rows read. */
	ulint_ctr_64_t		n_system_rows_read;

	/** Number of system rows updated */
	ulint_ctr_64_t		n_system_rows_updated;

	/** Number of system rows deleted */
	ulint_ctr_64_t		n_system_rows_deleted;

	/** Number of system rows inserted */
	ulint_ctr_64_t		n_system_rows_inserted;

	/** Number of times secondary index lookup triggered cluster lookup */
	ulint_ctr_64_t		n_sec_rec_cluster_reads;

	/** Number of times prefix optimization avoided triggering cluster lookup */
	ulint_ctr_64_t		n_sec_rec_cluster_reads_avoided;

	/** Number of times page 0 is read from tablespace */
	ulint_ctr_64_t		page0_read;

	/** Number of encryption_get_latest_key_version calls */
	ulint_ctr_64_t		n_key_requests;

	/** Number of log scrub operations */
	ulint_ctr_64_t		n_log_scrubs;
};

extern const char*	srv_main_thread_op_info;

/** Prefix used by MySQL to indicate pre-5.1 table name encoding */
extern const char	srv_mysql50_table_name_prefix[10];

/* The monitor thread waits on this event. */
extern os_event_t	srv_monitor_event;

/* The error monitor thread waits on this event. */
extern os_event_t	srv_error_event;

/** The buffer pool dump/load thread waits on this event. */
extern os_event_t	srv_buf_dump_event;

/** The buffer pool resize thread waits on this event. */
extern os_event_t	srv_buf_resize_event;

/** The buffer pool dump/load file name */
#define SRV_BUF_DUMP_FILENAME_DEFAULT	"ib_buffer_pool"
extern char*		srv_buf_dump_filename;

/** Boolean config knobs that tell InnoDB to dump the buffer pool at shutdown
and/or load it during startup. */
extern char		srv_buffer_pool_dump_at_shutdown;
extern char		srv_buffer_pool_load_at_startup;

/* Whether to disable file system cache if it is defined */
extern char		srv_disable_sort_file_cache;

/* If the last data file is auto-extended, we add this many pages to it
at a time */
#define SRV_AUTO_EXTEND_INCREMENT (srv_sys_space.get_autoextend_increment())

/** Mutex protecting page_zip_stat_per_index */
extern ib_mutex_t	page_zip_stat_per_index_mutex;
/* Mutex for locking srv_monitor_file. Not created if srv_read_only_mode */
extern ib_mutex_t	srv_monitor_file_mutex;
/* Temporary file for innodb monitor output */
extern FILE*	srv_monitor_file;
/* Mutex for locking srv_dict_tmpfile. Only created if !srv_read_only_mode.
This mutex has a very high rank; threads reserving it should not
be holding any InnoDB latches. */
extern ib_mutex_t	srv_dict_tmpfile_mutex;
/* Temporary file for output from the data dictionary */
extern FILE*	srv_dict_tmpfile;
/* Mutex for locking srv_misc_tmpfile. Only created if !srv_read_only_mode.
This mutex has a very low rank; threads reserving it should not
acquire any further latches or sleep before releasing this one. */
extern ib_mutex_t	srv_misc_tmpfile_mutex;
/* Temporary file for miscellanous diagnostic output */
extern FILE*	srv_misc_tmpfile;

/* Server parameters which are read from the initfile */

extern char*	srv_data_home;

/** Set if InnoDB must operate in read-only mode. We don't do any
recovery and open all tables in RO mode instead of RW mode. We don't
sync the max trx id to disk either. */
extern my_bool	srv_read_only_mode;
/** Set if InnoDB operates in read-only mode or innodb-force-recovery
is greater than SRV_FORCE_NO_TRX_UNDO. */
extern my_bool	high_level_read_only;
/** store to its own file each table created by an user; data
dictionary tables are in the system tablespace 0 */
extern my_bool	srv_file_per_table;
/** Sleep delay for threads waiting to enter InnoDB. In micro-seconds. */
extern	ulong	srv_thread_sleep_delay;
/** Maximum sleep delay (in micro-seconds), value of 0 disables it.*/
extern	ulong	srv_adaptive_max_sleep_delay;

/** The file format to use on new *.ibd files. */
extern ulint	srv_file_format;
/** Whether to check file format during startup.  A value of
UNIV_FORMAT_MAX + 1 means no checking ie. FALSE.  The default is to
set it to the highest format we support. */
extern ulint	srv_max_file_format_at_startup;
/** Place locks to records only i.e. do not use next-key locking except
on duplicate key checking and foreign key checking */
extern ibool	srv_locks_unsafe_for_binlog;

/** Sort buffer size in index creation */
extern ulong	srv_sort_buf_size;
/** Maximum modification log file size for online index creation */
extern unsigned long long	srv_online_max_size;

/* If this flag is TRUE, then we will use the native aio of the
OS (provided we compiled Innobase with it in), otherwise we will
use simulated aio we build below with threads.
Currently we support native aio on windows and linux */
extern my_bool	srv_use_native_aio;
extern my_bool	srv_numa_interleave;

/* Use trim operation */
extern my_bool srv_use_trim;

/* Use atomic writes i.e disable doublewrite buffer */
extern my_bool srv_use_atomic_writes;

/* Compression algorithm*/
extern ulong innodb_compression_algorithm;

/* Number of flush threads */
#define MTFLUSH_MAX_WORKER		64
#define MTFLUSH_DEFAULT_WORKER		8

/* Number of threads used for multi-threaded flush */
extern long    srv_mtflush_threads;

/* If this flag is TRUE, then we will use multi threaded flush. */
extern my_bool	srv_use_mtflush;

/** Server undo tablespaces directory, can be absolute path. */
extern char*	srv_undo_dir;

/** Number of undo tablespaces to use. */
extern ulong	srv_undo_tablespaces;

/** The number of UNDO tablespaces that are open and ready to use. */
extern ulint	srv_undo_tablespaces_open;

/** The number of UNDO tablespaces that are active (hosting some rollback
segment). It is quite possible that some of the tablespaces doesn't host
any of the rollback-segment based on configuration used. */
extern ulint	srv_undo_tablespaces_active;

/** The number of undo segments to use */
extern ulong	srv_undo_logs;

/** Maximum size of undo tablespace. */
extern unsigned long long	srv_max_undo_log_size;

extern uint	srv_n_fil_crypt_threads;
extern uint	srv_n_fil_crypt_threads_started;

/** Rate at which UNDO records should be purged. */
extern ulong	srv_purge_rseg_truncate_frequency;

/** Enable or Disable Truncate of UNDO tablespace. */
extern my_bool	srv_undo_log_truncate;

/* Optimize prefix index queries to skip cluster index lookup when possible */
/* Enables or disables this prefix optimization.  Disabled by default. */
extern my_bool	srv_prefix_index_cluster_optimization;

/** UNDO logs not redo logged, these logs reside in the temp tablespace.*/
extern const ulong	srv_tmp_undo_logs;

/** Default size of UNDO tablespace while it is created new. */
extern const ulint	SRV_UNDO_TABLESPACE_SIZE_IN_PAGES;

extern char*	srv_log_group_home_dir;

/** Maximum number of srv_n_log_files, or innodb_log_files_in_group */
#define SRV_N_LOG_FILES_MAX 100
extern ulong	srv_n_log_files;
/** At startup, this is the current redo log file size.
During startup, if this is different from srv_log_file_size_requested
(innodb_log_file_size), the redo log will be rebuilt and this size
will be initialized to srv_log_file_size_requested.
When upgrading from a previous redo log format, this will be set to 0,
and writing to the redo log is not allowed.

During startup, this is in bytes, and later converted to pages. */
extern ib_uint64_t	srv_log_file_size;
/** The value of the startup parameter innodb_log_file_size */
extern ib_uint64_t	srv_log_file_size_requested;
extern ulint	srv_log_buffer_size;
extern ulong	srv_flush_log_at_trx_commit;
extern uint	srv_flush_log_at_timeout;
extern ulong	srv_log_write_ahead_size;
extern char	srv_adaptive_flushing;
extern my_bool	srv_flush_sync;

#ifdef WITH_INNODB_DISALLOW_WRITES
/* When this event is reset we do not allow any file writes to take place. */
extern os_event_t	srv_allow_writes_event;
#endif /* WITH_INNODB_DISALLOW_WRITES */

/* If this flag is TRUE, then we will load the indexes' (and tables') metadata
even if they are marked as "corrupted". Mostly it is for DBA to process
corrupted index and table */
extern my_bool	srv_load_corrupted;

/** Requested size in bytes */
extern ulint		srv_buf_pool_size;
/** Minimum pool size in bytes */
extern const ulint	srv_buf_pool_min_size;
/** Default pool size in bytes */
extern const ulint	srv_buf_pool_def_size;
/** Requested buffer pool chunk size. Each buffer pool instance consists
of one or more chunks. */
extern ulong		srv_buf_pool_chunk_unit;
/** Requested number of buffer pool instances */
extern ulong		srv_buf_pool_instances;
/** Default number of buffer pool instances */
extern const ulong	srv_buf_pool_instances_default;
/** Number of locks to protect buf_pool->page_hash */
extern ulong	srv_n_page_hash_locks;
/** Scan depth for LRU flush batch i.e.: number of blocks scanned*/
extern ulong	srv_LRU_scan_depth;
/** Whether or not to flush neighbors of a block */
extern ulong	srv_buf_pool_dump_pct;	/*!< dump that may % of each buffer
					pool during BP dump */
extern ulong	srv_flush_neighbors;
/** Previously requested size */
extern ulint	srv_buf_pool_old_size;
/** Current size as scaling factor for the other components */
extern ulint	srv_buf_pool_base_size;
/** Current size in bytes */
extern ulint	srv_buf_pool_curr_size;
/** Dump this % of each buffer pool during BP dump */
extern ulong	srv_buf_pool_dump_pct;
/** Lock table size in bytes */
extern ulint	srv_lock_table_size;

extern ulint	srv_n_file_io_threads;
extern my_bool	srv_random_read_ahead;
extern ulong	srv_read_ahead_threshold;
extern ulint	srv_n_read_io_threads;
extern ulint	srv_n_write_io_threads;

/* Defragmentation, Origianlly facebook default value is 100, but it's too high */
#define SRV_DEFRAGMENT_FREQUENCY_DEFAULT 40
extern my_bool	srv_defragment;
extern uint	srv_defragment_n_pages;
extern uint	srv_defragment_stats_accuracy;
extern uint	srv_defragment_fill_factor_n_recs;
extern double	srv_defragment_fill_factor;
extern uint	srv_defragment_frequency;
extern ulonglong	srv_defragment_interval;

extern ulong	srv_idle_flush_pct;

extern uint	srv_change_buffer_max_size;

/* Number of IO operations per second the server can do */
extern ulong    srv_io_capacity;

/* We use this dummy default value at startup for max_io_capacity.
The real value is set based on the value of io_capacity. */
#define SRV_MAX_IO_CAPACITY_DUMMY_DEFAULT	(~0UL)
#define SRV_MAX_IO_CAPACITY_LIMIT		(~0UL)
extern ulong    srv_max_io_capacity;
/* Returns the number of IO operations that is X percent of the
capacity. PCT_IO(5) -> returns the number of IO operations that
is 5% of the max where max is srv_io_capacity.  */
#define PCT_IO(p) ((ulong) (srv_io_capacity * ((double) (p) / 100.0)))

/* The "innodb_stats_method" setting, decides how InnoDB is going
to treat NULL value when collecting statistics. It is not defined
as enum type because the configure option takes unsigned integer type. */
extern ulong	srv_innodb_stats_method;

extern char*	srv_file_flush_method_str;

extern ulint	srv_max_n_open_files;

extern ulong	srv_n_page_cleaners;

extern double	srv_max_dirty_pages_pct;
extern double	srv_max_dirty_pages_pct_lwm;

extern double	srv_adaptive_flushing_lwm;
extern ulong	srv_flushing_avg_loops;

extern ulong	srv_force_recovery;

extern ulint	srv_fast_shutdown;	/*!< If this is 1, do not do a
					purge and index buffer merge.
					If this 2, do not even flush the
					buffer pool to data files at the
					shutdown: we effectively 'crash'
					InnoDB (but lose no committed
					transactions). */
extern ibool	srv_innodb_status;

extern unsigned long long	srv_stats_transient_sample_pages;
extern my_bool			srv_stats_persistent;
extern unsigned long long	srv_stats_persistent_sample_pages;
extern my_bool			srv_stats_auto_recalc;
extern unsigned long long	srv_stats_modified_counter;
extern my_bool			srv_stats_sample_traditional;

extern ibool	srv_use_doublewrite_buf;
extern ulong	srv_doublewrite_batch_size;
extern ulong	srv_checksum_algorithm;

extern double	srv_max_buf_pool_modified_pct;
extern my_bool	srv_force_primary_key;

extern double	srv_max_buf_pool_modified_pct;
extern ulong	srv_max_purge_lag;
extern ulong	srv_max_purge_lag_delay;

extern ulong	srv_replication_delay;
/*-------------------------------------------*/

extern my_bool	srv_print_innodb_monitor;
extern my_bool	srv_print_innodb_lock_monitor;
extern ibool	srv_print_verbose_log;

extern bool	srv_monitor_active;
extern bool	srv_error_monitor_active;

/* TRUE during the lifetime of the buffer pool dump/load thread */
extern bool	srv_buf_dump_thread_active;

/* true during the lifetime of the buffer pool resize thread */
extern bool	srv_buf_resize_thread_active;

/* TRUE during the lifetime of the stats thread */
extern bool	srv_dict_stats_thread_active;

/* TRUE if enable log scrubbing */
extern my_bool	srv_scrub_log;

extern ulong	srv_n_spin_wait_rounds;
extern ulong	srv_n_free_tickets_to_enter;
extern ulong	srv_thread_sleep_delay;
extern uint	srv_spin_wait_delay;
extern ibool	srv_priority_boost;

extern ulint	srv_truncated_status_writes;
extern ulint	srv_available_undo_logs;

#if defined UNIV_DEBUG || defined UNIV_IBUF_DEBUG
extern my_bool	srv_ibuf_disable_background_merge;
#endif /* UNIV_DEBUG || UNIV_IBUF_DEBUG */

#ifdef UNIV_DEBUG
extern my_bool	srv_sync_debug;
extern my_bool	srv_purge_view_update_only_debug;

/** Value of MySQL global used to disable master thread. */
extern my_bool	srv_master_thread_disabled_debug;
<<<<<<< HEAD
extern ulong	srv_sys_space_size_debug;
=======
extern uint	srv_sys_space_size_debug;
>>>>>>> d333e3ad
#endif /* UNIV_DEBUG */

#define SRV_SEMAPHORE_WAIT_EXTENSION	7200
extern ulint	srv_dml_needed_delay;

#define SRV_MAX_N_IO_THREADS	130

/* Array of English strings describing the current state of an
i/o handler thread */
extern const char* srv_io_thread_op_info[];
extern const char* srv_io_thread_function[];

/* the number of purge threads to use from the worker pool (currently 0 or 1) */
extern ulong srv_n_purge_threads;

/* the number of pages to purge in one batch */
extern ulong srv_purge_batch_size;

/* the number of sync wait arrays */
extern ulong srv_sync_array_size;

/* print all user-level transactions deadlocks to mysqld stderr */
extern my_bool srv_print_all_deadlocks;

extern my_bool	srv_cmp_per_index_enabled;

/* is encryption enabled */
extern ulong	srv_encrypt_tables;

/** Status variables to be passed to MySQL */
extern struct export_var_t export_vars;

/** Global counters */
extern srv_stats_t	srv_stats;

/** Simulate compression failures. */
extern uint srv_simulate_comp_failures;

/** Fatal semaphore wait threshold = maximum number of seconds
that semaphore times out in InnoDB */
#define DEFAULT_SRV_FATAL_SEMAPHORE_TIMEOUT 600
extern ulong	srv_fatal_semaphore_wait_threshold;

/** Enable semaphore request instrumentation */
extern my_bool srv_instrument_semaphores;

/** Buffer pool dump status frequence in percentages */
extern ulong srv_buf_dump_status_frequency;

# ifdef UNIV_PFS_THREAD
/* Keys to register InnoDB threads with performance schema */
extern mysql_pfs_key_t	buf_dump_thread_key;
extern mysql_pfs_key_t	dict_stats_thread_key;
extern mysql_pfs_key_t	io_handler_thread_key;
extern mysql_pfs_key_t	io_ibuf_thread_key;
extern mysql_pfs_key_t	io_log_thread_key;
extern mysql_pfs_key_t	io_read_thread_key;
extern mysql_pfs_key_t	io_write_thread_key;
extern mysql_pfs_key_t	page_cleaner_thread_key;
extern mysql_pfs_key_t	recv_writer_thread_key;
extern mysql_pfs_key_t	srv_error_monitor_thread_key;
extern mysql_pfs_key_t	srv_lock_timeout_thread_key;
extern mysql_pfs_key_t	srv_master_thread_key;
extern mysql_pfs_key_t	srv_monitor_thread_key;
extern mysql_pfs_key_t	srv_purge_thread_key;
extern mysql_pfs_key_t	srv_worker_thread_key;
extern mysql_pfs_key_t	trx_rollback_clean_thread_key;

/* This macro register the current thread and its key with performance
schema */
#  define pfs_register_thread(key)			\
do {								\
	struct PSI_thread* psi = PSI_THREAD_CALL(new_thread)(key, NULL, 0);\
	/* JAN: TODO: MYSQL 5.7 PSI                             \
	PSI_THREAD_CALL(set_thread_os_id)(psi);	*/		\
	PSI_THREAD_CALL(set_thread)(psi);			\
} while (0)

/* This macro delist the current thread from performance schema */
#  define pfs_delete_thread()				\
do {								\
	PSI_THREAD_CALL(delete_current_thread)();		\
} while (0)
# else
#  define pfs_register_thread(key)
#  define pfs_delete_thread()
# endif /* UNIV_PFS_THREAD */

#ifdef HAVE_PSI_STAGE_INTERFACE
/** Performance schema stage event for monitoring ALTER TABLE progress
everything after flush log_make_checkpoint_at(). */
extern PSI_stage_info	srv_stage_alter_table_end;

/** Performance schema stage event for monitoring ALTER TABLE progress
log_make_checkpoint_at(). */
extern PSI_stage_info	srv_stage_alter_table_flush;

/** Performance schema stage event for monitoring ALTER TABLE progress
row_merge_insert_index_tuples(). */
extern PSI_stage_info	srv_stage_alter_table_insert;

/** Performance schema stage event for monitoring ALTER TABLE progress
row_log_apply(). */
extern PSI_stage_info	srv_stage_alter_table_log_index;

/** Performance schema stage event for monitoring ALTER TABLE progress
row_log_table_apply(). */
extern PSI_stage_info	srv_stage_alter_table_log_table;

/** Performance schema stage event for monitoring ALTER TABLE progress
row_merge_sort(). */
extern PSI_stage_info	srv_stage_alter_table_merge_sort;

/** Performance schema stage event for monitoring ALTER TABLE progress
row_merge_read_clustered_index(). */
extern PSI_stage_info	srv_stage_alter_table_read_pk_internal_sort;

/** Performance schema stage event for monitoring buffer pool load progress. */
extern PSI_stage_info	srv_stage_buffer_pool_load;
#endif /* HAVE_PSI_STAGE_INTERFACE */

#ifndef _WIN32
/** Alternatives for the file flush option in Unix; see the InnoDB manual
about what these mean */
enum srv_unix_flush_t {
	SRV_UNIX_FSYNC = 1,	/*!< fsync, the default */
	SRV_UNIX_O_DSYNC,	/*!< open log files in O_SYNC mode */
	SRV_UNIX_LITTLESYNC,	/*!< do not call os_file_flush()
				when writing data files, but do flush
				after writing to log files */
	SRV_UNIX_NOSYNC,	/*!< do not flush after writing */
	SRV_UNIX_O_DIRECT,	/*!< invoke os_file_set_nocache() on
				data files. This implies using
				non-buffered IO but still using fsync,
				the reason for which is that some FS
				do not flush meta-data when
				unbuffered IO happens */
	SRV_UNIX_O_DIRECT_NO_FSYNC
				/*!< do not use fsync() when using
				direct IO i.e.: it can be set to avoid
				the fsync() call that we make when
				using SRV_UNIX_O_DIRECT. However, in
				this case user/DBA should be sure about
				the integrity of the meta-data */
};
extern enum srv_unix_flush_t	srv_unix_file_flush_method;
#else
/** Alternatives for file i/o in Windows */
enum srv_win_flush_t {
	SRV_WIN_IO_NORMAL = 1,	/*!< buffered I/O */
	SRV_WIN_IO_UNBUFFERED	/*!< unbuffered I/O; this is the default */
};
extern enum srv_win_flush_t	srv_win_file_flush_method;
#endif /* _WIN32 */

/** Alternatives for srv_force_recovery. Non-zero values are intended
to help the user get a damaged database up so that he can dump intact
tables and rows with SELECT INTO OUTFILE. The database must not otherwise
be used with these options! A bigger number below means that all precautions
of lower numbers are included. */
enum {
	SRV_FORCE_IGNORE_CORRUPT = 1,	/*!< let the server run even if it
					detects a corrupt page */
	SRV_FORCE_NO_BACKGROUND	= 2,	/*!< prevent the main thread from
					running: if a crash would occur
					in purge, this prevents it */
	SRV_FORCE_NO_TRX_UNDO = 3,	/*!< do not run trx rollback after
					recovery */
	SRV_FORCE_NO_IBUF_MERGE = 4,	/*!< prevent also ibuf operations:
					if they would cause a crash, better
					not do them */
	SRV_FORCE_NO_UNDO_LOG_SCAN = 5,	/*!< do not look at undo logs when
					starting the database: InnoDB will
					treat even incomplete transactions
					as committed */
	SRV_FORCE_NO_LOG_REDO = 6	/*!< do not do the log roll-forward
					in connection with recovery */
};

/* Alternatives for srv_innodb_stats_method, which could be changed by
setting innodb_stats_method */
enum srv_stats_method_name_enum {
	SRV_STATS_NULLS_EQUAL,		/* All NULL values are treated as
					equal. This is the default setting
					for innodb_stats_method */
	SRV_STATS_NULLS_UNEQUAL,	/* All NULL values are treated as
					NOT equal. */
	SRV_STATS_NULLS_IGNORED		/* NULL values are ignored */
};

typedef enum srv_stats_method_name_enum		srv_stats_method_name_t;

<<<<<<< HEAD
#ifdef UNIV_DEBUG
/** Force all user tables to use page compression. */
extern ulong	srv_debug_compress;
#endif /* UNIV_DEBUG */

=======
>>>>>>> d333e3ad
/** Types of threads existing in the system. */
enum srv_thread_type {
	SRV_NONE,			/*!< None */
	SRV_WORKER,			/*!< threads serving parallelized
					queries and queries released from
					lock wait */
	SRV_PURGE,			/*!< Purge coordinator thread */
	SRV_MASTER			/*!< the master thread, (whose type
					number must be biggest) */
};

/*********************************************************************//**
Boots Innobase server. */
void
srv_boot(void);
/*==========*/
/*********************************************************************//**
Frees the data structures created in srv_init(). */
void
srv_free(void);
/*==========*/
/*********************************************************************//**
Sets the info describing an i/o thread current state. */
void
srv_set_io_thread_op_info(
/*======================*/
	ulint		i,	/*!< in: the 'segment' of the i/o thread */
	const char*	str);	/*!< in: constant char string describing the
				state */
/*********************************************************************//**
Resets the info describing an i/o thread current state. */
void
srv_reset_io_thread_op_info();
/*=========================*/
/*******************************************************************//**
Tells the purge thread that there has been activity in the database
and wakes up the purge thread if it is suspended (not sleeping).  Note
that there is a small chance that the purge thread stays suspended
(we do not protect our operation with the srv_sys_t:mutex, for
performance reasons). */
void
srv_wake_purge_thread_if_not_active(void);
/*=====================================*/
/*******************************************************************//**
Tells the Innobase server that there has been activity in the database
and wakes up the master thread if it is suspended (not sleeping). Used
in the MySQL interface. Note that there is a small chance that the master
thread stays suspended (we do not protect our operation with the kernel
mutex, for performace reasons). */
void
srv_active_wake_master_thread_low(void);
/*===================================*/
#define srv_active_wake_master_thread()					\
	do {								\
		if (!srv_read_only_mode) {				\
			srv_active_wake_master_thread_low();		\
		}							\
	} while (0)
/*******************************************************************//**
Wakes up the master thread if it is suspended or being suspended. */
void
srv_wake_master_thread(void);
/*========================*/
/******************************************************************//**
Outputs to a file the output of the InnoDB Monitor.
@return FALSE if not all information printed
due to failure to obtain necessary mutex */
ibool
srv_printf_innodb_monitor(
/*======================*/
	FILE*	file,		/*!< in: output stream */
	ibool	nowait,		/*!< in: whether to wait for the
				lock_sys_t::mutex */
	ulint*	trx_start,	/*!< out: file position of the start of
				the list of active transactions */
	ulint*	trx_end);	/*!< out: file position of the end of
				the list of active transactions */

/******************************************************************//**
Function to pass InnoDB status variables to MySQL */
void
srv_export_innodb_status(void);
/*==========================*/
/*******************************************************************//**
Get current server activity count. We don't hold srv_sys::mutex while
reading this value as it is only used in heuristics.
@return activity count. */
ulint
srv_get_activity_count(void);
/*========================*/
/*******************************************************************//**
Check if there has been any activity.
@return FALSE if no change in activity counter. */
ibool
srv_check_activity(
/*===============*/
	ulint		old_activity_count);	/*!< old activity count */
/******************************************************************//**
Increment the server activity counter. */
void
srv_inc_activity_count(void);
/*=========================*/

/**********************************************************************//**
Enqueues a task to server task queue and releases a worker thread, if there
is a suspended one. */
void
srv_que_task_enqueue_low(
/*=====================*/
	que_thr_t*	thr);	/*!< in: query thread */

/**********************************************************************//**
Check whether any background thread is active. If so, return the thread
type.
@return SRV_NONE if all are are suspended or have exited, thread
type if any are still active. */
enum srv_thread_type
srv_get_active_thread_type(void);
/*============================*/

extern "C" {

/*********************************************************************//**
A thread which prints the info output by various InnoDB monitors.
@return a dummy parameter */
os_thread_ret_t
DECLARE_THREAD(srv_monitor_thread)(
/*===============================*/
	void*	arg);	/*!< in: a dummy parameter required by
			os_thread_create */

/*********************************************************************//**
The master thread controlling the server.
@return a dummy parameter */
os_thread_ret_t
DECLARE_THREAD(srv_master_thread)(
/*==============================*/
	void*	arg);	/*!< in: a dummy parameter required by
			os_thread_create */

/*************************************************************************
A thread which prints warnings about semaphore waits which have lasted
too long. These can be used to track bugs which cause hangs.
@return a dummy parameter */
os_thread_ret_t
DECLARE_THREAD(srv_error_monitor_thread)(
/*=====================================*/
	void*	arg);	/*!< in: a dummy parameter required by
			os_thread_create */

/*********************************************************************//**
Purge coordinator thread that schedules the purge tasks.
@return a dummy parameter */
os_thread_ret_t
DECLARE_THREAD(srv_purge_coordinator_thread)(
/*=========================================*/
	void*	arg MY_ATTRIBUTE((unused)));	/*!< in: a dummy parameter
						required by os_thread_create */

/*********************************************************************//**
Worker thread that reads tasks from the work queue and executes them.
@return a dummy parameter */
os_thread_ret_t
DECLARE_THREAD(srv_worker_thread)(
/*==============================*/
	void*	arg MY_ATTRIBUTE((unused)));	/*!< in: a dummy parameter
						required by os_thread_create */
} /* extern "C" */

/**********************************************************************//**
Get count of tasks in the queue.
@return number of tasks in queue */
ulint
srv_get_task_queue_length(void);
/*===========================*/

/*********************************************************************//**
Releases threads of the type given from suspension in the thread table.
NOTE! The server mutex has to be reserved by the caller!
@return number of threads released: this may be less than n if not
enough threads were suspended at the moment */
ulint
srv_release_threads(
/*================*/
	enum srv_thread_type	type,	/*!< in: thread type */
	ulint			n);	/*!< in: number of threads to release */

/**********************************************************************//**
Wakeup the purge threads. */
void
srv_purge_wakeup(void);
/*==================*/

/** Check if tablespace is being truncated.
(Ignore system-tablespace as we don't re-create the tablespace
and so some of the action that are suppressed by this function
for independent tablespace are not applicable to system-tablespace).
@param	space_id	space_id to check for truncate action
@return true		if being truncated, false if not being
			truncated or tablespace is system-tablespace. */
bool
srv_is_tablespace_truncated(ulint space_id);

/** Check if tablespace was truncated.
@param[in]	space	space object to check for truncate action
@return true if tablespace was truncated and we still have an active
MLOG_TRUNCATE REDO log record. */
bool
srv_was_tablespace_truncated(const fil_space_t* space);

#ifdef UNIV_DEBUG
/** Disables master thread. It's used by:
	SET GLOBAL innodb_master_thread_disabled_debug = 1 (0).
@param[in]	thd		thread handle
@param[in]	var		pointer to system variable
@param[out]	var_ptr		where the formal string goes
@param[in]	save		immediate result from check function */
void
srv_master_thread_disabled_debug_update(
	THD*				thd,
	struct st_mysql_sys_var*	var,
	void*				var_ptr,
	const void*			save);
#endif /* UNIV_DEBUG */

/** Status variables to be passed to MySQL */
struct export_var_t{
	ulint innodb_data_pending_reads;	/*!< Pending reads */
	ulint innodb_data_pending_writes;	/*!< Pending writes */
	ulint innodb_data_pending_fsyncs;	/*!< Pending fsyncs */
	ulint innodb_data_fsyncs;		/*!< Number of fsyncs so far */
	ulint innodb_data_read;			/*!< Data bytes read */
	ulint innodb_data_writes;		/*!< I/O write requests */
	ulint innodb_data_written;		/*!< Data bytes written */
	ulint innodb_data_reads;		/*!< I/O read requests */
	char  innodb_buffer_pool_dump_status[OS_FILE_MAX_PATH + 128];/*!< Buf pool dump status */
	char  innodb_buffer_pool_load_status[OS_FILE_MAX_PATH + 128];/*!< Buf pool load status */
	char  innodb_buffer_pool_resize_status[512];/*!< Buf pool resize status */
	ulint innodb_buffer_pool_pages_total;	/*!< Buffer pool size */
	ulint innodb_buffer_pool_pages_data;	/*!< Data pages */
	ulint innodb_buffer_pool_bytes_data;	/*!< File bytes used */
	ulint innodb_buffer_pool_pages_dirty;	/*!< Dirty data pages */
	ulint innodb_buffer_pool_bytes_dirty;	/*!< File bytes modified */
	ulint innodb_buffer_pool_pages_misc;	/*!< Miscellanous pages */
	ulint innodb_buffer_pool_pages_free;	/*!< Free pages */
#ifdef UNIV_DEBUG
	ulint innodb_buffer_pool_pages_latched;	/*!< Latched pages */
#endif /* UNIV_DEBUG */
	ulint innodb_buffer_pool_read_requests;	/*!< buf_pool->stat.n_page_gets */
	ulint innodb_buffer_pool_reads;		/*!< srv_buf_pool_reads */
	ulint innodb_buffer_pool_wait_free;	/*!< srv_buf_pool_wait_free */
	ulint innodb_buffer_pool_pages_flushed;	/*!< srv_buf_pool_flushed */
	ulint innodb_buffer_pool_write_requests;/*!< srv_buf_pool_write_requests */
	ulint innodb_buffer_pool_read_ahead_rnd;/*!< srv_read_ahead_rnd */
	ulint innodb_buffer_pool_read_ahead;	/*!< srv_read_ahead */
	ulint innodb_buffer_pool_read_ahead_evicted;/*!< srv_read_ahead evicted*/
	ulint innodb_dblwr_pages_written;	/*!< srv_dblwr_pages_written */
	ulint innodb_dblwr_writes;		/*!< srv_dblwr_writes */
	ibool innodb_have_atomic_builtins;	/*!< HAVE_ATOMIC_BUILTINS */
	ulint innodb_log_waits;			/*!< srv_log_waits */
	ulint innodb_log_write_requests;	/*!< srv_log_write_requests */
	ulint innodb_log_writes;		/*!< srv_log_writes */
	lsn_t innodb_os_log_written;		/*!< srv_os_log_written */
	ulint innodb_os_log_fsyncs;		/*!< fil_n_log_flushes */
	ulint innodb_os_log_pending_writes;	/*!< srv_os_log_pending_writes */
	ulint innodb_os_log_pending_fsyncs;	/*!< fil_n_pending_log_flushes */
	ulint innodb_page_size;			/*!< UNIV_PAGE_SIZE */
	ulint innodb_pages_created;		/*!< buf_pool->stat.n_pages_created */
	ulint innodb_pages_read;		/*!< buf_pool->stat.n_pages_read*/
	ulint innodb_page0_read;		/*!< srv_stats.page0_read */
	ulint innodb_pages_written;		/*!< buf_pool->stat.n_pages_written */
	ulint innodb_row_lock_waits;		/*!< srv_n_lock_wait_count */
	ulint innodb_row_lock_current_waits;	/*!< srv_n_lock_wait_current_count */
	int64_t innodb_row_lock_time;		/*!< srv_n_lock_wait_time
						/ 1000 */
	ulint innodb_row_lock_time_avg;		/*!< srv_n_lock_wait_time
						/ 1000
						/ srv_n_lock_wait_count */
	ulint innodb_row_lock_time_max;		/*!< srv_n_lock_max_wait_time
						/ 1000 */
	ulint innodb_rows_read;			/*!< srv_n_rows_read */
	ulint innodb_rows_inserted;		/*!< srv_n_rows_inserted */
	ulint innodb_rows_updated;		/*!< srv_n_rows_updated */
	ulint innodb_rows_deleted;		/*!< srv_n_rows_deleted */
	ulint innodb_system_rows_read; /*!< srv_n_system_rows_read */
	ulint innodb_system_rows_inserted; /*!< srv_n_system_rows_inserted */
	ulint innodb_system_rows_updated; /*!< srv_n_system_rows_updated */
	ulint innodb_system_rows_deleted; /*!< srv_n_system_rows_deleted*/
	ulint innodb_num_open_files;		/*!< fil_n_file_opened */
	ulint innodb_truncated_status_writes;	/*!< srv_truncated_status_writes */
	ulint innodb_available_undo_logs;       /*!< srv_available_undo_logs
						*/
	ulint innodb_defragment_compression_failures; /*!< Number of
						defragment re-compression
						failures */

	ulint innodb_defragment_failures;	/*!< Number of defragment
						failures*/
	ulint innodb_defragment_count;		/*!< Number of defragment
						operations*/

	ulint innodb_onlineddl_rowlog_rows;	/*!< Online alter rows */
	ulint innodb_onlineddl_rowlog_pct_used; /*!< Online alter percentage
						of used row log buffer */
	ulint innodb_onlineddl_pct_progress;	/*!< Online alter progress */

#ifdef UNIV_DEBUG
	ulint innodb_purge_trx_id_age;		/*!< rw_max_trx_id - purged trx_id */
	ulint innodb_purge_view_trx_id_age;	/*!< rw_max_trx_id
						- purged view's min trx_id */
	ulint innodb_ahi_drop_lookups;		/*!< number of adaptive hash
						index lookups when freeing
						file pages */
#endif /* UNIV_DEBUG */

	int64_t innodb_page_compression_saved;/*!< Number of bytes saved
						by page compression */
	int64_t innodb_index_pages_written;  /*!< Number of index pages
						written */
	int64_t innodb_non_index_pages_written;  /*!< Number of non index pages
						written */
	int64_t innodb_pages_page_compressed;/*!< Number of pages
						compressed by page compression */
	int64_t innodb_page_compressed_trim_op;/*!< Number of TRIM operations
						induced by page compression */
	int64_t innodb_pages_page_decompressed;/*!< Number of pages
						decompressed by page
						compression */
	int64_t innodb_pages_page_compression_error;/*!< Number of page
						compression errors */
	int64_t innodb_pages_encrypted;      /*!< Number of pages
						encrypted */
	int64_t innodb_pages_decrypted;      /*!< Number of pages
						decrypted */

	ulint innodb_sec_rec_cluster_reads;	/*!< srv_sec_rec_cluster_reads */
	ulint innodb_sec_rec_cluster_reads_avoided;/*!< srv_sec_rec_cluster_reads_avoided */

	ulint innodb_encryption_rotation_pages_read_from_cache;
	ulint innodb_encryption_rotation_pages_read_from_disk;
	ulint innodb_encryption_rotation_pages_modified;
	ulint innodb_encryption_rotation_pages_flushed;
	ulint innodb_encryption_rotation_estimated_iops;
	int64_t innodb_encryption_key_requests;

	ulint innodb_scrub_page_reorganizations;
	ulint innodb_scrub_page_splits;
	ulint innodb_scrub_page_split_failures_underflow;
	ulint innodb_scrub_page_split_failures_out_of_filespace;
	ulint innodb_scrub_page_split_failures_missing_index;
	ulint innodb_scrub_page_split_failures_unknown;
	int64_t innodb_scrub_log;
};

/** Thread slot in the thread table.  */
struct srv_slot_t{
	srv_thread_type type;			/*!< thread type: user,
						utility etc. */
	ibool		in_use;			/*!< TRUE if this slot
						is in use */
	ibool		suspended;		/*!< TRUE if the thread is
						waiting for the event of this
						slot */
	ib_time_t	suspend_time;		/*!< time when the thread was
						suspended. Initialized by
						lock_wait_table_reserve_slot()
						for lock wait */
	ulong		wait_timeout;		/*!< wait time that if exceeded
						the thread will be timed out.
						Initialized by
						lock_wait_table_reserve_slot()
						for lock wait */
	os_event_t	event;			/*!< event used in suspending
						the thread when it has nothing
						to do */
	que_thr_t*	thr;			/*!< suspended query thread
						(only used for user threads) */
};

#ifdef WITH_WSREP
UNIV_INTERN
void
wsrep_srv_conc_cancel_wait(
/*==================*/
	trx_t*	trx);	/*!< in: transaction object associated with the
			thread */
#endif /* WITH_WSREP */

#endif<|MERGE_RESOLUTION|>--- conflicted
+++ resolved
@@ -519,11 +519,7 @@
 
 /** Value of MySQL global used to disable master thread. */
 extern my_bool	srv_master_thread_disabled_debug;
-<<<<<<< HEAD
-extern ulong	srv_sys_space_size_debug;
-=======
 extern uint	srv_sys_space_size_debug;
->>>>>>> d333e3ad
 #endif /* UNIV_DEBUG */
 
 #define SRV_SEMAPHORE_WAIT_EXTENSION	7200
@@ -716,14 +712,6 @@
 
 typedef enum srv_stats_method_name_enum		srv_stats_method_name_t;
 
-<<<<<<< HEAD
-#ifdef UNIV_DEBUG
-/** Force all user tables to use page compression. */
-extern ulong	srv_debug_compress;
-#endif /* UNIV_DEBUG */
-
-=======
->>>>>>> d333e3ad
 /** Types of threads existing in the system. */
 enum srv_thread_type {
 	SRV_NONE,			/*!< None */

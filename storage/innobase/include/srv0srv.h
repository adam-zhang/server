/*****************************************************************************

Copyright (c) 1995, 2016, Oracle and/or its affiliates. All rights reserved.
Copyright (c) 2008, 2009, Google Inc.
Copyright (c) 2009, Percona Inc.
Copyright (c) 2013, 2017, MariaDB Corporation

Portions of this file contain modifications contributed and copyrighted by
Google, Inc. Those modifications are gratefully acknowledged and are described
briefly in the InnoDB documentation. The contributions by Google are
incorporated with their permission, and subject to the conditions contained in
the file COPYING.Google.

Portions of this file contain modifications contributed and copyrighted
by Percona Inc.. Those modifications are
gratefully acknowledged and are described briefly in the InnoDB
documentation. The contributions by Percona Inc. are incorporated with
their permission, and subject to the conditions contained in the file
COPYING.Percona.

This program is free software; you can redistribute it and/or modify it under
the terms of the GNU General Public License as published by the Free Software
Foundation; version 2 of the License.

This program is distributed in the hope that it will be useful, but WITHOUT
ANY WARRANTY; without even the implied warranty of MERCHANTABILITY or FITNESS
FOR A PARTICULAR PURPOSE. See the GNU General Public License for more details.

You should have received a copy of the GNU General Public License along with
this program; if not, write to the Free Software Foundation, Inc.,
51 Franklin Street, Suite 500, Boston, MA 02110-1335 USA

*****************************************************************************/

/**************************************************//**
@file include/srv0srv.h
The server main program

Created 10/10/1995 Heikki Tuuri
*******************************************************/

#ifndef srv0srv_h
#define srv0srv_h

#include "my_global.h"

#include "mysql/psi/mysql_stage.h"
#include "mysql/psi/psi.h"

#include "univ.i"
#include "log0log.h"
#include "os0event.h"
#include "que0types.h"
#include "trx0types.h"
#include "srv0conc.h"
#include "buf0checksum.h"
#include "ut0counter.h"
#include "fil0fil.h"

struct fil_space_t;

/* Global counters used inside InnoDB. */
struct srv_stats_t {
	typedef ib_counter_t<ulint, 64> ulint_ctr_64_t;
	typedef ib_counter_t<lsn_t, 1, single_indexer_t> lsn_ctr_1_t;
	typedef ib_counter_t<ulint, 1, single_indexer_t> ulint_ctr_1_t;
	typedef ib_counter_t<lint, 1, single_indexer_t> lint_ctr_1_t;
	typedef ib_counter_t<int64_t, 1, single_indexer_t> int64_ctr_1_t;

	/** Count the amount of data written in total (in bytes) */
	ulint_ctr_1_t		data_written;

	/** Number of the log write requests done */
	ulint_ctr_1_t		log_write_requests;

	/** Number of physical writes to the log performed */
	ulint_ctr_1_t		log_writes;

	/** Amount of data padded for log write ahead */
	ulint_ctr_1_t		log_padded;

	/** Amount of data written to the log files in bytes */
	lsn_ctr_1_t		os_log_written;

	/** Number of writes being done to the log files */
	lint_ctr_1_t		os_log_pending_writes;

	/** We increase this counter, when we don't have enough
	space in the log buffer and have to flush it */
	ulint_ctr_1_t		log_waits;

	/** Count the number of times the doublewrite buffer was flushed */
	ulint_ctr_1_t		dblwr_writes;

	/** Store the number of pages that have been flushed to the
	doublewrite buffer */
	ulint_ctr_1_t		dblwr_pages_written;

	/** Store the number of write requests issued */
	ulint_ctr_1_t		buf_pool_write_requests;

	/** Store the number of times when we had to wait for a free page
	in the buffer pool. It happens when the buffer pool is full and we
	need to make a flush, in order to be able to read or create a page. */
	ulint_ctr_1_t		buf_pool_wait_free;

	/** Count the number of pages that were written from buffer
	pool to the disk */
	ulint_ctr_1_t		buf_pool_flushed;

	/** Number of buffer pool reads that led to the reading of
	a disk page */
	ulint_ctr_1_t		buf_pool_reads;

	/** Number of bytes saved by page compression */
	ulint_ctr_64_t          page_compression_saved;
	/** Number of 512Byte TRIM by page compression */
	ulint_ctr_64_t          page_compression_trim_sect512;
	/** Number of 1K TRIM by page compression */
	ulint_ctr_64_t          page_compression_trim_sect1024;
	/** Number of 2K TRIM by page compression */
	ulint_ctr_64_t          page_compression_trim_sect2048;
	/** Number of 4K TRIM  by page compression */
	ulint_ctr_64_t          page_compression_trim_sect4096;
	/** Number of 8K TRIM by page compression */
	ulint_ctr_64_t          page_compression_trim_sect8192;
	/** Number of 16K TRIM by page compression */
	ulint_ctr_64_t          page_compression_trim_sect16384;
	/** Number of 32K TRIM by page compression */
	ulint_ctr_64_t          page_compression_trim_sect32768;
	/* Number of index pages written */
	ulint_ctr_64_t          index_pages_written;
	/* Number of non index pages written */
	ulint_ctr_64_t          non_index_pages_written;
	/* Number of pages compressed with page compression */
        ulint_ctr_64_t          pages_page_compressed;
	/* Number of TRIM operations induced by page compression */
        ulint_ctr_64_t          page_compressed_trim_op;
	/* Number of TRIM operations saved by using actual write size knowledge */
        ulint_ctr_64_t          page_compressed_trim_op_saved;
	/* Number of pages decompressed with page compression */
        ulint_ctr_64_t          pages_page_decompressed;
	/* Number of page compression errors */
	ulint_ctr_64_t          pages_page_compression_error;
	/* Number of pages encrypted */
	ulint_ctr_64_t          pages_encrypted;
   	/* Number of pages decrypted */
	ulint_ctr_64_t          pages_decrypted;

	/** Number of data read in total (in bytes) */
	ulint_ctr_1_t		data_read;

	/** Wait time of database locks */
	int64_ctr_1_t		n_lock_wait_time;

	/** Number of database lock waits */
	ulint_ctr_1_t		n_lock_wait_count;

	/** Number of threads currently waiting on database locks */
	lint_ctr_1_t		n_lock_wait_current_count;

	/** Number of rows read. */
	ulint_ctr_64_t		n_rows_read;

	/** Number of rows updated */
	ulint_ctr_64_t		n_rows_updated;

	/** Number of rows deleted */
	ulint_ctr_64_t		n_rows_deleted;

	/** Number of rows inserted */
	ulint_ctr_64_t		n_rows_inserted;

	/** Number of system rows read. */
	ulint_ctr_64_t		n_system_rows_read;

	/** Number of system rows updated */
	ulint_ctr_64_t		n_system_rows_updated;

	/** Number of system rows deleted */
	ulint_ctr_64_t		n_system_rows_deleted;

	/** Number of system rows inserted */
	ulint_ctr_64_t		n_system_rows_inserted;

	/** Number of times secondary index lookup triggered cluster lookup */
	ulint_ctr_64_t		n_sec_rec_cluster_reads;

	/** Number of times prefix optimization avoided triggering cluster lookup */
	ulint_ctr_64_t		n_sec_rec_cluster_reads_avoided;

	/** Number of times page 0 is read from tablespace */
	ulint_ctr_64_t		page0_read;

	/** Number of encryption_get_latest_key_version calls */
	ulint_ctr_64_t		n_key_requests;

	/** Number of log scrub operations */
	ulint_ctr_64_t		n_log_scrubs;
};

extern const char*	srv_main_thread_op_info;

/** Prefix used by MySQL to indicate pre-5.1 table name encoding */
extern const char	srv_mysql50_table_name_prefix[10];

/* The monitor thread waits on this event. */
extern os_event_t	srv_monitor_event;

/* The error monitor thread waits on this event. */
extern os_event_t	srv_error_event;

/** The buffer pool dump/load thread waits on this event. */
extern os_event_t	srv_buf_dump_event;

/** The buffer pool resize thread waits on this event. */
extern os_event_t	srv_buf_resize_event;

/** The buffer pool dump/load file name */
#define SRV_BUF_DUMP_FILENAME_DEFAULT	"ib_buffer_pool"
extern char*		srv_buf_dump_filename;

/** Boolean config knobs that tell InnoDB to dump the buffer pool at shutdown
and/or load it during startup. */
extern char		srv_buffer_pool_dump_at_shutdown;
extern char		srv_buffer_pool_load_at_startup;

/* Whether to disable file system cache if it is defined */
extern char		srv_disable_sort_file_cache;

/* If the last data file is auto-extended, we add this many pages to it
at a time */
#define SRV_AUTO_EXTEND_INCREMENT (srv_sys_space.get_autoextend_increment())

/** Mutex protecting page_zip_stat_per_index */
extern ib_mutex_t	page_zip_stat_per_index_mutex;
/* Mutex for locking srv_monitor_file. Not created if srv_read_only_mode */
extern ib_mutex_t	srv_monitor_file_mutex;
/* Temporary file for innodb monitor output */
extern FILE*	srv_monitor_file;
/* Mutex for locking srv_dict_tmpfile. Only created if !srv_read_only_mode.
This mutex has a very high rank; threads reserving it should not
be holding any InnoDB latches. */
extern ib_mutex_t	srv_dict_tmpfile_mutex;
/* Temporary file for output from the data dictionary */
extern FILE*	srv_dict_tmpfile;
/* Mutex for locking srv_misc_tmpfile. Only created if !srv_read_only_mode.
This mutex has a very low rank; threads reserving it should not
acquire any further latches or sleep before releasing this one. */
extern ib_mutex_t	srv_misc_tmpfile_mutex;
/* Temporary file for miscellanous diagnostic output */
extern FILE*	srv_misc_tmpfile;

/* Server parameters which are read from the initfile */

extern char*	srv_data_home;

/** Set if InnoDB must operate in read-only mode. We don't do any
recovery and open all tables in RO mode instead of RW mode. We don't
sync the max trx id to disk either. */
extern my_bool	srv_read_only_mode;
/** Set if InnoDB operates in read-only mode or innodb-force-recovery
is greater than SRV_FORCE_NO_TRX_UNDO. */
extern my_bool	high_level_read_only;
/** store to its own file each table created by an user; data
dictionary tables are in the system tablespace 0 */
extern my_bool	srv_file_per_table;
/** Sleep delay for threads waiting to enter InnoDB. In micro-seconds. */
extern	ulong	srv_thread_sleep_delay;
/** Maximum sleep delay (in micro-seconds), value of 0 disables it.*/
extern	ulong	srv_adaptive_max_sleep_delay;

/** The file format to use on new *.ibd files. */
extern ulint	srv_file_format;
/** Whether to check file format during startup.  A value of
UNIV_FORMAT_MAX + 1 means no checking ie. FALSE.  The default is to
set it to the highest format we support. */
extern ulint	srv_max_file_format_at_startup;
/** Place locks to records only i.e. do not use next-key locking except
on duplicate key checking and foreign key checking */
extern ibool	srv_locks_unsafe_for_binlog;

/** Sort buffer size in index creation */
extern ulong	srv_sort_buf_size;
/** Maximum modification log file size for online index creation */
extern unsigned long long	srv_online_max_size;

/* If this flag is TRUE, then we will use the native aio of the
OS (provided we compiled Innobase with it in), otherwise we will
use simulated aio we build below with threads.
Currently we support native aio on windows and linux */
extern my_bool	srv_use_native_aio;
extern my_bool	srv_numa_interleave;

/* Use trim operation */
extern my_bool srv_use_trim;

/* Use atomic writes i.e disable doublewrite buffer */
extern my_bool srv_use_atomic_writes;

/* Compression algorithm*/
extern ulong innodb_compression_algorithm;

/* Number of flush threads */
#define MTFLUSH_MAX_WORKER		64
#define MTFLUSH_DEFAULT_WORKER		8

/* Number of threads used for multi-threaded flush */
extern long    srv_mtflush_threads;

/* If this flag is TRUE, then we will use multi threaded flush. */
extern my_bool	srv_use_mtflush;

/** Server undo tablespaces directory, can be absolute path. */
extern char*	srv_undo_dir;

/** Number of undo tablespaces to use. */
extern ulong	srv_undo_tablespaces;

/** The number of UNDO tablespaces that are open and ready to use. */
extern ulint	srv_undo_tablespaces_open;

/** The number of UNDO tablespaces that are active (hosting some rollback
segment). It is quite possible that some of the tablespaces doesn't host
any of the rollback-segment based on configuration used. */
extern ulint	srv_undo_tablespaces_active;

/** The number of undo segments to use */
extern ulong	srv_undo_logs;

/** Maximum size of undo tablespace. */
extern unsigned long long	srv_max_undo_log_size;

extern uint	srv_n_fil_crypt_threads;
extern uint	srv_n_fil_crypt_threads_started;

/** Rate at which UNDO records should be purged. */
extern ulong	srv_purge_rseg_truncate_frequency;

/** Enable or Disable Truncate of UNDO tablespace. */
extern my_bool	srv_undo_log_truncate;

/* Optimize prefix index queries to skip cluster index lookup when possible */
/* Enables or disables this prefix optimization.  Disabled by default. */
extern my_bool	srv_prefix_index_cluster_optimization;

/** UNDO logs not redo logged, these logs reside in the temp tablespace.*/
extern const ulong	srv_tmp_undo_logs;

/** Default size of UNDO tablespace while it is created new. */
extern const ulint	SRV_UNDO_TABLESPACE_SIZE_IN_PAGES;

extern char*	srv_log_group_home_dir;

/** Maximum number of srv_n_log_files, or innodb_log_files_in_group */
#define SRV_N_LOG_FILES_MAX 100
extern ulong	srv_n_log_files;
/** At startup, this is the current redo log file size.
During startup, if this is different from srv_log_file_size_requested
(innodb_log_file_size), the redo log will be rebuilt and this size
will be initialized to srv_log_file_size_requested.
When upgrading from a previous redo log format, this will be set to 0,
and writing to the redo log is not allowed.

During startup, this is in bytes, and later converted to pages. */
extern ib_uint64_t	srv_log_file_size;
/** The value of the startup parameter innodb_log_file_size */
extern ib_uint64_t	srv_log_file_size_requested;
extern ulint	srv_log_buffer_size;
extern ulong	srv_flush_log_at_trx_commit;
extern uint	srv_flush_log_at_timeout;
extern ulong	srv_log_write_ahead_size;
extern char	srv_adaptive_flushing;
extern my_bool	srv_flush_sync;

#ifdef WITH_INNODB_DISALLOW_WRITES
/* When this event is reset we do not allow any file writes to take place. */
extern os_event_t	srv_allow_writes_event;
#endif /* WITH_INNODB_DISALLOW_WRITES */

/* If this flag is TRUE, then we will load the indexes' (and tables') metadata
even if they are marked as "corrupted". Mostly it is for DBA to process
corrupted index and table */
extern my_bool	srv_load_corrupted;

/** Requested size in bytes */
extern ulint		srv_buf_pool_size;
/** Minimum pool size in bytes */
extern const ulint	srv_buf_pool_min_size;
/** Default pool size in bytes */
extern const ulint	srv_buf_pool_def_size;
/** Requested buffer pool chunk size. Each buffer pool instance consists
of one or more chunks. */
extern ulong		srv_buf_pool_chunk_unit;
/** Requested number of buffer pool instances */
extern ulong		srv_buf_pool_instances;
/** Default number of buffer pool instances */
extern const ulong	srv_buf_pool_instances_default;
/** Number of locks to protect buf_pool->page_hash */
extern ulong	srv_n_page_hash_locks;
/** Scan depth for LRU flush batch i.e.: number of blocks scanned*/
extern ulong	srv_LRU_scan_depth;
/** Whether or not to flush neighbors of a block */
extern ulong	srv_buf_pool_dump_pct;	/*!< dump that may % of each buffer
					pool during BP dump */
extern ulong	srv_flush_neighbors;
/** Previously requested size */
extern ulint	srv_buf_pool_old_size;
/** Current size as scaling factor for the other components */
extern ulint	srv_buf_pool_base_size;
/** Current size in bytes */
extern ulint	srv_buf_pool_curr_size;
/** Dump this % of each buffer pool during BP dump */
extern ulong	srv_buf_pool_dump_pct;
/** Lock table size in bytes */
extern ulint	srv_lock_table_size;

extern ulint	srv_n_file_io_threads;
extern my_bool	srv_random_read_ahead;
extern ulong	srv_read_ahead_threshold;
extern ulint	srv_n_read_io_threads;
extern ulint	srv_n_write_io_threads;

/* Defragmentation, Origianlly facebook default value is 100, but it's too high */
#define SRV_DEFRAGMENT_FREQUENCY_DEFAULT 40
extern my_bool	srv_defragment;
extern uint	srv_defragment_n_pages;
extern uint	srv_defragment_stats_accuracy;
extern uint	srv_defragment_fill_factor_n_recs;
extern double	srv_defragment_fill_factor;
extern uint	srv_defragment_frequency;
extern ulonglong	srv_defragment_interval;

extern ulong	srv_idle_flush_pct;

extern uint	srv_change_buffer_max_size;

/* Number of IO operations per second the server can do */
extern ulong    srv_io_capacity;

/* We use this dummy default value at startup for max_io_capacity.
The real value is set based on the value of io_capacity. */
#define SRV_MAX_IO_CAPACITY_DUMMY_DEFAULT	(~0UL)
#define SRV_MAX_IO_CAPACITY_LIMIT		(~0UL)
extern ulong    srv_max_io_capacity;
/* Returns the number of IO operations that is X percent of the
capacity. PCT_IO(5) -> returns the number of IO operations that
is 5% of the max where max is srv_io_capacity.  */
#define PCT_IO(p) ((ulong) (srv_io_capacity * ((double) (p) / 100.0)))

/* The "innodb_stats_method" setting, decides how InnoDB is going
to treat NULL value when collecting statistics. It is not defined
as enum type because the configure option takes unsigned integer type. */
extern ulong	srv_innodb_stats_method;

extern char*	srv_file_flush_method_str;

extern ulint	srv_max_n_open_files;

extern ulong	srv_n_page_cleaners;

extern double	srv_max_dirty_pages_pct;
extern double	srv_max_dirty_pages_pct_lwm;

extern double	srv_adaptive_flushing_lwm;
extern ulong	srv_flushing_avg_loops;

extern ulong	srv_force_recovery;
#ifndef DBUG_OFF
extern ulong	srv_force_recovery_crash;
#endif /* !DBUG_OFF */

extern ulint	srv_fast_shutdown;	/*!< If this is 1, do not do a
					purge and index buffer merge.
					If this 2, do not even flush the
					buffer pool to data files at the
					shutdown: we effectively 'crash'
					InnoDB (but lose no committed
					transactions). */
extern ibool	srv_innodb_status;

extern unsigned long long	srv_stats_transient_sample_pages;
extern my_bool			srv_stats_persistent;
extern unsigned long long	srv_stats_persistent_sample_pages;
extern my_bool			srv_stats_auto_recalc;
extern unsigned long long	srv_stats_modified_counter;
extern my_bool			srv_stats_sample_traditional;

extern ibool	srv_use_doublewrite_buf;
extern ulong	srv_doublewrite_batch_size;
extern ulong	srv_checksum_algorithm;

extern double	srv_max_buf_pool_modified_pct;
extern my_bool	srv_force_primary_key;

extern double	srv_max_buf_pool_modified_pct;
extern ulong	srv_max_purge_lag;
extern ulong	srv_max_purge_lag_delay;

extern ulong	srv_replication_delay;
/*-------------------------------------------*/

extern my_bool	srv_print_innodb_monitor;
extern my_bool	srv_print_innodb_lock_monitor;
extern ibool	srv_print_verbose_log;

extern bool	srv_monitor_active;
extern bool	srv_error_monitor_active;

/* TRUE during the lifetime of the buffer pool dump/load thread */
extern bool	srv_buf_dump_thread_active;

/* true during the lifetime of the buffer pool resize thread */
extern bool	srv_buf_resize_thread_active;

/* TRUE during the lifetime of the stats thread */
extern bool	srv_dict_stats_thread_active;

/* TRUE if enable log scrubbing */
extern my_bool	srv_scrub_log;

extern ulong	srv_n_spin_wait_rounds;
extern ulong	srv_n_free_tickets_to_enter;
extern ulong	srv_thread_sleep_delay;
extern ulong	srv_spin_wait_delay;
extern ibool	srv_priority_boost;

extern ulint	srv_truncated_status_writes;
extern ulint	srv_available_undo_logs;

#if defined UNIV_DEBUG || defined UNIV_IBUF_DEBUG
extern my_bool	srv_ibuf_disable_background_merge;
#endif /* UNIV_DEBUG || UNIV_IBUF_DEBUG */

#ifdef UNIV_DEBUG
extern my_bool	srv_sync_debug;
extern my_bool	srv_purge_view_update_only_debug;
<<<<<<< HEAD

/** Value of MySQL global used to disable master thread. */
extern my_bool	srv_master_thread_disabled_debug;
extern ulong	srv_sys_space_size_debug;
=======
extern uint	srv_sys_space_size_debug;
>>>>>>> 384f4d1e
#endif /* UNIV_DEBUG */

#define SRV_SEMAPHORE_WAIT_EXTENSION	7200
extern ulint	srv_dml_needed_delay;

#define SRV_MAX_N_IO_THREADS	130

/* Array of English strings describing the current state of an
i/o handler thread */
extern const char* srv_io_thread_op_info[];
extern const char* srv_io_thread_function[];

/* the number of purge threads to use from the worker pool (currently 0 or 1) */
extern ulong srv_n_purge_threads;

/* the number of pages to purge in one batch */
extern ulong srv_purge_batch_size;

/* the number of sync wait arrays */
extern ulong srv_sync_array_size;

/* print all user-level transactions deadlocks to mysqld stderr */
extern my_bool srv_print_all_deadlocks;

extern my_bool	srv_cmp_per_index_enabled;

/* is encryption enabled */
extern ulong	srv_encrypt_tables;

/** Status variables to be passed to MySQL */
extern struct export_var_t export_vars;

/** Global counters */
extern srv_stats_t	srv_stats;

/** Simulate compression failures. */
extern uint srv_simulate_comp_failures;

/** Fatal semaphore wait threshold = maximum number of seconds
that semaphore times out in InnoDB */
#define DEFAULT_SRV_FATAL_SEMAPHORE_TIMEOUT 600
extern ulong	srv_fatal_semaphore_wait_threshold;

/** Enable semaphore request instrumentation */
extern my_bool srv_instrument_semaphores;

/** Buffer pool dump status frequence in percentages */
extern ulong srv_buf_dump_status_frequency;

# ifdef UNIV_PFS_THREAD
/* Keys to register InnoDB threads with performance schema */
extern mysql_pfs_key_t	buf_dump_thread_key;
extern mysql_pfs_key_t	dict_stats_thread_key;
extern mysql_pfs_key_t	io_handler_thread_key;
extern mysql_pfs_key_t	io_ibuf_thread_key;
extern mysql_pfs_key_t	io_log_thread_key;
extern mysql_pfs_key_t	io_read_thread_key;
extern mysql_pfs_key_t	io_write_thread_key;
extern mysql_pfs_key_t	page_cleaner_thread_key;
extern mysql_pfs_key_t	recv_writer_thread_key;
extern mysql_pfs_key_t	srv_error_monitor_thread_key;
extern mysql_pfs_key_t	srv_lock_timeout_thread_key;
extern mysql_pfs_key_t	srv_master_thread_key;
extern mysql_pfs_key_t	srv_monitor_thread_key;
extern mysql_pfs_key_t	srv_purge_thread_key;
extern mysql_pfs_key_t	srv_worker_thread_key;
extern mysql_pfs_key_t	trx_rollback_clean_thread_key;

/* This macro register the current thread and its key with performance
schema */
#  define pfs_register_thread(key)			\
do {								\
	struct PSI_thread* psi = PSI_THREAD_CALL(new_thread)(key, NULL, 0);\
	/* JAN: TODO: MYSQL 5.7 PSI                             \
	PSI_THREAD_CALL(set_thread_os_id)(psi);	*/		\
	PSI_THREAD_CALL(set_thread)(psi);			\
} while (0)

/* This macro delist the current thread from performance schema */
#  define pfs_delete_thread()				\
do {								\
	PSI_THREAD_CALL(delete_current_thread)();		\
} while (0)
# else
#  define pfs_register_thread(key)
#  define pfs_delete_thread()
# endif /* UNIV_PFS_THREAD */

#ifdef HAVE_PSI_STAGE_INTERFACE
/** Performance schema stage event for monitoring ALTER TABLE progress
everything after flush log_make_checkpoint_at(). */
extern PSI_stage_info	srv_stage_alter_table_end;

/** Performance schema stage event for monitoring ALTER TABLE progress
log_make_checkpoint_at(). */
extern PSI_stage_info	srv_stage_alter_table_flush;

/** Performance schema stage event for monitoring ALTER TABLE progress
row_merge_insert_index_tuples(). */
extern PSI_stage_info	srv_stage_alter_table_insert;

/** Performance schema stage event for monitoring ALTER TABLE progress
row_log_apply(). */
extern PSI_stage_info	srv_stage_alter_table_log_index;

/** Performance schema stage event for monitoring ALTER TABLE progress
row_log_table_apply(). */
extern PSI_stage_info	srv_stage_alter_table_log_table;

/** Performance schema stage event for monitoring ALTER TABLE progress
row_merge_sort(). */
extern PSI_stage_info	srv_stage_alter_table_merge_sort;

/** Performance schema stage event for monitoring ALTER TABLE progress
row_merge_read_clustered_index(). */
extern PSI_stage_info	srv_stage_alter_table_read_pk_internal_sort;

/** Performance schema stage event for monitoring buffer pool load progress. */
extern PSI_stage_info	srv_stage_buffer_pool_load;
#endif /* HAVE_PSI_STAGE_INTERFACE */

#ifndef _WIN32
/** Alternatives for the file flush option in Unix; see the InnoDB manual
about what these mean */
enum srv_unix_flush_t {
	SRV_UNIX_FSYNC = 1,	/*!< fsync, the default */
	SRV_UNIX_O_DSYNC,	/*!< open log files in O_SYNC mode */
	SRV_UNIX_LITTLESYNC,	/*!< do not call os_file_flush()
				when writing data files, but do flush
				after writing to log files */
	SRV_UNIX_NOSYNC,	/*!< do not flush after writing */
	SRV_UNIX_O_DIRECT,	/*!< invoke os_file_set_nocache() on
				data files. This implies using
				non-buffered IO but still using fsync,
				the reason for which is that some FS
				do not flush meta-data when
				unbuffered IO happens */
	SRV_UNIX_O_DIRECT_NO_FSYNC
				/*!< do not use fsync() when using
				direct IO i.e.: it can be set to avoid
				the fsync() call that we make when
				using SRV_UNIX_O_DIRECT. However, in
				this case user/DBA should be sure about
				the integrity of the meta-data */
};
extern enum srv_unix_flush_t	srv_unix_file_flush_method;
#else
/** Alternatives for file i/o in Windows */
enum srv_win_flush_t {
	SRV_WIN_IO_NORMAL = 1,	/*!< buffered I/O */
	SRV_WIN_IO_UNBUFFERED	/*!< unbuffered I/O; this is the default */
};
extern enum srv_win_flush_t	srv_win_file_flush_method;
#endif /* _WIN32 */

/** Alternatives for srv_force_recovery. Non-zero values are intended
to help the user get a damaged database up so that he can dump intact
tables and rows with SELECT INTO OUTFILE. The database must not otherwise
be used with these options! A bigger number below means that all precautions
of lower numbers are included. */
enum {
	SRV_FORCE_IGNORE_CORRUPT = 1,	/*!< let the server run even if it
					detects a corrupt page */
	SRV_FORCE_NO_BACKGROUND	= 2,	/*!< prevent the main thread from
					running: if a crash would occur
					in purge, this prevents it */
	SRV_FORCE_NO_TRX_UNDO = 3,	/*!< do not run trx rollback after
					recovery */
	SRV_FORCE_NO_IBUF_MERGE = 4,	/*!< prevent also ibuf operations:
					if they would cause a crash, better
					not do them */
	SRV_FORCE_NO_UNDO_LOG_SCAN = 5,	/*!< do not look at undo logs when
					starting the database: InnoDB will
					treat even incomplete transactions
					as committed */
	SRV_FORCE_NO_LOG_REDO = 6	/*!< do not do the log roll-forward
					in connection with recovery */
};

/* Alternatives for srv_innodb_stats_method, which could be changed by
setting innodb_stats_method */
enum srv_stats_method_name_enum {
	SRV_STATS_NULLS_EQUAL,		/* All NULL values are treated as
					equal. This is the default setting
					for innodb_stats_method */
	SRV_STATS_NULLS_UNEQUAL,	/* All NULL values are treated as
					NOT equal. */
	SRV_STATS_NULLS_IGNORED		/* NULL values are ignored */
};

typedef enum srv_stats_method_name_enum		srv_stats_method_name_t;

#ifdef UNIV_DEBUG
/** Force all user tables to use page compression. */
extern ulong	srv_debug_compress;
#endif /* UNIV_DEBUG */

/** Types of threads existing in the system. */
enum srv_thread_type {
	SRV_NONE,			/*!< None */
	SRV_WORKER,			/*!< threads serving parallelized
					queries and queries released from
					lock wait */
	SRV_PURGE,			/*!< Purge coordinator thread */
	SRV_MASTER			/*!< the master thread, (whose type
					number must be biggest) */
};

/*********************************************************************//**
Boots Innobase server. */
void
srv_boot(void);
/*==========*/
/*********************************************************************//**
Initializes the server. */
void
srv_init(void);
/*==========*/
/*********************************************************************//**
Frees the data structures created in srv_init(). */
void
srv_free(void);
/*==========*/
/*********************************************************************//**
Initializes the synchronization primitives, memory system, and the thread
local storage. */
void
srv_general_init(void);
/*==================*/
/*********************************************************************//**
Sets the info describing an i/o thread current state. */
void
srv_set_io_thread_op_info(
/*======================*/
	ulint		i,	/*!< in: the 'segment' of the i/o thread */
	const char*	str);	/*!< in: constant char string describing the
				state */
/*********************************************************************//**
Resets the info describing an i/o thread current state. */
void
srv_reset_io_thread_op_info();
/*=========================*/
/*******************************************************************//**
Tells the purge thread that there has been activity in the database
and wakes up the purge thread if it is suspended (not sleeping).  Note
that there is a small chance that the purge thread stays suspended
(we do not protect our operation with the srv_sys_t:mutex, for
performance reasons). */
void
srv_wake_purge_thread_if_not_active(void);
/*=====================================*/
/*******************************************************************//**
Tells the Innobase server that there has been activity in the database
and wakes up the master thread if it is suspended (not sleeping). Used
in the MySQL interface. Note that there is a small chance that the master
thread stays suspended (we do not protect our operation with the kernel
mutex, for performace reasons). */
void
srv_active_wake_master_thread_low(void);
/*===================================*/
#define srv_active_wake_master_thread()					\
	do {								\
		if (!srv_read_only_mode) {				\
			srv_active_wake_master_thread_low();		\
		}							\
	} while (0)
/*******************************************************************//**
Wakes up the master thread if it is suspended or being suspended. */
void
srv_wake_master_thread(void);
/*========================*/
/******************************************************************//**
Outputs to a file the output of the InnoDB Monitor.
@return FALSE if not all information printed
due to failure to obtain necessary mutex */
ibool
srv_printf_innodb_monitor(
/*======================*/
	FILE*	file,		/*!< in: output stream */
	ibool	nowait,		/*!< in: whether to wait for the
				lock_sys_t::mutex */
	ulint*	trx_start,	/*!< out: file position of the start of
				the list of active transactions */
	ulint*	trx_end);	/*!< out: file position of the end of
				the list of active transactions */

/******************************************************************//**
Function to pass InnoDB status variables to MySQL */
void
srv_export_innodb_status(void);
/*==========================*/
/*******************************************************************//**
Get current server activity count. We don't hold srv_sys::mutex while
reading this value as it is only used in heuristics.
@return activity count. */
ulint
srv_get_activity_count(void);
/*========================*/
/*******************************************************************//**
Check if there has been any activity.
@return FALSE if no change in activity counter. */
ibool
srv_check_activity(
/*===============*/
	ulint		old_activity_count);	/*!< old activity count */
/******************************************************************//**
Increment the server activity counter. */
void
srv_inc_activity_count(void);
/*=========================*/

/**********************************************************************//**
Enqueues a task to server task queue and releases a worker thread, if there
is a suspended one. */
void
srv_que_task_enqueue_low(
/*=====================*/
	que_thr_t*	thr);	/*!< in: query thread */

/**********************************************************************//**
Check whether any background thread is active. If so, return the thread
type.
@return SRV_NONE if all are are suspended or have exited, thread
type if any are still active. */
enum srv_thread_type
srv_get_active_thread_type(void);
/*============================*/

extern "C" {

/*********************************************************************//**
A thread which prints the info output by various InnoDB monitors.
@return a dummy parameter */
os_thread_ret_t
DECLARE_THREAD(srv_monitor_thread)(
/*===============================*/
	void*	arg);	/*!< in: a dummy parameter required by
			os_thread_create */

/*********************************************************************//**
The master thread controlling the server.
@return a dummy parameter */
os_thread_ret_t
DECLARE_THREAD(srv_master_thread)(
/*==============================*/
	void*	arg);	/*!< in: a dummy parameter required by
			os_thread_create */

/*************************************************************************
A thread which prints warnings about semaphore waits which have lasted
too long. These can be used to track bugs which cause hangs.
@return a dummy parameter */
os_thread_ret_t
DECLARE_THREAD(srv_error_monitor_thread)(
/*=====================================*/
	void*	arg);	/*!< in: a dummy parameter required by
			os_thread_create */

/*********************************************************************//**
Purge coordinator thread that schedules the purge tasks.
@return a dummy parameter */
os_thread_ret_t
DECLARE_THREAD(srv_purge_coordinator_thread)(
/*=========================================*/
	void*	arg MY_ATTRIBUTE((unused)));	/*!< in: a dummy parameter
						required by os_thread_create */

/*********************************************************************//**
Worker thread that reads tasks from the work queue and executes them.
@return a dummy parameter */
os_thread_ret_t
DECLARE_THREAD(srv_worker_thread)(
/*==============================*/
	void*	arg MY_ATTRIBUTE((unused)));	/*!< in: a dummy parameter
						required by os_thread_create */
} /* extern "C" */

/**********************************************************************//**
Get count of tasks in the queue.
@return number of tasks in queue */
ulint
srv_get_task_queue_length(void);
/*===========================*/

/*********************************************************************//**
Releases threads of the type given from suspension in the thread table.
NOTE! The server mutex has to be reserved by the caller!
@return number of threads released: this may be less than n if not
enough threads were suspended at the moment */
ulint
srv_release_threads(
/*================*/
	enum srv_thread_type	type,	/*!< in: thread type */
	ulint			n);	/*!< in: number of threads to release */

/**********************************************************************//**
Wakeup the purge threads. */
void
srv_purge_wakeup(void);
/*==================*/

/** Check if tablespace is being truncated.
(Ignore system-tablespace as we don't re-create the tablespace
and so some of the action that are suppressed by this function
for independent tablespace are not applicable to system-tablespace).
@param	space_id	space_id to check for truncate action
@return true		if being truncated, false if not being
			truncated or tablespace is system-tablespace. */
bool
srv_is_tablespace_truncated(ulint space_id);

/** Check if tablespace was truncated.
@param[in]	space	space object to check for truncate action
@return true if tablespace was truncated and we still have an active
MLOG_TRUNCATE REDO log record. */
bool
srv_was_tablespace_truncated(const fil_space_t* space);

#ifdef UNIV_DEBUG
/** Disables master thread. It's used by:
	SET GLOBAL innodb_master_thread_disabled_debug = 1 (0).
@param[in]	thd		thread handle
@param[in]	var		pointer to system variable
@param[out]	var_ptr		where the formal string goes
@param[in]	save		immediate result from check function */
void
srv_master_thread_disabled_debug_update(
	THD*				thd,
	struct st_mysql_sys_var*	var,
	void*				var_ptr,
	const void*			save);
#endif /* UNIV_DEBUG */

/** Status variables to be passed to MySQL */
struct export_var_t{
	ulint innodb_data_pending_reads;	/*!< Pending reads */
	ulint innodb_data_pending_writes;	/*!< Pending writes */
	ulint innodb_data_pending_fsyncs;	/*!< Pending fsyncs */
	ulint innodb_data_fsyncs;		/*!< Number of fsyncs so far */
	ulint innodb_data_read;			/*!< Data bytes read */
	ulint innodb_data_writes;		/*!< I/O write requests */
	ulint innodb_data_written;		/*!< Data bytes written */
	ulint innodb_data_reads;		/*!< I/O read requests */
	char  innodb_buffer_pool_dump_status[OS_FILE_MAX_PATH + 128];/*!< Buf pool dump status */
	char  innodb_buffer_pool_load_status[OS_FILE_MAX_PATH + 128];/*!< Buf pool load status */
	char  innodb_buffer_pool_resize_status[512];/*!< Buf pool resize status */
	ulint innodb_buffer_pool_pages_total;	/*!< Buffer pool size */
	ulint innodb_buffer_pool_pages_data;	/*!< Data pages */
	ulint innodb_buffer_pool_bytes_data;	/*!< File bytes used */
	ulint innodb_buffer_pool_pages_dirty;	/*!< Dirty data pages */
	ulint innodb_buffer_pool_bytes_dirty;	/*!< File bytes modified */
	ulint innodb_buffer_pool_pages_misc;	/*!< Miscellanous pages */
	ulint innodb_buffer_pool_pages_free;	/*!< Free pages */
#ifdef UNIV_DEBUG
	ulint innodb_buffer_pool_pages_latched;	/*!< Latched pages */
#endif /* UNIV_DEBUG */
	ulint innodb_buffer_pool_read_requests;	/*!< buf_pool->stat.n_page_gets */
	ulint innodb_buffer_pool_reads;		/*!< srv_buf_pool_reads */
	ulint innodb_buffer_pool_wait_free;	/*!< srv_buf_pool_wait_free */
	ulint innodb_buffer_pool_pages_flushed;	/*!< srv_buf_pool_flushed */
	ulint innodb_buffer_pool_write_requests;/*!< srv_buf_pool_write_requests */
	ulint innodb_buffer_pool_read_ahead_rnd;/*!< srv_read_ahead_rnd */
	ulint innodb_buffer_pool_read_ahead;	/*!< srv_read_ahead */
	ulint innodb_buffer_pool_read_ahead_evicted;/*!< srv_read_ahead evicted*/
	ulint innodb_dblwr_pages_written;	/*!< srv_dblwr_pages_written */
	ulint innodb_dblwr_writes;		/*!< srv_dblwr_writes */
	ibool innodb_have_atomic_builtins;	/*!< HAVE_ATOMIC_BUILTINS */
	ulint innodb_log_waits;			/*!< srv_log_waits */
	ulint innodb_log_write_requests;	/*!< srv_log_write_requests */
	ulint innodb_log_writes;		/*!< srv_log_writes */
	lsn_t innodb_os_log_written;		/*!< srv_os_log_written */
	ulint innodb_os_log_fsyncs;		/*!< fil_n_log_flushes */
	ulint innodb_os_log_pending_writes;	/*!< srv_os_log_pending_writes */
	ulint innodb_os_log_pending_fsyncs;	/*!< fil_n_pending_log_flushes */
	ulint innodb_page_size;			/*!< UNIV_PAGE_SIZE */
	ulint innodb_pages_created;		/*!< buf_pool->stat.n_pages_created */
	ulint innodb_pages_read;		/*!< buf_pool->stat.n_pages_read*/
	ulint innodb_page0_read;		/*!< srv_stats.page0_read */
	ulint innodb_pages_written;		/*!< buf_pool->stat.n_pages_written */
	ulint innodb_row_lock_waits;		/*!< srv_n_lock_wait_count */
	ulint innodb_row_lock_current_waits;	/*!< srv_n_lock_wait_current_count */
	int64_t innodb_row_lock_time;		/*!< srv_n_lock_wait_time
						/ 1000 */
	ulint innodb_row_lock_time_avg;		/*!< srv_n_lock_wait_time
						/ 1000
						/ srv_n_lock_wait_count */
	ulint innodb_row_lock_time_max;		/*!< srv_n_lock_max_wait_time
						/ 1000 */
	ulint innodb_rows_read;			/*!< srv_n_rows_read */
	ulint innodb_rows_inserted;		/*!< srv_n_rows_inserted */
	ulint innodb_rows_updated;		/*!< srv_n_rows_updated */
	ulint innodb_rows_deleted;		/*!< srv_n_rows_deleted */
	ulint innodb_system_rows_read; /*!< srv_n_system_rows_read */
	ulint innodb_system_rows_inserted; /*!< srv_n_system_rows_inserted */
	ulint innodb_system_rows_updated; /*!< srv_n_system_rows_updated */
	ulint innodb_system_rows_deleted; /*!< srv_n_system_rows_deleted*/
	ulint innodb_num_open_files;		/*!< fil_n_file_opened */
	ulint innodb_truncated_status_writes;	/*!< srv_truncated_status_writes */
	ulint innodb_available_undo_logs;       /*!< srv_available_undo_logs
						*/
	ulint innodb_defragment_compression_failures; /*!< Number of
						defragment re-compression
						failures */

	ulint innodb_defragment_failures;	/*!< Number of defragment
						failures*/
	ulint innodb_defragment_count;		/*!< Number of defragment
						operations*/

	ulint innodb_onlineddl_rowlog_rows;	/*!< Online alter rows */
	ulint innodb_onlineddl_rowlog_pct_used; /*!< Online alter percentage
						of used row log buffer */
	ulint innodb_onlineddl_pct_progress;	/*!< Online alter progress */

#ifdef UNIV_DEBUG
	ulint innodb_purge_trx_id_age;		/*!< rw_max_trx_id - purged trx_id */
	ulint innodb_purge_view_trx_id_age;	/*!< rw_max_trx_id
						- purged view's min trx_id */
	ulint innodb_ahi_drop_lookups;		/*!< number of adaptive hash
						index lookups when freeing
						file pages */
#endif /* UNIV_DEBUG */

	int64_t innodb_page_compression_saved;/*!< Number of bytes saved
						by page compression */
	int64_t innodb_page_compression_trim_sect512;/*!< Number of 512b TRIM
						by page compression */
	int64_t innodb_page_compression_trim_sect1024;/*!< Number of 1K TRIM
						by page compression */
	int64_t innodb_page_compression_trim_sect2048;/*!< Number of 2K TRIM
						by page compression */
	int64_t innodb_page_compression_trim_sect4096;/*!< Number of 4K byte TRIM
						by page compression */
	int64_t innodb_page_compression_trim_sect8192;/*!< Number of 8K TRIM
						by page compression */
	int64_t innodb_page_compression_trim_sect16384;/*!< Number of 16K TRIM
						by page compression */
	int64_t innodb_page_compression_trim_sect32768;/*!< Number of 32K TRIM
						by page compression */
	int64_t innodb_index_pages_written;  /*!< Number of index pages
						written */
	int64_t innodb_non_index_pages_written;  /*!< Number of non index pages
						written */
	int64_t innodb_pages_page_compressed;/*!< Number of pages
						compressed by page compression */
	int64_t innodb_page_compressed_trim_op;/*!< Number of TRIM operations
						induced by page compression */
	int64_t innodb_page_compressed_trim_op_saved;/*!< Number of TRIM operations
						saved by page compression */
	int64_t innodb_pages_page_decompressed;/*!< Number of pages
						decompressed by page
						compression */
	int64_t innodb_pages_page_compression_error;/*!< Number of page
						compression errors */
	int64_t innodb_pages_encrypted;      /*!< Number of pages
						encrypted */
	int64_t innodb_pages_decrypted;      /*!< Number of pages
						decrypted */

	ulint innodb_sec_rec_cluster_reads;	/*!< srv_sec_rec_cluster_reads */
	ulint innodb_sec_rec_cluster_reads_avoided;/*!< srv_sec_rec_cluster_reads_avoided */

	ulint innodb_encryption_rotation_pages_read_from_cache;
	ulint innodb_encryption_rotation_pages_read_from_disk;
	ulint innodb_encryption_rotation_pages_modified;
	ulint innodb_encryption_rotation_pages_flushed;
	ulint innodb_encryption_rotation_estimated_iops;
	int64_t innodb_encryption_key_requests;

	ulint innodb_scrub_page_reorganizations;
	ulint innodb_scrub_page_splits;
	ulint innodb_scrub_page_split_failures_underflow;
	ulint innodb_scrub_page_split_failures_out_of_filespace;
	ulint innodb_scrub_page_split_failures_missing_index;
	ulint innodb_scrub_page_split_failures_unknown;
	int64_t innodb_scrub_log;
};

/** Thread slot in the thread table.  */
struct srv_slot_t{
	srv_thread_type type;			/*!< thread type: user,
						utility etc. */
	ibool		in_use;			/*!< TRUE if this slot
						is in use */
	ibool		suspended;		/*!< TRUE if the thread is
						waiting for the event of this
						slot */
	ib_time_t	suspend_time;		/*!< time when the thread was
						suspended. Initialized by
						lock_wait_table_reserve_slot()
						for lock wait */
	ulong		wait_timeout;		/*!< wait time that if exceeded
						the thread will be timed out.
						Initialized by
						lock_wait_table_reserve_slot()
						for lock wait */
	os_event_t	event;			/*!< event used in suspending
						the thread when it has nothing
						to do */
	que_thr_t*	thr;			/*!< suspended query thread
						(only used for user threads) */
};

#ifdef WITH_WSREP
UNIV_INTERN
void
wsrep_srv_conc_cancel_wait(
/*==================*/
	trx_t*	trx);	/*!< in: transaction object associated with the
			thread */
#endif /* WITH_WSREP */

#endif<|MERGE_RESOLUTION|>--- conflicted
+++ resolved
@@ -535,14 +535,10 @@
 #ifdef UNIV_DEBUG
 extern my_bool	srv_sync_debug;
 extern my_bool	srv_purge_view_update_only_debug;
-<<<<<<< HEAD
 
 /** Value of MySQL global used to disable master thread. */
 extern my_bool	srv_master_thread_disabled_debug;
-extern ulong	srv_sys_space_size_debug;
-=======
 extern uint	srv_sys_space_size_debug;
->>>>>>> 384f4d1e
 #endif /* UNIV_DEBUG */
 
 #define SRV_SEMAPHORE_WAIT_EXTENSION	7200

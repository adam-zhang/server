--- conflicted
+++ resolved
@@ -1,10 +1,6 @@
 /*****************************************************************************
 
-<<<<<<< HEAD
 Copyright (c) 1994, 2016, Oracle and/or its affiliates. All Rights Reserved.
-=======
-Copyright (c) 1994, 2017, Oracle and/or its affiliates. All Rights Reserved.
->>>>>>> 8d0dabc5
 Copyright (c) 2019, MariaDB Corporation.
 
 This program is free software; you can redistribute it and/or modify it under
@@ -54,29 +50,7 @@
 /** Index name prefix in fast index creation, as a string constant */
 #define TEMP_INDEX_PREFIX_STR	"\377"
 
-<<<<<<< HEAD
-/** Time stamp */
-typedef time_t	ib_time_t;
-
 #ifdef HAVE_PAUSE_INSTRUCTION
-=======
-/* In order to call a piece of code, when a function returns or when the
-scope ends, use this utility class.  It will invoke the given function
-object in its destructor. */
-template<typename F>
-struct ut_when_dtor {
-	ut_when_dtor(F& p) : f(p) {}
-	~ut_when_dtor() {
-		f();
-	}
-private:
-	F& f;
-};
-
-#ifndef UNIV_INNOCHECKSUM
-#ifndef UNIV_HOTBACKUP
-# if defined(HAVE_PAUSE_INSTRUCTION)
->>>>>>> 8d0dabc5
    /* According to the gcc info page, asm volatile means that the
    instruction has important side-effects and must not be removed.
    Also asm volatile may trigger a memory barrier (spilling all registers
@@ -113,7 +87,6 @@
 # define UT_COMPILER_BARRIER()
 #endif
 
-<<<<<<< HEAD
 #if defined(HAVE_HMT_PRIORITY_INSTRUCTION)
 # include <sys/platform/ppc.h>
 # define UT_LOW_PRIORITY_CPU() __ppc_set_ppr_low()
@@ -122,20 +95,6 @@
 # define UT_LOW_PRIORITY_CPU() ((void)0)
 # define UT_RESUME_PRIORITY_CPU() ((void)0)
 #endif
-=======
-# if defined(HAVE_HMT_PRIORITY_INSTRUCTION)
-#include <sys/platform/ppc.h>
-#  define UT_LOW_PRIORITY_CPU() __ppc_set_ppr_low()
-#  define UT_RESUME_PRIORITY_CPU() __ppc_set_ppr_med()
-# else
-#  define UT_LOW_PRIORITY_CPU() ((void)0)
-#  define UT_RESUME_PRIORITY_CPU() ((void)0)
-# endif
-#endif /* !UNIV_HOTBACKUP */
-
-template <class T> T ut_min(T a, T b) { return(a < b ? a : b); }
-template <class T> T ut_max(T a, T b) { return(a > b ? a : b); }
->>>>>>> 8d0dabc5
 
 #define ut_max	std::max
 #define ut_min	std::min
@@ -239,27 +198,6 @@
 #define UT_BITS_IN_BYTES(b) (((b) + 7) / 8)
 
 /**********************************************************//**
-<<<<<<< HEAD
-Returns system time. We do not specify the format of the time returned:
-the only way to manipulate it is to use the function ut_difftime.
-@return system time */
-ib_time_t
-ut_time(void);
-/*=========*/
-
-/**********************************************************//**
-Returns system time.
-Upon successful completion, the value 0 is returned; otherwise the
-value -1 is returned and the global variable errno is set to indicate the
-error.
-@return 0 on success, -1 otherwise */
-int
-ut_usectime(
-/*========*/
-	ulint*	sec,	/*!< out: seconds since the Epoch */
-	ulint*	ms);	/*!< out: microseconds since the Epoch+*sec */
-
-/**********************************************************//**
 Returns the number of milliseconds since some epoch.  The
 value may wrap around.  It should only be used for heuristic
 purposes.
@@ -267,30 +205,6 @@
 ulint
 ut_time_ms(void);
 /*============*/
-
-/**********************************************************//**
-=======
->>>>>>> 8d0dabc5
-Returns the number of milliseconds since some epoch.  The
-value may wrap around.  It should only be used for heuristic
-purposes.
-@return ms since epoch */
-ulint
-ut_time_ms(void);
-/*============*/
-<<<<<<< HEAD
-
-/**********************************************************//**
-Returns the difference of two times in seconds.
-@return time2 - time1 expressed in seconds */
-double
-ut_difftime(
-/*========*/
-	ib_time_t	time2,	/*!< in: time */
-	ib_time_t	time1);	/*!< in: time */
-
-=======
->>>>>>> 8d0dabc5
 #endif /* !UNIV_INNOCHECKSUM */
 
 /** Determines if a number is zero or a power of two.
@@ -326,19 +240,6 @@
 ut_sprintf_timestamp(
 /*=================*/
 	char*	buf); /*!< in: buffer where to sprintf */
-<<<<<<< HEAD
-=======
-#ifdef UNIV_HOTBACKUP
-/**********************************************************//**
-Sprintfs a timestamp to a buffer with no spaces and with ':' characters
-replaced by '_'. */
-UNIV_INTERN
-void
-ut_sprintf_timestamp_without_extra_chars(
-/*=====================================*/
-	char*	buf); /*!< in: buffer where to sprintf */
-#else /* UNIV_HOTBACKUP */
->>>>>>> 8d0dabc5
 /*************************************************************//**
 Runs an idle loop on CPU. The argument gives the desired delay
 in microseconds on 100 MHz Pentium + Visual C++.

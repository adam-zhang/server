/*****************************************************************************

Copyright (c) 1996, 2016, Oracle and/or its affiliates. All Rights Reserved.
Copyright (c) 2015, 2019, MariaDB Corporation.

This program is free software; you can redistribute it and/or modify it under
the terms of the GNU General Public License as published by the Free Software
Foundation; version 2 of the License.

This program is distributed in the hope that it will be useful, but WITHOUT
ANY WARRANTY; without even the implied warranty of MERCHANTABILITY or FITNESS
FOR A PARTICULAR PURPOSE. See the GNU General Public License for more details.

You should have received a copy of the GNU General Public License along with
this program; if not, write to the Free Software Foundation, Inc.,
51 Franklin Street, Fifth Floor, Boston, MA 02110-1335 USA

*****************************************************************************/

/**************************************************//**
@file trx/trx0trx.cc
The transaction

Created 3/26/1996 Heikki Tuuri
*******************************************************/

#include "trx0trx.h"

#ifdef WITH_WSREP
#include <mysql/service_wsrep.h>
#endif

#include <mysql/service_thd_error_context.h>

#include "btr0sea.h"
#include "lock0lock.h"
#include "log0log.h"
#include "os0proc.h"
#include "que0que.h"
#include "read0read.h"
#include "srv0mon.h"
#include "srv0srv.h"
#include "srv0start.h"
#include "trx0purge.h"
#include "trx0rec.h"
#include "trx0roll.h"
#include "trx0rseg.h"
#include "trx0undo.h"
#include "trx0xa.h"
#include "ut0pool.h"
#include "ut0vec.h"

#include <set>
#include <new>

extern "C"
int thd_deadlock_victim_preference(const MYSQL_THD thd1, const MYSQL_THD thd2);

static const ulint MAX_DETAILED_ERROR_LEN = 256;

/** Set of table_id */
typedef std::set<
	table_id_t,
	std::less<table_id_t>,
	ut_allocator<table_id_t> >	table_id_set;

/*************************************************************//**
Set detailed error message for the transaction. */
void
trx_set_detailed_error(
/*===================*/
	trx_t*		trx,	/*!< in: transaction struct */
	const char*	msg)	/*!< in: detailed error message */
{
	ut_strlcpy(trx->detailed_error, msg, MAX_DETAILED_ERROR_LEN);
}

/*************************************************************//**
Set detailed error message for the transaction from a file. Note that the
file is rewinded before reading from it. */
void
trx_set_detailed_error_from_file(
/*=============================*/
	trx_t*	trx,	/*!< in: transaction struct */
	FILE*	file)	/*!< in: file to read message from */
{
	os_file_read_string(file, trx->detailed_error, MAX_DETAILED_ERROR_LEN);
}

/********************************************************************//**
Initialize transaction object.
@param trx trx to initialize */
static
void
trx_init(
/*=====*/
	trx_t*	trx)
{
	trx->no = TRX_ID_MAX;

	trx->state = TRX_STATE_NOT_STARTED;

	trx->is_recovered = false;

	trx->op_info = "";

	trx->active_commit_ordered = 0;

	trx->isolation_level = TRX_ISO_REPEATABLE_READ;

	trx->check_foreigns = true;

	trx->check_unique_secondary = true;

	trx->lock.n_rec_locks = 0;

	trx->dict_operation = TRX_DICT_OP_NONE;

	trx->table_id = 0;

	trx->error_state = DB_SUCCESS;

	trx->error_key_num = ULINT_UNDEFINED;

	trx->undo_no = 0;

	trx->rsegs.m_redo.rseg = NULL;

	trx->rsegs.m_noredo.rseg = NULL;

	trx->read_only = false;

	trx->auto_commit = false;

	trx->will_lock = 0;

	trx->ddl = false;

	trx->internal = false;

	ut_d(trx->start_file = 0);

	ut_d(trx->start_line = 0);

	trx->magic_n = TRX_MAGIC_N;

	trx->lock.que_state = TRX_QUE_RUNNING;

	trx->last_sql_stat_start.least_undo_no = 0;

	ut_ad(!MVCC::is_view_active(trx->read_view));

	trx->lock.rec_cached = 0;

	trx->lock.table_cached = 0;

	ut_ad(trx->get_flush_observer() == NULL);
}

/** For managing the life-cycle of the trx_t instance that we get
from the pool. */
struct TrxFactory {

	/** Initializes a transaction object. It must be explicitly started
	with trx_start_if_not_started() before using it. The default isolation
	level is TRX_ISO_REPEATABLE_READ.
	@param trx Transaction instance to initialise */
	static void init(trx_t* trx)
	{
		/* Explicitly call the constructor of the already
		allocated object. trx_t objects are allocated by
		ut_zalloc_nokey() in Pool::Pool() which would not call
		the constructors of the trx_t members. */
		new(&trx->mod_tables) trx_mod_tables_t();

		new(&trx->lock.table_locks) lock_list();

		trx_init(trx);

		trx->dict_operation_lock_mode = 0;

		trx->xid = UT_NEW_NOKEY(xid_t());

		trx->detailed_error = reinterpret_cast<char*>(
			ut_zalloc_nokey(MAX_DETAILED_ERROR_LEN));

		trx->lock.lock_heap = mem_heap_create_typed(
			1024, MEM_HEAP_FOR_LOCK_HEAP);

		lock_trx_lock_list_init(&trx->lock.trx_locks);

		UT_LIST_INIT(
			trx->trx_savepoints,
			&trx_named_savept_t::trx_savepoints);

		mutex_create(LATCH_ID_TRX, &trx->mutex);
		mutex_create(LATCH_ID_TRX_UNDO, &trx->undo_mutex);
	}

	/** Release resources held by the transaction object.
	@param trx the transaction for which to release resources */
	static void destroy(trx_t* trx)
	{
		ut_a(trx->magic_n == TRX_MAGIC_N);
		ut_ad(!trx->in_rw_trx_list);
		ut_ad(!trx->in_mysql_trx_list);

		ut_a(trx->lock.wait_lock == NULL);
		ut_a(trx->lock.wait_thr == NULL);
		ut_a(trx->dict_operation_lock_mode == 0);

		if (trx->lock.lock_heap != NULL) {
			mem_heap_free(trx->lock.lock_heap);
			trx->lock.lock_heap = NULL;
		}

		ut_a(UT_LIST_GET_LEN(trx->lock.trx_locks) == 0);

		UT_DELETE(trx->xid);
		ut_free(trx->detailed_error);

		mutex_free(&trx->mutex);
		mutex_free(&trx->undo_mutex);

		trx->mod_tables.~trx_mod_tables_t();

		ut_ad(trx->read_view == NULL);

		trx->lock.table_locks.~lock_list();
	}

	/** Enforce any invariants here, this is called before the transaction
	is added to the pool.
	@return true if all OK */
	static bool debug(const trx_t* trx)
	{
		ut_a(trx->error_state == DB_SUCCESS);

		ut_a(trx->magic_n == TRX_MAGIC_N);

		ut_ad(!trx->read_only);

		ut_ad(trx->state == TRX_STATE_NOT_STARTED);

		ut_ad(trx->dict_operation == TRX_DICT_OP_NONE);

		ut_ad(trx->mysql_thd == 0);

		ut_ad(!trx->in_rw_trx_list);
		ut_ad(!trx->in_mysql_trx_list);

		ut_a(trx->lock.wait_thr == NULL);
		ut_a(trx->lock.wait_lock == NULL);
		ut_a(trx->dict_operation_lock_mode == 0);

		ut_a(UT_LIST_GET_LEN(trx->lock.trx_locks) == 0);

		ut_ad(trx->autoinc_locks == NULL);

		ut_ad(trx->lock.table_locks.empty());

		return(true);
	}
};

/** The lock strategy for TrxPool */
struct TrxPoolLock {
	TrxPoolLock() { }

	/** Create the mutex */
	void create()
	{
		mutex_create(LATCH_ID_TRX_POOL, &m_mutex);
	}

	/** Acquire the mutex */
	void enter() { mutex_enter(&m_mutex); }

	/** Release the mutex */
	void exit() { mutex_exit(&m_mutex); }

	/** Free the mutex */
	void destroy() { mutex_free(&m_mutex); }

	/** Mutex to use */
	ib_mutex_t	m_mutex;
};

/** The lock strategy for the TrxPoolManager */
struct TrxPoolManagerLock {
	TrxPoolManagerLock() { }

	/** Create the mutex */
	void create()
	{
		mutex_create(LATCH_ID_TRX_POOL_MANAGER, &m_mutex);
	}

	/** Acquire the mutex */
	void enter() { mutex_enter(&m_mutex); }

	/** Release the mutex */
	void exit() { mutex_exit(&m_mutex); }

	/** Free the mutex */
	void destroy() { mutex_free(&m_mutex); }

	/** Mutex to use */
	ib_mutex_t	m_mutex;
};

/** Use explicit mutexes for the trx_t pool and its manager. */
typedef Pool<trx_t, TrxFactory, TrxPoolLock> trx_pool_t;
typedef PoolManager<trx_pool_t, TrxPoolManagerLock > trx_pools_t;

/** The trx_t pool manager */
static trx_pools_t* trx_pools;

/** Size of on trx_t pool in bytes. */
static const ulint MAX_TRX_BLOCK_SIZE = 1024 * 1024 * 4;

/** Create the trx_t pool */
void
trx_pool_init()
{
	trx_pools = UT_NEW_NOKEY(trx_pools_t(MAX_TRX_BLOCK_SIZE));

	ut_a(trx_pools != 0);
}

/** Destroy the trx_t pool */
void
trx_pool_close()
{
	UT_DELETE(trx_pools);

	trx_pools = 0;
}

/** @return a trx_t instance from trx_pools. */
static
trx_t*
trx_create_low()
{
	trx_t*	trx = trx_pools->get();

	assert_trx_is_free(trx);

	mem_heap_t*	heap;
	ib_alloc_t*	alloc;

	/* We just got trx from pool, it should be non locking */
	ut_ad(trx->will_lock == 0);
	ut_ad(trx->state == TRX_STATE_NOT_STARTED);

	DBUG_LOG("trx", "Create: " << trx);

	heap = mem_heap_create(sizeof(ib_vector_t) + sizeof(void*) * 8);

	alloc = ib_heap_allocator_create(heap);

	/* Remember to free the vector explicitly in trx_free(). */
	trx->autoinc_locks = ib_vector_create(alloc, sizeof(void**), 4);

	/* Should have been either just initialized or .clear()ed by
	trx_free(). */
	ut_ad(trx->mod_tables.empty());
	ut_ad(trx->lock.table_locks.empty());
	ut_ad(UT_LIST_GET_LEN(trx->lock.trx_locks) == 0);
	ut_ad(trx->lock.n_rec_locks == 0);
	ut_ad(trx->lock.table_cached == 0);
	ut_ad(trx->lock.rec_cached == 0);

#ifdef WITH_WSREP
	trx->wsrep_event = NULL;
#endif /* WITH_WSREP */

	return(trx);
}

/**
Release a trx_t instance back to the pool.
@param trx the instance to release. */
static
void
trx_free(trx_t*& trx)
{
	assert_trx_is_free(trx);

	trx->mysql_thd = 0;
	trx->mysql_log_file_name = 0;

	// FIXME: We need to avoid this heap free/alloc for each commit.
	if (trx->autoinc_locks != NULL) {
		ut_ad(ib_vector_is_empty(trx->autoinc_locks));
		/* We allocated a dedicated heap for the vector. */
		ib_vector_free(trx->autoinc_locks);
		trx->autoinc_locks = NULL;
	}

	trx->mod_tables.clear();

	ut_ad(trx->read_view == NULL);

	/* trx locking state should have been reset before returning trx
	to pool */
	ut_ad(trx->will_lock == 0);

	trx_pools->mem_free(trx);
	/* Unpoison the memory for innodb_monitor_set_option;
	it is operating also on the freed transaction objects. */
	MEM_UNDEFINED(&trx->mutex, sizeof trx->mutex);
	MEM_UNDEFINED(&trx->undo_mutex, sizeof trx->undo_mutex);
	/* Declare the contents as initialized for Valgrind;
	we checked that it was initialized in trx_pools->mem_free(trx). */
	UNIV_MEM_VALID(&trx->mutex, sizeof trx->mutex);
	UNIV_MEM_VALID(&trx->undo_mutex, sizeof trx->undo_mutex);

	trx = NULL;
}

/********************************************************************//**
Creates a transaction object for background operations by the master thread.
@return own: transaction object */
trx_t*
trx_allocate_for_background(void)
/*=============================*/
{
	trx_t*	trx;

	trx = trx_create_low();

	return(trx);
}

/********************************************************************//**
Creates a transaction object for MySQL.
@return own: transaction object */
trx_t*
trx_allocate_for_mysql(void)
/*========================*/
{
	trx_t*	trx;

	trx = trx_allocate_for_background();

	trx_sys_mutex_enter();

	ut_d(trx->in_mysql_trx_list = TRUE);
	UT_LIST_ADD_FIRST(trx_sys->mysql_trx_list, trx);

	trx_sys_mutex_exit();

	return(trx);
}

/** Check state of transaction before freeing it.
@param trx trx object to validate */
static
void
trx_validate_state_before_free(trx_t* trx)
{
	ut_ad(!trx->declared_to_be_inside_innodb);
	ut_ad(!trx->n_mysql_tables_in_use);
	ut_ad(!trx->mysql_n_tables_locked);
	ut_ad(!trx->internal);

	if (trx->declared_to_be_inside_innodb) {

		ib::error() << "Freeing a trx (" << trx << ", "
			<< trx_get_id_for_print(trx) << ") which is declared"
			" to be processing inside InnoDB";

		trx_print(stderr, trx, 600);
		putc('\n', stderr);

		/* This is an error but not a fatal error. We must keep
		the counters like srv_conc.n_active accurate. */
		srv_conc_force_exit_innodb(trx);
	}

	if (trx->n_mysql_tables_in_use != 0
	    || trx->mysql_n_tables_locked != 0) {

		ib::error() << "MySQL is freeing a thd though"
			" trx->n_mysql_tables_in_use is "
			<< trx->n_mysql_tables_in_use
			<< " and trx->mysql_n_tables_locked is "
			<< trx->mysql_n_tables_locked << ".";

		trx_print(stderr, trx, 600);
		ut_print_buf(stderr, trx, sizeof(trx_t));
		putc('\n', stderr);
	}

	trx->dict_operation = TRX_DICT_OP_NONE;
	assert_trx_is_inactive(trx);
}

/** Free and initialize a transaction object instantinated during recovery.
@param trx trx object to free and initialize during recovery */
void
trx_free_resurrected(trx_t* trx)
{
	trx_validate_state_before_free(trx);

	trx_init(trx);

	trx_free(trx);
}

/** Free a transaction that was allocated by background or user threads.
@param trx trx object to free */
void
trx_free_for_background(trx_t* trx)
{
	trx_validate_state_before_free(trx);

	trx_free(trx);
}

/** Transition to committed state, to release implicit locks. */
inline void trx_t::commit_state()
{
  /* This makes the transaction committed in memory and makes its
  changes to data visible to other transactions. NOTE that there is a
  small discrepancy from the strict formal visibility rules here: a
  user of the database can see modifications made by another
  transaction T even before the necessary redo log segment has been
  flushed to the disk. If the database happens to crash before the
  flush, the user has seen modifications from T which will never be a
  committed transaction. However, any transaction T2 which sees the
  modifications of the committing transaction T, and which also itself
  makes modifications to the database, will get an lsn larger than the
  committing transaction T. In the case where the log flush fails, and
  T never gets committed, also T2 will never get committed. */
  ut_ad(trx_mutex_own(this));
  ut_ad(state != TRX_STATE_NOT_STARTED);
  ut_ad(state != TRX_STATE_COMMITTED_IN_MEMORY
	|| (is_recovered && !UT_LIST_GET_LEN(lock.trx_locks)));
  state= TRX_STATE_COMMITTED_IN_MEMORY;

  /* If the background thread trx_rollback_or_clean_recovered()
  is still active then there is a chance that the rollback
  thread may see this trx as COMMITTED_IN_MEMORY and goes ahead
  to clean it up calling trx_cleanup_at_db_startup(). This can
  happen in the case we are committing a trx here that is left
  in PREPARED state during the crash. Note that commit of the
  rollback of a PREPARED trx happens in the recovery thread
  while the rollback of other transactions happen in the
  background thread. To avoid this race we unconditionally unset
  the is_recovered flag. */
  is_recovered= false;
  ut_ad(id || !is_referenced());
}

/** Release any explicit locks of a committing transaction. */
inline void trx_t::release_locks()
{
  DBUG_ASSERT(state == TRX_STATE_COMMITTED_IN_MEMORY);

  if (UT_LIST_GET_LEN(lock.trx_locks))
    lock_trx_release_locks(this);
}

/********************************************************************//**
At shutdown, frees a transaction object that is in the PREPARED state. */
void
trx_free_prepared(
/*==============*/
	trx_t*	trx)	/*!< in, own: trx object */
{
	trx_mutex_enter(trx);
	ut_ad(trx->state == TRX_STATE_PREPARED
	      || trx->state == TRX_STATE_PREPARED_RECOVERED
	      || !srv_was_started
	      || srv_read_only_mode
	      || srv_force_recovery >= SRV_FORCE_NO_TRX_UNDO);
	ut_a(trx_state_eq(trx, TRX_STATE_PREPARED)
	     || trx_state_eq(trx, TRX_STATE_PREPARED_RECOVERED)
	     || (trx->is_recovered
		 && (trx_state_eq(trx, TRX_STATE_ACTIVE)
		     || trx_state_eq(trx, TRX_STATE_COMMITTED_IN_MEMORY))
		 && (!srv_was_started
		     || srv_operation == SRV_OPERATION_RESTORE
		     || srv_operation == SRV_OPERATION_RESTORE_EXPORT
		     || srv_read_only_mode
		     || srv_force_recovery >= SRV_FORCE_NO_TRX_UNDO)));
	ut_a(trx->magic_n == TRX_MAGIC_N);

	trx->commit_state();
	trx_mutex_exit(trx);
	trx->release_locks();
	trx_undo_free_prepared(trx);

	assert_trx_in_rw_list(trx);

	ut_a(!trx->read_only);

	ut_ad(trx->in_rw_trx_list);
	UT_LIST_REMOVE(trx_sys->rw_trx_list, trx);
	ut_d(trx->in_rw_trx_list = false);

	DBUG_LOG("trx", "Free prepared: " << trx);
	trx->state = TRX_STATE_NOT_STARTED;
	ut_ad(!UT_LIST_GET_LEN(trx->lock.trx_locks));
	trx->id = 0;

	trx_free(trx);
}

/** Disconnect a transaction from MySQL and optionally mark it as if
it's been recovered. For the marking the transaction must be in prepared state.
The recovery-marked transaction is going to survive "alone" so its association
with the mysql handle is destroyed now rather than when it will be
finally freed.
@param[in,out]	trx		transaction
@param[in]	prepared	boolean value to specify whether trx is
				for recovery or not. */
inline
void
trx_disconnect_from_mysql(
	trx_t*	trx,
	bool	prepared)
{
	trx_sys_mutex_enter();

	ut_ad(trx->in_mysql_trx_list);
	ut_d(trx->in_mysql_trx_list = FALSE);

	UT_LIST_REMOVE(trx_sys->mysql_trx_list, trx);

	if (trx->read_view != NULL) {
		trx_sys->mvcc->view_close(trx->read_view, true);
	}

	ut_ad(trx_sys_validate_trx_list());

	if (prepared) {

		ut_ad(trx_state_eq(trx, TRX_STATE_PREPARED));

		trx->is_recovered = true;
	        trx->mysql_thd = NULL;
		/* todo/fixme: suggest to do it at innodb prepare */
		trx->will_lock = 0;
	}

	trx_sys_mutex_exit();
}

/** Disconnect a transaction from MySQL.
@param[in,out]	trx	transaction */
inline
void
trx_disconnect_plain(trx_t*	trx)
{
	trx_disconnect_from_mysql(trx, false);
}

/** Disconnect a prepared transaction from MySQL.
@param[in,out]	trx	transaction */
void
trx_disconnect_prepared(trx_t*	trx)
{
	trx_disconnect_from_mysql(trx, true);
}

/** Free a transaction object for MySQL.
@param[in,out]	trx	transaction */
void
trx_free_for_mysql(trx_t*	trx)
{
	trx_disconnect_plain(trx);
	trx_free_for_background(trx);
}

/****************************************************************//**
Resurrect the table locks for a resurrected transaction. */
static
void
trx_resurrect_table_locks(
/*======================*/
	trx_t*			trx,	/*!< in/out: transaction */
	const trx_undo_ptr_t*	undo_ptr,
					/*!< in: pointer to undo segment. */
	const trx_undo_t*	undo)	/*!< in: undo log */
{
	mtr_t			mtr;
	page_t*			undo_page;
	trx_undo_rec_t*		undo_rec;
	table_id_set		tables;

	ut_ad(undo == undo_ptr->insert_undo || undo == undo_ptr->update_undo);

	if (trx_state_eq(trx, TRX_STATE_COMMITTED_IN_MEMORY) || undo->empty) {

		return;
	}

	mtr_start(&mtr);

	/* trx_rseg_mem_create() may have acquired an X-latch on this
	page, so we cannot acquire an S-latch. */
	undo_page = trx_undo_page_get(
		page_id_t(undo->space, undo->top_page_no), &mtr);

	undo_rec = undo_page + undo->top_offset;

	do {
		ulint		type;
		undo_no_t	undo_no;
		table_id_t	table_id;
		ulint		cmpl_info;
		bool		updated_extern;

		page_t*		undo_rec_page = page_align(undo_rec);

		if (undo_rec_page != undo_page) {
			mtr.release_page(undo_page, MTR_MEMO_PAGE_X_FIX);
			undo_page = undo_rec_page;
		}

		trx_undo_rec_get_pars(
			undo_rec, &type, &cmpl_info,
			&updated_extern, &undo_no, &table_id);
		tables.insert(table_id);

		undo_rec = trx_undo_get_prev_rec(
			undo_rec, undo->hdr_page_no,
			undo->hdr_offset, false, &mtr);
	} while (undo_rec);

	mtr_commit(&mtr);

	for (table_id_set::const_iterator i = tables.begin();
	     i != tables.end(); i++) {
		if (dict_table_t* table = dict_table_open_on_id(
			    *i, FALSE, DICT_TABLE_OP_LOAD_TABLESPACE)) {
			if (!table->is_readable()) {
				mutex_enter(&dict_sys->mutex);
				dict_table_close(table, TRUE, FALSE);
				dict_table_remove_from_cache(table);
				mutex_exit(&dict_sys->mutex);
				continue;
			}

			if (trx->state == TRX_STATE_PREPARED) {
				trx->mod_tables.insert(table);
			}
			lock_table_ix_resurrect(table, trx);

			DBUG_PRINT("ib_trx",
				   ("resurrect" TRX_ID_FMT
				    "  table '%s' IX lock from %s undo",
				    trx_get_id_for_print(trx),
				    table->name.m_name,
				    undo == undo_ptr->insert_undo
				    ? "insert" : "update"));

			dict_table_close(table, FALSE, FALSE);
		}
	}
}

/****************************************************************//**
Resurrect the transactions that were doing inserts the time of the
crash, they need to be undone.
@return trx_t instance */
static
trx_t*
trx_resurrect_insert(
/*=================*/
	trx_undo_t*	undo,		/*!< in: entry to UNDO */
	trx_rseg_t*	rseg)		/*!< in: rollback segment */
{
	trx_t*		trx;

	trx = trx_allocate_for_background();

	ut_d(trx->start_file = __FILE__);
	ut_d(trx->start_line = __LINE__);

	trx->rsegs.m_redo.rseg = rseg;
	*trx->xid = undo->xid;
	trx->id = undo->trx_id;
	trx->rsegs.m_redo.insert_undo = undo;
	trx->is_recovered = true;

	/* This is single-threaded startup code, we do not need the
	protection of trx->mutex or trx_sys->mutex here. */

	if (undo->state != TRX_UNDO_ACTIVE) {

		/* Prepared transactions are left in the prepared state
		waiting for a commit or abort decision from MySQL */

		if (undo->state == TRX_UNDO_PREPARED) {

			ib::info() << "Transaction "
				<< trx_get_id_for_print(trx)
				<< " was in the XA prepared state.";

			trx->state = TRX_STATE_PREPARED;
		} else {
			trx->state = TRX_STATE_COMMITTED_IN_MEMORY;
		}

		/* We give a dummy value for the trx no; this should have no
		relevance since purge is not interested in committed
		transaction numbers, unless they are in the history
		list, in which case it looks the number from the disk based
		undo log structure */

		trx->no = trx->id;

	} else {
		trx->state = TRX_STATE_ACTIVE;

		/* A running transaction always has the number
		field inited to TRX_ID_MAX */

		trx->no = TRX_ID_MAX;
	}

	/* trx_start_low() is not called with resurrect, so need to initialize
	start time here.*/
	if (trx->state != TRX_STATE_COMMITTED_IN_MEMORY) {
		trx->start_time = time(NULL);
		trx->start_time_micro = microsecond_interval_timer();
	}

	if (undo->dict_operation) {
		trx_set_dict_operation(trx, TRX_DICT_OP_TABLE);
		trx->table_id = undo->table_id;
	}

	if (!undo->empty) {
		trx->undo_no = undo->top_undo_no + 1;
		trx->undo_rseg_space = undo->rseg->space;
	}

	return(trx);
}

/****************************************************************//**
Prepared transactions are left in the prepared state waiting for a
commit or abort decision from MySQL */
static
void
trx_resurrect_update_in_prepared_state(
/*===================================*/
	trx_t*			trx,	/*!< in,out: transaction */
	const trx_undo_t*	undo)	/*!< in: update UNDO record */
{
	/* This is single-threaded startup code, we do not need the
	protection of trx->mutex or trx_sys->mutex here. */

	if (undo->state == TRX_UNDO_PREPARED) {
		ib::info() << "Transaction " << trx_get_id_for_print(trx)
			<< " was in the XA prepared state.";
		ut_ad(trx_state_eq(trx, TRX_STATE_NOT_STARTED)
		      || trx_state_eq(trx, TRX_STATE_PREPARED));

		trx->state = TRX_STATE_PREPARED;
	} else {
		trx->state = TRX_STATE_COMMITTED_IN_MEMORY;
	}
}

/****************************************************************//**
Resurrect the transactions that were doing updates the time of the
crash, they need to be undone. */
static
void
trx_resurrect_update(
/*=================*/
	trx_t*		trx,	/*!< in/out: transaction */
	trx_undo_t*	undo,	/*!< in/out: update UNDO record */
	trx_rseg_t*	rseg)	/*!< in/out: rollback segment */
{
	trx->rsegs.m_redo.rseg = rseg;
	*trx->xid = undo->xid;
	trx->id = undo->trx_id;
	trx->rsegs.m_redo.update_undo = undo;
	trx->is_recovered = true;

	/* This is single-threaded startup code, we do not need the
	protection of trx->mutex or trx_sys->mutex here. */

	if (undo->state != TRX_UNDO_ACTIVE) {
		trx_resurrect_update_in_prepared_state(trx, undo);

		/* We give a dummy value for the trx number */

		trx->no = trx->id;

	} else {
		trx->state = TRX_STATE_ACTIVE;

		/* A running transaction always has the number field inited to
		TRX_ID_MAX */

		trx->no = TRX_ID_MAX;
	}

	/* trx_start_low() is not called with resurrect, so need to initialize
	start time here.*/
	if (trx->state == TRX_STATE_ACTIVE
	    || trx->state == TRX_STATE_PREPARED) {
		trx->start_time = time(NULL);
		trx->start_time_micro = microsecond_interval_timer();
	}

	if (undo->dict_operation) {
		trx_set_dict_operation(trx, TRX_DICT_OP_TABLE);
		if (!trx->table_id) {
			trx->table_id = undo->table_id;
		}
	}

	if (!undo->empty && undo->top_undo_no >= trx->undo_no) {

		trx->undo_no = undo->top_undo_no + 1;
		trx->undo_rseg_space = undo->rseg->space;
	}
}

/** Initialize (resurrect) transactions at startup. */
void
trx_lists_init_at_db_start()
{
	ut_a(srv_is_being_started);
	ut_ad(!srv_was_started);
	ut_ad(!purge_sys);

	purge_sys = UT_NEW_NOKEY(purge_sys_t());

	if (srv_force_recovery >= SRV_FORCE_NO_UNDO_LOG_SCAN) {
		return;
	}

	trx_rseg_array_init();

	/* Look from the rollback segments if there exist undo logs for
	transactions. */

	for (ulint i = 0; i < TRX_SYS_N_RSEGS; ++i) {
		trx_undo_t*	undo;
		trx_rseg_t*	rseg = trx_sys->rseg_array[i];

		/* Some rollback segment may be unavailable,
		especially if the server was previously run with a
		non-default value of innodb_undo_logs. */
		if (rseg == NULL) {
			continue;
		}

		/* Resurrect transactions that were doing inserts. */
		for (undo = UT_LIST_GET_FIRST(rseg->insert_undo_list);
		     undo != NULL;
		     undo = UT_LIST_GET_NEXT(undo_list, undo)) {

			/* trx_purge() will not run before we return,
			so we can safely increment this without
			holding rseg->mutex. */
			++rseg->trx_ref_count;

			trx_t*	trx;

			trx = trx_resurrect_insert(undo, rseg);

			trx_sys_rw_trx_add(trx);

			trx_resurrect_table_locks(
				trx, &trx->rsegs.m_redo, undo);
		}

		/* Ressurrect transactions that were doing updates. */
		for (undo = UT_LIST_GET_FIRST(rseg->update_undo_list);
		     undo != NULL;
		     undo = UT_LIST_GET_NEXT(undo_list, undo)) {

			/* Check the trx_sys->rw_trx_set first. */
			trx_sys_mutex_enter();

			trx_t*	trx = trx_get_rw_trx_by_id(undo->trx_id);

			trx_sys_mutex_exit();

			if (trx == NULL) {
				trx = trx_allocate_for_background();
				++rseg->trx_ref_count;

				ut_d(trx->start_file = __FILE__);
				ut_d(trx->start_line = __LINE__);
			}

			trx_resurrect_update(trx, undo, rseg);

			trx_sys_rw_trx_add(trx);

			trx_resurrect_table_locks(
				trx, &trx->rsegs.m_redo, undo);
		}
	}

	TrxIdSet::iterator	end = trx_sys->rw_trx_set.end();

	for (TrxIdSet::iterator it = trx_sys->rw_trx_set.begin();
	     it != end;
	     ++it) {

		ut_ad(it->m_trx->in_rw_trx_list);
#ifdef UNIV_DEBUG
		if (it->m_trx->id > trx_sys->rw_max_trx_id) {
			trx_sys->rw_max_trx_id = it->m_trx->id;
		}
#endif /* UNIV_DEBUG */

		if (it->m_trx->state == TRX_STATE_ACTIVE
		    || it->m_trx->state == TRX_STATE_PREPARED) {

			trx_sys->rw_trx_ids.push_back(it->m_id);
		}

		UT_LIST_ADD_FIRST(trx_sys->rw_trx_list, it->m_trx);
	}
}

/** Assign a persistent rollback segment in a round-robin fashion,
evenly distributed between 0 and innodb_undo_logs-1
@return	persistent rollback segment
@retval	NULL	if innodb_read_only */
static trx_rseg_t* trx_assign_rseg_low()
{
	if (srv_read_only_mode) {
		ut_ad(srv_undo_logs == ULONG_UNDEFINED);
		return(NULL);
	}

	/* The first slot is always assigned to the system tablespace. */
	ut_ad(trx_sys->rseg_array[0]->space == TRX_SYS_SPACE);

	/* Choose a rollback segment evenly distributed between 0 and
	innodb_undo_logs-1 in a round-robin fashion, skipping those
	undo tablespaces that are scheduled for truncation.

	Because rseg_slot is not protected by atomics or any mutex, race
	conditions are possible, meaning that multiple transactions
	that start modifications concurrently will write their undo
	log to the same rollback segment. */
	static ulong	rseg_slot;
	ulint		slot = rseg_slot++ % srv_undo_logs;
	trx_rseg_t*	rseg;

#ifdef UNIV_DEBUG
	ulint	start_scan_slot = slot;
	bool	look_for_rollover = false;
#endif /* UNIV_DEBUG */

	bool	allocated = false;

	do {
		for (;;) {
			rseg = trx_sys->rseg_array[slot];

#ifdef UNIV_DEBUG
			/* Ensure that we are not revisiting the same
			slot that we have already inspected. */
			if (look_for_rollover) {
				ut_ad(start_scan_slot != slot);
			}
			look_for_rollover = true;
#endif /* UNIV_DEBUG */

			slot = (slot + 1) % srv_undo_logs;

			if (rseg == NULL) {
				continue;
			}

			ut_ad(rseg->is_persistent());

			if (rseg->space != TRX_SYS_SPACE) {
				if (rseg->skip_allocation
				    || !srv_undo_tablespaces) {
					continue;
				}
			} else if (trx_rseg_t* next
				   = trx_sys->rseg_array[slot]) {
				if (next->space != TRX_SYS_SPACE
				    && srv_undo_tablespaces > 0) {
					/** If dedicated
					innodb_undo_tablespaces have
					been configured, try to use them
					instead of the system tablespace. */
					continue;
				}
			}

			break;
		}

		/* By now we have only selected the rseg but not marked it
		allocated. By marking it allocated we are ensuring that it will
		never be selected for UNDO truncate purge. */
		mutex_enter(&rseg->mutex);
		if (!rseg->skip_allocation) {
			rseg->trx_ref_count++;
			allocated = true;
		}
		mutex_exit(&rseg->mutex);
	} while (!allocated);

	ut_ad(rseg->trx_ref_count > 0);
	ut_ad(rseg->is_persistent());
	return(rseg);
}

/** Set the innodb_log_optimize_ddl page flush observer
@param[in]	space_id	tablespace id
@param[in,out]	stage		performance_schema accounting */
void trx_t::set_flush_observer(ulint space_id, ut_stage_alter_t* stage)
{
	flush_observer = UT_NEW_NOKEY(FlushObserver(space_id, this, stage));
}

/** Remove the flush observer */
void trx_t::remove_flush_observer()
{
	UT_DELETE(flush_observer);
	flush_observer = NULL;
}

/** Assign a rollback segment for modifying temporary tables.
@return the assigned rollback segment */
trx_rseg_t*
trx_t::assign_temp_rseg()
{
	ut_ad(!rsegs.m_noredo.rseg);
	ut_ad(!trx_is_autocommit_non_locking(this));
	compile_time_assert(ut_is_2pow(TRX_SYS_N_RSEGS));

	/* Choose a temporary rollback segment between 0 and 127
	in a round-robin fashion. Because rseg_slot is not protected by
	atomics or any mutex, race conditions are possible, meaning that
	multiple transactions that start modifications concurrently
	will write their undo log to the same rollback segment. */
	static ulong	rseg_slot;
	trx_rseg_t*	rseg = trx_sys->temp_rsegs[
		rseg_slot++ & (TRX_SYS_N_RSEGS - 1)];
	ut_ad(!rseg->is_persistent());
	rsegs.m_noredo.rseg = rseg;

	if (id == 0) {
		mutex_enter(&trx_sys->mutex);
		id = trx_sys_get_new_trx_id();
		trx_sys->rw_trx_ids.push_back(id);
		trx_sys->rw_trx_set.insert(TrxTrack(id, this));
		mutex_exit(&trx_sys->mutex);
	}

	ut_ad(!rseg->is_persistent());
	return(rseg);
}

/****************************************************************//**
Starts a transaction. */
static
void
trx_start_low(
/*==========*/
	trx_t*	trx,		/*!< in: transaction */
	bool	read_write)	/*!< in: true if read-write transaction */
{
	ut_ad(!trx->in_rollback);
	ut_ad(!trx->is_recovered);
	ut_ad(trx->start_line != 0);
	ut_ad(trx->start_file != 0);
	ut_ad(trx->roll_limit == 0);
	ut_ad(trx->error_state == DB_SUCCESS);
	ut_ad(trx->rsegs.m_redo.rseg == NULL);
	ut_ad(trx->rsegs.m_noredo.rseg == NULL);
	ut_ad(trx_state_eq(trx, TRX_STATE_NOT_STARTED));
	ut_ad(UT_LIST_GET_LEN(trx->lock.trx_locks) == 0);

	/* Check whether it is an AUTOCOMMIT SELECT */
	trx->auto_commit = thd_trx_is_auto_commit(trx->mysql_thd);

	trx->read_only = srv_read_only_mode
		|| (!trx->ddl && !trx->internal
		    && thd_trx_is_read_only(trx->mysql_thd));

	if (!trx->auto_commit) {
		++trx->will_lock;
	} else if (trx->will_lock == 0) {
		trx->read_only = true;
	}

#ifdef WITH_WSREP
	trx->xid->null();
#endif /* WITH_WSREP */

	/* The initial value for trx->no: TRX_ID_MAX is used in
	read_view_open_now: */

	trx->no = TRX_ID_MAX;

	ut_a(ib_vector_is_empty(trx->autoinc_locks));
	ut_a(trx->lock.table_locks.empty());

	/* If this transaction came from trx_allocate_for_mysql(),
	trx->in_mysql_trx_list would hold. In that case, the trx->state
	change must be protected by the trx_sys->mutex, so that
	lock_print_info_all_transactions() will have a consistent view. */

	ut_ad(!trx->in_rw_trx_list);

	/* We tend to over assert and that complicates the code somewhat.
	e.g., the transaction state can be set earlier but we are forced to
	set it under the protection of the trx_sys_t::mutex because some
	trx list assertions are triggered unnecessarily. */

	/* By default all transactions are in the read-only list unless they
	are non-locking auto-commit read only transactions or background
	(internal) transactions. Note: Transactions marked explicitly as
	read only can write to temporary tables, we put those on the RO
	list too. */

	if (!trx->read_only
	    && (trx->mysql_thd == 0 || read_write || trx->ddl)) {

		trx->rsegs.m_redo.rseg = trx_assign_rseg_low();

		/* Temporary rseg is assigned only if the transaction
		updates a temporary table */

		trx_sys_mutex_enter();

		trx->id = trx_sys_get_new_trx_id();

		trx_sys->rw_trx_ids.push_back(trx->id);

		trx_sys_rw_trx_add(trx);

		ut_ad(trx->rsegs.m_redo.rseg != 0
		      || srv_read_only_mode
		      || srv_force_recovery >= SRV_FORCE_NO_TRX_UNDO);

		UT_LIST_ADD_FIRST(trx_sys->rw_trx_list, trx);

		ut_d(trx->in_rw_trx_list = true);
#ifdef UNIV_DEBUG
		if (trx->id > trx_sys->rw_max_trx_id) {
			trx_sys->rw_max_trx_id = trx->id;
		}
#endif /* UNIV_DEBUG */

		trx->state = TRX_STATE_ACTIVE;

		ut_ad(trx_sys_validate_trx_list());

		trx_sys_mutex_exit();
	} else {
		if (!trx_is_autocommit_non_locking(trx)) {

			/* If this is a read-only transaction that is writing
			to a temporary table then it needs a transaction id
			to write to the temporary table. */

			if (read_write) {

				trx_sys_mutex_enter();

				ut_ad(!srv_read_only_mode);

				trx->id = trx_sys_get_new_trx_id();

				trx_sys->rw_trx_ids.push_back(trx->id);

				trx_sys->rw_trx_set.insert(
					TrxTrack(trx->id, trx));

				trx_sys_mutex_exit();
			}

			trx->state = TRX_STATE_ACTIVE;

		} else {
			ut_ad(!read_write);
			trx->state = TRX_STATE_ACTIVE;
		}
	}

	trx->start_time = time(NULL);
	trx->start_time_micro = trx->mysql_thd
		? thd_query_start_micro(trx->mysql_thd)
		: microsecond_interval_timer();

	ut_a(trx->error_state == DB_SUCCESS);

	MONITOR_INC(MONITOR_TRX_ACTIVE);
}

/** Set the serialisation number for a persistent committed transaction.
@param[in,out]	trx	committed transaction with persistent changes
@param[in,out]	rseg	rollback segment for update_undo, or NULL */
static
void
trx_serialise(trx_t* trx, trx_rseg_t* rseg)
{
	ut_ad(!rseg || rseg == trx->rsegs.m_redo.rseg);

	trx_sys_mutex_enter();

	trx->no = trx_sys_get_new_trx_id();

	/* Track the minimum serialisation number. */
	UT_LIST_ADD_LAST(trx_sys->serialisation_list, trx);

	/* If the rollack segment is not empty then the
	new trx_t::no can't be less than any trx_t::no
	already in the rollback segment. User threads only
	produce events when a rollback segment is empty. */
	if (rseg && rseg->last_page_no == FIL_NULL) {
		TrxUndoRsegs	elem(trx->no);
		elem.push_back(rseg);

		mutex_enter(&purge_sys->pq_mutex);

		/* This is to reduce the pressure on the trx_sys_t::mutex
		though in reality it should make very little (read no)
		difference because this code path is only taken when the
		rbs is empty. */

		trx_sys_mutex_exit();

		purge_sys->purge_queue.push(elem);

		mutex_exit(&purge_sys->pq_mutex);
	} else {
		trx_sys_mutex_exit();
	}
}

/****************************************************************//**
Assign the transaction its history serialisation number and write the
update UNDO log record to the assigned rollback segment.
@return true if a serialisation log was written */
static
bool
trx_write_serialisation_history(
/*============================*/
	trx_t*		trx,	/*!< in/out: transaction */
	mtr_t*		mtr)	/*!< in/out: mini-transaction */
{
	/* Change the undo log segment states from TRX_UNDO_ACTIVE to some
	other state: these modifications to the file data structure define
	the transaction as committed in the file based domain, at the
	serialization point of the log sequence number lsn obtained below. */

	/* We have to hold the rseg mutex because update log headers have
	to be put to the history list in the (serialisation) order of the
	UNDO trx number. This is required for the purge in-memory data
	structures too. */

	if (trx_undo_t* undo = trx->rsegs.m_noredo.undo) {
		/* Undo log for temporary tables is discarded at transaction
		commit. There is no purge for temporary tables, and also no
		MVCC, because they are private to a session. */

		mtr_t	temp_mtr;
		temp_mtr.start();
		temp_mtr.set_log_mode(MTR_LOG_NO_REDO);

		mutex_enter(&trx->rsegs.m_noredo.rseg->mutex);
		trx_undo_set_state_at_finish(undo, &temp_mtr);
		mutex_exit(&trx->rsegs.m_noredo.rseg->mutex);
		temp_mtr.commit();
	}

	if (!trx->rsegs.m_redo.rseg) {
		ut_ad(!trx->rsegs.m_redo.insert_undo);
		ut_ad(!trx->rsegs.m_redo.update_undo);
		return false;
	}

	trx_undo_t* insert = trx->rsegs.m_redo.insert_undo;
	trx_undo_t* update = trx->rsegs.m_redo.update_undo;

	if (!insert && !update) {
		return false;
	}

	ut_ad(!trx->read_only);
	trx_rseg_t*	update_rseg = update ? trx->rsegs.m_redo.rseg : NULL;
	mutex_enter(&trx->rsegs.m_redo.rseg->mutex);

	/* Assign the transaction serialisation number and add any
	update_undo log to the purge queue. */
	trx_serialise(trx, update_rseg);

	/* It is not necessary to acquire trx->undo_mutex here because
	only a single OS thread is allowed to commit this transaction. */
	if (insert) {
		trx_undo_set_state_at_finish(insert, mtr);
	}
	if (update) {
		/* The undo logs and possible delete-marked records
		for updates and deletes will be purged later. */
		page_t*	undo_hdr_page = trx_undo_set_state_at_finish(
			update, mtr);

		trx_undo_update_cleanup(trx, undo_hdr_page, mtr);
	}

	mutex_exit(&trx->rsegs.m_redo.rseg->mutex);

	MONITOR_INC(MONITOR_TRX_COMMIT_UNDO);

	trx_sysf_t* sys_header = trx_sysf_get(mtr);
#ifdef WITH_WSREP
	/* Update latest MySQL wsrep XID in trx sys header. */
	if (wsrep_is_wsrep_xid(trx->xid)) {
		trx_sys_update_wsrep_checkpoint(trx->xid, sys_header, mtr);
	}
#endif /* WITH_WSREP */

	/* Update the latest MySQL binlog name and offset info
	in trx sys header if MySQL binlogging is on or the database
	server is a MySQL replication slave */

	if (trx->mysql_log_file_name != NULL
	    && trx->mysql_log_file_name[0] != '\0') {

		trx_sys_update_mysql_binlog_offset(
			trx->mysql_log_file_name,
			trx->mysql_log_offset,
			sys_header,
			mtr);

		trx->mysql_log_file_name = NULL;
	}

	return(true);
}

/********************************************************************
Finalize a transaction containing updates for a FTS table. */
static
void
trx_finalize_for_fts_table(
/*=======================*/
	fts_trx_table_t*	ftt)	    /* in: FTS trx table */
{
<<<<<<< HEAD
	fts_t*		  fts = ftt->table->fts;
	fts_doc_ids_t*	  doc_ids = ftt->added_doc_ids;
=======
	fts_t*                  fts = ftt->table->fts;
	fts_doc_ids_t*          doc_ids = ftt->added_doc_ids;
	mem_heap_t*		heap;
>>>>>>> 8a79fa0e

	ut_a(fts->add_wq);

	heap = static_cast<mem_heap_t*>(doc_ids->self_heap->arg);

	ib_wqueue_add(fts->add_wq, doc_ids, heap);

	/* fts_trx_table_t no longer owns the list. */
	ftt->added_doc_ids = NULL;
}

/******************************************************************//**
Finalize a transaction containing updates to FTS tables. */
static
void
trx_finalize_for_fts(
/*=================*/
	trx_t*	trx,		/*!< in/out: transaction */
	bool	is_commit)	/*!< in: true if the transaction was
				committed, false if it was rolled back. */
{
	if (is_commit) {
		const ib_rbt_node_t*	node;
		ib_rbt_t*		tables;
		fts_savepoint_t*	savepoint;

		savepoint = static_cast<fts_savepoint_t*>(
			ib_vector_last(trx->fts_trx->savepoints));

		tables = savepoint->tables;

		for (node = rbt_first(tables);
		     node;
		     node = rbt_next(tables, node)) {
			fts_trx_table_t**	ftt;

			ftt = rbt_value(fts_trx_table_t*, node);

			if ((*ftt)->added_doc_ids) {
				trx_finalize_for_fts_table(*ftt);
			}
		}
	}

	fts_trx_free(trx->fts_trx);
	trx->fts_trx = NULL;
}

/**********************************************************************//**
If required, flushes the log to disk based on the value of
innodb_flush_log_at_trx_commit. */
static
void
trx_flush_log_if_needed_low(
/*========================*/
	lsn_t	lsn)	/*!< in: lsn up to which logs are to be
			flushed. */
{
	bool	flush = srv_file_flush_method != SRV_NOSYNC;

	switch (srv_flush_log_at_trx_commit) {
	case 3:
	case 2:
		/* Write the log but do not flush it to disk */
		flush = false;
		/* fall through */
	case 1:
		/* Write the log and optionally flush it to disk */
		log_write_up_to(lsn, flush);
		return;
	case 0:
		/* Do nothing */
		return;
	}

	ut_error;
}

/**********************************************************************//**
If required, flushes the log to disk based on the value of
innodb_flush_log_at_trx_commit. */
static
void
trx_flush_log_if_needed(
/*====================*/
	lsn_t	lsn,	/*!< in: lsn up to which logs are to be
			flushed. */
	trx_t*	trx)	/*!< in/out: transaction */
{
	trx->op_info = "flushing log";
	trx_flush_log_if_needed_low(lsn);
	trx->op_info = "";
}

/**********************************************************************//**
For each table that has been modified by the given transaction: update
its dict_table_t::update_time with the current timestamp. Clear the list
of the modified tables at the end. */
static
void
trx_update_mod_tables_timestamp(
/*============================*/
	trx_t*	trx)	/*!< in: transaction */
{

	ut_ad(trx->id != 0);

	/* consider using trx->start_time if calling time() is too
	expensive here */
	const time_t now = time(NULL);

	trx_mod_tables_t::const_iterator	end = trx->mod_tables.end();

	for (trx_mod_tables_t::const_iterator it = trx->mod_tables.begin();
	     it != end;
	     ++it) {

		/* This could be executed by multiple threads concurrently
		on the same table object. This is fine because time_t is
		word size or less. And _purely_ _theoretically_, even if
		time_t write is not atomic, likely the value of 'now' is
		the same in all threads and even if it is not, getting a
		"garbage" in table->update_time is justified because
		protecting it with a latch here would be too performance
		intrusive. */
		(*it)->update_time = now;
	}

	trx->mod_tables.clear();
}

/**
Erase the transaction from running transaction lists and serialization
list. Active RW transaction list of a MVCC snapshot(ReadView::prepare)
won't include this transaction after this call. All implicit locks are
also released by this call as trx is removed from rw_trx_list.
@param[in] trx		Transaction to erase, must have an ID > 0
@param[in] serialised	true if serialisation log was written */
static
void
trx_erase_lists(
	trx_t*	trx,
	bool	serialised)
{
	ut_ad(trx->id > 0);
	trx_sys_mutex_enter();

	if (serialised) {
		UT_LIST_REMOVE(trx_sys->serialisation_list, trx);
	}

	trx_ids_t::iterator	it = std::lower_bound(
		trx_sys->rw_trx_ids.begin(),
		trx_sys->rw_trx_ids.end(),
		trx->id);
	ut_ad(*it == trx->id);
	trx_sys->rw_trx_ids.erase(it);

	if (trx->read_only || trx->rsegs.m_redo.rseg == NULL) {

		ut_ad(!trx->in_rw_trx_list);
	} else {

		UT_LIST_REMOVE(trx_sys->rw_trx_list, trx);
		ut_d(trx->in_rw_trx_list = false);
		ut_ad(trx_sys_validate_trx_list());

		if (trx->read_view != NULL) {
			trx_sys->mvcc->view_close(trx->read_view, true);
		}
	}

	trx_sys->rw_trx_set.erase(TrxTrack(trx->id));

	trx_sys_mutex_exit();
}

/****************************************************************//**
Commits a transaction in memory. */
static
void
trx_commit_in_memory(
/*=================*/
	trx_t*		trx,	/*!< in/out: transaction */
	const mtr_t*	mtr,	/*!< in: mini-transaction of
				trx_write_serialisation_history(), or NULL if
				the transaction did not modify anything */
	bool		serialised)
				/*!< in: true if serialisation log was
				written */
{
	trx->must_flush_log_later = false;

	if (trx_is_autocommit_non_locking(trx)) {
		ut_ad(trx->id == 0);
		ut_ad(trx->read_only);
		ut_a(!trx->is_recovered);
		ut_ad(trx->rsegs.m_redo.rseg == NULL);
		ut_ad(!trx->in_rw_trx_list);

		/* Note: We are asserting without holding the lock mutex. But
		that is OK because this transaction is not waiting and cannot
		be rolled back and no new locks can (or should) be added
		because it is flagged as a non-locking read-only transaction. */

		ut_a(UT_LIST_GET_LEN(trx->lock.trx_locks) == 0);

		/* This state change is not protected by any mutex, therefore
		there is an inherent race here around state transition during
		printouts. We ignore this race for the sake of efficiency.
		However, the trx_sys_t::mutex will protect the trx_t instance
		and it cannot be removed from the mysql_trx_list and freed
		without first acquiring the trx_sys_t::mutex. */

		ut_ad(trx_state_eq(trx, TRX_STATE_ACTIVE));

		if (trx->read_view != NULL) {
			trx_sys->mvcc->view_close(trx->read_view, false);
		}

		MONITOR_INC(MONITOR_TRX_NL_RO_COMMIT);

		DBUG_LOG("trx", "Autocommit in memory: " << trx);
		trx->state = TRX_STATE_NOT_STARTED;
	} else {
		trx_mutex_enter(trx);
		trx->commit_state();
		trx_mutex_exit(trx);

		if (trx->id) {
			trx_erase_lists(trx, serialised);

			/* Wait for any implicit-to-explicit lock
			conversions to cease, so that there will be no
			race condition in lock_release(). */
			while (UNIV_UNLIKELY(trx->is_referenced())) {
				ut_delay(srv_spin_wait_delay);
			}

			trx->release_locks();
			trx->id = 0;
		} else {
			ut_ad(trx->read_only || !trx->rsegs.m_redo.rseg);
			ut_ad(!trx->in_rw_trx_list);
			trx->release_locks();
		}

		DEBUG_SYNC_C("after_trx_committed_in_memory");

		if (trx->read_only || !trx->rsegs.m_redo.rseg) {
			MONITOR_INC(MONITOR_TRX_RO_COMMIT);
			if (trx->read_view) {
				trx_sys->mvcc->view_close(
					trx->read_view, false);
			}
		} else {
			MONITOR_INC(MONITOR_TRX_RW_COMMIT);
		}
	}

	ut_ad(!trx->rsegs.m_redo.update_undo);

	if (trx_rseg_t*	rseg = trx->rsegs.m_redo.rseg) {
		mutex_enter(&rseg->mutex);
		ut_ad(rseg->trx_ref_count > 0);
		--rseg->trx_ref_count;
		mutex_exit(&rseg->mutex);

		if (trx_undo_t*& insert = trx->rsegs.m_redo.insert_undo) {
			ut_ad(insert->rseg == rseg);
			trx_undo_commit_cleanup(insert, false);
			insert = NULL;
		}
	}

	ut_ad(!trx->rsegs.m_redo.insert_undo);

	if (mtr != NULL) {
		if (trx_undo_t*& undo = trx->rsegs.m_noredo.undo) {
			ut_ad(undo->rseg == trx->rsegs.m_noredo.rseg);
			trx_undo_commit_cleanup(undo, true);
			undo = NULL;
		}

		/* NOTE that we could possibly make a group commit more
		efficient here: call os_thread_yield here to allow also other
		trxs to come to commit! */

		/*-------------------------------------*/

		/* Depending on the my.cnf options, we may now write the log
		buffer to the log files, making the transaction durable if
		the OS does not crash. We may also flush the log files to
		disk, making the transaction durable also at an OS crash or a
		power outage.

		The idea in InnoDB's group commit is that a group of
		transactions gather behind a trx doing a physical disk write
		to log files, and when that physical write has been completed,
		one of those transactions does a write which commits the whole
		group. Note that this group commit will only bring benefit if
		there are > 2 users in the database. Then at least 2 users can
		gather behind one doing the physical log write to disk.

		If we are calling trx_commit() under prepare_commit_mutex, we
		will delay possible log write and flush to a separate function
		trx_commit_complete_for_mysql(), which is only called when the
		thread has released the mutex. This is to make the
		group commit algorithm to work. Otherwise, the prepare_commit
		mutex would serialize all commits and prevent a group of
		transactions from gathering. */

		lsn_t	lsn = mtr->commit_lsn();

		if (lsn == 0) {
			/* Nothing to be done. */
		} else if (trx->flush_log_later) {
			/* Do nothing yet */
			trx->must_flush_log_later = true;
		} else if (srv_flush_log_at_trx_commit == 0) {
			/* Do nothing */
		} else {
			trx_flush_log_if_needed(lsn, trx);
		}

		trx->commit_lsn = lsn;

		/* Tell server some activity has happened, since the trx
		does changes something. Background utility threads like
		master thread, purge thread or page_cleaner thread might
		have some work to do. */
		srv_active_wake_master_thread();
	}

	ut_ad(!trx->rsegs.m_noredo.undo);

	/* Free all savepoints, starting from the first. */
	trx_named_savept_t*	savep = UT_LIST_GET_FIRST(trx->trx_savepoints);

	trx_roll_savepoints_free(trx, savep);

        if (trx->fts_trx != NULL) {
                trx_finalize_for_fts(trx, trx->undo_no != 0);
        }

	trx_mutex_enter(trx);
	trx->dict_operation = TRX_DICT_OP_NONE;

#ifdef WITH_WSREP
	if (trx->mysql_thd && wsrep_on(trx->mysql_thd)) {
		trx->lock.was_chosen_as_deadlock_victim = FALSE;
	}
#endif

	DBUG_LOG("trx", "Commit in memory: " << trx);
	trx->state = TRX_STATE_NOT_STARTED;

	/* trx->in_mysql_trx_list would hold between
	trx_allocate_for_mysql() and trx_free_for_mysql(). It does not
	hold for recovered transactions or system transactions. */
	assert_trx_is_free(trx);

	trx_init(trx);

	trx_mutex_exit(trx);

	ut_a(trx->error_state == DB_SUCCESS);
	srv_wake_purge_thread_if_not_active();
}

/****************************************************************//**
Commits a transaction and a mini-transaction. */
void
trx_commit_low(
/*===========*/
	trx_t*	trx,	/*!< in/out: transaction */
	mtr_t*	mtr)	/*!< in/out: mini-transaction (will be committed),
			or NULL if trx made no modifications */
{
	assert_trx_nonlocking_or_in_list(trx);
	ut_ad(!trx_state_eq(trx, TRX_STATE_COMMITTED_IN_MEMORY));
	ut_ad(!mtr || mtr->is_active());
	ut_ad(!mtr == !trx->has_logged());

	/* undo_no is non-zero if we're doing the final commit. */
	if (trx->fts_trx != NULL && trx->undo_no != 0) {
		dberr_t	error;

		ut_a(!trx_is_autocommit_non_locking(trx));

		error = fts_commit(trx);

		/* FTS-FIXME: Temporarily tolerate DB_DUPLICATE_KEY
		instead of dying. This is a possible scenario if there
		is a crash between insert to DELETED table committing
		and transaction committing. The fix would be able to
		return error from this function */
		if (error != DB_SUCCESS && error != DB_DUPLICATE_KEY) {
			/* FTS-FIXME: once we can return values from this
			function, we should do so and signal an error
			instead of just dying. */

			ut_error;
		}
	}

	bool	serialised;

	if (mtr != NULL) {
		serialised = trx_write_serialisation_history(trx, mtr);

		/* The following call commits the mini-transaction, making the
		whole transaction committed in the file-based world, at this
		log sequence number. The transaction becomes 'durable' when
		we write the log to disk, but in the logical sense the commit
		in the file-based data structures (undo logs etc.) happens
		here.

		NOTE that transaction numbers, which are assigned only to
		transactions with an update undo log, do not necessarily come
		in exactly the same order as commit lsn's, if the transactions
		have different rollback segments. To get exactly the same
		order we should hold the kernel mutex up to this point,
		adding to the contention of the kernel mutex. However, if
		a transaction T2 is able to see modifications made by
		a transaction T1, T2 will always get a bigger transaction
		number and a bigger commit lsn than T1. */

		/*--------------*/
		mtr_commit(mtr);

		DBUG_EXECUTE_IF("ib_crash_during_trx_commit_in_mem",
				if (trx->has_logged()) {
					log_write_up_to(mtr->commit_lsn(),
							true);
					DBUG_SUICIDE();
				});
		/*--------------*/

	} else {
		serialised = false;
	}
#ifndef DBUG_OFF
	/* In case of this function is called from a stack executing
	   THD::release_resources -> ...
              innobase_connection_close() ->
                     trx_rollback_for_mysql... -> .
           mysql's thd does not seem to have
           thd->debug_sync_control defined any longer. However the stack
           is possible only with a prepared trx not updating any data.
        */
	if (trx->mysql_thd != NULL && trx->has_logged_persistent()) {
		DEBUG_SYNC_C("before_trx_state_committed_in_memory");
	}
#endif

	trx_commit_in_memory(trx, mtr, serialised);
}

/****************************************************************//**
Commits a transaction. */
void
trx_commit(
/*=======*/
	trx_t*	trx)	/*!< in/out: transaction */
{
	mtr_t*	mtr;
	mtr_t	local_mtr;

	DBUG_EXECUTE_IF("ib_trx_commit_crash_before_trx_commit_start",
			DBUG_SUICIDE(););

	if (trx->has_logged()) {
		mtr = &local_mtr;
		mtr->start();
	} else {

		mtr = NULL;
	}

	trx_commit_low(trx, mtr);
}

/****************************************************************//**
Cleans up a transaction at database startup. The cleanup is needed if
the transaction already got to the middle of a commit when the database
crashed, and we cannot roll it back. */
void
trx_cleanup_at_db_startup(
/*======================*/
	trx_t*	trx)	/*!< in: transaction */
{
	ut_ad(trx->is_recovered);
	ut_ad(!trx->rsegs.m_noredo.undo);
	ut_ad(!trx->rsegs.m_redo.update_undo);

	if (trx_undo_t*& undo = trx->rsegs.m_redo.insert_undo) {
		ut_ad(undo->rseg == trx->rsegs.m_redo.rseg);
		trx_undo_commit_cleanup(undo, false);
		undo = NULL;
	}

	memset(&trx->rsegs, 0x0, sizeof(trx->rsegs));
	trx->undo_no = 0;
	trx->undo_rseg_space = 0;
	trx->last_sql_stat_start.least_undo_no = 0;

	trx_sys_mutex_enter();

	ut_a(!trx->read_only);

	UT_LIST_REMOVE(trx_sys->rw_trx_list, trx);

	ut_d(trx->in_rw_trx_list = FALSE);

	trx_sys_mutex_exit();

	/* Change the transaction state without mutex protection, now
	that it no longer is in the trx_list. Recovered transactions
	are never placed in the mysql_trx_list. */
	ut_ad(trx->is_recovered);
	ut_ad(!trx->in_rw_trx_list);
	ut_ad(!trx->in_mysql_trx_list);
	DBUG_LOG("trx", "Cleanup at startup: " << trx);
	trx->id = 0;
	trx->state = TRX_STATE_NOT_STARTED;
}

/********************************************************************//**
Assigns a read view for a consistent read query. All the consistent reads
within the same transaction will get the same read view, which is created
when this function is first called for a new started transaction.
@return consistent read view */
ReadView*
trx_assign_read_view(
/*=================*/
	trx_t*		trx)	/*!< in/out: active transaction */
{
	ut_ad(trx->state == TRX_STATE_ACTIVE);

	if (srv_read_only_mode) {

		ut_ad(trx->read_view == NULL);
		return(NULL);

	} else if (!MVCC::is_view_active(trx->read_view)) {
		trx_sys->mvcc->view_open(trx->read_view, trx);
	}

	return(trx->read_view);
}

/****************************************************************//**
Prepares a transaction for commit/rollback. */
void
trx_commit_or_rollback_prepare(
/*===========================*/
	trx_t*	trx)		/*!< in/out: transaction */
{
	/* We are reading trx->state without holding trx_sys->mutex
	here, because the commit or rollback should be invoked for a
	running (or recovered prepared) transaction that is associated
	with the current thread. */

	switch (trx->state) {
	case TRX_STATE_NOT_STARTED:
		trx_start_low(trx, true);
		/* fall through */

	case TRX_STATE_ACTIVE:
	case TRX_STATE_PREPARED:
	case TRX_STATE_PREPARED_RECOVERED:
		/* If the trx is in a lock wait state, moves the waiting
		query thread to the suspended state */

		if (trx->lock.que_state == TRX_QUE_LOCK_WAIT) {

			ut_a(trx->lock.wait_thr != NULL);
			trx->lock.wait_thr->state = QUE_THR_SUSPENDED;
			trx->lock.wait_thr = NULL;

			trx->lock.que_state = TRX_QUE_RUNNING;
		}

		ut_a(trx->lock.n_active_thrs == 1);
		return;

	case TRX_STATE_COMMITTED_IN_MEMORY:
		break;
	}

	ut_error;
}

/*********************************************************************//**
Creates a commit command node struct.
@return own: commit node struct */
commit_node_t*
trx_commit_node_create(
/*===================*/
	mem_heap_t*	heap)	/*!< in: mem heap where created */
{
	commit_node_t*	node;

	node = static_cast<commit_node_t*>(mem_heap_alloc(heap, sizeof(*node)));
	node->common.type  = QUE_NODE_COMMIT;
	node->state = COMMIT_NODE_SEND;

	return(node);
}

/***********************************************************//**
Performs an execution step for a commit type node in a query graph.
@return query thread to run next, or NULL */
que_thr_t*
trx_commit_step(
/*============*/
	que_thr_t*	thr)	/*!< in: query thread */
{
	commit_node_t*	node;

	node = static_cast<commit_node_t*>(thr->run_node);

	ut_ad(que_node_get_type(node) == QUE_NODE_COMMIT);

	if (thr->prev_node == que_node_get_parent(node)) {
		node->state = COMMIT_NODE_SEND;
	}

	if (node->state == COMMIT_NODE_SEND) {
		trx_t*	trx;

		node->state = COMMIT_NODE_WAIT;

		trx = thr_get_trx(thr);

		ut_a(trx->lock.wait_thr == NULL);
		ut_a(trx->lock.que_state != TRX_QUE_LOCK_WAIT);

		trx_commit_or_rollback_prepare(trx);

		trx->lock.que_state = TRX_QUE_COMMITTING;

		trx_commit(trx);

		ut_ad(trx->lock.wait_thr == NULL);

		trx->lock.que_state = TRX_QUE_RUNNING;

		thr = NULL;
	} else {
		ut_ad(node->state == COMMIT_NODE_WAIT);

		node->state = COMMIT_NODE_SEND;

		thr->run_node = que_node_get_parent(node);
	}

	return(thr);
}

/**********************************************************************//**
Does the transaction commit for MySQL.
@return DB_SUCCESS or error number */
dberr_t
trx_commit_for_mysql(
/*=================*/
	trx_t*	trx)	/*!< in/out: transaction */
{
	/* Because we do not do the commit by sending an Innobase
	sig to the transaction, we must here make sure that trx has been
	started. */

	switch (trx->state) {
	case TRX_STATE_NOT_STARTED:
		ut_d(trx->start_file = __FILE__);
		ut_d(trx->start_line = __LINE__);

		trx_start_low(trx, true);
		/* fall through */
	case TRX_STATE_ACTIVE:
	case TRX_STATE_PREPARED:
	case TRX_STATE_PREPARED_RECOVERED:
		trx->op_info = "committing";

		if (trx->id != 0) {
			trx_update_mod_tables_timestamp(trx);
		}

		trx_commit(trx);

		MONITOR_DEC(MONITOR_TRX_ACTIVE);
		trx->op_info = "";
		return(DB_SUCCESS);
	case TRX_STATE_COMMITTED_IN_MEMORY:
		break;
	}
	ut_error;
	return(DB_CORRUPTION);
}

/**********************************************************************//**
If required, flushes the log to disk if we called trx_commit_for_mysql()
with trx->flush_log_later == TRUE. */
void
trx_commit_complete_for_mysql(
/*==========================*/
	trx_t*	trx)	/*!< in/out: transaction */
{
	if (trx->id != 0
	    || !trx->must_flush_log_later
	    || (srv_flush_log_at_trx_commit == 1 && trx->active_commit_ordered)) {

		return;
	}

	trx_flush_log_if_needed(trx->commit_lsn, trx);

	trx->must_flush_log_later = false;
}

/**********************************************************************//**
Marks the latest SQL statement ended. */
void
trx_mark_sql_stat_end(
/*==================*/
	trx_t*	trx)	/*!< in: trx handle */
{
	ut_a(trx);

	switch (trx->state) {
	case TRX_STATE_PREPARED:
	case TRX_STATE_PREPARED_RECOVERED:
	case TRX_STATE_COMMITTED_IN_MEMORY:
		break;
	case TRX_STATE_NOT_STARTED:
		trx->undo_no = 0;
		trx->undo_rseg_space = 0;
		/* fall through */
	case TRX_STATE_ACTIVE:
		trx->last_sql_stat_start.least_undo_no = trx->undo_no;

		if (trx->fts_trx != NULL) {
			fts_savepoint_laststmt_refresh(trx);
		}

		return;
	}

	ut_error;
}

/**********************************************************************//**
Prints info about a transaction.
Caller must hold trx_sys->mutex. */
void
trx_print_low(
/*==========*/
	FILE*		f,
			/*!< in: output stream */
	const trx_t*	trx,
			/*!< in: transaction */
	ulint		max_query_len,
			/*!< in: max query length to print,
			or 0 to use the default max length */
	ulint		n_rec_locks,
			/*!< in: lock_number_of_rows_locked(&trx->lock) */
	ulint		n_trx_locks,
			/*!< in: length of trx->lock.trx_locks */
	ulint		heap_size)
			/*!< in: mem_heap_get_size(trx->lock.lock_heap) */
{
	ibool		newline;
	const char*	op_info;

	ut_ad(trx_sys_mutex_own());

	fprintf(f, "TRANSACTION " TRX_ID_FMT, trx_get_id_for_print(trx));

	/* trx->state cannot change from or to NOT_STARTED while we
	are holding the trx_sys->mutex. It may change from ACTIVE to
	PREPARED or COMMITTED. */
	switch (trx->state) {
	case TRX_STATE_NOT_STARTED:
		fputs(", not started", f);
		goto state_ok;
	case TRX_STATE_ACTIVE:
		fprintf(f, ", ACTIVE %lu sec",
			(ulong) difftime(time(NULL), trx->start_time));
		goto state_ok;
	case TRX_STATE_PREPARED:
	case TRX_STATE_PREPARED_RECOVERED:
		fprintf(f, ", ACTIVE (PREPARED) %lu sec",
			(ulong) difftime(time(NULL), trx->start_time));
		goto state_ok;
	case TRX_STATE_COMMITTED_IN_MEMORY:
		fputs(", COMMITTED IN MEMORY", f);
		goto state_ok;
	}
	fprintf(f, ", state %lu", (ulong) trx->state);
	ut_ad(0);
state_ok:

	/* prevent a race condition */
	op_info = trx->op_info;

	if (*op_info) {
		putc(' ', f);
		fputs(op_info, f);
	}

	if (trx->is_recovered) {
		fputs(" recovered trx", f);
	}

	if (trx->declared_to_be_inside_innodb) {
		fprintf(f, ", thread declared inside InnoDB %lu",
			(ulong) trx->n_tickets_to_enter_innodb);
	}

	putc('\n', f);

	if (trx->n_mysql_tables_in_use > 0 || trx->mysql_n_tables_locked > 0) {
		fprintf(f, "mysql tables in use %lu, locked %lu\n",
			(ulong) trx->n_mysql_tables_in_use,
			(ulong) trx->mysql_n_tables_locked);
	}

	newline = TRUE;

	/* trx->lock.que_state of an ACTIVE transaction may change
	while we are not holding trx->mutex. We perform a dirty read
	for performance reasons. */

	switch (trx->lock.que_state) {
	case TRX_QUE_RUNNING:
		newline = FALSE; break;
	case TRX_QUE_LOCK_WAIT:
		fputs("LOCK WAIT ", f); break;
	case TRX_QUE_ROLLING_BACK:
		fputs("ROLLING BACK ", f); break;
	case TRX_QUE_COMMITTING:
		fputs("COMMITTING ", f); break;
	default:
		fprintf(f, "que state %lu ", (ulong) trx->lock.que_state);
	}

	if (n_trx_locks > 0 || heap_size > 400) {
		newline = TRUE;

		fprintf(f, "%lu lock struct(s), heap size %lu,"
			" %lu row lock(s)",
			(ulong) n_trx_locks,
			(ulong) heap_size,
			(ulong) n_rec_locks);
	}

	if (trx->undo_no != 0) {
		newline = TRUE;
		fprintf(f, ", undo log entries " TRX_ID_FMT, trx->undo_no);
	}

	if (newline) {
		putc('\n', f);
	}

	if (trx->state != TRX_STATE_NOT_STARTED && trx->mysql_thd != NULL) {
		innobase_mysql_print_thd(
			f, trx->mysql_thd, static_cast<uint>(max_query_len));
	}
}

/**********************************************************************//**
Prints info about a transaction.
The caller must hold lock_sys->mutex and trx_sys->mutex.
When possible, use trx_print() instead. */
void
trx_print_latched(
/*==============*/
	FILE*		f,		/*!< in: output stream */
	const trx_t*	trx,		/*!< in: transaction */
	ulint		max_query_len)	/*!< in: max query length to print,
					or 0 to use the default max length */
{
	ut_ad(lock_mutex_own());
	ut_ad(trx_sys_mutex_own());

	trx_print_low(f, trx, max_query_len,
		      lock_number_of_rows_locked(&trx->lock),
		      UT_LIST_GET_LEN(trx->lock.trx_locks),
		      mem_heap_get_size(trx->lock.lock_heap));
}

#ifdef WITH_WSREP
/**********************************************************************//**
Prints info about a transaction.
Transaction information may be retrieved without having trx_sys->mutex acquired
so it may not be completely accurate. The caller must own lock_sys->mutex
and the trx must have some locks to make sure that it does not escape
without locking lock_sys->mutex. */
UNIV_INTERN
void
wsrep_trx_print_locking(
	FILE*		f,
			/*!< in: output stream */
	const trx_t*	trx,
			/*!< in: transaction */
	ulint		max_query_len)
			/*!< in: max query length to print,
			or 0 to use the default max length */
{
	ibool		newline;
	const char*	op_info;

	ut_ad(lock_mutex_own());
	ut_ad(trx->lock.trx_locks.count > 0);

	fprintf(f, "TRANSACTION " TRX_ID_FMT, trx->id);

	/* trx->state may change since trx_sys->mutex is not required */
	switch (trx->state) {
	case TRX_STATE_NOT_STARTED:
		fputs(", not started", f);
		goto state_ok;
	case TRX_STATE_ACTIVE:
		fprintf(f, ", ACTIVE %lu sec",
			(ulong) difftime(time(NULL), trx->start_time));
		goto state_ok;
	case TRX_STATE_PREPARED:
	case TRX_STATE_PREPARED_RECOVERED:
		fprintf(f, ", ACTIVE (PREPARED) %lu sec",
			(ulong) difftime(time(NULL), trx->start_time));
		goto state_ok;
	case TRX_STATE_COMMITTED_IN_MEMORY:
		fputs(", COMMITTED IN MEMORY", f);
		goto state_ok;
	}
	fprintf(f, ", state %lu", (ulong) trx->state);
	ut_ad(0);
state_ok:

	/* prevent a race condition */
	op_info = trx->op_info;

	if (*op_info) {
		putc(' ', f);
		fputs(op_info, f);
	}

	if (trx->is_recovered) {
		fputs(" recovered trx", f);
	}

	if (trx->declared_to_be_inside_innodb) {
		fprintf(f, ", thread declared inside InnoDB %lu",
			(ulong) trx->n_tickets_to_enter_innodb);
	}

	putc('\n', f);

	if (trx->n_mysql_tables_in_use > 0 || trx->mysql_n_tables_locked > 0) {
		fprintf(f, "mysql tables in use %lu, locked %lu\n",
			(ulong) trx->n_mysql_tables_in_use,
			(ulong) trx->mysql_n_tables_locked);
	}

	newline = TRUE;

	/* trx->lock.que_state of an ACTIVE transaction may change
	while we are not holding trx->mutex. We perform a dirty read
	for performance reasons. */

	switch (trx->lock.que_state) {
	case TRX_QUE_RUNNING:
		newline = FALSE; break;
	case TRX_QUE_LOCK_WAIT:
		fputs("LOCK WAIT ", f); break;
	case TRX_QUE_ROLLING_BACK:
		fputs("ROLLING BACK ", f); break;
	case TRX_QUE_COMMITTING:
		fputs("COMMITTING ", f); break;
	default:
		fprintf(f, "que state %lu ", (ulong) trx->lock.que_state);
	}

	if (trx->undo_no != 0) {
		newline = TRUE;
		fprintf(f, ", undo log entries " TRX_ID_FMT, trx->undo_no);
	}

	if (newline) {
		putc('\n', f);
	}

	if (trx->mysql_thd != NULL) {
		innobase_mysql_print_thd(
			f, trx->mysql_thd, static_cast<uint>(max_query_len));
	}
}
#endif /* WITH_WSREP */
/**********************************************************************//**
Prints info about a transaction.
Acquires and releases lock_sys->mutex and trx_sys->mutex. */
void
trx_print(
/*======*/
	FILE*		f,		/*!< in: output stream */
	const trx_t*	trx,		/*!< in: transaction */
	ulint		max_query_len)	/*!< in: max query length to print,
					or 0 to use the default max length */
{
	ulint	n_rec_locks;
	ulint	n_trx_locks;
	ulint	heap_size;

	lock_mutex_enter();
	n_rec_locks = lock_number_of_rows_locked(&trx->lock);
	n_trx_locks = UT_LIST_GET_LEN(trx->lock.trx_locks);
	heap_size = mem_heap_get_size(trx->lock.lock_heap);
	lock_mutex_exit();

	mutex_enter(&trx_sys->mutex);

	trx_print_low(f, trx, max_query_len,
		      n_rec_locks, n_trx_locks, heap_size);

	mutex_exit(&trx_sys->mutex);
}

#ifdef UNIV_DEBUG
/**********************************************************************//**
Asserts that a transaction has been started.
The caller must hold trx_sys->mutex.
@return TRUE if started */
ibool
trx_assert_started(
/*===============*/
	const trx_t*	trx)	/*!< in: transaction */
{
	ut_ad(trx_sys_mutex_own());

	/* Non-locking autocommits should not hold any locks and this
	function is only called from the locking code. */
	check_trx_state(trx);

	/* trx->state can change from or to NOT_STARTED while we are holding
	trx_sys->mutex for non-locking autocommit selects but not for other
	types of transactions. It may change from ACTIVE to PREPARED. Unless
	we are holding lock_sys->mutex, it may also change to COMMITTED. */

	switch (trx->state) {
	case TRX_STATE_PREPARED:
	case TRX_STATE_PREPARED_RECOVERED:
		return(TRUE);

	case TRX_STATE_ACTIVE:
	case TRX_STATE_COMMITTED_IN_MEMORY:
		return(TRUE);

	case TRX_STATE_NOT_STARTED:
		break;
	}

	ut_error;
	return(FALSE);
}
#endif /* UNIV_DEBUG */

/*******************************************************************//**
Compares the "weight" (or size) of two transactions. Transactions that
have edited non-transactional tables are considered heavier than ones
that have not.
@return TRUE if weight(a) >= weight(b) */
bool
trx_weight_ge(
/*==========*/
	const trx_t*	a,	/*!< in: transaction to be compared */
	const trx_t*	b)	/*!< in: transaction to be compared */
{
	ibool	a_notrans_edit;
	ibool	b_notrans_edit;

	/* If mysql_thd is NULL for a transaction we assume that it has
	not edited non-transactional tables. */

	a_notrans_edit = a->mysql_thd != NULL
		&& thd_has_edited_nontrans_tables(a->mysql_thd);

	b_notrans_edit = b->mysql_thd != NULL
		&& thd_has_edited_nontrans_tables(b->mysql_thd);

	if (a_notrans_edit != b_notrans_edit) {

		return(a_notrans_edit);
	}

	/* Either both had edited non-transactional tables or both had
	not, we fall back to comparing the number of altered/locked
	rows. */

	return(TRX_WEIGHT(a) >= TRX_WEIGHT(b));
}

/** Prepare a transaction.
@return	log sequence number that makes the XA PREPARE durable
@retval	0	if no changes needed to be made durable */
static
lsn_t
trx_prepare_low(trx_t* trx)
{
	mtr_t	mtr;

	/* It is not necessary to acquire trx->undo_mutex here because
	only the owning (connection) thread of the transaction is
	allowed to perform XA PREPARE. */

	if (trx_undo_t* undo = trx->rsegs.m_noredo.undo) {
		ut_ad(undo->rseg == trx->rsegs.m_noredo.rseg);

		mtr.start();
		mtr.set_log_mode(MTR_LOG_NO_REDO);

		mutex_enter(&undo->rseg->mutex);
		trx_undo_set_state_at_prepare(trx, undo, false, &mtr);
		mutex_exit(&undo->rseg->mutex);

		mtr.commit();
	}

	trx_undo_t* insert = trx->rsegs.m_redo.insert_undo;
	trx_undo_t* update = trx->rsegs.m_redo.update_undo;

	if (!insert && !update) {
		/* There were no changes to persistent tables. */
		return(0);
	}

	trx_rseg_t*	rseg = trx->rsegs.m_redo.rseg;

	mtr.start();

	/* Change the undo log segment states from TRX_UNDO_ACTIVE to
	TRX_UNDO_PREPARED: these modifications to the file data
	structure define the transaction as prepared in the file-based
	world, at the serialization point of lsn. */

	mutex_enter(&rseg->mutex);

	if (insert) {
		ut_ad(insert->rseg == rseg);
		trx_undo_set_state_at_prepare(trx, insert, false, &mtr);
	}

	if (update) {
		ut_ad(update->rseg == rseg);
		trx_undo_set_state_at_prepare(trx, update, false, &mtr);
	}

	mutex_exit(&rseg->mutex);

	/* Make the XA PREPARE durable. */
	mtr.commit();
	ut_ad(mtr.commit_lsn() > 0);
	return(mtr.commit_lsn());
}

/****************************************************************//**
Prepares a transaction. */
static
void
trx_prepare(
/*========*/
	trx_t*	trx)	/*!< in/out: transaction */
{
	/* Only fresh user transactions can be prepared.
	Recovered transactions cannot. */
	ut_a(!trx->is_recovered);

	lsn_t	lsn = trx_prepare_low(trx);

	DBUG_EXECUTE_IF("ib_trx_crash_during_xa_prepare_step", DBUG_SUICIDE(););

	/*--------------------------------------*/
	ut_a(trx->state == TRX_STATE_ACTIVE);
	trx_mutex_enter(trx);
	trx->state = TRX_STATE_PREPARED;
	trx_mutex_exit(trx);
	/*--------------------------------------*/

	if (lsn) {
		/* Depending on the my.cnf options, we may now write the log
		buffer to the log files, making the prepared state of the
		transaction durable if the OS does not crash. We may also
		flush the log files to disk, making the prepared state of the
		transaction durable also at an OS crash or a power outage.

		The idea in InnoDB's group prepare is that a group of
		transactions gather behind a trx doing a physical disk write
		to log files, and when that physical write has been completed,
		one of those transactions does a write which prepares the whole
		group. Note that this group prepare will only bring benefit if
		there are > 2 users in the database. Then at least 2 users can
		gather behind one doing the physical log write to disk.

		We must not be holding any mutexes or latches here. */

		trx_flush_log_if_needed(lsn, trx);
	}
}

/** XA PREPARE a transaction.
@param[in,out]	trx	transaction to prepare */
void trx_prepare_for_mysql(trx_t* trx)
{
	trx_start_if_not_started_xa(trx, false);

	trx->op_info = "preparing";

	trx_prepare(trx);

	trx->op_info = "";
}

/**********************************************************************//**
This function is used to find number of prepared transactions and
their transaction objects for a recovery.
@return number of prepared transactions stored in xid_list */
int
trx_recover_for_mysql(
/*==================*/
	XID*	xid_list,	/*!< in/out: prepared transactions */
	ulint	len)		/*!< in: number of slots in xid_list */
{
	trx_t*		trx;
	ulint		count = 0;

	ut_ad(xid_list);
	ut_ad(len);

	/* We should set those transactions which are in the prepared state
	to the xid_list */

	trx_sys_mutex_enter();

	for (trx = UT_LIST_GET_FIRST(trx_sys->rw_trx_list);
	     trx != NULL;
	     trx = UT_LIST_GET_NEXT(trx_list, trx)) {

		assert_trx_in_rw_list(trx);

		/* The state of a read-write transaction cannot change
		from or to NOT_STARTED while we are holding the
		trx_sys->mutex. It may change to PREPARED, but not if
		trx->is_recovered. It may also change to COMMITTED. */
		if (trx_state_eq(trx, TRX_STATE_PREPARED)) {
			trx->state = TRX_STATE_PREPARED_RECOVERED;
			xid_list[count] = *trx->xid;

			if (count == 0) {
				ib::info() << "Starting recovery for"
					" XA transactions...";
			}

			ib::info() << "Transaction "
				<< trx_get_id_for_print(trx)
				<< " in prepared state after recovery";

			ib::info() << "Transaction contains changes to "
				<< trx->undo_no << " rows";

			count++;

			if (count == len) {
				goto partial;
			}
		}
	}

	/* After returning the full list, reset the state, because
	there will be a second call to recover the transactions. */
	for (trx = UT_LIST_GET_FIRST(trx_sys->rw_trx_list);
	     trx != NULL;
	     trx = UT_LIST_GET_NEXT(trx_list, trx)) {
		if (trx_state_eq(trx, TRX_STATE_PREPARED_RECOVERED)) {
			trx->state = TRX_STATE_PREPARED;
		}
	}

partial:
	trx_sys_mutex_exit();

	if (count > 0){
		ib::info() << count << " transactions in prepared state"
			" after recovery";
	}

	return(int (count));
}

/** Look up an X/Open distributed transaction in XA PREPARE state.
@param[in]	xid	X/Open XA transaction identifier
@return trx on match, the trx->xid will be invalidated;
note that the trx may have been committed before the caller
acquires trx_t::mutex */
static MY_ATTRIBUTE((warn_unused_result))
trx_t* trx_get_trx_by_xid_low(const XID* xid)
{
	trx_t*		trx;

	ut_ad(trx_sys_mutex_own());

	for (trx = UT_LIST_GET_FIRST(trx_sys->rw_trx_list);
	     trx != NULL;
	     trx = UT_LIST_GET_NEXT(trx_list, trx)) {
		trx_mutex_enter(trx);
		assert_trx_in_rw_list(trx);

		/* Compare two X/Open XA transaction id's: their
		length should be the same and binary comparison
		of gtrid_length+bqual_length bytes should be
		the same */

		if (trx->is_recovered
		    && (trx_state_eq(trx, TRX_STATE_PREPARED)
			|| trx_state_eq(trx, TRX_STATE_PREPARED_RECOVERED))
		    && xid->eq(trx->xid)) {
#ifdef WITH_WSREP
			/* The commit of a prepared recovered Galera
			transaction needs a valid trx->xid for
			invoking trx_sys_update_wsrep_checkpoint(). */
			if (!wsrep_is_wsrep_xid(trx->xid))
#endif
				/* Invalidate the XID, so that subsequent calls
				will not find it. */
				trx->xid->null();
			trx_mutex_exit(trx);
			break;
		}

		trx_mutex_exit(trx);
	}

	return(trx);
}

/** Look up an X/Open distributed transaction in XA PREPARE state.
@param[in]	xid	X/Open XA transaction identifier
@return	transaction on match (the trx_t::xid will be invalidated);
note that the trx may have been committed before the caller acquires
trx_t::mutex
@retval	NULL if no match */
trx_t* trx_get_trx_by_xid(const XID* xid)
{
	trx_t*	trx;

	if (xid == NULL) {

		return(NULL);
	}

	trx_sys_mutex_enter();

	/* Recovered/Resurrected transactions are always only on the
	trx_sys_t::rw_trx_list. */
	trx = trx_get_trx_by_xid_low(xid);

	trx_sys_mutex_exit();

	return(trx);
}

/*************************************************************//**
Starts the transaction if it is not yet started. */
void
trx_start_if_not_started_xa_low(
/*============================*/
	trx_t*	trx,		/*!< in/out: transaction */
	bool	read_write)	/*!< in: true if read write transaction */
{
	switch (trx->state) {
	case TRX_STATE_NOT_STARTED:
		trx_start_low(trx, read_write);
		return;

	case TRX_STATE_ACTIVE:
		if (trx->id == 0 && read_write) {
			/* If the transaction is tagged as read-only then
			it can only write to temp tables and for such
			transactions we don't want to move them to the
			trx_sys_t::rw_trx_list. */
			if (!trx->read_only) {
				trx_set_rw_mode(trx);
			}
		}
		return;
	case TRX_STATE_PREPARED:
	case TRX_STATE_PREPARED_RECOVERED:
	case TRX_STATE_COMMITTED_IN_MEMORY:
		break;
	}

	ut_error;
}

/*************************************************************//**
Starts the transaction if it is not yet started. */
void
trx_start_if_not_started_low(
/*==========================*/
	trx_t*	trx,		/*!< in: transaction */
	bool	read_write)	/*!< in: true if read write transaction */
{
	switch (trx->state) {
	case TRX_STATE_NOT_STARTED:
		trx_start_low(trx, read_write);
		return;

	case TRX_STATE_ACTIVE:
		if (read_write && trx->id == 0 && !trx->read_only) {
			trx_set_rw_mode(trx);
		}
		return;

	case TRX_STATE_PREPARED:
	case TRX_STATE_PREPARED_RECOVERED:
	case TRX_STATE_COMMITTED_IN_MEMORY:
		break;
	}

	ut_error;
}

/*************************************************************//**
Starts a transaction for internal processing. */
void
trx_start_internal_low(
/*===================*/
	trx_t*	trx)		/*!< in/out: transaction */
{
	/* Ensure it is not flagged as an auto-commit-non-locking
	transaction. */

	trx->will_lock = 1;

	trx->internal = true;

	trx_start_low(trx, true);
}

/** Starts a read-only transaction for internal processing.
@param[in,out] trx	transaction to be started */
void
trx_start_internal_read_only_low(
	trx_t*	trx)
{
	/* Ensure it is not flagged as an auto-commit-non-locking
	transaction. */

	trx->will_lock = 1;

	trx->internal = true;

	trx_start_low(trx, false);
}

/*************************************************************//**
Starts the transaction for a DDL operation. */
void
trx_start_for_ddl_low(
/*==================*/
	trx_t*		trx,	/*!< in/out: transaction */
	trx_dict_op_t	op)	/*!< in: dictionary operation type */
{
	switch (trx->state) {
	case TRX_STATE_NOT_STARTED:
		/* Flag this transaction as a dictionary operation, so that
		the data dictionary will be locked in crash recovery. */

		trx_set_dict_operation(trx, op);

		/* Ensure it is not flagged as an auto-commit-non-locking
		transation. */
		trx->will_lock = 1;

		trx->ddl= true;

		trx_start_internal_low(trx);
		return;

	case TRX_STATE_ACTIVE:

		/* We have this start if not started idiom, therefore we
		can't add stronger checks here. */
		trx->ddl = true;

		ut_ad(trx->dict_operation != TRX_DICT_OP_NONE);
		ut_ad(trx->will_lock > 0);
		return;

	case TRX_STATE_PREPARED:
	case TRX_STATE_PREPARED_RECOVERED:
	case TRX_STATE_COMMITTED_IN_MEMORY:
		break;
	}

	ut_error;
}

/*************************************************************//**
Set the transaction as a read-write transaction if it is not already
tagged as such. Read-only transactions that are writing to temporary
tables are assigned an ID and a rollback segment but are not added
to the trx read-write list because their updates should not be visible
to other transactions and therefore their changes can be ignored by
by MVCC. */
void
trx_set_rw_mode(
/*============*/
	trx_t*		trx)		/*!< in/out: transaction that is RW */
{
	ut_ad(trx->rsegs.m_redo.rseg == 0);
	ut_ad(!trx->in_rw_trx_list);
	ut_ad(!trx_is_autocommit_non_locking(trx));
	ut_ad(!trx->read_only);

	if (high_level_read_only) {
		return;
	}

	/* Function is promoting existing trx from ro mode to rw mode.
	In this process it has acquired trx_sys->mutex as it plan to
	move trx from ro list to rw list. If in future, some other thread
	looks at this trx object while it is being promoted then ensure
	that both threads are synced by acquring trx->mutex to avoid decision
	based on in-consistent view formed during promotion. */

	trx->rsegs.m_redo.rseg = trx_assign_rseg_low();

	ut_ad(trx->rsegs.m_redo.rseg != 0);

	mutex_enter(&trx_sys->mutex);

	ut_ad(trx->id == 0);
	trx->id = trx_sys_get_new_trx_id();

	trx_sys->rw_trx_ids.push_back(trx->id);

	trx_sys->rw_trx_set.insert(TrxTrack(trx->id, trx));

	/* So that we can see our own changes. */
	if (MVCC::is_view_active(trx->read_view)) {
		MVCC::set_view_creator_trx_id(trx->read_view, trx->id);
	}

#ifdef UNIV_DEBUG
	if (trx->id > trx_sys->rw_max_trx_id) {
		trx_sys->rw_max_trx_id = trx->id;
	}
#endif /* UNIV_DEBUG */

	UT_LIST_ADD_FIRST(trx_sys->rw_trx_list, trx);

	ut_d(trx->in_rw_trx_list = true);

	mutex_exit(&trx_sys->mutex);
}<|MERGE_RESOLUTION|>--- conflicted
+++ resolved
@@ -1454,18 +1454,12 @@
 /*=======================*/
 	fts_trx_table_t*	ftt)	    /* in: FTS trx table */
 {
-<<<<<<< HEAD
 	fts_t*		  fts = ftt->table->fts;
 	fts_doc_ids_t*	  doc_ids = ftt->added_doc_ids;
-=======
-	fts_t*                  fts = ftt->table->fts;
-	fts_doc_ids_t*          doc_ids = ftt->added_doc_ids;
-	mem_heap_t*		heap;
->>>>>>> 8a79fa0e
 
 	ut_a(fts->add_wq);
 
-	heap = static_cast<mem_heap_t*>(doc_ids->self_heap->arg);
+	mem_heap_t* heap = static_cast<mem_heap_t*>(doc_ids->self_heap->arg);
 
 	ib_wqueue_add(fts->add_wq, doc_ids, heap);
 

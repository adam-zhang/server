--- conflicted
+++ resolved
@@ -912,12 +912,8 @@
 int _ma_create_index_by_sort(MARIA_SORT_PARAM *info, my_bool no_messages,
                              ulong);
 int _ma_sync_table_files(const MARIA_HA *info);
-<<<<<<< HEAD
-int _ma_initialize_data_file(File dfile, MARIA_SHARE *share);
+int _ma_initialize_data_file(MARIA_SHARE *share, File dfile);
 int _ma_update_create_rename_lsn_on_disk(MARIA_SHARE *share, my_bool do_sync);
-=======
-int _ma_initialize_data_file(MARIA_SHARE *share, File dfile);
->>>>>>> 37a0005e
 
 void _ma_unpin_all_pages(MARIA_HA *info, LSN undo_lsn);
 

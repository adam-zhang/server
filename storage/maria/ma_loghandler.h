/* Copyright (C) 2007 MySQL AB & Sanja Belkin

   This program is free software; you can redistribute it and/or modify
   it under the terms of the GNU General Public License as published by
   the Free Software Foundation; version 2 of the License.

   This program is distributed in the hope that it will be useful,
   but WITHOUT ANY WARRANTY; without even the implied warranty of
   MERCHANTABILITY or FITNESS FOR A PARTICULAR PURPOSE.  See the
   GNU General Public License for more details.

   You should have received a copy of the GNU General Public License
   along with this program; if not, write to the Free Software
   Foundation, Inc., 59 Temple Place, Suite 330, Boston, MA  02111-1307  USA */

#ifndef _ma_loghandler_h
#define _ma_loghandler_h

/* transaction log default cache size  (TODO: make it global variable) */
#define TRANSLOG_PAGECACHE_SIZE 1024*1024*2
/* transaction log default file size  (TODO: make it global variable) */
#define TRANSLOG_FILE_SIZE 1024*1024*1024
/* transaction log default flags (TODO: make it global variable) */
#define TRANSLOG_DEFAULT_FLAGS 0

/* Transaction log flags */
#define TRANSLOG_PAGE_CRC              1
#define TRANSLOG_SECTOR_PROTECTION     (1<<1)
#define TRANSLOG_RECORD_CRC            (1<<2)
#define TRANSLOG_FLAGS_NUM ((TRANSLOG_PAGE_CRC | TRANSLOG_SECTOR_PROTECTION | \
                           TRANSLOG_RECORD_CRC) + 1)

#define RECHEADER_READ_ERROR -1
#define RECHEADER_READ_EOF   -2

/*
  Page size in transaction log
  It should be Power of 2 and multiple of DISK_DRIVE_SECTOR_SIZE
  (DISK_DRIVE_SECTOR_SIZE * 2^N)
*/
#define TRANSLOG_PAGE_SIZE (8*1024)

#include "ma_loghandler_lsn.h"
#include "trnman_public.h"

/* short transaction ID type */
typedef uint16 SHORT_TRANSACTION_ID;

struct st_maria_handler;

/* Changing one of the "SIZE" below will break backward-compatibility! */
/* Length of CRC at end of pages */
#define CRC_LENGTH 4
/* Size of file id in logs */
#define FILEID_STORE_SIZE 2
/* Size of page reference in log */
#define PAGE_STORE_SIZE ROW_EXTENT_PAGE_SIZE
/* Size of page ranges in log */
#define PAGERANGE_STORE_SIZE ROW_EXTENT_COUNT_SIZE
#define DIRPOS_STORE_SIZE 1
#define CLR_TYPE_STORE_SIZE 1
/* If table has live checksum we store its changes in UNDOs */
#define HA_CHECKSUM_STORE_SIZE 4

/* Store methods to match the above sizes */
#define fileid_store(T,A) int2store(T,A)
#define page_store(T,A)   int5store(T,A)
#define dirpos_store(T,A) ((*(uchar*) (T)) = A)
#define pagerange_store(T,A) int2store(T,A)
#define clr_type_store(T,A) ((*(uchar*) (T)) = A)
#define ha_checksum_store(T,A) int4store(T,A)
#define fileid_korr(P) uint2korr(P)
#define page_korr(P)   uint5korr(P)
#define dirpos_korr(P) ((P)[0])
#define pagerange_korr(P) uint2korr(P)
#define clr_type_korr(P) ((P)[0])
#define ha_checksum_korr(P) uint4korr(P)

/*
  Length of disk drive sector size (we assume that writing it
  to disk is atomic operation)
*/
#define DISK_DRIVE_SECTOR_SIZE 512

/*
  Number of empty entries we need to have in LEX_STRING for
  translog_write_record()
*/
#define LOG_INTERNAL_PARTS 1

/* position reserved in an array of parts of a log record */
#define TRANSLOG_INTERNAL_PARTS 2

/* types of records in the transaction log */
/* Todo: Set numbers for these when we have all entries figured out */

enum translog_record_type
{
  LOGREC_RESERVED_FOR_CHUNKS23= 0,
  LOGREC_REDO_INSERT_ROW_HEAD,
  LOGREC_REDO_INSERT_ROW_TAIL,
  LOGREC_REDO_INSERT_ROW_BLOB,
  LOGREC_REDO_INSERT_ROW_BLOBS,
  LOGREC_REDO_PURGE_ROW_HEAD,
  LOGREC_REDO_PURGE_ROW_TAIL,
  LOGREC_REDO_PURGE_BLOCKS,
  LOGREC_REDO_DELETE_ROW,
  LOGREC_REDO_UPDATE_ROW_HEAD,
  LOGREC_REDO_INDEX,
  LOGREC_REDO_UNDELETE_ROW,
  LOGREC_CLR_END,
  LOGREC_PURGE_END,
  LOGREC_UNDO_ROW_INSERT,
  LOGREC_UNDO_ROW_DELETE,
  LOGREC_UNDO_ROW_UPDATE,
  LOGREC_UNDO_KEY_INSERT,
  LOGREC_UNDO_KEY_DELETE,
  LOGREC_PREPARE,
  LOGREC_PREPARE_WITH_UNDO_PURGE,
  LOGREC_COMMIT,
  LOGREC_COMMIT_WITH_UNDO_PURGE,
  LOGREC_CHECKPOINT,
  LOGREC_REDO_CREATE_TABLE,
  LOGREC_REDO_RENAME_TABLE,
  LOGREC_REDO_DROP_TABLE,
  LOGREC_REDO_DELETE_ALL,
  LOGREC_REDO_REPAIR_TABLE,
  LOGREC_FILE_ID,
  LOGREC_LONG_TRANSACTION_ID,
  LOGREC_RESERVED_FUTURE_EXTENSION= 63
};
#define LOGREC_NUMBER_OF_TYPES 64              /* Maximum, can't be extended */

/* Size of log file; One log file is restricted to 4G */
typedef uint32 translog_size_t;

#define TRANSLOG_RECORD_HEADER_MAX_SIZE 1024

typedef struct st_translog_group_descriptor
{
  TRANSLOG_ADDRESS addr;
  uint8 num;
} TRANSLOG_GROUP;


typedef struct st_translog_header_buffer
{
  /* LSN of the read record */
  LSN lsn;
  /* array of groups descriptors, can be used only if groups_no > 0 */
  TRANSLOG_GROUP *groups;
  /* short transaction ID or 0 if it has no sense for the record */
  SHORT_TRANSACTION_ID short_trid;
  /*
     The Record length in buffer (including read header, but excluding
     hidden part of record (type, short TrID, length)
  */
  translog_size_t record_length;
  /*
     Buffer for write decoded header of the record (depend on the record
     type)
  */
  uchar header[TRANSLOG_RECORD_HEADER_MAX_SIZE];
  /* number of groups listed in  */
  uint groups_no;
  /* in multi-group number of chunk0 pages (valid only if groups_no > 0) */
  uint chunk0_pages;
  /* type of the read record */
  enum translog_record_type type;
  /* chunk 0 data address (valid only if groups_no > 0) */
  TRANSLOG_ADDRESS chunk0_data_addr;
   /*
     Real compressed LSN(s) size economy (<number of LSN(s)>*7 - <real_size>)
  */
  int16 compressed_LSN_economy;
  /* short transaction ID or 0 if it has no sense for the record */
  uint16 non_header_data_start_offset;
  /* non read body data length in this first chunk */
  uint16 non_header_data_len;
  /* chunk 0 data size (valid only if groups_no > 0) */
  uint16 chunk0_data_len;
} TRANSLOG_HEADER_BUFFER;


typedef struct st_translog_scanner_data
{
  uchar buffer[TRANSLOG_PAGE_SIZE];             /* buffer for page content */
  TRANSLOG_ADDRESS page_addr;                  /* current page address */
  /* end of the log which we saw last time */
  TRANSLOG_ADDRESS horizon;
  TRANSLOG_ADDRESS last_file_page;             /* Last page on in this file */
  uchar *page;                                  /* page content pointer */
  /* direct link on the current page or NULL if not supported/requested */
  PAGECACHE_BLOCK_LINK *direct_link;
  /* offset of the chunk in the page */
  translog_size_t page_offset;
  /* set horizon only once at init */
  my_bool fixed_horizon;
  /* try to get direct link on the page if it is possible */
  my_bool use_direct_link;
} TRANSLOG_SCANNER_DATA;


struct st_translog_reader_data
{
  TRANSLOG_HEADER_BUFFER header;                /* Header */
  TRANSLOG_SCANNER_DATA scanner;                /* chunks scanner */
  translog_size_t body_offset;                  /* current chunk body offset */
  /* data offset from the record beginning */
  translog_size_t current_offset;
  /* number of bytes read in header */
  uint16 read_header;
  uint16 chunk_size;                            /* current chunk size */
  uint current_group;                           /* current group */
  uint current_chunk;                           /* current chunk in the group */
  my_bool eor;                                  /* end of the record */
};

struct st_transaction;
C_MODE_START

/* Records types for unittests */
#define LOGREC_FIXED_RECORD_0LSN_EXAMPLE 1
#define LOGREC_VARIABLE_RECORD_0LSN_EXAMPLE 2
#define LOGREC_FIXED_RECORD_1LSN_EXAMPLE 3
#define LOGREC_VARIABLE_RECORD_1LSN_EXAMPLE 4
#define LOGREC_FIXED_RECORD_2LSN_EXAMPLE 5
#define LOGREC_VARIABLE_RECORD_2LSN_EXAMPLE 6

extern void example_loghandler_init();

extern my_bool translog_init(const char *directory, uint32 log_file_max_size,
			     uint32 server_version, uint32 server_id,
			     PAGECACHE *pagecache, uint flags);

extern my_bool
translog_write_record(LSN *lsn, enum translog_record_type type,
                      struct st_transaction *trn,
                      MARIA_HA *tbl_info,
                      translog_size_t rec_len, uint part_no,
                      LEX_STRING *parts_data, uchar *store_share_id,
                      void *hook_arg);

extern void translog_destroy();

extern int translog_read_record_header(LSN lsn, TRANSLOG_HEADER_BUFFER *buff);

extern void translog_free_record_header(TRANSLOG_HEADER_BUFFER *buff);

extern translog_size_t translog_read_record(LSN lsn,
					    translog_size_t offset,
					    translog_size_t length,
					    uchar *buffer,
					    struct st_translog_reader_data
					    *data);

extern my_bool translog_flush(LSN lsn);

extern my_bool translog_init_scanner(LSN lsn,
				     my_bool fixed_horizon,
				     struct st_translog_scanner_data *scanner,
                                     my_bool use_direct_link);
extern void translog_destroy_scanner(TRANSLOG_SCANNER_DATA *scanner);

extern int translog_read_next_record_header(TRANSLOG_SCANNER_DATA *scanner,
                                            TRANSLOG_HEADER_BUFFER *buff);
extern LSN translog_get_file_max_lsn_stored(uint32 file);
extern my_bool translog_purge(TRANSLOG_ADDRESS low);
extern my_bool translog_is_file(uint file_no);
extern my_bool translog_lock();
extern my_bool translog_unlock();
extern void translog_lock_assert_owner();
extern TRANSLOG_ADDRESS translog_get_horizon();
extern TRANSLOG_ADDRESS translog_get_horizon_no_lock();
extern int translog_assign_id_to_share(struct st_maria_handler *tbl_info,
                                       struct st_transaction *trn);
extern void translog_deassign_id_from_share(struct st_maria_share *share);
extern void
translog_assign_id_to_share_from_recovery(struct st_maria_share *share,
                                          uint16 id);
extern my_bool translog_inited;

/*
  all the rest added because of recovery; should we make
  ma_loghandler_for_recovery.h ?
*/

#define SHARE_ID_MAX 65535 /* array's size */

extern LSN translog_first_lsn_in_log();
extern LSN translog_first_theoretical_lsn();
extern LSN translog_next_LSN(TRANSLOG_ADDRESS addr, TRANSLOG_ADDRESS horizon);

/* record parts descriptor */
struct st_translog_parts
{
  /* full record length */
  translog_size_t record_length;
  /* full record length with chunk headers */
  translog_size_t total_record_length;
  /* current part index */
  uint current;
  /* total number of elements in parts */
  uint elements;
  /* array of parts (LEX_STRING) */
  LEX_STRING *parts;
};

typedef my_bool(*prewrite_rec_hook) (enum translog_record_type type,
<<<<<<< HEAD
                                     TRN *trn, struct st_maria_info *tbl_info,
                                     void *hook_arg);

typedef my_bool(*inwrite_rec_hook) (enum translog_record_type type,
                                    TRN *trn, struct st_maria_info *tbl_info,
                                    LSN *lsn, void *hook_arg);
=======
                                     TRN *trn,
                                     struct st_maria_handler *tbl_info,
                                     struct st_translog_parts *parts);

typedef my_bool(*inwrite_rec_hook) (enum translog_record_type type,
                                    TRN *trn,
                                    struct st_maria_handler *tbl_info,
                                    LSN *lsn,
                                    struct st_translog_parts *parts);
>>>>>>> 496741d5

typedef uint16(*read_rec_hook) (enum translog_record_type type,
                                uint16 read_length, uchar *read_buff,
                                uchar *decoded_buff);


/* record classes */
enum record_class
{
  LOGRECTYPE_NOT_ALLOWED,
  LOGRECTYPE_VARIABLE_LENGTH,
  LOGRECTYPE_PSEUDOFIXEDLENGTH,
  LOGRECTYPE_FIXEDLENGTH
};

/* C++ can't bear that a variable's name is "class" */
#ifndef __cplusplus

enum enum_record_in_group {
  LOGREC_NOT_LAST_IN_GROUP= 0, LOGREC_LAST_IN_GROUP, LOGREC_IS_GROUP_ITSELF
};

/*
  Descriptor of log record type
  Note: Don't reorder because of constructs later...
*/
typedef struct st_log_record_type_descriptor
{
  /* internal class of the record */
  enum record_class class;
  /*
    length for fixed-size record, pseudo-fixed record
    length with uncompressed LSNs
  */
  uint16 fixed_length;
  /* how much record body (belonged to headers too) read with headers */
  uint16 read_header_len;
  /* HOOK for writing the record called before lock */
  prewrite_rec_hook prewrite_hook;
  /* HOOK for writing the record called when LSN is known, inside lock */
  inwrite_rec_hook inwrite_hook;
  /* HOOK for reading headers */
  read_rec_hook read_hook;
  /*
    For pseudo fixed records number of compressed LSNs followed by
    system header
  */
  int16 compressed_LSN;
  /*  the rest is for maria_read_log & Recovery */
  /** @brief for debug error messages or "maria_read_log" command-line tool */
  const char *name;
  enum enum_record_in_group record_in_group;
  /* a function to execute when we see the record during the REDO phase */
  int (*record_execute_in_redo_phase)(const TRANSLOG_HEADER_BUFFER *);
  /* a function to execute when we see the record during the UNDO phase */
  int (*record_execute_in_undo_phase)(const TRANSLOG_HEADER_BUFFER *, TRN *);
} LOG_DESC;

extern LOG_DESC log_record_type_descriptor[LOGREC_NUMBER_OF_TYPES];
#endif

C_MODE_END
#endif<|MERGE_RESOLUTION|>--- conflicted
+++ resolved
@@ -307,24 +307,14 @@
 };
 
 typedef my_bool(*prewrite_rec_hook) (enum translog_record_type type,
-<<<<<<< HEAD
-                                     TRN *trn, struct st_maria_info *tbl_info,
-                                     void *hook_arg);
-
-typedef my_bool(*inwrite_rec_hook) (enum translog_record_type type,
-                                    TRN *trn, struct st_maria_info *tbl_info,
-                                    LSN *lsn, void *hook_arg);
-=======
                                      TRN *trn,
                                      struct st_maria_handler *tbl_info,
-                                     struct st_translog_parts *parts);
+                                     void *hook_arg);
 
 typedef my_bool(*inwrite_rec_hook) (enum translog_record_type type,
                                     TRN *trn,
                                     struct st_maria_handler *tbl_info,
-                                    LSN *lsn,
-                                    struct st_translog_parts *parts);
->>>>>>> 496741d5
+                                    LSN *lsn, void *hook_arg);
 
 typedef uint16(*read_rec_hook) (enum translog_record_type type,
                                 uint16 read_length, uchar *read_buff,

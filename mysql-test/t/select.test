#
# Find string "NOTE NOTE NOTE" in order to find some 'unsure' tests
#

#
# Simple select test
#

--disable_warnings
drop table if exists t1,t2,t3,t4;
# The following may be left from older tests
drop table if exists t1_1,t1_2,t9_1,t9_2;
--enable_warnings

CREATE TABLE t1 (
  Period smallint(4) unsigned zerofill DEFAULT '0000' NOT NULL,
  Varor_period smallint(4) unsigned DEFAULT '0' NOT NULL
);

INSERT INTO t1 VALUES (9410,9412);
  
select period from t1;
select * from t1;
select t1.* from t1;

#
# Create test table
#

CREATE TABLE t2 (
  auto int not null auto_increment,
  fld1 int(6) unsigned zerofill DEFAULT '000000' NOT NULL,
  companynr tinyint(2) unsigned zerofill DEFAULT '00' NOT NULL,
  fld3 char(30) DEFAULT '' NOT NULL,
  fld4 char(35) DEFAULT '' NOT NULL,
  fld5 char(35) DEFAULT '' NOT NULL,
  fld6 char(4) DEFAULT '' NOT NULL,
  UNIQUE fld1 (fld1),
  KEY fld3 (fld3),
  PRIMARY KEY (auto)
);  

#
# Populate table
#

--disable_query_log
INSERT INTO t2 VALUES (1,000001,00,'Omaha','teethe','neat','');
INSERT INTO t2 VALUES (2,011401,37,'breaking','dreaded','Steinberg','W');
INSERT INTO t2 VALUES (3,011402,37,'Romans','scholastics','jarring','');
INSERT INTO t2 VALUES (4,011403,37,'intercepted','audiology','tinily','');
INSERT INTO t2 VALUES (5,011501,37,'bewilderingly','wallet','balled','');
INSERT INTO t2 VALUES (6,011701,37,'astound','parters','persist','W');
INSERT INTO t2 VALUES (7,011702,37,'admonishing','eschew','attainments','');
INSERT INTO t2 VALUES (8,011703,37,'sumac','quitter','fanatic','');
INSERT INTO t2 VALUES (9,012001,37,'flanking','neat','measures','FAS');
INSERT INTO t2 VALUES (10,012003,37,'combed','Steinberg','rightfulness','');
INSERT INTO t2 VALUES (11,012004,37,'subjective','jarring','capably','');
INSERT INTO t2 VALUES (12,012005,37,'scatterbrain','tinily','impulsive','');
INSERT INTO t2 VALUES (13,012301,37,'Eulerian','balled','starlet','');
INSERT INTO t2 VALUES (14,012302,36,'dubbed','persist','terminators','');
INSERT INTO t2 VALUES (15,012303,37,'Kane','attainments','untying','');
INSERT INTO t2 VALUES (16,012304,37,'overlay','fanatic','announces','FAS');
INSERT INTO t2 VALUES (17,012305,37,'perturb','measures','featherweight','FAS');
INSERT INTO t2 VALUES (18,012306,37,'goblins','rightfulness','pessimist','FAS');
INSERT INTO t2 VALUES (19,012501,37,'annihilates','capably','daughter','');
INSERT INTO t2 VALUES (20,012602,37,'Wotan','impulsive','decliner','FAS');
INSERT INTO t2 VALUES (21,012603,37,'snatching','starlet','lawgiver','');
INSERT INTO t2 VALUES (22,012604,37,'concludes','terminators','stated','');
INSERT INTO t2 VALUES (23,012605,37,'laterally','untying','readable','');
INSERT INTO t2 VALUES (24,012606,37,'yelped','announces','attrition','');
INSERT INTO t2 VALUES (25,012701,37,'grazing','featherweight','cascade','FAS');
INSERT INTO t2 VALUES (26,012702,37,'Baird','pessimist','motors','FAS');
INSERT INTO t2 VALUES (27,012703,37,'celery','daughter','interrogate','');
INSERT INTO t2 VALUES (28,012704,37,'misunderstander','decliner','pests','W');
INSERT INTO t2 VALUES (29,013601,37,'handgun','lawgiver','stairway','');
INSERT INTO t2 VALUES (30,013602,37,'foldout','stated','dopers','FAS');
INSERT INTO t2 VALUES (31,013603,37,'mystic','readable','testicle','W');
INSERT INTO t2 VALUES (32,013604,37,'succumbed','attrition','Parsifal','W');
INSERT INTO t2 VALUES (33,013605,37,'Nabisco','cascade','leavings','');
INSERT INTO t2 VALUES (34,013606,37,'fingerings','motors','postulation','W');
INSERT INTO t2 VALUES (35,013607,37,'aging','interrogate','squeaking','');
INSERT INTO t2 VALUES (36,013608,37,'afield','pests','contrasted','');
INSERT INTO t2 VALUES (37,013609,37,'ammonium','stairway','leftover','');
INSERT INTO t2 VALUES (38,013610,37,'boat','dopers','whiteners','');
INSERT INTO t2 VALUES (39,013801,37,'intelligibility','testicle','erases','W');
INSERT INTO t2 VALUES (40,013802,37,'Augustine','Parsifal','Punjab','W');
INSERT INTO t2 VALUES (41,013803,37,'teethe','leavings','Merritt','');
INSERT INTO t2 VALUES (42,013804,37,'dreaded','postulation','Quixotism','');
INSERT INTO t2 VALUES (43,013901,37,'scholastics','squeaking','sweetish','FAS');
INSERT INTO t2 VALUES (44,016001,37,'audiology','contrasted','dogging','FAS');
INSERT INTO t2 VALUES (45,016201,37,'wallet','leftover','scornfully','FAS');
INSERT INTO t2 VALUES (46,016202,37,'parters','whiteners','bellow','');
INSERT INTO t2 VALUES (47,016301,37,'eschew','erases','bills','');
INSERT INTO t2 VALUES (48,016302,37,'quitter','Punjab','cupboard','FAS');
INSERT INTO t2 VALUES (49,016303,37,'neat','Merritt','sureties','FAS');
INSERT INTO t2 VALUES (50,016304,37,'Steinberg','Quixotism','puddings','');
INSERT INTO t2 VALUES (51,018001,37,'jarring','sweetish','tapestry','');
INSERT INTO t2 VALUES (52,018002,37,'tinily','dogging','fetters','');
INSERT INTO t2 VALUES (53,018003,37,'balled','scornfully','bivalves','');
INSERT INTO t2 VALUES (54,018004,37,'persist','bellow','incurring','');
INSERT INTO t2 VALUES (55,018005,37,'attainments','bills','Adolph','');
INSERT INTO t2 VALUES (56,018007,37,'fanatic','cupboard','pithed','');
INSERT INTO t2 VALUES (57,018008,37,'measures','sureties','emergency','');
INSERT INTO t2 VALUES (58,018009,37,'rightfulness','puddings','Miles','');
INSERT INTO t2 VALUES (59,018010,37,'capably','tapestry','trimmings','');
INSERT INTO t2 VALUES (60,018012,37,'impulsive','fetters','tragedies','W');
INSERT INTO t2 VALUES (61,018013,37,'starlet','bivalves','skulking','W');
INSERT INTO t2 VALUES (62,018014,37,'terminators','incurring','flint','');
INSERT INTO t2 VALUES (63,018015,37,'untying','Adolph','flopping','W');
INSERT INTO t2 VALUES (64,018016,37,'announces','pithed','relaxing','FAS');
INSERT INTO t2 VALUES (65,018017,37,'featherweight','emergency','offload','FAS');
INSERT INTO t2 VALUES (66,018018,37,'pessimist','Miles','suites','W');
INSERT INTO t2 VALUES (67,018019,37,'daughter','trimmings','lists','FAS');
INSERT INTO t2 VALUES (68,018020,37,'decliner','tragedies','animized','FAS');
INSERT INTO t2 VALUES (69,018021,37,'lawgiver','skulking','multilayer','W');
INSERT INTO t2 VALUES (70,018022,37,'stated','flint','standardizes','FAS');
INSERT INTO t2 VALUES (71,018023,37,'readable','flopping','Judas','');
INSERT INTO t2 VALUES (72,018024,37,'attrition','relaxing','vacuuming','W');
INSERT INTO t2 VALUES (73,018025,37,'cascade','offload','dentally','W');
INSERT INTO t2 VALUES (74,018026,37,'motors','suites','humanness','W');
INSERT INTO t2 VALUES (75,018027,37,'interrogate','lists','inch','W');
INSERT INTO t2 VALUES (76,018028,37,'pests','animized','Weissmuller','W');
INSERT INTO t2 VALUES (77,018029,37,'stairway','multilayer','irresponsibly','W');
INSERT INTO t2 VALUES (78,018030,37,'dopers','standardizes','luckily','FAS');
INSERT INTO t2 VALUES (79,018032,37,'testicle','Judas','culled','W');
INSERT INTO t2 VALUES (80,018033,37,'Parsifal','vacuuming','medical','FAS');
INSERT INTO t2 VALUES (81,018034,37,'leavings','dentally','bloodbath','FAS');
INSERT INTO t2 VALUES (82,018035,37,'postulation','humanness','subschema','W');
INSERT INTO t2 VALUES (83,018036,37,'squeaking','inch','animals','W');
INSERT INTO t2 VALUES (84,018037,37,'contrasted','Weissmuller','Micronesia','');
INSERT INTO t2 VALUES (85,018038,37,'leftover','irresponsibly','repetitions','');
INSERT INTO t2 VALUES (86,018039,37,'whiteners','luckily','Antares','');
INSERT INTO t2 VALUES (87,018040,37,'erases','culled','ventilate','W');
INSERT INTO t2 VALUES (88,018041,37,'Punjab','medical','pityingly','');
INSERT INTO t2 VALUES (89,018042,37,'Merritt','bloodbath','interdependent','');
INSERT INTO t2 VALUES (90,018043,37,'Quixotism','subschema','Graves','FAS');
INSERT INTO t2 VALUES (91,018044,37,'sweetish','animals','neonatal','');
INSERT INTO t2 VALUES (92,018045,37,'dogging','Micronesia','scribbled','FAS');
INSERT INTO t2 VALUES (93,018046,37,'scornfully','repetitions','chafe','W');
INSERT INTO t2 VALUES (94,018048,37,'bellow','Antares','honoring','');
INSERT INTO t2 VALUES (95,018049,37,'bills','ventilate','realtor','');
INSERT INTO t2 VALUES (96,018050,37,'cupboard','pityingly','elite','');
INSERT INTO t2 VALUES (97,018051,37,'sureties','interdependent','funereal','');
INSERT INTO t2 VALUES (98,018052,37,'puddings','Graves','abrogating','');
INSERT INTO t2 VALUES (99,018053,50,'tapestry','neonatal','sorters','');
INSERT INTO t2 VALUES (100,018054,37,'fetters','scribbled','Conley','');
INSERT INTO t2 VALUES (101,018055,37,'bivalves','chafe','lectured','');
INSERT INTO t2 VALUES (102,018056,37,'incurring','honoring','Abraham','');
INSERT INTO t2 VALUES (103,018057,37,'Adolph','realtor','Hawaii','W');
INSERT INTO t2 VALUES (104,018058,37,'pithed','elite','cage','');
INSERT INTO t2 VALUES (105,018059,36,'emergency','funereal','hushes','');
INSERT INTO t2 VALUES (106,018060,37,'Miles','abrogating','Simla','');
INSERT INTO t2 VALUES (107,018061,37,'trimmings','sorters','reporters','');
INSERT INTO t2 VALUES (108,018101,37,'tragedies','Conley','Dutchman','FAS');
INSERT INTO t2 VALUES (109,018102,37,'skulking','lectured','descendants','FAS');
INSERT INTO t2 VALUES (110,018103,37,'flint','Abraham','groupings','FAS');
INSERT INTO t2 VALUES (111,018104,37,'flopping','Hawaii','dissociate','');
INSERT INTO t2 VALUES (112,018201,37,'relaxing','cage','coexist','W');
INSERT INTO t2 VALUES (113,018202,37,'offload','hushes','Beebe','');
INSERT INTO t2 VALUES (114,018402,37,'suites','Simla','Taoism','');
INSERT INTO t2 VALUES (115,018403,37,'lists','reporters','Connally','');
INSERT INTO t2 VALUES (116,018404,37,'animized','Dutchman','fetched','FAS');
INSERT INTO t2 VALUES (117,018405,37,'multilayer','descendants','checkpoints','FAS');
INSERT INTO t2 VALUES (118,018406,37,'standardizes','groupings','rusting','');
INSERT INTO t2 VALUES (119,018409,37,'Judas','dissociate','galling','');
INSERT INTO t2 VALUES (120,018601,37,'vacuuming','coexist','obliterates','');
INSERT INTO t2 VALUES (121,018602,37,'dentally','Beebe','traitor','');
INSERT INTO t2 VALUES (122,018603,37,'humanness','Taoism','resumes','FAS');
INSERT INTO t2 VALUES (123,018801,37,'inch','Connally','analyzable','FAS');
INSERT INTO t2 VALUES (124,018802,37,'Weissmuller','fetched','terminator','FAS');
INSERT INTO t2 VALUES (125,018803,37,'irresponsibly','checkpoints','gritty','FAS');
INSERT INTO t2 VALUES (126,018804,37,'luckily','rusting','firearm','W');
INSERT INTO t2 VALUES (127,018805,37,'culled','galling','minima','');
INSERT INTO t2 VALUES (128,018806,37,'medical','obliterates','Selfridge','');
INSERT INTO t2 VALUES (129,018807,37,'bloodbath','traitor','disable','');
INSERT INTO t2 VALUES (130,018808,37,'subschema','resumes','witchcraft','W');
INSERT INTO t2 VALUES (131,018809,37,'animals','analyzable','betroth','W');
INSERT INTO t2 VALUES (132,018810,37,'Micronesia','terminator','Manhattanize','');
INSERT INTO t2 VALUES (133,018811,37,'repetitions','gritty','imprint','');
INSERT INTO t2 VALUES (134,018812,37,'Antares','firearm','peeked','');
INSERT INTO t2 VALUES (135,019101,37,'ventilate','minima','swelling','');
INSERT INTO t2 VALUES (136,019102,37,'pityingly','Selfridge','interrelationships','W');
INSERT INTO t2 VALUES (137,019103,37,'interdependent','disable','riser','');
INSERT INTO t2 VALUES (138,019201,37,'Graves','witchcraft','Gandhian','W');
INSERT INTO t2 VALUES (139,030501,37,'neonatal','betroth','peacock','A');
INSERT INTO t2 VALUES (140,030502,50,'scribbled','Manhattanize','bee','A');
INSERT INTO t2 VALUES (141,030503,37,'chafe','imprint','kanji','');
INSERT INTO t2 VALUES (142,030504,37,'honoring','peeked','dental','');
INSERT INTO t2 VALUES (143,031901,37,'realtor','swelling','scarf','FAS');
INSERT INTO t2 VALUES (144,036001,37,'elite','interrelationships','chasm','A');
INSERT INTO t2 VALUES (145,036002,37,'funereal','riser','insolence','A');
INSERT INTO t2 VALUES (146,036004,37,'abrogating','Gandhian','syndicate','');
INSERT INTO t2 VALUES (147,036005,37,'sorters','peacock','alike','');
INSERT INTO t2 VALUES (148,038001,37,'Conley','bee','imperial','A');
INSERT INTO t2 VALUES (149,038002,37,'lectured','kanji','convulsion','A');
INSERT INTO t2 VALUES (150,038003,37,'Abraham','dental','railway','A');
INSERT INTO t2 VALUES (151,038004,37,'Hawaii','scarf','validate','A');
INSERT INTO t2 VALUES (152,038005,37,'cage','chasm','normalizes','A');
INSERT INTO t2 VALUES (153,038006,37,'hushes','insolence','comprehensive','');
INSERT INTO t2 VALUES (154,038007,37,'Simla','syndicate','chewing','');
INSERT INTO t2 VALUES (155,038008,37,'reporters','alike','denizen','');
INSERT INTO t2 VALUES (156,038009,37,'Dutchman','imperial','schemer','');
INSERT INTO t2 VALUES (157,038010,37,'descendants','convulsion','chronicle','');
INSERT INTO t2 VALUES (158,038011,37,'groupings','railway','Kline','');
INSERT INTO t2 VALUES (159,038012,37,'dissociate','validate','Anatole','');
INSERT INTO t2 VALUES (160,038013,37,'coexist','normalizes','partridges','');
INSERT INTO t2 VALUES (161,038014,37,'Beebe','comprehensive','brunch','');
INSERT INTO t2 VALUES (162,038015,37,'Taoism','chewing','recruited','');
INSERT INTO t2 VALUES (163,038016,37,'Connally','denizen','dimensions','W');
INSERT INTO t2 VALUES (164,038017,37,'fetched','schemer','Chicana','W');
INSERT INTO t2 VALUES (165,038018,37,'checkpoints','chronicle','announced','');
INSERT INTO t2 VALUES (166,038101,37,'rusting','Kline','praised','FAS');
INSERT INTO t2 VALUES (167,038102,37,'galling','Anatole','employing','');
INSERT INTO t2 VALUES (168,038103,37,'obliterates','partridges','linear','');
INSERT INTO t2 VALUES (169,038104,37,'traitor','brunch','quagmire','');
INSERT INTO t2 VALUES (170,038201,37,'resumes','recruited','western','A');
INSERT INTO t2 VALUES (171,038202,37,'analyzable','dimensions','relishing','');
INSERT INTO t2 VALUES (172,038203,37,'terminator','Chicana','serving','A');
INSERT INTO t2 VALUES (173,038204,37,'gritty','announced','scheduling','');
INSERT INTO t2 VALUES (174,038205,37,'firearm','praised','lore','');
INSERT INTO t2 VALUES (175,038206,37,'minima','employing','eventful','');
INSERT INTO t2 VALUES (176,038208,37,'Selfridge','linear','arteriole','A');
INSERT INTO t2 VALUES (177,042801,37,'disable','quagmire','disentangle','');
INSERT INTO t2 VALUES (178,042802,37,'witchcraft','western','cured','A');
INSERT INTO t2 VALUES (179,046101,37,'betroth','relishing','Fenton','W');
INSERT INTO t2 VALUES (180,048001,37,'Manhattanize','serving','avoidable','A');
INSERT INTO t2 VALUES (181,048002,37,'imprint','scheduling','drains','A');
INSERT INTO t2 VALUES (182,048003,37,'peeked','lore','detectably','FAS');
INSERT INTO t2 VALUES (183,048004,37,'swelling','eventful','husky','');
INSERT INTO t2 VALUES (184,048005,37,'interrelationships','arteriole','impelling','');
INSERT INTO t2 VALUES (185,048006,37,'riser','disentangle','undoes','');
INSERT INTO t2 VALUES (186,048007,37,'Gandhian','cured','evened','');
INSERT INTO t2 VALUES (187,048008,37,'peacock','Fenton','squeezes','');
INSERT INTO t2 VALUES (188,048101,37,'bee','avoidable','destroyer','FAS');
INSERT INTO t2 VALUES (189,048102,37,'kanji','drains','rudeness','');
INSERT INTO t2 VALUES (190,048201,37,'dental','detectably','beaner','FAS');
INSERT INTO t2 VALUES (191,048202,37,'scarf','husky','boorish','');
INSERT INTO t2 VALUES (192,048203,37,'chasm','impelling','Everhart','');
INSERT INTO t2 VALUES (193,048204,37,'insolence','undoes','encompass','A');
INSERT INTO t2 VALUES (194,048205,37,'syndicate','evened','mushrooms','');
INSERT INTO t2 VALUES (195,048301,37,'alike','squeezes','Alison','A');
INSERT INTO t2 VALUES (196,048302,37,'imperial','destroyer','externally','FAS');
INSERT INTO t2 VALUES (197,048303,37,'convulsion','rudeness','pellagra','');
INSERT INTO t2 VALUES (198,048304,37,'railway','beaner','cult','');
INSERT INTO t2 VALUES (199,048305,37,'validate','boorish','creek','A');
INSERT INTO t2 VALUES (200,048401,37,'normalizes','Everhart','Huffman','');
INSERT INTO t2 VALUES (201,048402,37,'comprehensive','encompass','Majorca','FAS');
INSERT INTO t2 VALUES (202,048403,37,'chewing','mushrooms','governing','A');
INSERT INTO t2 VALUES (203,048404,37,'denizen','Alison','gadfly','FAS');
INSERT INTO t2 VALUES (204,048405,37,'schemer','externally','reassigned','FAS');
INSERT INTO t2 VALUES (205,048406,37,'chronicle','pellagra','intentness','W');
INSERT INTO t2 VALUES (206,048407,37,'Kline','cult','craziness','');
INSERT INTO t2 VALUES (207,048408,37,'Anatole','creek','psychic','');
INSERT INTO t2 VALUES (208,048409,37,'partridges','Huffman','squabbled','');
INSERT INTO t2 VALUES (209,048410,37,'brunch','Majorca','burlesque','');
INSERT INTO t2 VALUES (210,048411,37,'recruited','governing','capped','');
INSERT INTO t2 VALUES (211,048412,37,'dimensions','gadfly','extracted','A');
INSERT INTO t2 VALUES (212,048413,37,'Chicana','reassigned','DiMaggio','');
INSERT INTO t2 VALUES (213,048601,37,'announced','intentness','exclamation','FAS');
INSERT INTO t2 VALUES (214,048602,37,'praised','craziness','subdirectory','');
INSERT INTO t2 VALUES (215,048603,37,'employing','psychic','fangs','');
INSERT INTO t2 VALUES (216,048604,37,'linear','squabbled','buyer','A');
INSERT INTO t2 VALUES (217,048801,37,'quagmire','burlesque','pithing','A');
INSERT INTO t2 VALUES (218,050901,37,'western','capped','transistorizing','A');
INSERT INTO t2 VALUES (219,051201,37,'relishing','extracted','nonbiodegradable','');
INSERT INTO t2 VALUES (220,056002,37,'serving','DiMaggio','dislocate','');
INSERT INTO t2 VALUES (221,056003,37,'scheduling','exclamation','monochromatic','FAS');
INSERT INTO t2 VALUES (222,056004,37,'lore','subdirectory','batting','');
INSERT INTO t2 VALUES (223,056102,37,'eventful','fangs','postcondition','A');
INSERT INTO t2 VALUES (224,056203,37,'arteriole','buyer','catalog','FAS');
INSERT INTO t2 VALUES (225,056204,37,'disentangle','pithing','Remus','');
INSERT INTO t2 VALUES (226,058003,37,'cured','transistorizing','devices','A');
INSERT INTO t2 VALUES (227,058004,37,'Fenton','nonbiodegradable','bike','A');
INSERT INTO t2 VALUES (228,058005,37,'avoidable','dislocate','qualify','');
INSERT INTO t2 VALUES (229,058006,37,'drains','monochromatic','detained','');
INSERT INTO t2 VALUES (230,058007,37,'detectably','batting','commended','');
INSERT INTO t2 VALUES (231,058101,37,'husky','postcondition','civilize','');
INSERT INTO t2 VALUES (232,058102,37,'impelling','catalog','Elmhurst','');
INSERT INTO t2 VALUES (233,058103,37,'undoes','Remus','anesthetizing','');
INSERT INTO t2 VALUES (234,058105,37,'evened','devices','deaf','');
INSERT INTO t2 VALUES (235,058111,37,'squeezes','bike','Brigham','');
INSERT INTO t2 VALUES (236,058112,37,'destroyer','qualify','title','');
INSERT INTO t2 VALUES (237,058113,37,'rudeness','detained','coarse','');
INSERT INTO t2 VALUES (238,058114,37,'beaner','commended','combinations','');
INSERT INTO t2 VALUES (239,058115,37,'boorish','civilize','grayness','');
INSERT INTO t2 VALUES (240,058116,37,'Everhart','Elmhurst','innumerable','FAS');
INSERT INTO t2 VALUES (241,058117,37,'encompass','anesthetizing','Caroline','A');
INSERT INTO t2 VALUES (242,058118,37,'mushrooms','deaf','fatty','FAS');
INSERT INTO t2 VALUES (243,058119,37,'Alison','Brigham','eastbound','');
INSERT INTO t2 VALUES (244,058120,37,'externally','title','inexperienced','');
INSERT INTO t2 VALUES (245,058121,37,'pellagra','coarse','hoarder','A');
INSERT INTO t2 VALUES (246,058122,37,'cult','combinations','scotch','W');
INSERT INTO t2 VALUES (247,058123,37,'creek','grayness','passport','A');
INSERT INTO t2 VALUES (248,058124,37,'Huffman','innumerable','strategic','FAS');
INSERT INTO t2 VALUES (249,058125,37,'Majorca','Caroline','gated','');
INSERT INTO t2 VALUES (250,058126,37,'governing','fatty','flog','');
INSERT INTO t2 VALUES (251,058127,37,'gadfly','eastbound','Pipestone','');
INSERT INTO t2 VALUES (252,058128,37,'reassigned','inexperienced','Dar','');
INSERT INTO t2 VALUES (253,058201,37,'intentness','hoarder','Corcoran','');
INSERT INTO t2 VALUES (254,058202,37,'craziness','scotch','flyers','A');
INSERT INTO t2 VALUES (255,058303,37,'psychic','passport','competitions','W');
INSERT INTO t2 VALUES (256,058304,37,'squabbled','strategic','suppliers','FAS');
INSERT INTO t2 VALUES (257,058602,37,'burlesque','gated','skips','');
INSERT INTO t2 VALUES (258,058603,37,'capped','flog','institutes','');
INSERT INTO t2 VALUES (259,058604,37,'extracted','Pipestone','troop','A');
INSERT INTO t2 VALUES (260,058605,37,'DiMaggio','Dar','connective','W');
INSERT INTO t2 VALUES (261,058606,37,'exclamation','Corcoran','denies','');
INSERT INTO t2 VALUES (262,058607,37,'subdirectory','flyers','polka','');
INSERT INTO t2 VALUES (263,060401,36,'fangs','competitions','observations','FAS');
INSERT INTO t2 VALUES (264,061701,36,'buyer','suppliers','askers','');
INSERT INTO t2 VALUES (265,066201,36,'pithing','skips','homeless','FAS');
INSERT INTO t2 VALUES (266,066501,36,'transistorizing','institutes','Anna','');
INSERT INTO t2 VALUES (267,068001,36,'nonbiodegradable','troop','subdirectories','W');
INSERT INTO t2 VALUES (268,068002,36,'dislocate','connective','decaying','FAS');
INSERT INTO t2 VALUES (269,068005,36,'monochromatic','denies','outwitting','W');
INSERT INTO t2 VALUES (270,068006,36,'batting','polka','Harpy','W');
INSERT INTO t2 VALUES (271,068007,36,'postcondition','observations','crazed','');
INSERT INTO t2 VALUES (272,068008,36,'catalog','askers','suffocate','');
INSERT INTO t2 VALUES (273,068009,36,'Remus','homeless','provers','FAS');
INSERT INTO t2 VALUES (274,068010,36,'devices','Anna','technically','');
INSERT INTO t2 VALUES (275,068011,36,'bike','subdirectories','Franklinizations','');
INSERT INTO t2 VALUES (276,068202,36,'qualify','decaying','considered','');
INSERT INTO t2 VALUES (277,068302,36,'detained','outwitting','tinnily','');
INSERT INTO t2 VALUES (278,068303,36,'commended','Harpy','uninterruptedly','');
INSERT INTO t2 VALUES (279,068401,36,'civilize','crazed','whistled','A');
INSERT INTO t2 VALUES (280,068501,36,'Elmhurst','suffocate','automate','');
INSERT INTO t2 VALUES (281,068502,36,'anesthetizing','provers','gutting','W');
INSERT INTO t2 VALUES (282,068503,36,'deaf','technically','surreptitious','');
INSERT INTO t2 VALUES (283,068602,36,'Brigham','Franklinizations','Choctaw','');
INSERT INTO t2 VALUES (284,068603,36,'title','considered','cooks','');
INSERT INTO t2 VALUES (285,068701,36,'coarse','tinnily','millivolt','FAS');
INSERT INTO t2 VALUES (286,068702,36,'combinations','uninterruptedly','counterpoise','');
INSERT INTO t2 VALUES (287,068703,36,'grayness','whistled','Gothicism','');
INSERT INTO t2 VALUES (288,076001,36,'innumerable','automate','feminine','');
INSERT INTO t2 VALUES (289,076002,36,'Caroline','gutting','metaphysically','W');
INSERT INTO t2 VALUES (290,076101,36,'fatty','surreptitious','sanding','A');
INSERT INTO t2 VALUES (291,076102,36,'eastbound','Choctaw','contributorily','');
INSERT INTO t2 VALUES (292,076103,36,'inexperienced','cooks','receivers','FAS');
INSERT INTO t2 VALUES (293,076302,36,'hoarder','millivolt','adjourn','');
INSERT INTO t2 VALUES (294,076303,36,'scotch','counterpoise','straggled','A');
INSERT INTO t2 VALUES (295,076304,36,'passport','Gothicism','druggists','');
INSERT INTO t2 VALUES (296,076305,36,'strategic','feminine','thanking','FAS');
INSERT INTO t2 VALUES (297,076306,36,'gated','metaphysically','ostrich','');
INSERT INTO t2 VALUES (298,076307,36,'flog','sanding','hopelessness','FAS');
INSERT INTO t2 VALUES (299,076402,36,'Pipestone','contributorily','Eurydice','');
INSERT INTO t2 VALUES (300,076501,36,'Dar','receivers','excitation','W');
INSERT INTO t2 VALUES (301,076502,36,'Corcoran','adjourn','presumes','FAS');
INSERT INTO t2 VALUES (302,076701,36,'flyers','straggled','imaginable','FAS');
INSERT INTO t2 VALUES (303,078001,36,'competitions','druggists','concoct','W');
INSERT INTO t2 VALUES (304,078002,36,'suppliers','thanking','peering','W');
INSERT INTO t2 VALUES (305,078003,36,'skips','ostrich','Phelps','FAS');
INSERT INTO t2 VALUES (306,078004,36,'institutes','hopelessness','ferociousness','FAS');
INSERT INTO t2 VALUES (307,078005,36,'troop','Eurydice','sentences','');
INSERT INTO t2 VALUES (308,078006,36,'connective','excitation','unlocks','');
INSERT INTO t2 VALUES (309,078007,36,'denies','presumes','engrossing','W');
INSERT INTO t2 VALUES (310,078008,36,'polka','imaginable','Ruth','');
INSERT INTO t2 VALUES (311,078101,36,'observations','concoct','tying','');
INSERT INTO t2 VALUES (312,078103,36,'askers','peering','exclaimers','');
INSERT INTO t2 VALUES (313,078104,36,'homeless','Phelps','synergy','');
INSERT INTO t2 VALUES (314,078105,36,'Anna','ferociousness','Huey','W');
INSERT INTO t2 VALUES (315,082101,36,'subdirectories','sentences','merging','');
INSERT INTO t2 VALUES (316,083401,36,'decaying','unlocks','judges','A');
INSERT INTO t2 VALUES (317,084001,36,'outwitting','engrossing','Shylock','W');
INSERT INTO t2 VALUES (318,084002,36,'Harpy','Ruth','Miltonism','');
INSERT INTO t2 VALUES (319,086001,36,'crazed','tying','hen','W');
INSERT INTO t2 VALUES (320,086102,36,'suffocate','exclaimers','honeybee','FAS');
INSERT INTO t2 VALUES (321,086201,36,'provers','synergy','towers','');
INSERT INTO t2 VALUES (322,088001,36,'technically','Huey','dilutes','W');
INSERT INTO t2 VALUES (323,088002,36,'Franklinizations','merging','numerals','FAS');
INSERT INTO t2 VALUES (324,088003,36,'considered','judges','democracy','FAS');
INSERT INTO t2 VALUES (325,088004,36,'tinnily','Shylock','Ibero-','');
INSERT INTO t2 VALUES (326,088101,36,'uninterruptedly','Miltonism','invalids','');
INSERT INTO t2 VALUES (327,088102,36,'whistled','hen','behavior','');
INSERT INTO t2 VALUES (328,088103,36,'automate','honeybee','accruing','');
INSERT INTO t2 VALUES (329,088104,36,'gutting','towers','relics','A');
INSERT INTO t2 VALUES (330,088105,36,'surreptitious','dilutes','rackets','');
INSERT INTO t2 VALUES (331,088106,36,'Choctaw','numerals','Fischbein','W');
INSERT INTO t2 VALUES (332,088201,36,'cooks','democracy','phony','W');
INSERT INTO t2 VALUES (333,088203,36,'millivolt','Ibero-','cross','FAS');
INSERT INTO t2 VALUES (334,088204,36,'counterpoise','invalids','cleanup','');
INSERT INTO t2 VALUES (335,088302,37,'Gothicism','behavior','conspirator','');
INSERT INTO t2 VALUES (336,088303,37,'feminine','accruing','label','FAS');
INSERT INTO t2 VALUES (337,088305,37,'metaphysically','relics','university','');
INSERT INTO t2 VALUES (338,088402,37,'sanding','rackets','cleansed','FAS');
INSERT INTO t2 VALUES (339,088501,36,'contributorily','Fischbein','ballgown','');
INSERT INTO t2 VALUES (340,088502,36,'receivers','phony','starlet','');
INSERT INTO t2 VALUES (341,088503,36,'adjourn','cross','aqueous','');
INSERT INTO t2 VALUES (342,098001,58,'straggled','cleanup','portrayal','A');
INSERT INTO t2 VALUES (343,098002,58,'druggists','conspirator','despising','W');
INSERT INTO t2 VALUES (344,098003,58,'thanking','label','distort','W');
INSERT INTO t2 VALUES (345,098004,58,'ostrich','university','palmed','');
INSERT INTO t2 VALUES (346,098005,58,'hopelessness','cleansed','faced','');
INSERT INTO t2 VALUES (347,098006,58,'Eurydice','ballgown','silverware','');
INSERT INTO t2 VALUES (348,141903,29,'excitation','starlet','assessor','');
INSERT INTO t2 VALUES (349,098008,58,'presumes','aqueous','spiders','');
INSERT INTO t2 VALUES (350,098009,58,'imaginable','portrayal','artificially','');
INSERT INTO t2 VALUES (351,098010,58,'concoct','despising','reminiscence','');
INSERT INTO t2 VALUES (352,098011,58,'peering','distort','Mexican','');
INSERT INTO t2 VALUES (353,098012,58,'Phelps','palmed','obnoxious','');
INSERT INTO t2 VALUES (354,098013,58,'ferociousness','faced','fragile','');
INSERT INTO t2 VALUES (355,098014,58,'sentences','silverware','apprehensible','');
INSERT INTO t2 VALUES (356,098015,58,'unlocks','assessor','births','');
INSERT INTO t2 VALUES (357,098016,58,'engrossing','spiders','garages','');
INSERT INTO t2 VALUES (358,098017,58,'Ruth','artificially','panty','');
INSERT INTO t2 VALUES (359,098018,58,'tying','reminiscence','anteater','');
INSERT INTO t2 VALUES (360,098019,58,'exclaimers','Mexican','displacement','A');
INSERT INTO t2 VALUES (361,098020,58,'synergy','obnoxious','drovers','A');
INSERT INTO t2 VALUES (362,098021,58,'Huey','fragile','patenting','A');
INSERT INTO t2 VALUES (363,098022,58,'merging','apprehensible','far','A');
INSERT INTO t2 VALUES (364,098023,58,'judges','births','shrieks','');
INSERT INTO t2 VALUES (365,098024,58,'Shylock','garages','aligning','W');
INSERT INTO t2 VALUES (366,098025,37,'Miltonism','panty','pragmatism','');
INSERT INTO t2 VALUES (367,106001,36,'hen','anteater','fevers','W');
INSERT INTO t2 VALUES (368,108001,36,'honeybee','displacement','reexamines','A');
INSERT INTO t2 VALUES (369,108002,36,'towers','drovers','occupancies','');
INSERT INTO t2 VALUES (370,108003,36,'dilutes','patenting','sweats','FAS');
INSERT INTO t2 VALUES (371,108004,36,'numerals','far','modulators','');
INSERT INTO t2 VALUES (372,108005,36,'democracy','shrieks','demand','W');
INSERT INTO t2 VALUES (373,108007,36,'Ibero-','aligning','Madeira','');
INSERT INTO t2 VALUES (374,108008,36,'invalids','pragmatism','Viennese','W');
INSERT INTO t2 VALUES (375,108009,36,'behavior','fevers','chillier','W');
INSERT INTO t2 VALUES (376,108010,36,'accruing','reexamines','wildcats','FAS');
INSERT INTO t2 VALUES (377,108011,36,'relics','occupancies','gentle','');
INSERT INTO t2 VALUES (378,108012,36,'rackets','sweats','Angles','W');
INSERT INTO t2 VALUES (379,108101,36,'Fischbein','modulators','accuracies','');
INSERT INTO t2 VALUES (380,108102,36,'phony','demand','toggle','');
INSERT INTO t2 VALUES (381,108103,36,'cross','Madeira','Mendelssohn','W');
INSERT INTO t2 VALUES (382,108111,50,'cleanup','Viennese','behaviorally','');
INSERT INTO t2 VALUES (383,108105,36,'conspirator','chillier','Rochford','');
INSERT INTO t2 VALUES (384,108106,36,'label','wildcats','mirror','W');
INSERT INTO t2 VALUES (385,108107,36,'university','gentle','Modula','');
INSERT INTO t2 VALUES (386,108108,50,'cleansed','Angles','clobbering','');
INSERT INTO t2 VALUES (387,108109,36,'ballgown','accuracies','chronography','');
INSERT INTO t2 VALUES (388,108110,36,'starlet','toggle','Eskimoizeds','');
INSERT INTO t2 VALUES (389,108201,36,'aqueous','Mendelssohn','British','W');
INSERT INTO t2 VALUES (390,108202,36,'portrayal','behaviorally','pitfalls','');
INSERT INTO t2 VALUES (391,108203,36,'despising','Rochford','verify','W');
INSERT INTO t2 VALUES (392,108204,36,'distort','mirror','scatter','FAS');
INSERT INTO t2 VALUES (393,108205,36,'palmed','Modula','Aztecan','');
INSERT INTO t2 VALUES (394,108301,36,'faced','clobbering','acuity','W');
INSERT INTO t2 VALUES (395,108302,36,'silverware','chronography','sinking','W');
INSERT INTO t2 VALUES (396,112101,36,'assessor','Eskimoizeds','beasts','FAS');
INSERT INTO t2 VALUES (397,112102,36,'spiders','British','Witt','W');
INSERT INTO t2 VALUES (398,113701,36,'artificially','pitfalls','physicists','FAS');
INSERT INTO t2 VALUES (399,116001,36,'reminiscence','verify','folksong','A');
INSERT INTO t2 VALUES (400,116201,36,'Mexican','scatter','strokes','FAS');
INSERT INTO t2 VALUES (401,116301,36,'obnoxious','Aztecan','crowder','');
INSERT INTO t2 VALUES (402,116302,36,'fragile','acuity','merry','');
INSERT INTO t2 VALUES (403,116601,36,'apprehensible','sinking','cadenced','');
INSERT INTO t2 VALUES (404,116602,36,'births','beasts','alimony','A');
INSERT INTO t2 VALUES (405,116603,36,'garages','Witt','principled','A');
INSERT INTO t2 VALUES (406,116701,36,'panty','physicists','golfing','');
INSERT INTO t2 VALUES (407,116702,36,'anteater','folksong','undiscovered','');
INSERT INTO t2 VALUES (408,118001,36,'displacement','strokes','irritates','');
INSERT INTO t2 VALUES (409,118002,36,'drovers','crowder','patriots','A');
INSERT INTO t2 VALUES (410,118003,36,'patenting','merry','rooms','FAS');
INSERT INTO t2 VALUES (411,118004,36,'far','cadenced','towering','W');
INSERT INTO t2 VALUES (412,118005,36,'shrieks','alimony','displease','');
INSERT INTO t2 VALUES (413,118006,36,'aligning','principled','photosensitive','');
INSERT INTO t2 VALUES (414,118007,36,'pragmatism','golfing','inking','');
INSERT INTO t2 VALUES (415,118008,36,'fevers','undiscovered','gainers','');
INSERT INTO t2 VALUES (416,118101,36,'reexamines','irritates','leaning','A');
INSERT INTO t2 VALUES (417,118102,36,'occupancies','patriots','hydrant','A');
INSERT INTO t2 VALUES (418,118103,36,'sweats','rooms','preserve','');
INSERT INTO t2 VALUES (419,118202,36,'modulators','towering','blinded','A');
INSERT INTO t2 VALUES (420,118203,36,'demand','displease','interactions','A');
INSERT INTO t2 VALUES (421,118204,36,'Madeira','photosensitive','Barry','');
INSERT INTO t2 VALUES (422,118302,36,'Viennese','inking','whiteness','A');
INSERT INTO t2 VALUES (423,118304,36,'chillier','gainers','pastimes','W');
INSERT INTO t2 VALUES (424,118305,36,'wildcats','leaning','Edenization','');
INSERT INTO t2 VALUES (425,118306,36,'gentle','hydrant','Muscat','');
INSERT INTO t2 VALUES (426,118307,36,'Angles','preserve','assassinated','');
INSERT INTO t2 VALUES (427,123101,36,'accuracies','blinded','labeled','');
INSERT INTO t2 VALUES (428,123102,36,'toggle','interactions','glacial','A');
INSERT INTO t2 VALUES (429,123301,36,'Mendelssohn','Barry','implied','W');
INSERT INTO t2 VALUES (430,126001,36,'behaviorally','whiteness','bibliographies','W');
INSERT INTO t2 VALUES (431,126002,36,'Rochford','pastimes','Buchanan','');
INSERT INTO t2 VALUES (432,126003,36,'mirror','Edenization','forgivably','FAS');
INSERT INTO t2 VALUES (433,126101,36,'Modula','Muscat','innuendo','A');
INSERT INTO t2 VALUES (434,126301,36,'clobbering','assassinated','den','FAS');
INSERT INTO t2 VALUES (435,126302,36,'chronography','labeled','submarines','W');
INSERT INTO t2 VALUES (436,126402,36,'Eskimoizeds','glacial','mouthful','A');
INSERT INTO t2 VALUES (437,126601,36,'British','implied','expiring','');
INSERT INTO t2 VALUES (438,126602,36,'pitfalls','bibliographies','unfulfilled','FAS');
INSERT INTO t2 VALUES (439,126702,36,'verify','Buchanan','precession','');
INSERT INTO t2 VALUES (440,128001,36,'scatter','forgivably','nullified','');
INSERT INTO t2 VALUES (441,128002,36,'Aztecan','innuendo','affects','');
INSERT INTO t2 VALUES (442,128003,36,'acuity','den','Cynthia','');
INSERT INTO t2 VALUES (443,128004,36,'sinking','submarines','Chablis','A');
INSERT INTO t2 VALUES (444,128005,36,'beasts','mouthful','betterments','FAS');
INSERT INTO t2 VALUES (445,128007,36,'Witt','expiring','advertising','');
INSERT INTO t2 VALUES (446,128008,36,'physicists','unfulfilled','rubies','A');
INSERT INTO t2 VALUES (447,128009,36,'folksong','precession','southwest','FAS');
INSERT INTO t2 VALUES (448,128010,36,'strokes','nullified','superstitious','A');
INSERT INTO t2 VALUES (449,128011,36,'crowder','affects','tabernacle','W');
INSERT INTO t2 VALUES (450,128012,36,'merry','Cynthia','silk','A');
INSERT INTO t2 VALUES (451,128013,36,'cadenced','Chablis','handsomest','A');
INSERT INTO t2 VALUES (452,128014,36,'alimony','betterments','Persian','A');
INSERT INTO t2 VALUES (453,128015,36,'principled','advertising','analog','W');
INSERT INTO t2 VALUES (454,128016,36,'golfing','rubies','complex','W');
INSERT INTO t2 VALUES (455,128017,36,'undiscovered','southwest','Taoist','');
INSERT INTO t2 VALUES (456,128018,36,'irritates','superstitious','suspend','');
INSERT INTO t2 VALUES (457,128019,36,'patriots','tabernacle','relegated','');
INSERT INTO t2 VALUES (458,128020,36,'rooms','silk','awesome','W');
INSERT INTO t2 VALUES (459,128021,36,'towering','handsomest','Bruxelles','');
INSERT INTO t2 VALUES (460,128022,36,'displease','Persian','imprecisely','A');
INSERT INTO t2 VALUES (461,128023,36,'photosensitive','analog','televise','');
INSERT INTO t2 VALUES (462,128101,36,'inking','complex','braking','');
INSERT INTO t2 VALUES (463,128102,36,'gainers','Taoist','true','FAS');
INSERT INTO t2 VALUES (464,128103,36,'leaning','suspend','disappointing','FAS');
INSERT INTO t2 VALUES (465,128104,36,'hydrant','relegated','navally','W');
INSERT INTO t2 VALUES (466,128106,36,'preserve','awesome','circus','');
INSERT INTO t2 VALUES (467,128107,36,'blinded','Bruxelles','beetles','');
INSERT INTO t2 VALUES (468,128108,36,'interactions','imprecisely','trumps','');
INSERT INTO t2 VALUES (469,128202,36,'Barry','televise','fourscore','W');
INSERT INTO t2 VALUES (470,128203,36,'whiteness','braking','Blackfoots','');
INSERT INTO t2 VALUES (471,128301,36,'pastimes','true','Grady','');
INSERT INTO t2 VALUES (472,128302,36,'Edenization','disappointing','quiets','FAS');
INSERT INTO t2 VALUES (473,128303,36,'Muscat','navally','floundered','FAS');
INSERT INTO t2 VALUES (474,128304,36,'assassinated','circus','profundity','W');
INSERT INTO t2 VALUES (475,128305,36,'labeled','beetles','Garrisonian','W');
INSERT INTO t2 VALUES (476,128307,36,'glacial','trumps','Strauss','');
INSERT INTO t2 VALUES (477,128401,36,'implied','fourscore','cemented','FAS');
INSERT INTO t2 VALUES (478,128502,36,'bibliographies','Blackfoots','contrition','A');
INSERT INTO t2 VALUES (479,128503,36,'Buchanan','Grady','mutations','');
INSERT INTO t2 VALUES (480,128504,36,'forgivably','quiets','exhibits','W');
INSERT INTO t2 VALUES (481,128505,36,'innuendo','floundered','tits','');
INSERT INTO t2 VALUES (482,128601,36,'den','profundity','mate','A');
INSERT INTO t2 VALUES (483,128603,36,'submarines','Garrisonian','arches','');
INSERT INTO t2 VALUES (484,128604,36,'mouthful','Strauss','Moll','');
INSERT INTO t2 VALUES (485,128702,36,'expiring','cemented','ropers','');
INSERT INTO t2 VALUES (486,128703,36,'unfulfilled','contrition','bombast','');
INSERT INTO t2 VALUES (487,128704,36,'precession','mutations','difficultly','A');
INSERT INTO t2 VALUES (488,138001,36,'nullified','exhibits','adsorption','');
INSERT INTO t2 VALUES (489,138002,36,'affects','tits','definiteness','FAS');
INSERT INTO t2 VALUES (490,138003,36,'Cynthia','mate','cultivation','A');
INSERT INTO t2 VALUES (491,138004,36,'Chablis','arches','heals','A');
INSERT INTO t2 VALUES (492,138005,36,'betterments','Moll','Heusen','W');
INSERT INTO t2 VALUES (493,138006,36,'advertising','ropers','target','FAS');
INSERT INTO t2 VALUES (494,138007,36,'rubies','bombast','cited','A');
INSERT INTO t2 VALUES (495,138008,36,'southwest','difficultly','congresswoman','W');
INSERT INTO t2 VALUES (496,138009,36,'superstitious','adsorption','Katherine','');
INSERT INTO t2 VALUES (497,138102,36,'tabernacle','definiteness','titter','A');
INSERT INTO t2 VALUES (498,138103,36,'silk','cultivation','aspire','A');
INSERT INTO t2 VALUES (499,138104,36,'handsomest','heals','Mardis','');
INSERT INTO t2 VALUES (500,138105,36,'Persian','Heusen','Nadia','W');
INSERT INTO t2 VALUES (501,138201,36,'analog','target','estimating','FAS');
INSERT INTO t2 VALUES (502,138302,36,'complex','cited','stuck','A');
INSERT INTO t2 VALUES (503,138303,36,'Taoist','congresswoman','fifteenth','A');
INSERT INTO t2 VALUES (504,138304,36,'suspend','Katherine','Colombo','');
INSERT INTO t2 VALUES (505,138401,29,'relegated','titter','survey','A');
INSERT INTO t2 VALUES (506,140102,29,'awesome','aspire','staffing','');
INSERT INTO t2 VALUES (507,140103,29,'Bruxelles','Mardis','obtain','');
INSERT INTO t2 VALUES (508,140104,29,'imprecisely','Nadia','loaded','');
INSERT INTO t2 VALUES (509,140105,29,'televise','estimating','slaughtered','');
INSERT INTO t2 VALUES (510,140201,29,'braking','stuck','lights','A');
INSERT INTO t2 VALUES (511,140701,29,'true','fifteenth','circumference','');
INSERT INTO t2 VALUES (512,141501,29,'disappointing','Colombo','dull','A');
INSERT INTO t2 VALUES (513,141502,29,'navally','survey','weekly','A');
INSERT INTO t2 VALUES (514,141901,29,'circus','staffing','wetness','');
INSERT INTO t2 VALUES (515,141902,29,'beetles','obtain','visualized','');
INSERT INTO t2 VALUES (516,142101,29,'trumps','loaded','Tannenbaum','');
INSERT INTO t2 VALUES (517,142102,29,'fourscore','slaughtered','moribund','');
INSERT INTO t2 VALUES (518,142103,29,'Blackfoots','lights','demultiplex','');
INSERT INTO t2 VALUES (519,142701,29,'Grady','circumference','lockings','');
INSERT INTO t2 VALUES (520,143001,29,'quiets','dull','thugs','FAS');
INSERT INTO t2 VALUES (521,143501,29,'floundered','weekly','unnerves','');
INSERT INTO t2 VALUES (522,143502,29,'profundity','wetness','abut','');
INSERT INTO t2 VALUES (523,148001,29,'Garrisonian','visualized','Chippewa','A');
INSERT INTO t2 VALUES (524,148002,29,'Strauss','Tannenbaum','stratifications','A');
INSERT INTO t2 VALUES (525,148003,29,'cemented','moribund','signaled','');
INSERT INTO t2 VALUES (526,148004,29,'contrition','demultiplex','Italianizes','A');
INSERT INTO t2 VALUES (527,148005,29,'mutations','lockings','algorithmic','A');
INSERT INTO t2 VALUES (528,148006,29,'exhibits','thugs','paranoid','FAS');
INSERT INTO t2 VALUES (529,148007,29,'tits','unnerves','camping','A');
INSERT INTO t2 VALUES (530,148009,29,'mate','abut','signifying','A');
INSERT INTO t2 VALUES (531,148010,29,'arches','Chippewa','Patrice','W');
INSERT INTO t2 VALUES (532,148011,29,'Moll','stratifications','search','A');
INSERT INTO t2 VALUES (533,148012,29,'ropers','signaled','Angeles','A');
INSERT INTO t2 VALUES (534,148013,29,'bombast','Italianizes','semblance','');
INSERT INTO t2 VALUES (535,148023,36,'difficultly','algorithmic','taxed','');
INSERT INTO t2 VALUES (536,148015,29,'adsorption','paranoid','Beatrice','');
INSERT INTO t2 VALUES (537,148016,29,'definiteness','camping','retrace','');
INSERT INTO t2 VALUES (538,148017,29,'cultivation','signifying','lockout','');
INSERT INTO t2 VALUES (539,148018,29,'heals','Patrice','grammatic','');
INSERT INTO t2 VALUES (540,148019,29,'Heusen','search','helmsman','');
INSERT INTO t2 VALUES (541,148020,29,'target','Angeles','uniform','W');
INSERT INTO t2 VALUES (542,148021,29,'cited','semblance','hamming','');
INSERT INTO t2 VALUES (543,148022,29,'congresswoman','taxed','disobedience','');
INSERT INTO t2 VALUES (544,148101,29,'Katherine','Beatrice','captivated','A');
INSERT INTO t2 VALUES (545,148102,29,'titter','retrace','transferals','A');
INSERT INTO t2 VALUES (546,148201,29,'aspire','lockout','cartographer','A');
INSERT INTO t2 VALUES (547,148401,29,'Mardis','grammatic','aims','FAS');
INSERT INTO t2 VALUES (548,148402,29,'Nadia','helmsman','Pakistani','');
INSERT INTO t2 VALUES (549,148501,29,'estimating','uniform','burglarized','FAS');
INSERT INTO t2 VALUES (550,148502,29,'stuck','hamming','saucepans','A');
INSERT INTO t2 VALUES (551,148503,29,'fifteenth','disobedience','lacerating','A');
INSERT INTO t2 VALUES (552,148504,29,'Colombo','captivated','corny','');
INSERT INTO t2 VALUES (553,148601,29,'survey','transferals','megabytes','FAS');
INSERT INTO t2 VALUES (554,148602,29,'staffing','cartographer','chancellor','');
INSERT INTO t2 VALUES (555,150701,29,'obtain','aims','bulk','A');
INSERT INTO t2 VALUES (556,152101,29,'loaded','Pakistani','commits','A');
INSERT INTO t2 VALUES (557,152102,29,'slaughtered','burglarized','meson','W');
INSERT INTO t2 VALUES (558,155202,36,'lights','saucepans','deputies','');
INSERT INTO t2 VALUES (559,155203,29,'circumference','lacerating','northeaster','A');
INSERT INTO t2 VALUES (560,155204,29,'dull','corny','dipole','');
INSERT INTO t2 VALUES (561,155205,29,'weekly','megabytes','machining','0');
INSERT INTO t2 VALUES (562,156001,29,'wetness','chancellor','therefore','');
INSERT INTO t2 VALUES (563,156002,29,'visualized','bulk','Telefunken','');
INSERT INTO t2 VALUES (564,156102,29,'Tannenbaum','commits','salvaging','');
INSERT INTO t2 VALUES (565,156301,29,'moribund','meson','Corinthianizes','A');
INSERT INTO t2 VALUES (566,156302,29,'demultiplex','deputies','restlessly','A');
INSERT INTO t2 VALUES (567,156303,29,'lockings','northeaster','bromides','');
INSERT INTO t2 VALUES (568,156304,29,'thugs','dipole','generalized','A');
INSERT INTO t2 VALUES (569,156305,29,'unnerves','machining','mishaps','');
INSERT INTO t2 VALUES (570,156306,29,'abut','therefore','quelling','');
INSERT INTO t2 VALUES (571,156501,29,'Chippewa','Telefunken','spiritual','A');
INSERT INTO t2 VALUES (572,158001,29,'stratifications','salvaging','beguiles','FAS');
INSERT INTO t2 VALUES (573,158002,29,'signaled','Corinthianizes','Trobriand','FAS');
INSERT INTO t2 VALUES (574,158101,29,'Italianizes','restlessly','fleeing','A');
INSERT INTO t2 VALUES (575,158102,29,'algorithmic','bromides','Armour','A');
INSERT INTO t2 VALUES (576,158103,29,'paranoid','generalized','chin','A');
INSERT INTO t2 VALUES (577,158201,29,'camping','mishaps','provers','A');
INSERT INTO t2 VALUES (578,158202,29,'signifying','quelling','aeronautic','A');
INSERT INTO t2 VALUES (579,158203,29,'Patrice','spiritual','voltage','W');
INSERT INTO t2 VALUES (580,158204,29,'search','beguiles','sash','');
INSERT INTO t2 VALUES (581,158301,29,'Angeles','Trobriand','anaerobic','A');
INSERT INTO t2 VALUES (582,158302,29,'semblance','fleeing','simultaneous','A');
INSERT INTO t2 VALUES (583,158303,29,'taxed','Armour','accumulating','A');
INSERT INTO t2 VALUES (584,158304,29,'Beatrice','chin','Medusan','A');
INSERT INTO t2 VALUES (585,158305,29,'retrace','provers','shouted','A');
INSERT INTO t2 VALUES (586,158306,29,'lockout','aeronautic','freakish','');
INSERT INTO t2 VALUES (587,158501,29,'grammatic','voltage','index','FAS');
INSERT INTO t2 VALUES (588,160301,29,'helmsman','sash','commercially','');
INSERT INTO t2 VALUES (589,166101,50,'uniform','anaerobic','mistiness','A');
INSERT INTO t2 VALUES (590,166102,50,'hamming','simultaneous','endpoint','');
INSERT INTO t2 VALUES (591,168001,29,'disobedience','accumulating','straight','A');
INSERT INTO t2 VALUES (592,168002,29,'captivated','Medusan','flurried','');
INSERT INTO t2 VALUES (593,168003,29,'transferals','shouted','denotative','A');
INSERT INTO t2 VALUES (594,168101,29,'cartographer','freakish','coming','FAS');
INSERT INTO t2 VALUES (595,168102,29,'aims','index','commencements','FAS');
INSERT INTO t2 VALUES (596,168103,29,'Pakistani','commercially','gentleman','');
INSERT INTO t2 VALUES (597,168104,29,'burglarized','mistiness','gifted','');
INSERT INTO t2 VALUES (598,168202,29,'saucepans','endpoint','Shanghais','');
INSERT INTO t2 VALUES (599,168301,29,'lacerating','straight','sportswriting','A');
INSERT INTO t2 VALUES (600,168502,29,'corny','flurried','sloping','A');
INSERT INTO t2 VALUES (601,168503,29,'megabytes','denotative','navies','');
INSERT INTO t2 VALUES (602,168601,29,'chancellor','coming','leaflet','A');
INSERT INTO t2 VALUES (603,173001,40,'bulk','commencements','shooter','');
INSERT INTO t2 VALUES (604,173701,40,'commits','gentleman','Joplin','FAS');
INSERT INTO t2 VALUES (605,173702,40,'meson','gifted','babies','');
INSERT INTO t2 VALUES (606,176001,40,'deputies','Shanghais','subdivision','FAS');
INSERT INTO t2 VALUES (607,176101,40,'northeaster','sportswriting','burstiness','W');
INSERT INTO t2 VALUES (608,176201,40,'dipole','sloping','belted','FAS');
INSERT INTO t2 VALUES (609,176401,40,'machining','navies','assails','FAS');
INSERT INTO t2 VALUES (610,176501,40,'therefore','leaflet','admiring','W');
INSERT INTO t2 VALUES (611,176601,40,'Telefunken','shooter','swaying','0');
INSERT INTO t2 VALUES (612,176602,40,'salvaging','Joplin','Goldstine','FAS');
INSERT INTO t2 VALUES (613,176603,40,'Corinthianizes','babies','fitting','');
INSERT INTO t2 VALUES (614,178001,40,'restlessly','subdivision','Norwalk','W');
INSERT INTO t2 VALUES (615,178002,40,'bromides','burstiness','weakening','W');
INSERT INTO t2 VALUES (616,178003,40,'generalized','belted','analogy','FAS');
INSERT INTO t2 VALUES (617,178004,40,'mishaps','assails','deludes','');
INSERT INTO t2 VALUES (618,178005,40,'quelling','admiring','cokes','');
INSERT INTO t2 VALUES (619,178006,40,'spiritual','swaying','Clayton','');
INSERT INTO t2 VALUES (620,178007,40,'beguiles','Goldstine','exhausts','');
INSERT INTO t2 VALUES (621,178008,40,'Trobriand','fitting','causality','');
INSERT INTO t2 VALUES (622,178101,40,'fleeing','Norwalk','sating','FAS');
INSERT INTO t2 VALUES (623,178102,40,'Armour','weakening','icon','');
INSERT INTO t2 VALUES (624,178103,40,'chin','analogy','throttles','');
INSERT INTO t2 VALUES (625,178201,40,'provers','deludes','communicants','FAS');
INSERT INTO t2 VALUES (626,178202,40,'aeronautic','cokes','dehydrate','FAS');
INSERT INTO t2 VALUES (627,178301,40,'voltage','Clayton','priceless','FAS');
INSERT INTO t2 VALUES (628,178302,40,'sash','exhausts','publicly','');
INSERT INTO t2 VALUES (629,178401,40,'anaerobic','causality','incidentals','FAS');
INSERT INTO t2 VALUES (630,178402,40,'simultaneous','sating','commonplace','');
INSERT INTO t2 VALUES (631,178403,40,'accumulating','icon','mumbles','');
INSERT INTO t2 VALUES (632,178404,40,'Medusan','throttles','furthermore','W');
INSERT INTO t2 VALUES (633,178501,40,'shouted','communicants','cautioned','W');
INSERT INTO t2 VALUES (634,186002,37,'freakish','dehydrate','parametrized','A');
INSERT INTO t2 VALUES (635,186102,37,'index','priceless','registration','A');
INSERT INTO t2 VALUES (636,186201,40,'commercially','publicly','sadly','FAS');
INSERT INTO t2 VALUES (637,186202,40,'mistiness','incidentals','positioning','');
INSERT INTO t2 VALUES (638,186203,40,'endpoint','commonplace','babysitting','');
INSERT INTO t2 VALUES (639,186302,37,'straight','mumbles','eternal','A');
INSERT INTO t2 VALUES (640,188007,37,'flurried','furthermore','hoarder','');
INSERT INTO t2 VALUES (641,188008,37,'denotative','cautioned','congregates','');
INSERT INTO t2 VALUES (642,188009,37,'coming','parametrized','rains','');
INSERT INTO t2 VALUES (643,188010,37,'commencements','registration','workers','W');
INSERT INTO t2 VALUES (644,188011,37,'gentleman','sadly','sags','A');
INSERT INTO t2 VALUES (645,188012,37,'gifted','positioning','unplug','W');
INSERT INTO t2 VALUES (646,188013,37,'Shanghais','babysitting','garage','A');
INSERT INTO t2 VALUES (647,188014,37,'sportswriting','eternal','boulder','A');
INSERT INTO t2 VALUES (648,188015,37,'sloping','hoarder','hollowly','A');
INSERT INTO t2 VALUES (649,188016,37,'navies','congregates','specifics','');
INSERT INTO t2 VALUES (650,188017,37,'leaflet','rains','Teresa','');
INSERT INTO t2 VALUES (651,188102,37,'shooter','workers','Winsett','');
INSERT INTO t2 VALUES (652,188103,37,'Joplin','sags','convenient','A');
INSERT INTO t2 VALUES (653,188202,37,'babies','unplug','buckboards','FAS');
INSERT INTO t2 VALUES (654,188301,40,'subdivision','garage','amenities','');
INSERT INTO t2 VALUES (655,188302,40,'burstiness','boulder','resplendent','FAS');
INSERT INTO t2 VALUES (656,188303,40,'belted','hollowly','priding','FAS');
INSERT INTO t2 VALUES (657,188401,37,'assails','specifics','configurations','');
INSERT INTO t2 VALUES (658,188402,37,'admiring','Teresa','untidiness','A');
INSERT INTO t2 VALUES (659,188503,37,'swaying','Winsett','Brice','W');
INSERT INTO t2 VALUES (660,188504,37,'Goldstine','convenient','sews','FAS');
INSERT INTO t2 VALUES (661,188505,37,'fitting','buckboards','participated','');
INSERT INTO t2 VALUES (662,190701,37,'Norwalk','amenities','Simon','FAS');
INSERT INTO t2 VALUES (663,190703,50,'weakening','resplendent','certificates','');
INSERT INTO t2 VALUES (664,191701,37,'analogy','priding','Fitzpatrick','');
INSERT INTO t2 VALUES (665,191702,37,'deludes','configurations','Evanston','A');
INSERT INTO t2 VALUES (666,191703,37,'cokes','untidiness','misted','');
INSERT INTO t2 VALUES (667,196001,37,'Clayton','Brice','textures','A');
INSERT INTO t2 VALUES (668,196002,37,'exhausts','sews','save','');
INSERT INTO t2 VALUES (669,196003,37,'causality','participated','count','');
INSERT INTO t2 VALUES (670,196101,37,'sating','Simon','rightful','A');
INSERT INTO t2 VALUES (671,196103,37,'icon','certificates','chaperone','');
INSERT INTO t2 VALUES (672,196104,37,'throttles','Fitzpatrick','Lizzy','A');
INSERT INTO t2 VALUES (673,196201,37,'communicants','Evanston','clenched','A');
INSERT INTO t2 VALUES (674,196202,37,'dehydrate','misted','effortlessly','');
INSERT INTO t2 VALUES (675,196203,37,'priceless','textures','accessed','');
INSERT INTO t2 VALUES (676,198001,37,'publicly','save','beaters','A');
INSERT INTO t2 VALUES (677,198003,37,'incidentals','count','Hornblower','FAS');
INSERT INTO t2 VALUES (678,198004,37,'commonplace','rightful','vests','A');
INSERT INTO t2 VALUES (679,198005,37,'mumbles','chaperone','indulgences','FAS');
INSERT INTO t2 VALUES (680,198006,37,'furthermore','Lizzy','infallibly','A');
INSERT INTO t2 VALUES (681,198007,37,'cautioned','clenched','unwilling','FAS');
INSERT INTO t2 VALUES (682,198008,37,'parametrized','effortlessly','excrete','FAS');
INSERT INTO t2 VALUES (683,198009,37,'registration','accessed','spools','A');
INSERT INTO t2 VALUES (684,198010,37,'sadly','beaters','crunches','FAS');
INSERT INTO t2 VALUES (685,198011,37,'positioning','Hornblower','overestimating','FAS');
INSERT INTO t2 VALUES (686,198012,37,'babysitting','vests','ineffective','');
INSERT INTO t2 VALUES (687,198013,37,'eternal','indulgences','humiliation','A');
INSERT INTO t2 VALUES (688,198014,37,'hoarder','infallibly','sophomore','');
INSERT INTO t2 VALUES (689,198015,37,'congregates','unwilling','star','');
INSERT INTO t2 VALUES (690,198017,37,'rains','excrete','rifles','');
INSERT INTO t2 VALUES (691,198018,37,'workers','spools','dialysis','');
INSERT INTO t2 VALUES (692,198019,37,'sags','crunches','arriving','');
INSERT INTO t2 VALUES (693,198020,37,'unplug','overestimating','indulge','');
INSERT INTO t2 VALUES (694,198021,37,'garage','ineffective','clockers','');
INSERT INTO t2 VALUES (695,198022,37,'boulder','humiliation','languages','');
INSERT INTO t2 VALUES (696,198023,50,'hollowly','sophomore','Antarctica','A');
INSERT INTO t2 VALUES (697,198024,37,'specifics','star','percentage','');
INSERT INTO t2 VALUES (698,198101,37,'Teresa','rifles','ceiling','A');
INSERT INTO t2 VALUES (699,198103,37,'Winsett','dialysis','specification','');
INSERT INTO t2 VALUES (700,198105,37,'convenient','arriving','regimented','A');
INSERT INTO t2 VALUES (701,198106,37,'buckboards','indulge','ciphers','');
INSERT INTO t2 VALUES (702,198201,37,'amenities','clockers','pictures','A');
INSERT INTO t2 VALUES (703,198204,37,'resplendent','languages','serpents','A');
INSERT INTO t2 VALUES (704,198301,53,'priding','Antarctica','allot','A');
INSERT INTO t2 VALUES (705,198302,53,'configurations','percentage','realized','A');
INSERT INTO t2 VALUES (706,198303,53,'untidiness','ceiling','mayoral','A');
INSERT INTO t2 VALUES (707,198304,53,'Brice','specification','opaquely','A');
INSERT INTO t2 VALUES (708,198401,37,'sews','regimented','hostess','FAS');
INSERT INTO t2 VALUES (709,198402,37,'participated','ciphers','fiftieth','');
INSERT INTO t2 VALUES (710,198403,37,'Simon','pictures','incorrectly','');
INSERT INTO t2 VALUES (711,202101,37,'certificates','serpents','decomposition','FAS');
INSERT INTO t2 VALUES (712,202301,37,'Fitzpatrick','allot','stranglings','');
INSERT INTO t2 VALUES (713,202302,37,'Evanston','realized','mixture','FAS');
INSERT INTO t2 VALUES (714,202303,37,'misted','mayoral','electroencephalography','FAS');
INSERT INTO t2 VALUES (715,202304,37,'textures','opaquely','similarities','FAS');
INSERT INTO t2 VALUES (716,202305,37,'save','hostess','charges','W');
INSERT INTO t2 VALUES (717,202601,37,'count','fiftieth','freest','FAS');
INSERT INTO t2 VALUES (718,202602,37,'rightful','incorrectly','Greenberg','FAS');
INSERT INTO t2 VALUES (719,202605,37,'chaperone','decomposition','tinting','');
INSERT INTO t2 VALUES (720,202606,37,'Lizzy','stranglings','expelled','W');
INSERT INTO t2 VALUES (721,202607,37,'clenched','mixture','warm','');
INSERT INTO t2 VALUES (722,202901,37,'effortlessly','electroencephalography','smoothed','');
INSERT INTO t2 VALUES (723,202902,37,'accessed','similarities','deductions','FAS');
INSERT INTO t2 VALUES (724,202903,37,'beaters','charges','Romano','W');
INSERT INTO t2 VALUES (725,202904,37,'Hornblower','freest','bitterroot','');
INSERT INTO t2 VALUES (726,202907,37,'vests','Greenberg','corset','');
INSERT INTO t2 VALUES (727,202908,37,'indulgences','tinting','securing','');
INSERT INTO t2 VALUES (728,203101,37,'infallibly','expelled','environing','FAS');
INSERT INTO t2 VALUES (729,203103,37,'unwilling','warm','cute','');
INSERT INTO t2 VALUES (730,203104,37,'excrete','smoothed','Crays','');
INSERT INTO t2 VALUES (731,203105,37,'spools','deductions','heiress','FAS');
INSERT INTO t2 VALUES (732,203401,37,'crunches','Romano','inform','FAS');
INSERT INTO t2 VALUES (733,203402,37,'overestimating','bitterroot','avenge','');
INSERT INTO t2 VALUES (734,203404,37,'ineffective','corset','universals','');
INSERT INTO t2 VALUES (735,203901,37,'humiliation','securing','Kinsey','W');
INSERT INTO t2 VALUES (736,203902,37,'sophomore','environing','ravines','FAS');
INSERT INTO t2 VALUES (737,203903,37,'star','cute','bestseller','');
INSERT INTO t2 VALUES (738,203906,37,'rifles','Crays','equilibrium','');
INSERT INTO t2 VALUES (739,203907,37,'dialysis','heiress','extents','0');
INSERT INTO t2 VALUES (740,203908,37,'arriving','inform','relatively','');
INSERT INTO t2 VALUES (741,203909,37,'indulge','avenge','pressure','FAS');
INSERT INTO t2 VALUES (742,206101,37,'clockers','universals','critiques','FAS');
INSERT INTO t2 VALUES (743,206201,37,'languages','Kinsey','befouled','');
INSERT INTO t2 VALUES (744,206202,37,'Antarctica','ravines','rightfully','FAS');
INSERT INTO t2 VALUES (745,206203,37,'percentage','bestseller','mechanizing','FAS');
INSERT INTO t2 VALUES (746,206206,37,'ceiling','equilibrium','Latinizes','');
INSERT INTO t2 VALUES (747,206207,37,'specification','extents','timesharing','');
INSERT INTO t2 VALUES (748,206208,37,'regimented','relatively','Aden','');
INSERT INTO t2 VALUES (749,208001,37,'ciphers','pressure','embassies','');
INSERT INTO t2 VALUES (750,208002,37,'pictures','critiques','males','FAS');
INSERT INTO t2 VALUES (751,208003,37,'serpents','befouled','shapelessly','FAS');
INSERT INTO t2 VALUES (752,208004,37,'allot','rightfully','genres','FAS');
INSERT INTO t2 VALUES (753,208008,37,'realized','mechanizing','mastering','');
INSERT INTO t2 VALUES (754,208009,37,'mayoral','Latinizes','Newtonian','');
INSERT INTO t2 VALUES (755,208010,37,'opaquely','timesharing','finishers','FAS');
INSERT INTO t2 VALUES (756,208011,37,'hostess','Aden','abates','');
INSERT INTO t2 VALUES (757,208101,37,'fiftieth','embassies','teem','');
INSERT INTO t2 VALUES (758,208102,37,'incorrectly','males','kiting','FAS');
INSERT INTO t2 VALUES (759,208103,37,'decomposition','shapelessly','stodgy','FAS');
INSERT INTO t2 VALUES (760,208104,37,'stranglings','genres','scalps','FAS');
INSERT INTO t2 VALUES (761,208105,37,'mixture','mastering','feed','FAS');
INSERT INTO t2 VALUES (762,208110,37,'electroencephalography','Newtonian','guitars','');
INSERT INTO t2 VALUES (763,208111,37,'similarities','finishers','airships','');
INSERT INTO t2 VALUES (764,208112,37,'charges','abates','store','');
INSERT INTO t2 VALUES (765,208113,37,'freest','teem','denounces','');
INSERT INTO t2 VALUES (766,208201,37,'Greenberg','kiting','Pyle','FAS');
INSERT INTO t2 VALUES (767,208203,37,'tinting','stodgy','Saxony','');
INSERT INTO t2 VALUES (768,208301,37,'expelled','scalps','serializations','FAS');
INSERT INTO t2 VALUES (769,208302,37,'warm','feed','Peruvian','FAS');
INSERT INTO t2 VALUES (770,208305,37,'smoothed','guitars','taxonomically','FAS');
INSERT INTO t2 VALUES (771,208401,37,'deductions','airships','kingdom','A');
INSERT INTO t2 VALUES (772,208402,37,'Romano','store','stint','A');
INSERT INTO t2 VALUES (773,208403,37,'bitterroot','denounces','Sault','A');
INSERT INTO t2 VALUES (774,208404,37,'corset','Pyle','faithful','');
INSERT INTO t2 VALUES (775,208501,37,'securing','Saxony','Ganymede','FAS');
INSERT INTO t2 VALUES (776,208502,37,'environing','serializations','tidiness','FAS');
INSERT INTO t2 VALUES (777,208503,37,'cute','Peruvian','gainful','FAS');
INSERT INTO t2 VALUES (778,208504,37,'Crays','taxonomically','contrary','FAS');
INSERT INTO t2 VALUES (779,208505,37,'heiress','kingdom','Tipperary','FAS');
INSERT INTO t2 VALUES (780,210101,37,'inform','stint','tropics','W');
INSERT INTO t2 VALUES (781,210102,37,'avenge','Sault','theorizers','');
INSERT INTO t2 VALUES (782,210103,37,'universals','faithful','renew','0');
INSERT INTO t2 VALUES (783,210104,37,'Kinsey','Ganymede','already','');
INSERT INTO t2 VALUES (784,210105,37,'ravines','tidiness','terminal','');
INSERT INTO t2 VALUES (785,210106,37,'bestseller','gainful','Hegelian','');
INSERT INTO t2 VALUES (786,210107,37,'equilibrium','contrary','hypothesizer','');
INSERT INTO t2 VALUES (787,210401,37,'extents','Tipperary','warningly','FAS');
INSERT INTO t2 VALUES (788,213201,37,'relatively','tropics','journalizing','FAS');
INSERT INTO t2 VALUES (789,213203,37,'pressure','theorizers','nested','');
INSERT INTO t2 VALUES (790,213204,37,'critiques','renew','Lars','');
INSERT INTO t2 VALUES (791,213205,37,'befouled','already','saplings','');
INSERT INTO t2 VALUES (792,213206,37,'rightfully','terminal','foothill','');
INSERT INTO t2 VALUES (793,213207,37,'mechanizing','Hegelian','labeled','');
INSERT INTO t2 VALUES (794,216101,37,'Latinizes','hypothesizer','imperiously','FAS');
INSERT INTO t2 VALUES (795,216103,37,'timesharing','warningly','reporters','FAS');
INSERT INTO t2 VALUES (796,218001,37,'Aden','journalizing','furnishings','FAS');
INSERT INTO t2 VALUES (797,218002,37,'embassies','nested','precipitable','FAS');
INSERT INTO t2 VALUES (798,218003,37,'males','Lars','discounts','FAS');
INSERT INTO t2 VALUES (799,218004,37,'shapelessly','saplings','excises','FAS');
INSERT INTO t2 VALUES (800,143503,50,'genres','foothill','Stalin','');
INSERT INTO t2 VALUES (801,218006,37,'mastering','labeled','despot','FAS');
INSERT INTO t2 VALUES (802,218007,37,'Newtonian','imperiously','ripeness','FAS');
INSERT INTO t2 VALUES (803,218008,37,'finishers','reporters','Arabia','');
INSERT INTO t2 VALUES (804,218009,37,'abates','furnishings','unruly','');
INSERT INTO t2 VALUES (805,218010,37,'teem','precipitable','mournfulness','');
INSERT INTO t2 VALUES (806,218011,37,'kiting','discounts','boom','FAS');
INSERT INTO t2 VALUES (807,218020,37,'stodgy','excises','slaughter','A');
INSERT INTO t2 VALUES (808,218021,50,'scalps','Stalin','Sabine','');
INSERT INTO t2 VALUES (809,218022,37,'feed','despot','handy','FAS');
INSERT INTO t2 VALUES (810,218023,37,'guitars','ripeness','rural','');
INSERT INTO t2 VALUES (811,218024,37,'airships','Arabia','organizer','');
INSERT INTO t2 VALUES (812,218101,37,'store','unruly','shipyard','FAS');
INSERT INTO t2 VALUES (813,218102,37,'denounces','mournfulness','civics','FAS');
INSERT INTO t2 VALUES (814,218103,37,'Pyle','boom','inaccuracy','FAS');
INSERT INTO t2 VALUES (815,218201,37,'Saxony','slaughter','rules','FAS');
INSERT INTO t2 VALUES (816,218202,37,'serializations','Sabine','juveniles','FAS');
INSERT INTO t2 VALUES (817,218203,37,'Peruvian','handy','comprised','W');
INSERT INTO t2 VALUES (818,218204,37,'taxonomically','rural','investigations','');
INSERT INTO t2 VALUES (819,218205,37,'kingdom','organizer','stabilizes','A');
INSERT INTO t2 VALUES (820,218301,37,'stint','shipyard','seminaries','FAS');
INSERT INTO t2 VALUES (821,218302,37,'Sault','civics','Hunter','A');
INSERT INTO t2 VALUES (822,218401,37,'faithful','inaccuracy','sporty','FAS');
INSERT INTO t2 VALUES (823,218402,37,'Ganymede','rules','test','FAS');
INSERT INTO t2 VALUES (824,218403,37,'tidiness','juveniles','weasels','');
INSERT INTO t2 VALUES (825,218404,37,'gainful','comprised','CERN','');
INSERT INTO t2 VALUES (826,218407,37,'contrary','investigations','tempering','');
INSERT INTO t2 VALUES (827,218408,37,'Tipperary','stabilizes','afore','FAS');
INSERT INTO t2 VALUES (828,218409,37,'tropics','seminaries','Galatean','');
INSERT INTO t2 VALUES (829,218410,37,'theorizers','Hunter','techniques','W');
INSERT INTO t2 VALUES (830,226001,37,'renew','sporty','error','');
INSERT INTO t2 VALUES (831,226002,37,'already','test','veranda','');
INSERT INTO t2 VALUES (832,226003,37,'terminal','weasels','severely','');
INSERT INTO t2 VALUES (833,226004,37,'Hegelian','CERN','Cassites','FAS');
INSERT INTO t2 VALUES (834,226005,37,'hypothesizer','tempering','forthcoming','');
INSERT INTO t2 VALUES (835,226006,37,'warningly','afore','guides','');
INSERT INTO t2 VALUES (836,226007,37,'journalizing','Galatean','vanish','FAS');
INSERT INTO t2 VALUES (837,226008,37,'nested','techniques','lied','A');
INSERT INTO t2 VALUES (838,226203,37,'Lars','error','sawtooth','FAS');
INSERT INTO t2 VALUES (839,226204,37,'saplings','veranda','fated','FAS');
INSERT INTO t2 VALUES (840,226205,37,'foothill','severely','gradually','');
INSERT INTO t2 VALUES (841,226206,37,'labeled','Cassites','widens','');
INSERT INTO t2 VALUES (842,226207,37,'imperiously','forthcoming','preclude','');
INSERT INTO t2 VALUES (843,226208,37,'reporters','guides','Jobrel','');
INSERT INTO t2 VALUES (844,226209,37,'furnishings','vanish','hooker','');
INSERT INTO t2 VALUES (845,226210,37,'precipitable','lied','rainstorm','');
INSERT INTO t2 VALUES (846,226211,37,'discounts','sawtooth','disconnects','');
INSERT INTO t2 VALUES (847,228001,37,'excises','fated','cruelty','');
INSERT INTO t2 VALUES (848,228004,37,'Stalin','gradually','exponentials','A');
INSERT INTO t2 VALUES (849,228005,37,'despot','widens','affective','A');
INSERT INTO t2 VALUES (850,228006,37,'ripeness','preclude','arteries','');
INSERT INTO t2 VALUES (851,228007,37,'Arabia','Jobrel','Crosby','FAS');
INSERT INTO t2 VALUES (852,228008,37,'unruly','hooker','acquaint','');
INSERT INTO t2 VALUES (853,228009,37,'mournfulness','rainstorm','evenhandedly','');
INSERT INTO t2 VALUES (854,228101,37,'boom','disconnects','percentage','');
INSERT INTO t2 VALUES (855,228108,37,'slaughter','cruelty','disobedience','');
INSERT INTO t2 VALUES (856,228109,37,'Sabine','exponentials','humility','');
INSERT INTO t2 VALUES (857,228110,37,'handy','affective','gleaning','A');
INSERT INTO t2 VALUES (858,228111,37,'rural','arteries','petted','A');
INSERT INTO t2 VALUES (859,228112,37,'organizer','Crosby','bloater','A');
INSERT INTO t2 VALUES (860,228113,37,'shipyard','acquaint','minion','A');
INSERT INTO t2 VALUES (861,228114,37,'civics','evenhandedly','marginal','A');
INSERT INTO t2 VALUES (862,228115,37,'inaccuracy','percentage','apiary','A');
INSERT INTO t2 VALUES (863,228116,37,'rules','disobedience','measures','');
INSERT INTO t2 VALUES (864,228117,37,'juveniles','humility','precaution','');
INSERT INTO t2 VALUES (865,228118,37,'comprised','gleaning','repelled','');
INSERT INTO t2 VALUES (866,228119,37,'investigations','petted','primary','FAS');
INSERT INTO t2 VALUES (867,228120,37,'stabilizes','bloater','coverings','');
INSERT INTO t2 VALUES (868,228121,37,'seminaries','minion','Artemia','A');
INSERT INTO t2 VALUES (869,228122,37,'Hunter','marginal','navigate','');
INSERT INTO t2 VALUES (870,228201,37,'sporty','apiary','spatial','');
INSERT INTO t2 VALUES (871,228206,37,'test','measures','Gurkha','');
INSERT INTO t2 VALUES (872,228207,37,'weasels','precaution','meanwhile','A');
INSERT INTO t2 VALUES (873,228208,37,'CERN','repelled','Melinda','A');
INSERT INTO t2 VALUES (874,228209,37,'tempering','primary','Butterfield','');
INSERT INTO t2 VALUES (875,228210,37,'afore','coverings','Aldrich','A');
INSERT INTO t2 VALUES (876,228211,37,'Galatean','Artemia','previewing','A');
INSERT INTO t2 VALUES (877,228212,37,'techniques','navigate','glut','A');
INSERT INTO t2 VALUES (878,228213,37,'error','spatial','unaffected','');
INSERT INTO t2 VALUES (879,228214,37,'veranda','Gurkha','inmate','');
INSERT INTO t2 VALUES (880,228301,37,'severely','meanwhile','mineral','');
INSERT INTO t2 VALUES (881,228305,37,'Cassites','Melinda','impending','A');
INSERT INTO t2 VALUES (882,228306,37,'forthcoming','Butterfield','meditation','A');
INSERT INTO t2 VALUES (883,228307,37,'guides','Aldrich','ideas','');
INSERT INTO t2 VALUES (884,228308,37,'vanish','previewing','miniaturizes','W');
INSERT INTO t2 VALUES (885,228309,37,'lied','glut','lewdly','');
INSERT INTO t2 VALUES (886,228310,37,'sawtooth','unaffected','title','');
INSERT INTO t2 VALUES (887,228311,37,'fated','inmate','youthfulness','');
INSERT INTO t2 VALUES (888,228312,37,'gradually','mineral','creak','FAS');
INSERT INTO t2 VALUES (889,228313,37,'widens','impending','Chippewa','');
INSERT INTO t2 VALUES (890,228314,37,'preclude','meditation','clamored','');
INSERT INTO t2 VALUES (891,228401,65,'Jobrel','ideas','freezes','');
INSERT INTO t2 VALUES (892,228402,65,'hooker','miniaturizes','forgivably','FAS');
INSERT INTO t2 VALUES (893,228403,65,'rainstorm','lewdly','reduce','FAS');
INSERT INTO t2 VALUES (894,228404,65,'disconnects','title','McGovern','W');
INSERT INTO t2 VALUES (895,228405,65,'cruelty','youthfulness','Nazis','W');
INSERT INTO t2 VALUES (896,228406,65,'exponentials','creak','epistle','W');
INSERT INTO t2 VALUES (897,228407,65,'affective','Chippewa','socializes','W');
INSERT INTO t2 VALUES (898,228408,65,'arteries','clamored','conceptions','');
INSERT INTO t2 VALUES (899,228409,65,'Crosby','freezes','Kevin','');
INSERT INTO t2 VALUES (900,228410,65,'acquaint','forgivably','uncovering','');
INSERT INTO t2 VALUES (901,230301,37,'evenhandedly','reduce','chews','FAS');
INSERT INTO t2 VALUES (902,230302,37,'percentage','McGovern','appendixes','FAS');
INSERT INTO t2 VALUES (903,230303,37,'disobedience','Nazis','raining','');
INSERT INTO t2 VALUES (904,018062,37,'humility','epistle','infest','');
INSERT INTO t2 VALUES (905,230501,37,'gleaning','socializes','compartment','');
INSERT INTO t2 VALUES (906,230502,37,'petted','conceptions','minting','');
INSERT INTO t2 VALUES (907,230503,37,'bloater','Kevin','ducks','');
INSERT INTO t2 VALUES (908,230504,37,'minion','uncovering','roped','A');
INSERT INTO t2 VALUES (909,230505,37,'marginal','chews','waltz','');
INSERT INTO t2 VALUES (910,230506,37,'apiary','appendixes','Lillian','');
INSERT INTO t2 VALUES (911,230507,37,'measures','raining','repressions','A');
INSERT INTO t2 VALUES (912,230508,37,'precaution','infest','chillingly','');
INSERT INTO t2 VALUES (913,230509,37,'repelled','compartment','noncritical','');
INSERT INTO t2 VALUES (914,230901,37,'primary','minting','lithograph','');
INSERT INTO t2 VALUES (915,230902,37,'coverings','ducks','spongers','');
INSERT INTO t2 VALUES (916,230903,37,'Artemia','roped','parenthood','');
INSERT INTO t2 VALUES (917,230904,37,'navigate','waltz','posed','');
INSERT INTO t2 VALUES (918,230905,37,'spatial','Lillian','instruments','');
INSERT INTO t2 VALUES (919,230906,37,'Gurkha','repressions','filial','');
INSERT INTO t2 VALUES (920,230907,37,'meanwhile','chillingly','fixedly','');
INSERT INTO t2 VALUES (921,230908,37,'Melinda','noncritical','relives','');
INSERT INTO t2 VALUES (922,230909,37,'Butterfield','lithograph','Pandora','');
INSERT INTO t2 VALUES (923,230910,37,'Aldrich','spongers','watering','A');
INSERT INTO t2 VALUES (924,230911,37,'previewing','parenthood','ungrateful','');
INSERT INTO t2 VALUES (925,230912,37,'glut','posed','secures','');
INSERT INTO t2 VALUES (926,230913,37,'unaffected','instruments','chastisers','');
INSERT INTO t2 VALUES (927,230914,37,'inmate','filial','icon','');
INSERT INTO t2 VALUES (928,231304,37,'mineral','fixedly','reuniting','A');
INSERT INTO t2 VALUES (929,231305,37,'impending','relives','imagining','A');
INSERT INTO t2 VALUES (930,231306,37,'meditation','Pandora','abiding','A');
INSERT INTO t2 VALUES (931,231307,37,'ideas','watering','omnisciently','');
INSERT INTO t2 VALUES (932,231308,37,'miniaturizes','ungrateful','Britannic','');
INSERT INTO t2 VALUES (933,231309,37,'lewdly','secures','scholastics','A');
INSERT INTO t2 VALUES (934,231310,37,'title','chastisers','mechanics','A');
INSERT INTO t2 VALUES (935,231311,37,'youthfulness','icon','humidly','A');
INSERT INTO t2 VALUES (936,231312,37,'creak','reuniting','masterpiece','');
INSERT INTO t2 VALUES (937,231313,37,'Chippewa','imagining','however','');
INSERT INTO t2 VALUES (938,231314,37,'clamored','abiding','Mendelian','');
INSERT INTO t2 VALUES (939,231315,37,'freezes','omnisciently','jarred','');
INSERT INTO t2 VALUES (940,232102,37,'forgivably','Britannic','scolds','');
INSERT INTO t2 VALUES (941,232103,37,'reduce','scholastics','infatuate','');
INSERT INTO t2 VALUES (942,232104,37,'McGovern','mechanics','willed','A');
INSERT INTO t2 VALUES (943,232105,37,'Nazis','humidly','joyfully','');
INSERT INTO t2 VALUES (944,232106,37,'epistle','masterpiece','Microsoft','');
INSERT INTO t2 VALUES (945,232107,37,'socializes','however','fibrosities','');
INSERT INTO t2 VALUES (946,232108,37,'conceptions','Mendelian','Baltimorean','');
INSERT INTO t2 VALUES (947,232601,37,'Kevin','jarred','equestrian','');
INSERT INTO t2 VALUES (948,232602,37,'uncovering','scolds','Goodrich','');
INSERT INTO t2 VALUES (949,232603,37,'chews','infatuate','apish','A');
INSERT INTO t2 VALUES (950,232605,37,'appendixes','willed','Adlerian','');
INSERT INTO t2 VALUES (5950,1232605,37,'appendixes','willed','Adlerian','');
INSERT INTO t2 VALUES (5951,1232606,37,'appendixes','willed','Adlerian','');
INSERT INTO t2 VALUES (5952,1232607,37,'appendixes','willed','Adlerian','');
INSERT INTO t2 VALUES (5953,1232608,37,'appendixes','willed','Adlerian','');
INSERT INTO t2 VALUES (5954,1232609,37,'appendixes','willed','Adlerian','');
INSERT INTO t2 VALUES (951,232606,37,'raining','joyfully','Tropez','');
INSERT INTO t2 VALUES (952,232607,37,'infest','Microsoft','nouns','');
INSERT INTO t2 VALUES (953,232608,37,'compartment','fibrosities','distracting','');
INSERT INTO t2 VALUES (954,232609,37,'minting','Baltimorean','mutton','');
INSERT INTO t2 VALUES (955,236104,37,'ducks','equestrian','bridgeable','A');
INSERT INTO t2 VALUES (956,236105,37,'roped','Goodrich','stickers','A');
INSERT INTO t2 VALUES (957,236106,37,'waltz','apish','transcontinental','A');
INSERT INTO t2 VALUES (958,236107,37,'Lillian','Adlerian','amateurish','');
INSERT INTO t2 VALUES (959,236108,37,'repressions','Tropez','Gandhian','');
INSERT INTO t2 VALUES (960,236109,37,'chillingly','nouns','stratified','');
INSERT INTO t2 VALUES (961,236110,37,'noncritical','distracting','chamberlains','');
INSERT INTO t2 VALUES (962,236111,37,'lithograph','mutton','creditably','');
INSERT INTO t2 VALUES (963,236112,37,'spongers','bridgeable','philosophic','');
INSERT INTO t2 VALUES (964,236113,37,'parenthood','stickers','ores','');
INSERT INTO t2 VALUES (965,238005,37,'posed','transcontinental','Carleton','');
INSERT INTO t2 VALUES (966,238006,37,'instruments','amateurish','tape','A');
INSERT INTO t2 VALUES (967,238007,37,'filial','Gandhian','afloat','A');
INSERT INTO t2 VALUES (968,238008,37,'fixedly','stratified','goodness','A');
INSERT INTO t2 VALUES (969,238009,37,'relives','chamberlains','welcoming','');
INSERT INTO t2 VALUES (970,238010,37,'Pandora','creditably','Pinsky','FAS');
INSERT INTO t2 VALUES (971,238011,37,'watering','philosophic','halting','');
INSERT INTO t2 VALUES (972,238012,37,'ungrateful','ores','bibliography','');
INSERT INTO t2 VALUES (973,238013,37,'secures','Carleton','decoding','');
INSERT INTO t2 VALUES (974,240401,41,'chastisers','tape','variance','A');
INSERT INTO t2 VALUES (975,240402,41,'icon','afloat','allowed','A');
INSERT INTO t2 VALUES (976,240901,41,'reuniting','goodness','dire','A');
INSERT INTO t2 VALUES (977,240902,41,'imagining','welcoming','dub','A');
INSERT INTO t2 VALUES (978,241801,41,'abiding','Pinsky','poisoning','');
INSERT INTO t2 VALUES (979,242101,41,'omnisciently','halting','Iraqis','A');
INSERT INTO t2 VALUES (980,242102,41,'Britannic','bibliography','heaving','');
INSERT INTO t2 VALUES (981,242201,41,'scholastics','decoding','population','A');
INSERT INTO t2 VALUES (982,242202,41,'mechanics','variance','bomb','A');
INSERT INTO t2 VALUES (983,242501,41,'humidly','allowed','Majorca','A');
INSERT INTO t2 VALUES (984,242502,41,'masterpiece','dire','Gershwins','');
INSERT INTO t2 VALUES (985,246201,41,'however','dub','explorers','');
INSERT INTO t2 VALUES (986,246202,41,'Mendelian','poisoning','libretto','A');
INSERT INTO t2 VALUES (987,246203,41,'jarred','Iraqis','occurred','');
INSERT INTO t2 VALUES (988,246204,41,'scolds','heaving','Lagos','');
INSERT INTO t2 VALUES (989,246205,41,'infatuate','population','rats','');
INSERT INTO t2 VALUES (990,246301,41,'willed','bomb','bankruptcies','A');
INSERT INTO t2 VALUES (991,246302,41,'joyfully','Majorca','crying','');
INSERT INTO t2 VALUES (992,248001,41,'Microsoft','Gershwins','unexpected','');
INSERT INTO t2 VALUES (993,248002,41,'fibrosities','explorers','accessed','A');
INSERT INTO t2 VALUES (994,248003,41,'Baltimorean','libretto','colorful','A');
INSERT INTO t2 VALUES (995,248004,41,'equestrian','occurred','versatility','A');
INSERT INTO t2 VALUES (996,248005,41,'Goodrich','Lagos','cosy','');
INSERT INTO t2 VALUES (997,248006,41,'apish','rats','Darius','A');
INSERT INTO t2 VALUES (998,248007,41,'Adlerian','bankruptcies','mastering','A');
INSERT INTO t2 VALUES (999,248008,41,'Tropez','crying','Asiaticizations','A');
INSERT INTO t2 VALUES (1000,248009,41,'nouns','unexpected','offerers','A');
INSERT INTO t2 VALUES (1001,248010,41,'distracting','accessed','uncles','A');
INSERT INTO t2 VALUES (1002,248011,41,'mutton','colorful','sleepwalk','');
INSERT INTO t2 VALUES (1003,248012,41,'bridgeable','versatility','Ernestine','');
INSERT INTO t2 VALUES (1004,248013,41,'stickers','cosy','checksumming','');
INSERT INTO t2 VALUES (1005,248014,41,'transcontinental','Darius','stopped','');
INSERT INTO t2 VALUES (1006,248015,41,'amateurish','mastering','sicker','');
INSERT INTO t2 VALUES (1007,248016,41,'Gandhian','Asiaticizations','Italianization','');
INSERT INTO t2 VALUES (1008,248017,41,'stratified','offerers','alphabetic','');
INSERT INTO t2 VALUES (1009,248018,41,'chamberlains','uncles','pharmaceutic','');
INSERT INTO t2 VALUES (1010,248019,41,'creditably','sleepwalk','creator','');
INSERT INTO t2 VALUES (1011,248020,41,'philosophic','Ernestine','chess','');
INSERT INTO t2 VALUES (1012,248021,41,'ores','checksumming','charcoal','');
INSERT INTO t2 VALUES (1013,248101,41,'Carleton','stopped','Epiphany','A');
INSERT INTO t2 VALUES (1014,248102,41,'tape','sicker','bulldozes','A');
INSERT INTO t2 VALUES (1015,248201,41,'afloat','Italianization','Pygmalion','A');
INSERT INTO t2 VALUES (1016,248202,41,'goodness','alphabetic','caressing','A');
INSERT INTO t2 VALUES (1017,248203,41,'welcoming','pharmaceutic','Palestine','A');
INSERT INTO t2 VALUES (1018,248204,41,'Pinsky','creator','regimented','A');
INSERT INTO t2 VALUES (1019,248205,41,'halting','chess','scars','A');
INSERT INTO t2 VALUES (1020,248206,41,'bibliography','charcoal','realest','A');
INSERT INTO t2 VALUES (1021,248207,41,'decoding','Epiphany','diffusing','A');
INSERT INTO t2 VALUES (1022,248208,41,'variance','bulldozes','clubroom','A');
INSERT INTO t2 VALUES (1023,248209,41,'allowed','Pygmalion','Blythe','A');
INSERT INTO t2 VALUES (1024,248210,41,'dire','caressing','ahead','');
INSERT INTO t2 VALUES (1025,248211,50,'dub','Palestine','reviver','');
INSERT INTO t2 VALUES (1026,250501,34,'poisoning','regimented','retransmitting','A');
INSERT INTO t2 VALUES (1027,250502,34,'Iraqis','scars','landslide','');
INSERT INTO t2 VALUES (1028,250503,34,'heaving','realest','Eiffel','');
INSERT INTO t2 VALUES (1029,250504,34,'population','diffusing','absentee','');
INSERT INTO t2 VALUES (1030,250505,34,'bomb','clubroom','aye','');
INSERT INTO t2 VALUES (1031,250601,34,'Majorca','Blythe','forked','A');
INSERT INTO t2 VALUES (1032,250602,34,'Gershwins','ahead','Peruvianizes','');
INSERT INTO t2 VALUES (1033,250603,34,'explorers','reviver','clerked','');
INSERT INTO t2 VALUES (1034,250604,34,'libretto','retransmitting','tutor','');
INSERT INTO t2 VALUES (1035,250605,34,'occurred','landslide','boulevard','');
INSERT INTO t2 VALUES (1036,251001,34,'Lagos','Eiffel','shuttered','');
INSERT INTO t2 VALUES (1037,251002,34,'rats','absentee','quotes','A');
INSERT INTO t2 VALUES (1038,251003,34,'bankruptcies','aye','Caltech','');
INSERT INTO t2 VALUES (1039,251004,34,'crying','forked','Mossberg','');
INSERT INTO t2 VALUES (1040,251005,34,'unexpected','Peruvianizes','kept','');
INSERT INTO t2 VALUES (1041,251301,34,'accessed','clerked','roundly','');
INSERT INTO t2 VALUES (1042,251302,34,'colorful','tutor','features','A');
INSERT INTO t2 VALUES (1043,251303,34,'versatility','boulevard','imaginable','A');
INSERT INTO t2 VALUES (1044,251304,34,'cosy','shuttered','controller','');
INSERT INTO t2 VALUES (1045,251305,34,'Darius','quotes','racial','');
INSERT INTO t2 VALUES (1046,251401,34,'mastering','Caltech','uprisings','A');
INSERT INTO t2 VALUES (1047,251402,34,'Asiaticizations','Mossberg','narrowed','A');
INSERT INTO t2 VALUES (1048,251403,34,'offerers','kept','cannot','A');
INSERT INTO t2 VALUES (1049,251404,34,'uncles','roundly','vest','');
INSERT INTO t2 VALUES (1050,251405,34,'sleepwalk','features','famine','');
INSERT INTO t2 VALUES (1051,251406,34,'Ernestine','imaginable','sugars','');
INSERT INTO t2 VALUES (1052,251801,34,'checksumming','controller','exterminated','A');
INSERT INTO t2 VALUES (1053,251802,34,'stopped','racial','belays','');
INSERT INTO t2 VALUES (1054,252101,34,'sicker','uprisings','Hodges','A');
INSERT INTO t2 VALUES (1055,252102,34,'Italianization','narrowed','translatable','');
INSERT INTO t2 VALUES (1056,252301,34,'alphabetic','cannot','duality','A');
INSERT INTO t2 VALUES (1057,252302,34,'pharmaceutic','vest','recording','A');
INSERT INTO t2 VALUES (1058,252303,34,'creator','famine','rouses','A');
INSERT INTO t2 VALUES (1059,252304,34,'chess','sugars','poison','');
INSERT INTO t2 VALUES (1060,252305,34,'charcoal','exterminated','attitude','');
INSERT INTO t2 VALUES (1061,252306,34,'Epiphany','belays','dusted','');
INSERT INTO t2 VALUES (1062,252307,34,'bulldozes','Hodges','encompasses','');
INSERT INTO t2 VALUES (1063,252308,34,'Pygmalion','translatable','presentation','');
INSERT INTO t2 VALUES (1064,252309,34,'caressing','duality','Kantian','');
INSERT INTO t2 VALUES (1065,256001,34,'Palestine','recording','imprecision','A');
INSERT INTO t2 VALUES (1066,256002,34,'regimented','rouses','saving','');
INSERT INTO t2 VALUES (1067,256003,34,'scars','poison','maternal','');
INSERT INTO t2 VALUES (1068,256004,34,'realest','attitude','hewed','');
INSERT INTO t2 VALUES (1069,256005,34,'diffusing','dusted','kerosene','');
INSERT INTO t2 VALUES (1070,258001,34,'clubroom','encompasses','Cubans','');
INSERT INTO t2 VALUES (1071,258002,34,'Blythe','presentation','photographers','');
INSERT INTO t2 VALUES (1072,258003,34,'ahead','Kantian','nymph','A');
INSERT INTO t2 VALUES (1073,258004,34,'reviver','imprecision','bedlam','A');
INSERT INTO t2 VALUES (1074,258005,34,'retransmitting','saving','north','A');
INSERT INTO t2 VALUES (1075,258006,34,'landslide','maternal','Schoenberg','A');
INSERT INTO t2 VALUES (1076,258007,34,'Eiffel','hewed','botany','A');
INSERT INTO t2 VALUES (1077,258008,34,'absentee','kerosene','curs','');
INSERT INTO t2 VALUES (1078,258009,34,'aye','Cubans','solidification','');
INSERT INTO t2 VALUES (1079,258010,34,'forked','photographers','inheritresses','');
INSERT INTO t2 VALUES (1080,258011,34,'Peruvianizes','nymph','stiller','');
INSERT INTO t2 VALUES (1081,258101,68,'clerked','bedlam','t1','A');
INSERT INTO t2 VALUES (1082,258102,68,'tutor','north','suite','A');
INSERT INTO t2 VALUES (1083,258103,34,'boulevard','Schoenberg','ransomer','');
INSERT INTO t2 VALUES (1084,258104,68,'shuttered','botany','Willy','');
INSERT INTO t2 VALUES (1085,258105,68,'quotes','curs','Rena','A');
INSERT INTO t2 VALUES (1086,258106,68,'Caltech','solidification','Seattle','A');
INSERT INTO t2 VALUES (1087,258107,68,'Mossberg','inheritresses','relaxes','A');
INSERT INTO t2 VALUES (1088,258108,68,'kept','stiller','exclaim','');
INSERT INTO t2 VALUES (1089,258109,68,'roundly','t1','implicated','A');
INSERT INTO t2 VALUES (1090,258110,68,'features','suite','distinguish','');
INSERT INTO t2 VALUES (1091,258111,68,'imaginable','ransomer','assayed','');
INSERT INTO t2 VALUES (1092,258112,68,'controller','Willy','homeowner','');
INSERT INTO t2 VALUES (1093,258113,68,'racial','Rena','and','');
INSERT INTO t2 VALUES (1094,258201,34,'uprisings','Seattle','stealth','');
INSERT INTO t2 VALUES (1095,258202,34,'narrowed','relaxes','coinciding','A');
INSERT INTO t2 VALUES (1096,258203,34,'cannot','exclaim','founder','A');
INSERT INTO t2 VALUES (1097,258204,34,'vest','implicated','environing','');
INSERT INTO t2 VALUES (1098,258205,34,'famine','distinguish','jewelry','');
INSERT INTO t2 VALUES (1099,258301,34,'sugars','assayed','lemons','A');
INSERT INTO t2 VALUES (1100,258401,34,'exterminated','homeowner','brokenness','A');
INSERT INTO t2 VALUES (1101,258402,34,'belays','and','bedpost','A');
INSERT INTO t2 VALUES (1102,258403,34,'Hodges','stealth','assurers','A');
INSERT INTO t2 VALUES (1103,258404,34,'translatable','coinciding','annoyers','');
INSERT INTO t2 VALUES (1104,258405,34,'duality','founder','affixed','');
INSERT INTO t2 VALUES (1105,258406,34,'recording','environing','warbling','');
INSERT INTO t2 VALUES (1106,258407,34,'rouses','jewelry','seriously','');
INSERT INTO t2 VALUES (1107,228123,37,'poison','lemons','boasted','');
INSERT INTO t2 VALUES (1108,250606,34,'attitude','brokenness','Chantilly','');
INSERT INTO t2 VALUES (1109,208405,37,'dusted','bedpost','Iranizes','');
INSERT INTO t2 VALUES (1110,212101,37,'encompasses','assurers','violinist','');
INSERT INTO t2 VALUES (1111,218206,37,'presentation','annoyers','extramarital','');
INSERT INTO t2 VALUES (1112,150401,37,'Kantian','affixed','spates','');
INSERT INTO t2 VALUES (1113,248212,41,'imprecision','warbling','cloakroom','');
INSERT INTO t2 VALUES (1114,128026,00,'saving','seriously','gazer','');
INSERT INTO t2 VALUES (1115,128024,00,'maternal','boasted','hand','');
INSERT INTO t2 VALUES (1116,128027,00,'hewed','Chantilly','tucked','');
INSERT INTO t2 VALUES (1117,128025,00,'kerosene','Iranizes','gems','');
INSERT INTO t2 VALUES (1118,128109,00,'Cubans','violinist','clinker','');
INSERT INTO t2 VALUES (1119,128705,00,'photographers','extramarital','refiner','');
INSERT INTO t2 VALUES (1120,126303,00,'nymph','spates','callus','');
INSERT INTO t2 VALUES (1121,128308,00,'bedlam','cloakroom','leopards','');
INSERT INTO t2 VALUES (1122,128204,00,'north','gazer','comfortingly','');
INSERT INTO t2 VALUES (1123,128205,00,'Schoenberg','hand','generically','');
INSERT INTO t2 VALUES (1124,128206,00,'botany','tucked','getters','');
INSERT INTO t2 VALUES (1125,128207,00,'curs','gems','sexually','');
INSERT INTO t2 VALUES (1126,118205,00,'solidification','clinker','spear','');
INSERT INTO t2 VALUES (1127,116801,00,'inheritresses','refiner','serums','');
INSERT INTO t2 VALUES (1128,116803,00,'stiller','callus','Italianization','');
INSERT INTO t2 VALUES (1129,116804,00,'t1','leopards','attendants','');
INSERT INTO t2 VALUES (1130,116802,00,'suite','comfortingly','spies','');
INSERT INTO t2 VALUES (1131,128605,00,'ransomer','generically','Anthony','');
INSERT INTO t2 VALUES (1132,118308,00,'Willy','getters','planar','');
INSERT INTO t2 VALUES (1133,113702,00,'Rena','sexually','cupped','');
INSERT INTO t2 VALUES (1134,113703,00,'Seattle','spear','cleanser','');
INSERT INTO t2 VALUES (1135,112103,00,'relaxes','serums','commuters','');
INSERT INTO t2 VALUES (1136,118009,00,'exclaim','Italianization','honeysuckle','');
INSERT INTO t2 VALUES (5136,1118009,00,'exclaim','Italianization','honeysuckle','');
INSERT INTO t2 VALUES (1137,138011,00,'implicated','attendants','orphanage','');
INSERT INTO t2 VALUES (1138,138010,00,'distinguish','spies','skies','');
INSERT INTO t2 VALUES (1139,138012,00,'assayed','Anthony','crushers','');
INSERT INTO t2 VALUES (1140,068304,00,'homeowner','planar','Puritan','');
INSERT INTO t2 VALUES (1141,078009,00,'and','cupped','squeezer','');
INSERT INTO t2 VALUES (1142,108013,00,'stealth','cleanser','bruises','');
INSERT INTO t2 VALUES (1143,084004,00,'coinciding','commuters','bonfire','');
INSERT INTO t2 VALUES (1144,083402,00,'founder','honeysuckle','Colombo','');
INSERT INTO t2 VALUES (1145,084003,00,'environing','orphanage','nondecreasing','');
INSERT INTO t2 VALUES (1146,088504,00,'jewelry','skies','innocents','');
INSERT INTO t2 VALUES (1147,088005,00,'lemons','crushers','masked','');
INSERT INTO t2 VALUES (1148,088007,00,'brokenness','Puritan','file','');
INSERT INTO t2 VALUES (1149,088006,00,'bedpost','squeezer','brush','');
INSERT INTO t2 VALUES (1150,148025,00,'assurers','bruises','mutilate','');
INSERT INTO t2 VALUES (1151,148024,00,'annoyers','bonfire','mommy','');
INSERT INTO t2 VALUES (1152,138305,00,'affixed','Colombo','bulkheads','');
INSERT INTO t2 VALUES (1153,138306,00,'warbling','nondecreasing','undeclared','');
INSERT INTO t2 VALUES (1154,152701,00,'seriously','innocents','displacements','');
INSERT INTO t2 VALUES (1155,148505,00,'boasted','masked','nieces','');
INSERT INTO t2 VALUES (1156,158003,00,'Chantilly','file','coeducation','');
INSERT INTO t2 VALUES (1157,156201,00,'Iranizes','brush','brassy','');
INSERT INTO t2 VALUES (1158,156202,00,'violinist','mutilate','authenticator','');
INSERT INTO t2 VALUES (1159,158307,00,'extramarital','mommy','Washoe','');
INSERT INTO t2 VALUES (1160,158402,00,'spates','bulkheads','penny','');
INSERT INTO t2 VALUES (1161,158401,00,'cloakroom','undeclared','Flagler','');
INSERT INTO t2 VALUES (1162,068013,00,'gazer','displacements','stoned','');
INSERT INTO t2 VALUES (1163,068012,00,'hand','nieces','cranes','');
INSERT INTO t2 VALUES (1164,068203,00,'tucked','coeducation','masterful','');
INSERT INTO t2 VALUES (1165,088205,00,'gems','brassy','biracial','');
INSERT INTO t2 VALUES (1166,068704,00,'clinker','authenticator','steamships','');
INSERT INTO t2 VALUES (1167,068604,00,'refiner','Washoe','windmills','');
INSERT INTO t2 VALUES (1168,158502,00,'callus','penny','exploit','');
INSERT INTO t2 VALUES (1169,123103,00,'leopards','Flagler','riverfront','');
INSERT INTO t2 VALUES (1170,148026,00,'comfortingly','stoned','sisterly','');
INSERT INTO t2 VALUES (1171,123302,00,'generically','cranes','sharpshoot','');
INSERT INTO t2 VALUES (1172,076503,00,'getters','masterful','mittens','');
INSERT INTO t2 VALUES (1173,126304,00,'sexually','biracial','interdependency','');
INSERT INTO t2 VALUES (1174,068306,00,'spear','steamships','policy','');
INSERT INTO t2 VALUES (1175,143504,00,'serums','windmills','unleashing','');
INSERT INTO t2 VALUES (1176,160201,00,'Italianization','exploit','pretenders','');
INSERT INTO t2 VALUES (1177,148028,00,'attendants','riverfront','overstatements','');
INSERT INTO t2 VALUES (1178,148027,00,'spies','sisterly','birthed','');
INSERT INTO t2 VALUES (1179,143505,00,'Anthony','sharpshoot','opportunism','');
INSERT INTO t2 VALUES (1180,108014,00,'planar','mittens','showroom','');
INSERT INTO t2 VALUES (1181,076104,00,'cupped','interdependency','compromisingly','');
INSERT INTO t2 VALUES (1182,078106,00,'cleanser','policy','Medicare','');
INSERT INTO t2 VALUES (1183,126102,00,'commuters','unleashing','corresponds','');
INSERT INTO t2 VALUES (1184,128029,00,'honeysuckle','pretenders','hardware','');
INSERT INTO t2 VALUES (1185,128028,00,'orphanage','overstatements','implant','');
INSERT INTO t2 VALUES (1186,018410,00,'skies','birthed','Alicia','');
INSERT INTO t2 VALUES (1187,128110,00,'crushers','opportunism','requesting','');
INSERT INTO t2 VALUES (1188,148506,00,'Puritan','showroom','produced','');
INSERT INTO t2 VALUES (1189,123303,00,'squeezer','compromisingly','criticizes','');
INSERT INTO t2 VALUES (1190,123304,00,'bruises','Medicare','backer','');
INSERT INTO t2 VALUES (1191,068504,00,'bonfire','corresponds','positively','');
INSERT INTO t2 VALUES (1192,068305,00,'Colombo','hardware','colicky','');
INSERT INTO t2 VALUES (1193,000000,00,'nondecreasing','implant','thrillingly','');
--enable_query_log

#
# Search with a key
#

select t2.fld3 from t2 where companynr = 58 and fld3 like "%imaginable%";
select fld3 from t2 where fld3 like "%cultivation" ;

#
# Search with a key using sorting and limit the same time
#

select t2.fld3,companynr from t2 where companynr = 57+1 order by fld3;
select fld3,companynr from t2 where companynr = 58 order by fld3;

select fld3 from t2 order by fld3 desc limit 10;
select fld3 from t2 order by fld3 desc limit 5;
select fld3 from t2 order by fld3 desc limit 5,5;

#
# Search with a key having a constant with each unique key.
# The table is read directly with read-next on fld3
#

select t2.fld3 from t2 where fld3 = 'honeysuckle';
select t2.fld3 from t2 where fld3 LIKE 'honeysuckl_';
select t2.fld3 from t2 where fld3 LIKE 'hon_ysuckl_';
select t2.fld3 from t2 where fld3 LIKE 'honeysuckle%';
select t2.fld3 from t2 where fld3 LIKE 'h%le';

select t2.fld3 from t2 where fld3 LIKE 'honeysuckle_';
select t2.fld3 from t2 where fld3 LIKE 'don_t_find_me_please%';

#
# Test using INDEX and IGNORE INDEX
#

explain select t2.fld3 from t2 where fld3 = 'honeysuckle';

explain select fld3 from t2 ignore index (fld3) where fld3 = 'honeysuckle';
explain select fld3 from t2 use index (fld1) where fld3 = 'honeysuckle';

explain select fld3 from t2 use index (fld3) where fld3 = 'honeysuckle';
explain select fld3 from t2 use index (fld1,fld3) where fld3 = 'honeysuckle';

#
# NOTE NOTE NOTE
# The next should give an error
#

-- error 1072
explain select fld3 from t2 ignore index (fld3,not_used);
-- error 1072
explain select fld3 from t2 use index (not_used);

#
# Test sorting with a used key (there is no need for sorting)
#

select t2.fld3 from t2 where fld3 >= 'honeysuckle' and fld3 <= 'honoring' order by fld3;
explain select t2.fld3 from t2 where fld3 >= 'honeysuckle' and fld3 <= 'honoring' order by fld3;
select fld1,fld3 from t2 where fld3="Colombo" or fld3 = "nondecreasing" order by fld3;

# 
# Search with a key having a constant with many occurrences
# The table is read directly with read-next having fld3 to get the
# occurrences
#

select fld1,fld3 from t2 where companynr = 37 and fld3 = 'appendixes';

#
# Search with bunched 'or's.
# If one can limit the key to a certain interval only the possible
# alternatives will be gone through
#

select fld1 from t2 where fld1=250501 or fld1="250502";
explain select fld1 from t2 where fld1=250501 or fld1="250502"; 
select fld1 from t2 where fld1=250501 or fld1=250502 or fld1 >= 250505 and fld1 <= 250601 or fld1 between 250501 and 250502;
explain select fld1 from t2 where fld1=250501 or fld1=250502 or fld1 >= 250505 and fld1 <= 250601 or fld1 between 250501 and 250502;

#
# Search with a key with LIKE constant
# If the like starts with a certain letter key will be used.
#

select fld1,fld3 from t2 where companynr = 37 and fld3 like 'f%';
select fld3 from t2 where fld3 like "L%" and fld3 = "ok";
select fld3 from t2 where (fld3 like "C%" and fld3 = "Chantilly");
select fld1,fld3 from t2 where fld1 like "25050%";
select fld1,fld3 from t2 where fld1 like "25050_";

# 
# Search using distinct. An automatic grouping will be done over all the fields,
# if only distinct is used. In any other case a temporary table will always
# be created. If only the field used for sorting is from the main register,
# it will be sorted first before the distinct table is created.
#

select distinct companynr from t2;
select distinct companynr from t2 order by companynr;
select distinct companynr from t2 order by companynr desc;
select distinct t2.fld3,period from t2,t1 where companynr=37 and fld3 like "O%";

select distinct fld3 from t2 where companynr = 34 order by fld3;
select distinct fld3 from t2 limit 10;
select distinct fld3 from t2 having fld3 like "A%" limit 10;
select distinct substring(fld3,1,3) from t2 where fld3 like "A%";
select distinct substring(fld3,1,3) as a from t2 having a like "A%" order by a limit 10;
select distinct substring(fld3,1,3) from t2 where fld3 like "A%" limit 10;
select distinct substring(fld3,1,3) as a from t2 having a like "A%" limit 10;

# make a big table.

create table t3 (
 period    int not null,
 name      char(32) not null,
 companynr int not null,
 price     double(11,0),
 price2     double(11,0),
 key (period),
 key (name)
);

--disable_query_log
INSERT INTO t3 (period,name,companynr,price,price2) VALUES (1001,"Iranizes",37,5987435,234724);
INSERT INTO t3 (period,name,companynr,price,price2) VALUES (1002,"violinist",37,28357832,8723648);
INSERT INTO t3 (period,name,companynr,price,price2) VALUES (1003,"extramarital",37,39654943,235872);
INSERT INTO t3 (period,name,companynr,price,price2) VALUES (1004,"spates",78,726498,72987523);
INSERT INTO t3 (period,name,companynr,price,price2) VALUES (1005,"cloakroom",78,98439034,823742);
INSERT INTO t3 (period,name,companynr,price,price2) VALUES (1006,"gazer",101,834598,27348324);
INSERT INTO t3 (period,name,companynr,price,price2) VALUES (1007,"hand",154,983543950,29837423);
INSERT INTO t3 (period,name,companynr,price,price2) VALUES (1008,"tucked",311,234298,3275892);
INSERT INTO t3 (period,name,companynr,price,price2) VALUES (1009,"gems",447,2374834,9872392);
INSERT INTO t3 (period,name,companynr,price,price2) VALUES (1010,"clinker",512,786542,76234234);
--enable_query_log

create temporary table tmp engine = myisam select * from t3;

insert into t3 select * from tmp;
insert into tmp select * from t3;
insert into t3 select * from tmp;
insert into tmp select * from t3;
insert into t3 select * from tmp;
insert into tmp select * from t3;
insert into t3 select * from tmp;
insert into tmp select * from t3;
insert into t3 select * from tmp;
insert into tmp select * from t3;
insert into t3 select * from tmp;
insert into tmp select * from t3;
insert into t3 select * from tmp;
insert into tmp select * from t3;
insert into t3 select * from tmp;
insert into tmp select * from t3;
insert into t3 select * from tmp;
#insert into tmp select * from t3;
#insert into t3 select * from tmp;

alter table t3 add t2nr int not null auto_increment primary key first;

drop table tmp;

# big table done

SET SQL_BIG_TABLES=1;
select distinct concat(fld3," ",fld3) as namn from t2,t3 where t2.fld1=t3.t2nr order by namn limit 10;
SET SQL_BIG_TABLES=0;
select distinct concat(fld3," ",fld3) from t2,t3 where t2.fld1=t3.t2nr order by fld3 limit 10;
select distinct fld5 from t2 limit 10;

#
# Force use of remove_dupp
#

select distinct fld3,count(*) from t2 group by companynr,fld3 limit 10;
SET SQL_BIG_TABLES=1; # Force use of MyISAM
select distinct fld3,count(*) from t2 group by companynr,fld3 limit 10;
SET SQL_BIG_TABLES=0;
select distinct fld3,repeat("a",length(fld3)),count(*) from t2 group by companynr,fld3 limit 100,10;

#
# A big order by that should trigger a merge in filesort
#

select distinct companynr,rtrim(space(512+companynr)) from t3 order by 1,2;

#
# Search with distinct and order by with many table.
#

select distinct fld3 from t2,t3 where t2.companynr = 34 and t2.fld1=t3.t2nr order by fld3;

#
# Here the last fld3 is optimized away from the order by
#

explain select t3.t2nr,fld3 from t2,t3 where t2.companynr = 34 and t2.fld1=t3.t2nr order by t3.t2nr,fld3;

#
# Some test with ORDER BY and limit
#

explain select * from t3 as t1,t3 where t1.period=t3.period order by t3.period;
explain select * from t3 as t1,t3 where t1.period=t3.period order by t3.period limit 10;
explain select * from t3 as t1,t3 where t1.period=t3.period order by t1.period limit 10;

#
# Search with a constant table.
#

select period from t1;
select period from t1 where period=1900;
select fld3,period from t1,t2 where fld1 = 011401 order by period;

#
# Search with a constant table and several keyparts. (Rows are read only once
# in the beginning of the search)
#

select fld3,period from t2,t3 where t2.fld1 = 011401 and t2.fld1=t3.t2nr and t3.period=1001;

explain select fld3,period from t2,t3 where t2.fld1 = 011401 and t3.t2nr=t2.fld1 and 1001 = t3.period;

#
# Search with a constant table and several rows from another table
#

select fld3,period from t2,t1 where companynr*10 = 37*10;

#
# Search with a table reference and without a key.
# t3 will be the main table.
#

select fld3,period,price,price2 from t2,t3 where t2.fld1=t3.t2nr and period >= 1001 and period <= 1002 and t2.companynr = 37 order by fld3,period, price;

#
# Search with an interval on a table with full key on reference table.
# Here t2 will be the main table and only records matching the
# t2nr will be checked.
#

select t2.fld1,fld3,period,price,price2 from t2,t3 where t2.fld1>= 18201 and t2.fld1 <= 18811 and t2.fld1=t3.t2nr and period = 1001 and t2.companynr = 37;

#
# We need another table for join stuff..
#

create table t4 (
  companynr tinyint(2) unsigned zerofill NOT NULL default '00',
  companyname char(30) NOT NULL default '',
  PRIMARY KEY (companynr),
  UNIQUE KEY companyname(companyname)
) ENGINE=MyISAM MAX_ROWS=50 PACK_KEYS=1 COMMENT='companynames';

--disable_query_log
INSERT INTO t4 (companynr, companyname) VALUES (29,'company 1');
INSERT INTO t4 (companynr, companyname) VALUES (34,'company 2');
INSERT INTO t4 (companynr, companyname) VALUES (36,'company 3');
INSERT INTO t4 (companynr, companyname) VALUES (37,'company 4');
INSERT INTO t4 (companynr, companyname) VALUES (40,'company 5');
INSERT INTO t4 (companynr, companyname) VALUES (41,'company 6');
INSERT INTO t4 (companynr, companyname) VALUES (53,'company 7');
INSERT INTO t4 (companynr, companyname) VALUES (58,'company 8');
INSERT INTO t4 (companynr, companyname) VALUES (65,'company 9');
INSERT INTO t4 (companynr, companyname) VALUES (68,'company 10');
INSERT INTO t4 (companynr, companyname) VALUES (50,'company 11');
INSERT INTO t4 (companynr, companyname) VALUES (00,'Unknown');
--enable_query_log

#
# Test of stright join to force a full join.
#

select STRAIGHT_JOIN t2.companynr,companyname from t4,t2 where t2.companynr=t4.companynr group by t2.companynr;

select SQL_SMALL_RESULT t2.companynr,companyname from t4,t2 where t2.companynr=t4.companynr group by t2.companynr;

#
# Full join (same alias)
#

select * from t1,t1 t12;
select t2.fld1,t22.fld1 from t2,t2 t22 where t2.fld1 >= 250501 and t2.fld1 <= 250505 and t22.fld1 >= 250501 and t22.fld1 <= 250505;

#
# Test of left join.
#
insert into t2 (fld1, companynr) values (999999,99);

select t2.companynr,companyname from t2 left join t4 using (companynr) where t4.companynr is null;
select count(*) from t2 left join t4 using (companynr) where t4.companynr is not null;
explain select t2.companynr,companyname from t2 left join t4 using (companynr) where t4.companynr is null;
explain select t2.companynr,companyname from t4 left join t2 using (companynr) where t2.companynr is null;
delete from t2 where fld1=999999;

#
# Test left join optimization

explain select t2.companynr,companyname from t4 left join t2 using (companynr) where t2.companynr > 0;
explain select t2.companynr,companyname from t4 left join t2 using (companynr) where t2.companynr > 0 or t2.companynr < 0;
explain select t2.companynr,companyname from t4 left join t2 using (companynr) where t2.companynr > 0 and t4.companynr > 0;
# Following can't be optimized
explain select t2.companynr,companyname from t4 left join t2 using (companynr) where t2.companynr > 0 or t2.companynr is null;
explain select t2.companynr,companyname from t4 left join t2 using (companynr) where t2.companynr > 0 or t2.companynr < 0 or t4.companynr > 0;
explain select t2.companynr,companyname from t4 left join t2 using (companynr) where ifnull(t2.companynr,1)>0;

#
# Joins with forms.
#

select distinct t2.companynr,t4.companynr from t2,t4 where t2.companynr=t4.companynr+1;
explain select distinct t2.companynr,t4.companynr from t2,t4 where t2.companynr=t4.companynr+1;

#
# Search using 'or' with the same referens group.
# An interval search will be done first with the first table and after that
# the other table is referenced with a key with a 'test if key in use' for
# each record
#

select t2.fld1,t2.companynr,fld3,period from t3,t2 where t2.fld1 = 38208 and t2.fld1=t3.t2nr and period = 1008 or t2.fld1 = 38008 and t2.fld1 =t3.t2nr and period = 1008;

select t2.fld1,t2.companynr,fld3,period from t3,t2 where (t2.fld1 = 38208 or t2.fld1 = 38008) and t2.fld1=t3.t2nr and period>=1008 and period<=1009;

select t2.fld1,t2.companynr,fld3,period from t3,t2 where (t3.t2nr = 38208 or t3.t2nr = 38008) and t2.fld1=t3.t2nr and period>=1008 and period<=1009;

#
# Test of many parenthesis levels
#

select period from t1 where (((period > 0) or period < 10000 or (period = 1900)) and (period=1900 and period <= 1901) or (period=1903 and (period=1903)) and period>=1902) or ((period=1904 or period=1905) or (period=1906 or period>1907)) or (period=1908 and period = 1909);
select period from t1 where ((period > 0 and period < 1) or (((period > 0 and period < 100) and (period > 10)) or (period > 10)) or (period > 0 and (period > 5 or period > 6)));

select a.fld1 from t2 as a,t2 b where ((a.fld1 = 250501 and a.fld1=b.fld1) or a.fld1=250502 or a.fld1=250503 or (a.fld1=250505 and a.fld1<=b.fld1 and b.fld1>=a.fld1)) and a.fld1=b.fld1;

select fld1 from t2 where fld1 in (250502,98005,98006,250503,250605,250606) and fld1 >=250502 and fld1 not in (250605,250606);

select fld1 from t2 where fld1 between 250502 and 250504;

select fld3 from t2 where (((fld3 like "_%L%" ) or (fld3 like "%ok%")) and ( fld3 like "L%" or fld3 like "G%")) and fld3 like "L%" ;

#
# Group on one table.
# optimizer: sort table by group and send rows.
#

select count(*) from t1;
select companynr,count(*),sum(fld1) from t2 group by companynr;
select companynr,count(*) from t2 group by companynr order by companynr desc limit 5;
select count(*),min(fld4),max(fld4),sum(fld1),avg(fld1),std(fld1),variance(fld1) from t2 where companynr = 34 and fld4<>"";
explain extended select count(*),min(fld4),max(fld4),sum(fld1),avg(fld1),std(fld1),variance(fld1) from t2 where companynr = 34 and fld4<>"";
select companynr,count(*),min(fld4),max(fld4),sum(fld1),avg(fld1),std(fld1),variance(fld1) from t2 group by companynr limit 3;
select companynr,t2nr,count(price),sum(price),min(price),max(price),avg(price) from t3 where companynr = 37 group by companynr,t2nr limit 10;
select /*! SQL_SMALL_RESULT */ companynr,t2nr,count(price),sum(price),min(price),max(price),avg(price) from t3 where companynr = 37 group by companynr,t2nr limit 10;
select companynr,count(price),sum(price),min(price),max(price),avg(price) from t3 group by companynr ;
select distinct mod(companynr,10) from t4 group by companynr;
select distinct 1 from t4 group by companynr;
select count(distinct fld1) from t2;
select companynr,count(distinct fld1) from t2 group by companynr;
select companynr,count(*) from t2 group by companynr;
select companynr,count(distinct concat(fld1,repeat(65,1000))) from t2 group by companynr;
select companynr,count(distinct concat(fld1,repeat(65,200))) from t2 group by companynr;
select companynr,count(distinct floor(fld1/100)) from t2 group by companynr;
select companynr,count(distinct concat(repeat(65,1000),floor(fld1/100))) from t2 group by companynr;

#
# group with where on a key field
#

select sum(fld1),fld3 from t2 where fld3="Romans" group by fld1 limit 10;
select name,count(*) from t3 where name='cloakroom' group by name;
select name,count(*) from t3 where name='cloakroom' and price>10 group by name;
select count(*) from t3 where name='cloakroom' and price2=823742;
select name,count(*) from t3 where name='cloakroom' and price2=823742 group by name;
select name,count(*) from t3 where name >= "extramarital" and price <= 39654943 group by name;
select t2.fld3,count(*) from t2,t3 where t2.fld1=158402 and t3.name=t2.fld3 group by t3.name;

#
# Group with extra not group fields.
#

select companynr|0,companyname from t4 group by 1;
select t2.companynr,companyname,count(*) from t2,t4 where t2.companynr=t4.companynr group by t2.companynr order by companyname;
select t2.fld1,count(*) from t2,t3 where t2.fld1=158402 and t3.name=t2.fld3 group by t3.name;

#
# Calculation with group functions
#

select sum(Period)/count(*) from t1;
select companynr,count(price) as "count",sum(price) as "sum" ,abs(sum(price)/count(price)-avg(price)) as "diff",(0+count(price))*companynr as func from t3 group by companynr;
select companynr,sum(price)/count(price) as avg from t3 group by companynr having avg > 70000000 order by avg;

#
# Group with order on not first table
# optimizer: sort table by group and write group records to tmp table.
#            sort tmp_table and send rows.
#

select companynr,count(*) from t2 group by companynr order by 2 desc;
select companynr,count(*) from t2 where companynr > 40 group by companynr order by 2 desc;
select t2.fld4,t2.fld1,count(price),sum(price),min(price),max(price),avg(price) from t3,t2 where t3.companynr = 37 and t2.fld1 = t3.t2nr group by fld1,t2.fld4;

#
# group by with many tables
# optimizer: create tmp table with group-by uniq index.
#           write with update to tmp table.
#           sort tmp table according to order (or group if no order)
#	    send rows
#

select t3.companynr,fld3,sum(price) from t3,t2 where t2.fld1 = t3.t2nr and t3.companynr = 512 group by companynr,fld3;
select t2.companynr,count(*),min(fld3),max(fld3),sum(price),avg(price) from t2,t3 where t3.companynr >= 30 and t3.companynr <= 58 and t3.t2nr = t2.fld1 and 1+1=2 group by t2.companynr;

#
# group with many tables and long group on many tables. group on formula
# optimizer: create tmp table with neaded fields
#           sort tmp table by group and calculate sums to new table
#	    if different order by than group, sort tmp table
#	    send rows
#

select t3.companynr+0,t3.t2nr,fld3,sum(price) from t3,t2 where t2.fld1 = t3.t2nr and t3.companynr = 37 group by 1,t3.t2nr,fld3,fld3,fld3,fld3,fld3 order by fld1;

#
# WHERE const folding
# optimize: If there is a "field = const" part in the where, change all
#           instances of field in the and level to const.
#	    All instances of const = const are checked once and removed.
#

#
# Where -> t3.t2nr = 98005 and t2.fld1 = 98005
#

select sum(price) from t3,t2 where t2.fld1 = t3.t2nr and t3.companynr = 512 and t3.t2nr = 38008 and t2.fld1 = 38008 or t2.fld1= t3.t2nr and t3.t2nr = 38008 and t2.fld1 = 38008;

select t2.fld1,sum(price) from t3,t2 where t2.fld1 = t3.t2nr and t3.companynr = 512 and t3.t2nr = 38008 and t2.fld1 = 38008 or t2.fld1 = t3.t2nr and t3.t2nr = 38008 and t2.fld1 = 38008 or t3.t2nr = t2.fld1 and t2.fld1 = 38008 group by t2.fld1;

explain select fld3 from t2 where 1>2 or 2>3;
explain select fld3 from t2 where fld1=fld1;

#
# HAVING
#

select companynr,fld1 from t2 HAVING fld1=250501 or fld1=250502; 
select companynr,fld1 from t2 WHERE fld1>=250501 HAVING fld1<=250502;
select companynr,count(*) as count,sum(fld1) as sum from t2 group by companynr having count > 40 and sum/count >= 120000;
select companynr from t2 group by companynr having count(*) > 40 and sum(fld1)/count(*) >= 120000 ;
select t2.companynr,companyname,count(*) from t2,t4 where t2.companynr=t4.companynr group by companyname having t2.companynr >= 40;

#
# MIN(), MAX() and COUNT() optimizing
#

select count(*) from t2;
select count(*) from t2 where fld1 < 098024;
# PS does correct pre-zero here. MySQL can't do it as it returns a number.
--disable_ps_protocol
select min(fld1) from t2 where fld1>= 098024;
--enable_ps_protocol
select max(fld1) from t2 where fld1>= 098024;
select count(*) from t3 where price2=76234234;
select count(*) from t3 where companynr=512 and price2=76234234;
explain select min(fld1),max(fld1),count(*) from t2;
# PS does correct pre-zero here. MySQL can't do it as it returns a number.
--disable_ps_protocol
select min(fld1),max(fld1),count(*) from t2;
--enable_ps_protocol
select min(t2nr),max(t2nr) from t3 where t2nr=2115 and price2=823742;
select count(*),min(t2nr),max(t2nr) from t3 where name='spates' and companynr=78;
select t2nr,count(*) from t3 where name='gems' group by t2nr limit 20;
select max(t2nr) from t3 where price=983543950;

#
# Test of alias
#

select t1.period from t3 = t1 limit 1;
select t1.period from t1 as t1 limit 1;
select t1.period as "Nuvarande period" from t1 as t1 limit 1;
select period as ok_period from t1 limit 1;
select period as ok_period from t1 group by ok_period limit 1;
select 1+1 as summa from t1 group by summa limit 1;
select period as "Nuvarande period" from t1 group by "Nuvarande period" limit 1;

#
# Some simple show commands
#

show tables;
show tables from test like "s%";
show tables from test like "t?";
# We mask out the Privileges column because it differs with embedded server
--replace_column 8 #
show full columns from t2;
--replace_column 8 #
show full columns from t2 from test like 'f%';
--replace_column 8 #
show full columns from t2 from test like 's%';
show keys from t2;

drop table t4, t3, t2, t1;

#
# Test of DO
#

DO 1;
DO benchmark(100,1+1),1,1;

#
# Bug #6449: do default;
#

--error 1064
do default;
--error 1054
do foobar;

#
# random in WHERE clause
#

CREATE TABLE t1 (
  id mediumint(8) unsigned NOT NULL auto_increment,
  pseudo varchar(35) NOT NULL default '',
  PRIMARY KEY  (id),
  UNIQUE KEY pseudo (pseudo)
);
INSERT INTO t1 (pseudo) VALUES ('test');
INSERT INTO t1 (pseudo) VALUES ('test1');
SELECT 1 as rnd1 from t1 where rand() > 2;
DROP TABLE t1;

#
# Test of bug with SUM(CASE...)
#

CREATE TABLE t1 (gvid int(10) unsigned default NULL,  hmid int(10) unsigned default NULL,  volid int(10) unsigned default NULL,  mmid int(10) unsigned default NULL,  hdid int(10) unsigned default NULL,  fsid int(10) unsigned default NULL,  ctid int(10) unsigned default NULL,  dtid int(10) unsigned default NULL,  cost int(10) unsigned default NULL,  performance int(10) unsigned default NULL,  serialnumber bigint(20) unsigned default NULL,  monitored tinyint(3) unsigned default '1',  removed tinyint(3) unsigned default '0',  target tinyint(3) unsigned default '0',  dt_modified timestamp(14) NOT NULL,  name varchar(255) binary default NULL,  description varchar(255) default NULL,  UNIQUE KEY hmid (hmid,volid)) ENGINE=MyISAM;
INSERT INTO t1 VALUES (200001,2,1,1,100,1,1,1,0,0,0,1,0,1,20020425060057,'\\\\ARKIVIO-TESTPDC\\E$',''),(200002,2,2,1,101,1,1,1,0,0,0,1,0,1,20020425060057,'\\\\ARKIVIO-TESTPDC\\C$',''),(200003,1,3,2,NULL,NULL,NULL,NULL,NULL,NULL,NULL,1,0,1,20020425060427,'c:',NULL);
CREATE TABLE t2 (  hmid int(10) unsigned default NULL,  volid int(10) unsigned default NULL,  sampletid smallint(5) unsigned default NULL,  sampletime datetime default NULL,  samplevalue bigint(20) unsigned default NULL,  KEY idx1 (hmid,volid,sampletid,sampletime)) ENGINE=MyISAM;
INSERT INTO t2 VALUES (1,3,10,'2002-06-01 08:00:00',35),(1,3,1010,'2002-06-01 12:00:01',35);
SELECT a.gvid, (SUM(CASE b.sampletid WHEN 140 THEN b.samplevalue ELSE 0 END)) as the_success,(SUM(CASE b.sampletid WHEN 141 THEN b.samplevalue ELSE 0 END)) as the_fail,(SUM(CASE b.sampletid WHEN 142 THEN b.samplevalue ELSE 0 END)) as the_size,(SUM(CASE b.sampletid WHEN 143 THEN b.samplevalue ELSE 0 END)) as the_time FROM t1 a, t2 b WHERE a.hmid = b.hmid AND a.volid = b.volid AND b.sampletime >= 'wrong-date-value' AND b.sampletime < 'wrong-date-value' AND b.sampletid IN (140, 141, 142, 143) GROUP BY a.gvid;
# Testing the same select with NULL's instead of invalid datetime values
SELECT a.gvid, (SUM(CASE b.sampletid WHEN 140 THEN b.samplevalue ELSE 0 END)) as the_success,(SUM(CASE b.sampletid WHEN 141 THEN b.samplevalue ELSE 0 END)) as the_fail,(SUM(CASE b.sampletid WHEN 142 THEN b.samplevalue ELSE 0 END)) as the_size,(SUM(CASE b.sampletid WHEN 143 THEN b.samplevalue ELSE 0 END)) as the_time FROM t1 a, t2 b WHERE a.hmid = b.hmid AND a.volid = b.volid AND b.sampletime >= NULL AND b.sampletime < NULL AND b.sampletid IN (140, 141, 142, 143) GROUP BY a.gvid;
DROP TABLE t1,t2;

#
# Test of bigint comparision
#

create table  t1 (  A_Id bigint(20) NOT NULL default '0',  A_UpdateBy char(10) NOT NULL default '',  A_UpdateDate bigint(20) NOT NULL default '0',  A_UpdateSerial int(11) NOT NULL default '0',  other_types bigint(20) NOT NULL default '0',  wss_type bigint(20) NOT NULL default '0');
INSERT INTO t1 VALUES (102935998719055004,'brade',1029359987,2,102935229116544068,102935229216544093);
select wss_type from t1 where wss_type ='102935229216544106';
select wss_type from t1 where wss_type ='102935229216544105';
select wss_type from t1 where wss_type ='102935229216544104';
select wss_type from t1 where wss_type ='102935229216544093';
select wss_type from t1 where wss_type =102935229216544093;
drop table t1;
select 1+2,"aaaa",3.13*2.0 into @a,@b,@c;
select @a;
select @b;
select @c;

#
# Test of removing redundant braces in the FROM part
# (We test each construct with the braced join to the left and right;
#  the latter case used to cause a syntax errors.)
#

create table t1 (a int not null auto_increment primary key);
insert into t1 values ();
insert into t1 values ();
insert into t1 values ();
# ,
select * from (t1 as t2 left join t1 as t3 using (a)), t1;
select * from t1, (t1 as t2 left join t1 as t3 using (a));
# stright_join
select * from (t1 as t2 left join t1 as t3 using (a)) straight_join t1;
select * from t1 straight_join (t1 as t2 left join t1 as t3 using (a));
# inner join on
select * from (t1 as t2 left join t1 as t3 using (a)) inner join t1 on t1.a>1;
select * from t1 inner join (t1 as t2 left join t1 as t3 using (a)) on t1.a>1;
# inner join using
select * from (t1 as t2 left join t1 as t3 using (a)) inner join t1 using ( a );
select * from t1 inner join (t1 as t2 left join t1 as t3 using (a)) using ( a );
# left [outer] join on
select * from (t1 as t2 left join t1 as t3 using (a)) left outer join t1 on t1.a>1;
select * from t1 left outer join (t1 as t2 left join t1 as t3 using (a)) on t1.a>1;
# left join using
select * from (t1 as t2 left join t1 as t3 using (a)) left join t1 using ( a );
select * from t1 left join (t1 as t2 left join t1 as t3 using (a)) using ( a );
# natural left join
select * from (t1 as t2 left join t1 as t3 using (a)) natural left join t1;
select * from t1 natural left join (t1 as t2 left join t1 as t3 using (a));
# right join on
select * from (t1 as t2 left join t1 as t3 using (a)) right join t1 on t1.a>1;
select * from t1 right join (t1 as t2 left join t1 as t3 using (a)) on t1.a>1;
# right [outer] joing using
select * from (t1 as t2 left join t1 as t3 using (a)) right outer join t1 using ( a );
select * from t1 right outer join (t1 as t2 left join t1 as t3 using (a)) using ( a );
# natural right join
select * from (t1 as t2 left join t1 as t3 using (a)) natural right join t1;
select * from t1 natural right join (t1 as t2 left join t1 as t3 using (a));
# natural join
select * from t1 natural join (t1 as t2 left join t1 as t3 using (a));
select * from (t1 as t2 left join t1 as t3 using (a)) natural join t1;
drop table t1;

CREATE TABLE t1 (  aa char(2),  id int(11) NOT NULL auto_increment,  t2_id int(11) NOT NULL default '0',  PRIMARY KEY  (id),  KEY replace_id (t2_id)) ENGINE=MyISAM;
INSERT INTO t1 VALUES ("1",8264,2506),("2",8299,2517),("3",8301,2518),("4",8302,2519),("5",8303,2520),("6",8304,2521),("7",8305,2522);
CREATE TABLE t2 ( id int(11) NOT NULL auto_increment,  PRIMARY KEY  (id)) ENGINE=MyISAM;
INSERT INTO t2 VALUES (2517), (2518), (2519), (2520), (2521), (2522);
select * from t1, t2 WHERE t1.t2_id = t2.id and t1.t2_id > 0   order by t1.id   LIMIT 0, 5;
drop table t1,t2;

#
# outer join, impossible on condition, where, and usable key for range
#
create table t1 (id1 int NOT NULL);
create table t2 (id2 int NOT NULL);
create table t3 (id3 int NOT NULL);
create table t4 (id4 int NOT NULL, id44 int NOT NULL, KEY (id4));

insert into t1 values (1);
insert into t1 values (2);
insert into t2 values (1);
insert into t4 values (1,1);

explain select * from t1 left join t2 on id1 = id2 left join t3 on id1 = id3
left join t4 on id3 = id4 where id2 = 1 or id4 = 1;
select * from t1 left join t2 on id1 = id2 left join t3 on id1 = id3
left join t4 on id3 = id4 where id2 = 1 or id4 = 1;

drop table t1,t2,t3,t4;
#
# Bug #2298
#

create table t1(s varchar(10) not null);
create table t2(s varchar(10) not null primary key);
create table t3(s varchar(10) not null primary key);
insert into t1 values ('one\t'), ('two\t');
insert into t2 values ('one\r'), ('two\t');
insert into t3 values ('one '), ('two\t');
select * from t1 where s = 'one';
select * from t2 where s = 'one';
select * from t3 where s = 'one';
select * from t1,t2 where t1.s = t2.s;
select * from t2,t3 where t2.s = t3.s;
drop table t1, t2, t3;

#
# Bug #3759
# Both queries should produce identical plans and results.
#
create table t1 (a integer,  b integer, index(a), index(b));
create table t2 (c integer,  d integer, index(c), index(d));
insert into t1 values (1,2), (2,2), (3,2), (4,2);
insert into t2 values (1,3), (2,3), (3,4), (4,4);
explain select * from t1 left join t2 on a=c where d in (4);
select * from t1 left join t2 on a=c where d in (4);
explain select * from t1 left join t2 on a=c where d = 4;
select * from t1 left join t2 on a=c where d = 4;
drop table t1, t2;

#
# Covering index is mentioned in EXPLAIN output for const tables (bug #5333)
#

CREATE TABLE t1 (
  i int(11) NOT NULL default '0',
  c char(10) NOT NULL default '',
  PRIMARY KEY  (i),
  UNIQUE KEY c (c)
) ENGINE=MyISAM;

INSERT INTO t1 VALUES (1,'a');
INSERT INTO t1 VALUES (2,'b');
INSERT INTO t1 VALUES (3,'c');

EXPLAIN SELECT i FROM t1 WHERE i=1;

DROP TABLE t1;

#
# Test case for bug 7520: a wrong cost of the index for a BLOB field
#

CREATE TABLE t1 ( a BLOB, INDEX (a(20)) );
CREATE TABLE t2 ( a BLOB, INDEX (a(20)) );

INSERT INTO t1 VALUES ('one'),('two'),('three'),('four'),('five');
INSERT INTO t2 VALUES ('one'),('two'),('three'),('four'),('five');

EXPLAIN SELECT * FROM t1 LEFT JOIN t2 USE INDEX (a) ON t1.a=t2.a;
EXPLAIN SELECT * FROM t1 LEFT JOIN t2 FORCE INDEX (a) ON t1.a=t2.a;

DROP TABLE t1, t2;

#
# Test case for bug 7098: substitution of a constant for a string field 
#

CREATE TABLE t1 ( city char(30) );
INSERT INTO t1 VALUES ('London');
INSERT INTO t1 VALUES ('Paris');

SELECT * FROM t1 WHERE city='London';
SELECT * FROM t1 WHERE city='london';
EXPLAIN SELECT * FROM t1 WHERE city='London' AND city='london';
SELECT * FROM t1 WHERE city='London' AND city='london';
EXPLAIN SELECT * FROM t1 WHERE city LIKE '%london%' AND city='London';
SELECT * FROM t1 WHERE city LIKE '%london%' AND city='London';

DROP TABLE t1;

#
# Bug#7425 inconsistent sort order on unsigned columns result of substraction
#

create table t1 (a int(11) unsigned, b int(11) unsigned);
insert into t1 values (1,0), (1,1), (1,2);
select a-b  from t1 order by 1;
select a-b , (a-b < 0)  from t1 order by 1;
select a-b as d, (a-b >= 0), b from t1 group by b having d >= 0;
select cast((a - b) as unsigned) from t1 order by 1;
drop table t1;


#
# Bug#8733 server accepts malformed query (multiply mentioned distinct)
#
create table t1 (a int(11));
select all all * from t1;
select distinct distinct * from t1;
--error 1221
select all distinct * from t1;
--error 1221
select distinct all * from t1;
drop table t1;

#
# Test for BUG#10095
#
CREATE TABLE t1 (
  kunde_intern_id int(10) unsigned NOT NULL default '0',
  kunde_id int(10) unsigned NOT NULL default '0',
  FK_firma_id int(10) unsigned NOT NULL default '0',
  aktuell enum('Ja','Nein') NOT NULL default 'Ja',
  vorname varchar(128) NOT NULL default '',
  nachname varchar(128) NOT NULL default '',
  geloescht enum('Ja','Nein') NOT NULL default 'Nein',
  firma varchar(128) NOT NULL default ''
);

INSERT INTO t1 VALUES 
  (3964,3051,1,'Ja','Vorname1','1Nachname','Nein','Print Schau XXXX'),
  (3965,3051111,1,'Ja','Vorname1111','1111Nachname','Nein','Print Schau XXXX');


SELECT kunde_id ,FK_firma_id ,aktuell, vorname, nachname, geloescht FROM t1
  WHERE
   (
      (
         ( '' != '' AND firma LIKE CONCAT('%', '', '%'))
         OR
         (vorname LIKE CONCAT('%', 'Vorname1', '%') AND 
          nachname LIKE CONCAT('%', '1Nachname', '%') AND 
          'Vorname1' != '' AND 'xxxx' != '')
      )
      AND
      (
        aktuell = 'Ja' AND geloescht = 'Nein' AND FK_firma_id = 2
      )
   )
 ;

SELECT kunde_id ,FK_firma_id ,aktuell, vorname, nachname,
geloescht FROM t1
  WHERE
   (
     (
       aktuell = 'Ja' AND geloescht = 'Nein' AND FK_firma_id = 2
     )
     AND
     (
         ( '' != '' AND firma LIKE CONCAT('%', '', '%')  )
         OR
         (  vorname LIKE CONCAT('%', 'Vorname1', '%') AND
nachname LIKE CONCAT('%', '1Nachname', '%') AND 'Vorname1' != '' AND
'xxxx' != '')
     )
   )
 ;

SELECT COUNT(*) FROM t1 WHERE 
( 0 OR (vorname LIKE '%Vorname1%' AND nachname LIKE '%1Nachname%' AND 1)) 
AND FK_firma_id = 2;

drop table t1;

#
#
# Test for Bug#8009, SELECT failed on bigint unsigned when using HEX
#

CREATE TABLE t1 (b BIGINT(20) UNSIGNED NOT NULL, PRIMARY KEY (b));
INSERT INTO t1 VALUES (0x8000000000000000);
SELECT b FROM t1 WHERE b=0x8000000000000000;
DROP TABLE t1;

#
# IN with outer join condition (BUG#9393)
#
CREATE TABLE `t1` ( `gid` int(11) default NULL, `uid` int(11) default NULL);

CREATE TABLE `t2` ( `ident` int(11) default NULL, `level` char(16) default NULL);
INSERT INTO `t2` VALUES (0,'READ');

CREATE TABLE `t3` ( `id` int(11) default NULL, `name` char(16) default NULL);
INSERT INTO `t3` VALUES (1,'fs');

select * from t3 left join t1 on t3.id = t1.uid, t2 where t2.ident in (0, t1.gid, t3.id, 0);

drop table t1,t2,t3;

# Test for BUG#11700
CREATE TABLE t1 (
  acct_id int(11) NOT NULL default '0',
  profile_id smallint(6) default NULL,
  UNIQUE KEY t1$acct_id (acct_id),
  KEY t1$profile_id (profile_id)
);
INSERT INTO t1 VALUES (132,17),(133,18);

CREATE TABLE t2 (
  profile_id smallint(6) default NULL,
  queue_id int(11) default NULL,
  seq int(11) default NULL,
  KEY t2$queue_id (queue_id)
);
INSERT INTO t2 VALUES (17,31,4),(17,30,3),(17,36,2),(17,37,1);

CREATE TABLE t3 (
  id int(11) NOT NULL default '0',
  qtype int(11) default NULL,
  seq int(11) default NULL,
  warn_lvl int(11) default NULL,
  crit_lvl int(11) default NULL,
  rr1 tinyint(4) NOT NULL default '0',
  rr2 int(11) default NULL,
  default_queue tinyint(4) NOT NULL default '0',
  KEY t3$qtype (qtype),
  KEY t3$id (id)
);

INSERT INTO t3 VALUES (30,1,29,NULL,NULL,0,NULL,0),(31,1,28,NULL,NULL,0,NULL,0),
  (36,1,34,NULL,NULL,0,NULL,0),(37,1,35,NULL,NULL,0,121,0);

SELECT COUNT(*) FROM t1 a STRAIGHT_JOIN t2 pq STRAIGHT_JOIN t3 q 
WHERE 
  (pq.profile_id = a.profile_id) AND (a.acct_id = 132) AND 
  (pq.queue_id = q.id) AND (q.rr1 <> 1);

drop table t1,t2,t3;

#
# Bug #11482 4.1.12 produces different resultset for a complex query 
#             than in previous 4.1.x
create table t1 (f1 int);
insert into t1 values (1),(NULL);
create table t2 (f2 int, f3 int, f4 int);
create index idx1 on t2 (f4);
insert into t2 values (1,2,3),(2,4,6);
select A.f2 from t1 left join t2 A on A.f2 = f1 where A.f3=(select min(f3)
from  t2 C where A.f4 = C.f4) or A.f3 IS NULL; 
drop table t1,t2;

#
# Bug #11521 Negative integer keys incorrectly substituted for 0 during
#            range analysis.

create table t2 (a tinyint unsigned);
create index t2i on t2(a);
insert into t2 values (0), (254), (255);
explain select * from t2 where a > -1;
select * from t2 where a > -1;
drop table t2;

#
# Bug #11745: SELECT ... FROM DUAL with WHERE condition
#

CREATE TABLE t1 (a int, b int, c int);
INSERT INTO t1
  SELECT 50, 3, 3 FROM DUAL
    WHERE NOT EXISTS
      (SELECT * FROM t1 WHERE a = 50 AND b = 3);
SELECT * FROM t1;
INSERT INTO t1
  SELECT 50, 3, 3 FROM DUAL
    WHERE NOT EXISTS
      (SELECT * FROM t1 WHERE a = 50 AND b = 3);
select found_rows();
SELECT * FROM t1;
select count(*) from t1;
select found_rows();
select count(*) from t1 limit 2,3;
select found_rows();
select SQL_CALC_FOUND_ROWS count(*) from t1 limit 2,3;
select found_rows();

DROP TABLE t1;

#
# Bug 7672 Unknown column error in order clause
#
CREATE TABLE t1 (a INT, b INT);
(SELECT a, b AS c FROM t1) ORDER BY c+1;
(SELECT a, b AS c FROM t1) ORDER BY b+1;
SELECT a, b AS c FROM t1 ORDER BY c+1;
SELECT a, b AS c FROM t1 ORDER BY b+1;
drop table t1;

#
<<<<<<< HEAD
# Bug #13356 assertion failed in resolve_const_item()
#
create table t1(f1 int, f2 int);
create table t2(f3 int);
select f1 from t1,t2 where f1=f2 and (f1,f2) = ((1,1));
select f1 from t1,t2 where f1=f2 and (f1,NULL) = ((1,1));
select f1 from t1,t2 where f1=f2 and (f1,f2) = ((1,NULL));
insert into t1 values(1,1),(2,null);
insert into t2 values(2);
select * from t1,t2 where f1=f3 and (f1,f2) = (2,null);
select * from t1,t2 where f1=f3 and (f1,f2) <=> (2,null);
drop table t1,t2; 

#
# Bug #13535
#
create table t1 (f1 int not null auto_increment primary key, f2 varchar(10));
create table t11 like t1;
insert into t1 values(1,""),(2,"");
--replace_column 7 X 8 X 9 X 10 X 11 X 12 X 13 X 14 X
show table status like 't1%';
select 123 as a from t1 where f1 is null;
drop table t1,t11;
# End of 4.1 tests
=======
# Bug #3874 (function in GROUP and LEFT JOIN)
#

DROP TABLE IF EXISTS t1, t2;
CREATE TABLE t1 ( a INT NOT NULL, b INT NOT NULL, UNIQUE idx (a,b) );
INSERT INTO t1 VALUES (1,1),(1,2),(1,3),(1,4);
CREATE TABLE t2 ( a INT NOT NULL, b INT NOT NULL, c INT );
INSERT INTO t2 VALUES ( 1,10,1), (1,10,2), (1,11,1), (1,11,2), (1,2,1), (1,2,2),
 (1,2,3);
SELECT t2.a, t2.b, IF(t1.b IS NULL,'',c) AS c, COUNT(*) AS d FROM t2 LEFT JOIN
t1 ON t2.a = t1.a AND t2.b = t1.b GROUP BY a, b, c;
SELECT t2.a, t2.b, IF(t1.b IS NULL,'',c) AS c, COUNT(*) AS d FROM t2 LEFT JOIN
t1 ON t2.a = t1.a AND t2.b = t1.b GROUP BY t1.a, t1.b, c;
SELECT t2.a, t2.b, IF(t1.b IS NULL,'',c) AS c, COUNT(*) AS d FROM t2 LEFT JOIN
t1 ON t2.a = t1.a AND t2.b = t1.b GROUP BY t2.a, t2.b, c;
SELECT t2.a, t2.b, IF(t1.b IS NULL,'',c) AS c, COUNT(*) AS d FROM t2,t1
WHERE t2.a = t1.a AND t2.b = t1.b GROUP BY a, b, c;
DROP TABLE IF EXISTS t1, t2;
>>>>>>> 2e887f79
<|MERGE_RESOLUTION|>--- conflicted
+++ resolved
@@ -2176,7 +2176,6 @@
 drop table t1;
 
 #
-<<<<<<< HEAD
 # Bug #13356 assertion failed in resolve_const_item()
 #
 create table t1(f1 int, f2 int);
@@ -2200,8 +2199,17 @@
 show table status like 't1%';
 select 123 as a from t1 where f1 is null;
 drop table t1,t11;
-# End of 4.1 tests
-=======
+
+# Bug 7672 Unknown column error in order clause
+#
+CREATE TABLE t1 (a INT, b INT);
+(SELECT a, b AS c FROM t1) ORDER BY c+1;
+(SELECT a, b AS c FROM t1) ORDER BY b+1;
+SELECT a, b AS c FROM t1 ORDER BY c+1;
+SELECT a, b AS c FROM t1 ORDER BY b+1;
+drop table t1;
+
+#
 # Bug #3874 (function in GROUP and LEFT JOIN)
 #
 
@@ -2220,4 +2228,5 @@
 SELECT t2.a, t2.b, IF(t1.b IS NULL,'',c) AS c, COUNT(*) AS d FROM t2,t1
 WHERE t2.a = t1.a AND t2.b = t1.b GROUP BY a, b, c;
 DROP TABLE IF EXISTS t1, t2;
->>>>>>> 2e887f79
+
+# End of 4.1 tests
# Tests which involve triggers and NDB storage engine
--source include/have_ndb.inc
--source include/not_embedded.inc

# 
# Test for bug#18437 "Wrong values inserted with a before update
# trigger on NDB table". SQL-layer didn't properly inform handler
# about fields which were read and set in triggers. In some cases 
# this resulted in incorrect (garbage) values of OLD variables and
# lost changes to NEW variables.
# You can find similar tests for ON INSERT triggers in federated.test
# since this engine so far is the only engine in MySQL which cares
# about field mark-up during handler::write_row() operation.
#

--disable_warnings
drop table if exists t1, t2, t3, t4, t5;
--enable_warnings

create table t1 (id int primary key, a int not null, b decimal (63,30) default 0) engine=ndb;
create table t2 (op char(1), a int not null, b decimal (63,30));
create table t3 select 1 as i;
create table t4 (a int not null primary key, b int) engine=ndb;
create table t5 (a int not null primary key, b int) engine=ndb;

delimiter //;
create trigger t1_bu before update on t1 for each row
begin
  insert into t2 values ("u", old.a, old.b);
  set new.b = old.b + 10;
end;//
create trigger t1_bd before delete on t1 for each row
begin
  insert into t2 values ("d", old.a, old.b);
end;//
create trigger t4_au after update on t4
  for each row begin
   update t5 set b = b+1;
  end;
//
create trigger t4_ad after delete on t4
  for each row begin
    update t5 set b = b+1;
  end;
//
delimiter ;//

insert into t1 values (1, 1, 1.05), (2, 2, 2.05), (3, 3, 3.05), (4, 4, 4.05);
insert into t4 values (1,1), (2,2), (3,3), (4, 4);
insert into t5 values (1,0);

# Check that usual update works as it should
update t1 set a=5 where a != 3;
select * from t1 order by id;
select * from t2 order by op, a, b;
delete from t2;
# Check that everything works for multi-update
update t1, t3 set a=6 where a = 5;
select * from t1 order by id;
select * from t2 order by op, a, b;
delete from t2;
# Check for delete
delete from t1 where a != 3;
select * from t1 order by id;
select * from t2 order by op, a, b;
delete from t2;
# Check for multi-delete
insert into t1 values (1, 1, 1.05), (2, 2, 2.05), (4, 4, 4.05);
delete t1 from t1, t3 where a != 3;
select * from t1 order by id;
select * from t2 order by op, a, b;
delete from t2;
# Check for insert ... on duplicate key update
insert into t1 values (4, 4, 4.05);
insert into t1 (id, a) values (4, 1), (3, 1) on duplicate key update a= a + 1;
select * from t1 order by id;
select * from t2 order by op, a, b;
delete from t2;
# Check for insert ... select ... on duplicate key update
delete from t3;
insert into t3 values (4), (3);
insert into t1 (id, a) (select i, 1 from t3) on duplicate key update a= a + 1;
select * from t1 order by id;
select * from t2 order by op, a, b;
delete from t2;
# Check for replace
replace into t1 (id, a) values (4, 1), (3, 1);
select * from t1 order by id;
select * from t2 order by op, a, b;
delete from t1;
delete from t2;
# Check for replace ... select ...
insert into t1 values (3, 1, 1.05), (4, 1, 2.05);
replace into t1 (id, a) (select i, 2 from t3);
select * from t1 order by id;
select * from t2 order by op, a, b;
delete from t1;
delete from t2;
# Check for load data replace
insert into t1 values (3, 1, 1.05), (5, 2, 2.05);
load data infile '../std_data_ln/loaddata5.dat' replace into table t1 fields terminated by '' enclosed by '' ignore 1 lines (id, a);
select * from t1 order by id;
select * from t2 order by op, a, b;
update t4 set b = 10 where a = 1;
select * from t5 order by a;
update t5 set b = 0;
delete from t4 where a = 1;
select * from t5 order by a;
drop trigger t4_au;
drop trigger t4_ad;

drop table t1, t2, t3, t4, t5;

<<<<<<< HEAD
--echo End of 5.1 tests
=======
# Test for bug#26242
# Verify that AFTER UPDATE/DELETE triggers are executed
# after the change has actually taken place

CREATE TABLE t1 (
  id INT NOT NULL PRIMARY KEY,
  xy INT
) ENGINE=ndbcluster;

INSERT INTO t1 VALUES (1, 0);

DELIMITER //;
CREATE TRIGGER t1_update AFTER UPDATE ON t1 FOR EACH ROW BEGIN REPLACE INTO t2 SELECT * FROM t1 WHERE t1.id = NEW.id; END //
DELIMITER ;//

CREATE TABLE t2 (
  id INT NOT NULL PRIMARY KEY,
  xy INT
) ENGINE=ndbcluster;

INSERT INTO t2 VALUES (2, 0);

CREATE TABLE t3 (id INT NOT NULL PRIMARY KEY) ENGINE=ndbcluster;

INSERT INTO t3 VALUES (1);

CREATE TABLE t4 LIKE t1;

DELIMITER //;
CREATE TRIGGER t4_update AFTER UPDATE ON t4 FOR EACH ROW BEGIN REPLACE INTO t5 SELECT * FROM t4 WHERE t4.id = NEW.id; END //
DELIMITER ;//

CREATE TABLE t5 LIKE t2;

UPDATE t1 SET xy = 3 WHERE id = 1;
SELECT xy FROM t1 where id = 1;
SELECT xy FROM t2 where id = 1;

UPDATE t1 SET xy  = 4 WHERE id IN (SELECT id FROM t3 WHERE id = 1);
SELECT xy FROM t1 where id = 1;
SELECT xy FROM t2 where id = 1;

INSERT INTO t4 SELECT * FROM t1;
INSERT INTO t5 SELECT * FROM t2;
UPDATE t1,t4 SET t1.xy = 3, t4.xy = 3 WHERE t1.id = 1 AND t4.id = 1;
SELECT xy FROM t1 where id = 1;
SELECT xy FROM t2 where id = 1;
SELECT xy FROM t4 where id = 1;
SELECT xy FROM t5 where id = 1;

UPDATE t1,t4 SET t1.xy = 4, t4.xy = 4 WHERE t1.id IN (SELECT id FROM t3 WHERE id = 1) AND t4.id IN (SELECT id FROM t3 WHERE id = 1);
SELECT xy FROM t1 where id = 1;
SELECT xy FROM t2 where id = 1;
SELECT xy FROM t4 where id = 1;
SELECT xy FROM t5 where id = 1;

INSERT INTO t1 VALUES (1,0) ON DUPLICATE KEY UPDATE xy = 5;
SELECT xy FROM t1 where id = 1;
SELECT xy FROM t2 where id = 1;

DROP TRIGGER t1_update;
DROP TRIGGER t4_update;

DELIMITER //;
CREATE TRIGGER t1_delete AFTER DELETE ON t1 FOR EACH ROW BEGIN REPLACE INTO t2 SELECT * FROM t1 WHERE t1.id > 4; END //
DELIMITER ;//

DELIMITER //;
CREATE TRIGGER t4_delete AFTER DELETE ON t4 FOR EACH ROW BEGIN REPLACE INTO t5 SELECT * FROM t4 WHERE t4.id > 4; END //
DELIMITER ;//

INSERT INTO t1 VALUES (5, 0),(6,0);
INSERT INTO t2 VALUES (5, 1),(6,1);
INSERT INTO t3 VALUES (5);
SELECT * FROM t1 order by id;
SELECT * FROM t2 order by id;
DELETE FROM t1 WHERE id IN (SELECT id FROM t3 WHERE id = 5);
SELECT * FROM t1 order by id;
SELECT * FROM t2 order by id;

INSERT INTO t1 VALUES (5,0);
UPDATE t2 SET xy = 1 WHERE id = 6;
TRUNCATE t4;
INSERT INTO t4 SELECT * FROM t1;
TRUNCATE t5;
INSERT INTO t5 SELECT * FROM t2;
SELECT * FROM t1 order by id;
SELECT * FROM t2 order by id;
SELECT * FROM t4 order by id;
SELECT * FROM t5 order by id;
DELETE FROM t1,t4 USING t1,t3,t4 WHERE t1.id IN (SELECT id FROM t3 WHERE id = 5) AND t4.id IN (SELECT id FROM t3 WHERE id = 5);
SELECT * FROM t1 order by id;
SELECT * FROM t2 order by id;
SELECT * FROM t4 order by id;
SELECT * FROM t5 order by id;

INSERT INTO t1 VALUES (5, 0);
REPLACE INTO t2 VALUES (6,1);
SELECT * FROM t1 order by id;
SELECT * FROM t2 order by id;
REPLACE INTO t1 VALUES (5, 1);
SELECT * FROM t1 order by id;
SELECT * FROM t2 order by id;

DROP TRIGGER t1_delete;
DROP TRIGGER t4_delete;
DROP TABLE t1, t2, t3, t4, t5;

--echo End of 5.0 tests
>>>>>>> 2efc0f51
<|MERGE_RESOLUTION|>--- conflicted
+++ resolved
@@ -110,10 +110,6 @@
 drop trigger t4_ad;
 
 drop table t1, t2, t3, t4, t5;
-
-<<<<<<< HEAD
---echo End of 5.1 tests
-=======
 # Test for bug#26242
 # Verify that AFTER UPDATE/DELETE triggers are executed
 # after the change has actually taken place
@@ -222,5 +218,4 @@
 DROP TRIGGER t4_delete;
 DROP TABLE t1, t2, t3, t4, t5;
 
---echo End of 5.0 tests
->>>>>>> 2efc0f51
+--echo End of 5.1 tests
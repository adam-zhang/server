--- conflicted
+++ resolved
@@ -3,31 +3,7 @@
 # in test cases and can be reused.                   #
 ######################################################
 
-<<<<<<< HEAD
-# Bug#41307: Tests using include/ndb_backup.inc won't work on Windows due to
-#            'grep' call
-# This test is disabled on Windows via the next line until the above bug is
-# resolved
---source include/not_windows.inc
-
 --exec $NDB_MGM --no-defaults --ndb-connectstring="$NDB_CONNECTSTRING" -e "start backup" >> $NDB_TOOLS_OUTPUT
-
-# there is no neat way to find the backupid, this is a hack to find it...
-let $dump_file= $MYSQLTEST_VARDIR/tmp/tmp.dat;
---exec $NDB_TOOLS_DIR/ndb_select_all --ndb-connectstring="$NDB_CONNECTSTRING" -d sys --delimiter=',' SYSTAB_0 | grep 520093696 > $dump_file
-
-CREATE TEMPORARY TABLE test.backup_info (id INT, backup_id INT) ENGINE = HEAP;
-
---replace_result $dump_file DUMP_FILE
-eval LOAD DATA INFILE '$dump_file' INTO TABLE test.backup_info FIELDS TERMINATED BY ',';
-
-# Load backup id into environment variable
-let the_backup_id=`SELECT  backup_id from test.backup_info`;
-DROP TABLE test.backup_info;
-
-remove_file $dump_file;
-=======
---exec $NDB_MGM --no-defaults --ndb-connectstring="localhost:$NDBCLUSTER_PORT" -e "start backup" >> $NDB_TOOLS_OUTPUT
 
 # To find the backupid, we must dump this data to a table, and SELECT
 # what we want into an outfile.  This could be accomplished with grep, but
@@ -44,7 +20,7 @@
 let $ndb_backup_file2= $MYSQLTEST_VARDIR/tmp.dat;
 --error 0,1
 --remove_file $ndb_backup_file1
---exec $NDB_TOOLS_DIR/ndb_select_all --ndb-connectstring="localhost:$NDBCLUSTER_PORT" -d sys --delimiter=',' SYSTAB_0 > $ndb_backup_file1
+--exec $NDB_TOOLS_DIR/ndb_select_all --ndb-connectstring="$NDB_CONNECTSTRING" -d sys --delimiter=',' SYSTAB_0 > $ndb_backup_file1
 # load the table from the raw data file
 eval LOAD DATA INFILE '$ndb_backup_file1' INTO TABLE helper1;
 --remove_file $ndb_backup_file1
@@ -59,16 +35,11 @@
 CREATE TEMPORARY TABLE IF NOT EXISTS test.backup_info
 (id INT, backup_id INT) ENGINE = MEMORY;
 
-DELETE FROM test.backup_info;
-
 --replace_result $MYSQLTEST_VARDIR <MYSQLTEST_VARDIR>
-eval LOAD DATA INFILE '$ndb_backup_file2'
-INTO TABLE test.backup_info FIELDS TERMINATED BY ',';
+eval LOAD DATA INFILE '$ndb_backup_file2' INTO TABLE test.backup_info FIELDS TERMINATED BY ',';
 --remove_file $ndb_backup_file2
 
---replace_column 1 <the_backup_id>
+# Load backup id into environment variable
+let the_backup_id=`SELECT  backup_id from test.backup_info`;
 
-SELECT @the_backup_id:=backup_id FROM test.backup_info;
-let $the_backup_id=`SELECT @the_backup_id`;
->>>>>>> a559e14d
-
+DROP TABLE test.backup_info;

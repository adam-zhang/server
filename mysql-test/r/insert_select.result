drop table if exists t1,t2,t3;
create table t1 (bandID MEDIUMINT UNSIGNED NOT NULL PRIMARY KEY, payoutID SMALLINT UNSIGNED NOT NULL);
insert into t1 (bandID,payoutID) VALUES (1,6),(2,6),(3,4),(4,9),(5,10),(6,1),(7,12),(8,12);
create table t2 (payoutID SMALLINT UNSIGNED NOT NULL PRIMARY KEY);
insert into t2 (payoutID) SELECT DISTINCT payoutID FROM t1;
insert into t2 (payoutID) SELECT payoutID+10 FROM t1;
ERROR 23000: Duplicate entry '16' for key 1
insert ignore into t2 (payoutID) SELECT payoutID+10 FROM t1;
select * from t2;
payoutID
1
4
6
9
10
11
12
14
16
19
20
22
drop table t1,t2;
CREATE TABLE `t1` (
`numeropost` bigint(20) unsigned NOT NULL default '0',
`icone` tinyint(4) unsigned NOT NULL default '0',
`numreponse` bigint(20) unsigned NOT NULL auto_increment,
`contenu` text NOT NULL,
`pseudo` varchar(50) NOT NULL default '',
`date` datetime NOT NULL default '0000-00-00 00:00:00',
`ip` bigint(11) NOT NULL default '0',
`signature` tinyint(1) unsigned NOT NULL default '0',
PRIMARY KEY  (`numeropost`,`numreponse`)
,KEY `ip` (`ip`),
KEY `date` (`date`),
KEY `pseudo` (`pseudo`),
KEY `numreponse` (`numreponse`)
) ENGINE=MyISAM;
CREATE TABLE `t2` (
`numeropost` bigint(20) unsigned NOT NULL default '0',
`icone` tinyint(4) unsigned NOT NULL default '0',
`numreponse` bigint(20) unsigned NOT NULL auto_increment,
`contenu` text NOT NULL,
`pseudo` varchar(50) NOT NULL default '',
`date` datetime NOT NULL default '0000-00-00 00:00:00',
`ip` bigint(11) NOT NULL default '0',
`signature` tinyint(1) unsigned NOT NULL default '0',
PRIMARY KEY  (`numeropost`,`numreponse`),
KEY `ip` (`ip`),
KEY `date` (`date`),
KEY `pseudo` (`pseudo`),
KEY `numreponse` (`numreponse`)
) ENGINE=MyISAM;
INSERT INTO t2
(numeropost,icone,numreponse,contenu,pseudo,date,ip,signature) VALUES
(9,1,56,'test','joce','2001-07-25 13:50:53'
,3649052399,0);
INSERT INTO t1 (numeropost,icone,contenu,pseudo,date,signature,ip)
SELECT 1618,icone,contenu,pseudo,date,signature,ip FROM t2
WHERE numeropost=9 ORDER BY numreponse ASC;
show variables like '%bulk%';
Variable_name	Value
bulk_insert_buffer_size	8388608
INSERT INTO t1 (numeropost,icone,contenu,pseudo,date,signature,ip)
SELECT 1718,icone,contenu,pseudo,date,signature,ip FROM t2
WHERE numeropost=9 ORDER BY numreponse ASC;
DROP TABLE t1,t2;
create table t1 (a int not null);
create table t2 (a int not null);
insert into t1 values (1);
insert into t1 values (a+2);
insert into t1 values (a+3);
insert into t1 values (4),(a+5);
insert into t1 select * from t1;
select * from t1;
a
1
2
3
4
5
1
2
3
4
5
insert into t1 select * from t1 as t2;
select * from t1;
a
1
2
3
4
5
1
2
3
4
5
1
2
3
4
5
1
2
3
4
5
insert into t2 select * from t1 as t2;
select * from t1;
a
1
2
3
4
5
1
2
3
4
5
1
2
3
4
5
1
2
3
4
5
insert into t1 select t2.a from t1,t2;
select * from t1;
a
1
2
3
4
5
1
2
3
4
5
1
2
3
4
5
1
2
3
4
5
1
1
1
1
1
1
1
1
1
1
1
1
1
1
1
1
1
1
1
1
2
2
2
2
2
2
2
2
2
2
2
2
2
2
2
2
2
2
2
2
3
3
3
3
3
3
3
3
3
3
3
3
3
3
3
3
3
3
3
3
4
4
4
4
4
4
4
4
4
4
4
4
4
4
4
4
4
4
4
4
5
5
5
5
5
5
5
5
5
5
5
5
5
5
5
5
5
5
5
5
1
1
1
1
1
1
1
1
1
1
1
1
1
1
1
1
1
1
1
1
2
2
2
2
2
2
2
2
2
2
2
2
2
2
2
2
2
2
2
2
3
3
3
3
3
3
3
3
3
3
3
3
3
3
3
3
3
3
3
3
4
4
4
4
4
4
4
4
4
4
4
4
4
4
4
4
4
4
4
4
5
5
5
5
5
5
5
5
5
5
5
5
5
5
5
5
5
5
5
5
1
1
1
1
1
1
1
1
1
1
1
1
1
1
1
1
1
1
1
1
2
2
2
2
2
2
2
2
2
2
2
2
2
2
2
2
2
2
2
2
3
3
3
3
3
3
3
3
3
3
3
3
3
3
3
3
3
3
3
3
4
4
4
4
4
4
4
4
4
4
4
4
4
4
4
4
4
4
4
4
5
5
5
5
5
5
5
5
5
5
5
5
5
5
5
5
5
5
5
5
1
1
1
1
1
1
1
1
1
1
1
1
1
1
1
1
1
1
1
1
2
2
2
2
2
2
2
2
2
2
2
2
2
2
2
2
2
2
2
2
3
3
3
3
3
3
3
3
3
3
3
3
3
3
3
3
3
3
3
3
4
4
4
4
4
4
4
4
4
4
4
4
4
4
4
4
4
4
4
4
5
5
5
5
5
5
5
5
5
5
5
5
5
5
5
5
5
5
5
5
insert into t1 select * from t1,t1;
ERROR 42000: Not unique table/alias: 't1'
drop table t1,t2;
create table t1 (a int not null primary key, b char(10));
create table t2 (a int not null, b char(10));
insert into t1 values (1,"t1:1"),(3,"t1:3");
insert into t2 values (2,"t2:2"), (3,"t2:3");
insert into t1 select * from t2;
ERROR 23000: Duplicate entry '3' for key 1
select * from t1;
a	b
1	t1:1
3	t1:3
2	t2:2
replace into t1 select * from t2;
select * from t1;
a	b
1	t1:1
3	t2:3
2	t2:2
drop table t1,t2;
CREATE TABLE t1 ( USID INTEGER UNSIGNED, ServerID TINYINT UNSIGNED, State ENUM ('unknown', 'Access-Granted', 'Session-Active', 'Session-Closed' ) NOT NULL DEFAULT 'unknown', SessionID CHAR(32), User CHAR(32) NOT NULL DEFAULT '<UNKNOWN>', NASAddr INTEGER UNSIGNED, NASPort INTEGER UNSIGNED, NASPortType INTEGER UNSIGNED, ConnectSpeed INTEGER UNSIGNED, CarrierType CHAR(32), CallingStationID CHAR(32), CalledStationID CHAR(32), AssignedAddr INTEGER UNSIGNED, SessionTime INTEGER UNSIGNED, PacketsIn INTEGER UNSIGNED, OctetsIn INTEGER UNSIGNED, PacketsOut INTEGER UNSIGNED, OctetsOut INTEGER UNSIGNED, TerminateCause INTEGER UNSIGNED, UnauthTime TINYINT UNSIGNED, AccessRequestTime DATETIME, AcctStartTime DATETIME, AcctLastTime DATETIME, LastModification TIMESTAMP NOT NULL);
CREATE TABLE t2 ( USID INTEGER UNSIGNED AUTO_INCREMENT, ServerID TINYINT UNSIGNED, State ENUM ('unknown', 'Access-Granted', 'Session-Active', 'Session-Closed' ) NOT NULL DEFAULT 'unknown', SessionID CHAR(32), User TEXT NOT NULL, NASAddr INTEGER UNSIGNED, NASPort INTEGER UNSIGNED, NASPortType INTEGER UNSIGNED, ConnectSpeed INTEGER UNSIGNED, CarrierType CHAR(32), CallingStationID CHAR(32), CalledStationID CHAR(32), AssignedAddr INTEGER UNSIGNED, SessionTime INTEGER UNSIGNED, PacketsIn INTEGER UNSIGNED, OctetsIn INTEGER UNSIGNED, PacketsOut INTEGER UNSIGNED, OctetsOut INTEGER UNSIGNED, TerminateCause INTEGER UNSIGNED, UnauthTime TINYINT UNSIGNED, AccessRequestTime DATETIME, AcctStartTime DATETIME, AcctLastTime DATETIME, LastModification TIMESTAMP NOT NULL, INDEX(USID,ServerID,NASAddr,SessionID), INDEX(AssignedAddr));
INSERT INTO t1 VALUES (39,42,'Access-Granted','46','491721000045',2130706433,17690,NULL,NULL,'Localnet','491721000045','49172200000',754974766,NULL,NULL,NULL,NULL,NULL,NULL,NULL,'2003-07-18 00:11:21',NULL,NULL,20030718001121);
INSERT INTO t2 SELECT USID, ServerID, State, SessionID, User, NASAddr, NASPort, NASPortType, ConnectSpeed, CarrierType, CallingStationID, CalledStationID, AssignedAddr, SessionTime, PacketsIn, OctetsIn, PacketsOut, OctetsOut, TerminateCause, UnauthTime, AccessRequestTime, AcctStartTime, AcctLastTime, LastModification from t1 LIMIT 1;
drop table t1,t2;
CREATE TABLE t1(
Month date NOT NULL,
Type tinyint(3) unsigned NOT NULL auto_increment,
Field int(10) unsigned NOT NULL,
Count int(10) unsigned NOT NULL,
UNIQUE KEY Month (Month,Type,Field)
);
insert into t1 Values
(20030901, 1, 1, 100),
(20030901, 1, 2, 100),
(20030901, 2, 1, 100),
(20030901, 2, 2, 100),
(20030901, 3, 1, 100);
select * from t1;
Month	Type	Field	Count
2003-09-01	1	1	100
2003-09-01	1	2	100
2003-09-01	2	1	100
2003-09-01	2	2	100
2003-09-01	3	1	100
Select null, Field, Count From t1 Where Month=20030901 and Type=2;
NULL	Field	Count
NULL	1	100
NULL	2	100
create table t2(No int not null, Field int not null, Count int not null);
insert into t2 Select null, Field, Count From t1 Where Month=20030901 and Type=2;
Warnings:
Warning	1263	Column set to default value; NULL supplied to NOT NULL column 'No' at row 1
Warning	1263	Column set to default value; NULL supplied to NOT NULL column 'No' at row 2
select * from t2;
No	Field	Count
0	1	100
0	2	100
drop table t1, t2;
CREATE TABLE t1 (
ID           int(11) NOT NULL auto_increment,
NO           int(11) NOT NULL default '0',
SEQ          int(11) NOT NULL default '0',
PRIMARY KEY  (ID),
KEY t1$NO    (SEQ,NO)
) ENGINE=MyISAM;
INSERT INTO t1 (SEQ, NO) SELECT "1" AS SEQ, IF(MAX(NO) IS NULL, 0, MAX(NO)) + 1 AS NO FROM t1 WHERE (SEQ = 1);
select SQL_BUFFER_RESULT * from t1 WHERE (SEQ = 1);
ID	NO	SEQ
1	1	1
drop table t1;
create table t1 (f1 int);
create table t2 (ff1 int unique, ff2 int default 1);
insert into t1 values (1),(1),(2);
insert into t2(ff1) select f1 from t1 on duplicate key update ff2=ff2+1;
select * from t2;
ff1	ff2
1	2
2	1
drop table t1, t2;
create table t1 (a int unique);
create table t2 (a int, b int);
create table t3 (c int, d int);
insert into t1 values (1),(2);
insert into t2 values (1,2);
insert into t3 values (1,6),(3,7);
select * from t1;
a
1
2
insert into t1 select a from t2 on duplicate key update a= t1.a + t2.b;
select * from t1;
a
2
3
insert into t1 select a+1 from t2 on duplicate key update t1.a= t1.a + t2.b+1;
select * from t1;
a
3
5
insert into t1 select t3.c from t3 on duplicate key update a= a + t3.d;
select * from t1;
a
1
5
10
insert into t1 select t2.a from t2 group by t2.a on duplicate key update a= a + 10;
insert into t1 select t2.a from t2 on duplicate key update a= a + t2.b;
ERROR 23000: Column 'a' in field list is ambiguous
insert into t1 select t2.a from t2 on duplicate key update t2.a= a + t2.b;
ERROR 42S22: Unknown column 't2.a' in 'field list'
insert into t1 select t2.a from t2 group by t2.a on duplicate key update a= t1.a + t2.b;
<<<<<<< HEAD
ERROR 42S22: Unknown column 't2.b' in 'field list'
drop table t1,t2,t3;
=======
ERROR 42S02: Unknown table 't2' in field list
drop table t1,t2,t3;
create table t1(f1 varchar(5) key);
insert into t1(f1) select if(max(f1) is null, '2000',max(f1)+1) from t1;
insert into t1(f1) select if(max(f1) is null, '2000',max(f1)+1) from t1;
insert into t1(f1) select if(max(f1) is null, '2000',max(f1)+1) from t1;
select * from t1;
f1
2000
2001
2002
drop table t1;
>>>>>>> e6560c0d
<|MERGE_RESOLUTION|>--- conflicted
+++ resolved
@@ -666,11 +666,7 @@
 insert into t1 select t2.a from t2 on duplicate key update t2.a= a + t2.b;
 ERROR 42S22: Unknown column 't2.a' in 'field list'
 insert into t1 select t2.a from t2 group by t2.a on duplicate key update a= t1.a + t2.b;
-<<<<<<< HEAD
 ERROR 42S22: Unknown column 't2.b' in 'field list'
-drop table t1,t2,t3;
-=======
-ERROR 42S02: Unknown table 't2' in field list
 drop table t1,t2,t3;
 create table t1(f1 varchar(5) key);
 insert into t1(f1) select if(max(f1) is null, '2000',max(f1)+1) from t1;
@@ -681,5 +677,4 @@
 2000
 2001
 2002
-drop table t1;
->>>>>>> e6560c0d
+drop table t1;
--- conflicted
+++ resolved
@@ -5379,9 +5379,6 @@
 bug21416		CREATE DEFINER=`root`@`localhost` PROCEDURE `bug21416`()
 show create procedure bug21416
 drop procedure bug21416|
-<<<<<<< HEAD
-End of 5.0 tests
-=======
 DROP PROCEDURE IF EXISTS bug21414|
 CREATE PROCEDURE bug21414() SELECT 1|
 FLUSH TABLES WITH READ LOCK|
@@ -5390,5 +5387,5 @@
 UNLOCK TABLES|
 The following should succeed.
 DROP PROCEDURE bug21414|
->>>>>>> ed0cb3e4
+End of 5.0 tests
 drop table t1,t2;
--- conflicted
+++ resolved
@@ -337,35 +337,6 @@
 DROP VIEW v3;
 
 # -- End of Bug#35469.
-<<<<<<< HEAD
-CREATE TABLE t1 (a int);
-INSERT INTO t1 VALUES (1);
-SET NAMES latin1;
-SET character_set_filesystem=filename;
-select @@character_set_filesystem;
-@@character_set_filesystem
-filename
-SELECT * INTO OUTFILE 't-1' FROM t1;
-DELETE FROM t1;
-LOAD DATA INFILE 't-1' INTO TABLE t1;
-SELECT * FROM t1;
-a
-1
-DELETE FROM t1;
-SET character_set_filesystem=latin1;
-select @@character_set_filesystem;
-@@character_set_filesystem
-latin1
-LOAD DATA INFILE 't@002d1' INTO TABLE t1;
-SELECT * FROM t1;
-a
-1
-DROP TABLE t1;
-SET character_set_filesystem=default;
-select @@character_set_filesystem;
-@@character_set_filesystem
-binary
-=======
 Bug#37114
 SET SESSION character_set_client=latin1;
 SET SESSION character_set_server=latin1;
@@ -484,4 +455,31 @@
 set session sql_mode=@OLD_SQL_MODE;
 DROP TABLE t1,t2;
 End of 5.0 tests
->>>>>>> 2f082d9d
+CREATE TABLE t1 (a int);
+INSERT INTO t1 VALUES (1);
+SET NAMES latin1;
+SET character_set_filesystem=filename;
+select @@character_set_filesystem;
+@@character_set_filesystem
+filename
+SELECT * INTO OUTFILE 't-1' FROM t1;
+DELETE FROM t1;
+LOAD DATA INFILE 't-1' INTO TABLE t1;
+SELECT * FROM t1;
+a
+1
+DELETE FROM t1;
+SET character_set_filesystem=latin1;
+select @@character_set_filesystem;
+@@character_set_filesystem
+latin1
+LOAD DATA INFILE 't@002d1' INTO TABLE t1;
+SELECT * FROM t1;
+a
+1
+DROP TABLE t1;
+SET character_set_filesystem=default;
+select @@character_set_filesystem;
+@@character_set_filesystem
+binary
+End of 5.1 tests
drop table if exists t0, t1, t2, t3;
drop view if exists v1;
create table t0 (a int);
insert into t0 values (0),(1),(2),(3),(4),(5),(6),(7),(8),(9);
create table t1 (
a int, 
b int
);
insert into t1 values (1,1),(1,1),(2,2);
create table t2 (
a int,
b int,
key(b)
);
insert into t2 select a, a/2 from t0;
select * from t1;
a	b
1	1
1	1
2	2
select * from t2;
a	b
0	0
1	1
2	1
3	2
4	2
5	3
6	3
7	4
8	4
9	5
explain select * from t2 where b in (select a from t1);
id	select_type	table	type	possible_keys	key	key_len	ref	rows	Extra
1	PRIMARY	<subquery2>	ALL	distinct_key	NULL	NULL	NULL	3	
1	PRIMARY	t2	ref	b	b	5	test.t1.a	2	
2	SUBQUERY	t1	ALL	NULL	NULL	NULL	NULL	3	Using where
select * from t2 where b in (select a from t1);
a	b
1	1
2	1
3	2
4	2
create table t3 (
a int, 
b int,
key(b),
pk1 char(200), pk2 char(200), pk3 char(200),
primary key(pk1, pk2, pk3)
) engine=innodb;
insert into t3 select a,a, a,a,a from t0;
explain select * from t3 where b in (select a from t1);
id	select_type	table	type	possible_keys	key	key_len	ref	rows	Extra
1	PRIMARY	t3	ALL	b	NULL	NULL	NULL	10	
1	PRIMARY	subselect2	eq_ref	unique_key	unique_key	5	func	1	
2	SUBQUERY	t1	ALL	NULL	NULL	NULL	NULL	3	
select * from t3 where b in (select a from t1);
a	b	pk1	pk2	pk3
1	1	1	1	1
2	2	2	2	2
set @save_max_heap_table_size= @@max_heap_table_size;
set max_heap_table_size=16384;
set @save_join_buffer_size = @@join_buffer_size;
set join_buffer_size= 8000;
drop table t3;
create table t3 (
a int, 
b int,
key(b),
pk1 char(200), pk2 char(200),
primary key(pk1, pk2)
) engine=innodb;
insert into t3 select 
A.a + 10*B.a, A.a + 10*B.a, A.a + 10*B.a, A.a + 10*B.a 
from t0 A, t0 B where B.a <5;
explain select * from t3 where b in (select a from t0);
id	select_type	table	type	possible_keys	key	key_len	ref	rows	Extra
1	PRIMARY	<subquery2>	ALL	distinct_key	NULL	NULL	NULL	10	
1	PRIMARY	t3	ref	b	b	5	test.t0.a	1	
2	SUBQUERY	t0	ALL	NULL	NULL	NULL	NULL	10	Using where
set @save_ecp= @@engine_condition_pushdown;
set engine_condition_pushdown=0;
select * from t3 where b in (select A.a+B.a from t0 A, t0 B where B.a<5);
a	b	pk1	pk2
0	0	0	0
1	1	1	1
2	2	2	2
3	3	3	3
4	4	4	4
5	5	5	5
6	6	6	6
7	7	7	7
8	8	8	8
9	9	9	9
10	10	10	10
11	11	11	11
12	12	12	12
13	13	13	13
set engine_condition_pushdown=@save_ecp;
set join_buffer_size= @save_join_buffer_size;
set max_heap_table_size= @save_max_heap_table_size;
explain select * from t1 where a in (select b from t2);
id	select_type	table	type	possible_keys	key	key_len	ref	rows	Extra
1	PRIMARY	t1	ALL	NULL	NULL	NULL	NULL	3	
1	PRIMARY	<subquery2>	eq_ref	distinct_key	distinct_key	5	func	1	
2	SUBQUERY	t2	index	b	b	5	NULL	10	Using index
select * from t1;
a	b
1	1
1	1
2	2
select * from t1 where a in (select b from t2);
a	b
1	1
1	1
2	2
drop table t1, t2, t3;
set @save_join_buffer_size = @@join_buffer_size;
set join_buffer_size= 8000;
create table t1 (a int, filler1 binary(200), filler2 binary(200));
insert into t1 select a, 'filler123456', 'filler123456' from t0;
insert into t1 select a+10, 'filler123456', 'filler123456' from t0;
create table t2 as select * from t1;
insert into t1 select a+20, 'filler123456', 'filler123456' from t0;
insert into t1 values (2, 'duplicate ok', 'duplicate ok');
insert into t1 values (18, 'duplicate ok', 'duplicate ok');
insert into t2 values (3, 'duplicate ok', 'duplicate ok');
insert into t2 values (19, 'duplicate ok', 'duplicate ok');
explain select 
a, mid(filler1, 1,10), length(filler1)=length(filler2) as Z 
from t1 ot where a in (select a from t2 it);
id	select_type	table	type	possible_keys	key	key_len	ref	rows	Extra
<<<<<<< HEAD
1	PRIMARY	subselect2	ALL	unique_key	NULL	NULL	NULL	22	
1	PRIMARY	ot	ALL	NULL	NULL	NULL	NULL	32	Using where; Using join buffer (flat, BNL join)
=======
1	PRIMARY	<subquery2>	ALL	distinct_key	NULL	NULL	NULL	22	
1	PRIMARY	ot	ALL	NULL	NULL	NULL	NULL	32	Using where; Using join buffer
>>>>>>> 7b9bcaa5
2	SUBQUERY	it	ALL	NULL	NULL	NULL	NULL	22	
select 
a, mid(filler1, 1,10), length(filler1)=length(filler2) as Z 
from t1 ot where a in (select a from t2 it);
a	mid(filler1, 1,10)	Z
0	filler1234	1
1	filler1234	1
2	filler1234	1
3	filler1234	1
4	filler1234	1
5	filler1234	1
6	filler1234	1
7	filler1234	1
8	filler1234	1
9	filler1234	1
10	filler1234	1
11	filler1234	1
12	filler1234	1
13	filler1234	1
14	filler1234	1
15	filler1234	1
16	filler1234	1
17	filler1234	1
18	filler1234	1
19	filler1234	1
2	duplicate 	1
18	duplicate 	1
explain select 
a, mid(filler1, 1,10), length(filler1)=length(filler2) 
from t2 ot where a in (select a from t1 it);
id	select_type	table	type	possible_keys	key	key_len	ref	rows	Extra
1	PRIMARY	ot	ALL	NULL	NULL	NULL	NULL	22	
1	PRIMARY	<subquery2>	eq_ref	distinct_key	distinct_key	5	func	1	
2	SUBQUERY	it	ALL	NULL	NULL	NULL	NULL	32	
select 
a, mid(filler1, 1,10), length(filler1)=length(filler2) 
from t2 ot where a in (select a from t1 it);
a	mid(filler1, 1,10)	length(filler1)=length(filler2)
0	filler1234	1
1	filler1234	1
2	filler1234	1
3	filler1234	1
4	filler1234	1
5	filler1234	1
6	filler1234	1
7	filler1234	1
8	filler1234	1
9	filler1234	1
10	filler1234	1
11	filler1234	1
12	filler1234	1
13	filler1234	1
14	filler1234	1
15	filler1234	1
16	filler1234	1
17	filler1234	1
18	filler1234	1
19	filler1234	1
3	duplicate 	1
19	duplicate 	1
insert into t1 select a+20, 'filler123456', 'filler123456' from t0;
insert into t1 select a+20, 'filler123456', 'filler123456' from t0;
explain select 
a, mid(filler1, 1,10), length(filler1)=length(filler2) as Z 
from t1 ot where a in (select a from t2 it);
id	select_type	table	type	possible_keys	key	key_len	ref	rows	Extra
<<<<<<< HEAD
1	PRIMARY	subselect2	ALL	unique_key	NULL	NULL	NULL	22	
1	PRIMARY	ot	ALL	NULL	NULL	NULL	NULL	52	Using where; Using join buffer (flat, BNL join)
=======
1	PRIMARY	<subquery2>	ALL	distinct_key	NULL	NULL	NULL	22	
1	PRIMARY	ot	ALL	NULL	NULL	NULL	NULL	52	Using where; Using join buffer
>>>>>>> 7b9bcaa5
2	SUBQUERY	it	ALL	NULL	NULL	NULL	NULL	22	
select 
a, mid(filler1, 1,10), length(filler1)=length(filler2) as Z 
from t1 ot where a in (select a from t2 it);
a	mid(filler1, 1,10)	Z
0	filler1234	1
1	filler1234	1
2	filler1234	1
3	filler1234	1
4	filler1234	1
5	filler1234	1
6	filler1234	1
7	filler1234	1
8	filler1234	1
9	filler1234	1
10	filler1234	1
11	filler1234	1
12	filler1234	1
13	filler1234	1
14	filler1234	1
15	filler1234	1
16	filler1234	1
17	filler1234	1
18	filler1234	1
19	filler1234	1
2	duplicate 	1
18	duplicate 	1
explain select 
a, mid(filler1, 1,10), length(filler1)=length(filler2) 
from t2 ot where a in (select a from t1 it);
id	select_type	table	type	possible_keys	key	key_len	ref	rows	Extra
1	PRIMARY	ot	ALL	NULL	NULL	NULL	NULL	22	
1	PRIMARY	<subquery2>	eq_ref	distinct_key	distinct_key	5	func	1	
2	SUBQUERY	it	ALL	NULL	NULL	NULL	NULL	52	
select 
a, mid(filler1, 1,10), length(filler1)=length(filler2) 
from t2 ot where a in (select a from t1 it);
a	mid(filler1, 1,10)	length(filler1)=length(filler2)
0	filler1234	1
1	filler1234	1
2	filler1234	1
3	filler1234	1
4	filler1234	1
5	filler1234	1
6	filler1234	1
7	filler1234	1
8	filler1234	1
9	filler1234	1
10	filler1234	1
11	filler1234	1
12	filler1234	1
13	filler1234	1
14	filler1234	1
15	filler1234	1
16	filler1234	1
17	filler1234	1
18	filler1234	1
19	filler1234	1
3	duplicate 	1
19	duplicate 	1
drop table t1, t2;
create table t1 (a int, b int, key(a));
create table t2 (a int, b int, key(a));
create table t3 (a int, b int, key(a));
insert into t1 select a,a from t0;
insert into t2 select a,a from t0;
insert into t3 select a,a from t0;
t2 and t3 must be use 'ref', not 'ALL':
explain select * 
from t0 where a in
(select t2.a+t3.a from t1 left join (t2 join t3) on t2.a=t1.a and t3.a=t1.a);
id	select_type	table	type	possible_keys	key	key_len	ref	rows	Extra
1	PRIMARY	t0	ALL	NULL	NULL	NULL	NULL	10	Start temporary
1	PRIMARY	t1	index	NULL	a	5	NULL	10	Using index; Using join buffer (flat, BNL join)
1	PRIMARY	t2	ref	a	a	5	test.t1.a	1	Using where; Using index
1	PRIMARY	t3	ref	a	a	5	test.t1.a	1	Using where; Using index; End temporary
drop table t0, t1,t2,t3;
CREATE TABLE t1 (
ID int(11) NOT NULL auto_increment,
Name char(35) NOT NULL default '',
Country char(3) NOT NULL default '',
Population int(11) NOT NULL default '0',
PRIMARY KEY  (ID),
INDEX (Population),
INDEX (Country) 
);
CREATE TABLE t2 (
Code char(3) NOT NULL default '',
Name char(52) NOT NULL default '',
SurfaceArea float(10,2) NOT NULL default '0.00',
Population int(11) NOT NULL default '0',
Capital int(11) default NULL,
PRIMARY KEY  (Code),
UNIQUE INDEX (Name),
INDEX (Population)
);
CREATE TABLE t3 (
Country char(3) NOT NULL default '',
Language char(30) NOT NULL default '',
Percentage float(3,1) NOT NULL default '0.0',
PRIMARY KEY  (Country, Language),
INDEX (Percentage)
);
EXPLAIN
SELECT Name FROM t2 
WHERE t2.Code IN (SELECT Country FROM t1 WHERE Population > 5000000)
AND
t2.Code IN (SELECT Country FROM t3 
WHERE Language='English' AND Percentage > 10 AND
t2.Population > 100000);
id	select_type	table	type	possible_keys	key	key_len	ref	rows	Extra
1	PRIMARY	t1	range	Population,Country	Population	4	NULL	1	Using index condition; Using MRR
1	PRIMARY	t3	eq_ref	PRIMARY,Percentage	PRIMARY	33	test.t1.Country,const	1	Using index condition; Using where
1	PRIMARY	t2	eq_ref	PRIMARY,Population	PRIMARY	3	test.t1.Country	1	Using where
DROP TABLE t1,t2,t3;
CREATE TABLE t1 (
Code char(3) NOT NULL DEFAULT '',
Name char(52) NOT NULL DEFAULT '',
Continent enum('Asia','Europe','North America','Africa','Oceania','Antarctica','South America') NOT NULL DEFAULT 'Asia',
Region char(26) NOT NULL DEFAULT '',
SurfaceArea float(10,2) NOT NULL DEFAULT '0.00',
IndepYear smallint(6) DEFAULT NULL,
Population int(11) NOT NULL DEFAULT '0',
LifeExpectancy float(3,1) DEFAULT NULL,
GNP float(10,2) DEFAULT NULL,
GNPOld float(10,2) DEFAULT NULL,
LocalName char(45) NOT NULL DEFAULT '',
GovernmentForm char(45) NOT NULL DEFAULT '',
HeadOfState char(60) DEFAULT NULL,
Capital int(11) DEFAULT NULL,
Code2 char(2) NOT NULL DEFAULT '',
PRIMARY KEY (Code)
);
CREATE TABLE t2 (
ID int(11) NOT NULL AUTO_INCREMENT,
Name char(35) NOT NULL DEFAULT '',
CountryCode char(3) NOT NULL DEFAULT '',
District char(20) NOT NULL DEFAULT '',
Population int(11) NOT NULL DEFAULT '0',
PRIMARY KEY (ID),
KEY CountryCode (CountryCode)
);
Fill the table with test data
This must not use LooseScan:
EXPLAIN SELECT Name FROM t1 
WHERE t1.Code IN (
SELECT t2.CountryCode FROM t2 WHERE Population > 5000000);
id	select_type	table	type	possible_keys	key	key_len	ref	rows	Extra
1	PRIMARY	t1	ALL	PRIMARY	NULL	NULL	NULL	31	
1	PRIMARY	<subquery2>	eq_ref	distinct_key	distinct_key	3	func	1	
2	SUBQUERY	t2	ALL	CountryCode	NULL	NULL	NULL	545	Using where
SELECT Name FROM t1 
WHERE t1.Code IN (
SELECT t2.CountryCode FROM t2 WHERE Population > 5000000);
Name
Austria
Canada
China
Czech Republic
drop table t1, t2;
drop procedure if exists p1;
drop procedure if exists p2;
drop procedure if exists p3;
drop procedure if exists p4;
CREATE TABLE t1(a INT);
CREATE TABLE t2(c INT);
CREATE PROCEDURE p1(v1 int)
BEGIN
SELECT 1 FROM t1 WHERE a = v1 AND a IN (SELECT c FROM t2);
END
//
CREATE PROCEDURE p2(v1 int)
BEGIN
SELECT 1 FROM t1 WHERE a IN (SELECT c FROM t2);
END
//
CREATE PROCEDURE p3(v1 int)
BEGIN
SELECT 1 
FROM 
t1 t01,t1 t02,t1 t03,t1 t04,t1 t05,t1 t06,t1 t07,t1 t08,
t1 t09,t1 t10,t1 t11,t1 t12,t1 t13,t1 t14,t1 t15,t1 t16,
t1 t17,t1 t18,t1 t19,t1 t20,t1 t21,t1 t22,t1 t23,t1 t24,
t1 t25,t1 t26,t1 t27,t1 t28,t1 t29,t1 t30,t1 t31,t1 t32,
t1 t33,t1 t34,t1 t35,t1 t36,t1 t37,t1 t38,t1 t39,t1 t40,
t1 t41,t1 t42,t1 t43,t1 t44,t1 t45,t1 t46,t1 t47,t1 t48,
t1 t49,t1 t50,t1 t51,t1 t52,t1 t53,t1 t54,t1 t55,t1 t56,
t1 t57,t1 t58,t1 t59,t1 t60
WHERE t01.a IN (SELECT c FROM t2);
END
//
CREATE PROCEDURE p4(v1 int)
BEGIN
SELECT 1 
FROM 
t1 t01,t1 t02,t1 t03,t1 t04,t1 t05,t1 t06,t1 t07,t1 t08,
t1 t09,t1 t10,t1 t11,t1 t12,t1 t13,t1 t14,t1 t15,t1 t16,
t1 t17,t1 t18,t1 t19,t1 t20,t1 t21,t1 t22,t1 t23,t1 t24,
t1 t25,t1 t26,t1 t27,t1 t28,t1 t29,t1 t30,t1 t31,t1 t32,
t1 t33,t1 t34,t1 t35,t1 t36,t1 t37,t1 t38,t1 t39,t1 t40,
t1 t41,t1 t42,t1 t43,t1 t44,t1 t45,t1 t46,t1 t47,t1 t48,
t1 t49,t1 t50,t1 t51,t1 t52,t1 t53,t1 t54,t1 t55,t1 t56,
t1 t57,t1 t58,t1 t59,t1 t60
WHERE t01.a = v1 AND t01.a IN (SELECT c FROM t2);
END
//
CALL p1(1);
1
CALL p2(1);
1
CALL p3(1);
1
CALL p4(1);
1
DROP TABLE t1, t2;
DROP PROCEDURE p1;
DROP PROCEDURE p2;
DROP PROCEDURE p3;
DROP PROCEDURE p4;
create table t0 (a int);
insert into t0 values (0),(1),(2),(3),(4);
create table t1 (a int, b int, key(a));
insert into t1 select a,a from t0;
create table t2 (a int, b int, primary key(a));
insert into t2 select * from t1;
Table t2, unlike table t1, should be displayed as pulled out
explain extended select * from t0
where t0.a in ( select t1.a from t1,t2 where t2.a=t0.a and
t1.b=t2.b);
id	select_type	table	type	possible_keys	key	key_len	ref	rows	filtered	Extra
1	PRIMARY	t0	ALL	NULL	NULL	NULL	NULL	5	100.00	Using where
1	PRIMARY	t1	ref	a	a	5	test.t0.a	1	100.00	Start temporary
1	PRIMARY	t2	eq_ref	PRIMARY	PRIMARY	4	test.t0.a	1	100.00	Using where; End temporary
Warnings:
Note	1276	Field or reference 'test.t0.a' of SELECT #2 was resolved in SELECT #1
Note	1003	select `test`.`t0`.`a` AS `a` from `test`.`t2` semi join (`test`.`t1`) join `test`.`t0` where ((`test`.`t2`.`b` = `test`.`t1`.`b`) and (`test`.`t1`.`a` = `test`.`t0`.`a`) and (`test`.`t2`.`a` = `test`.`t0`.`a`))
update t1 set a=3, b=11 where a=4;
update t2 set b=11 where a=3;
select * from t0 where t0.a in 
(select t1.a from t1, t2 where t2.a=t0.a and t1.b=t2.b);
a
0
1
2
3
drop table t0, t1, t2;
CREATE TABLE t1 (
id int(11) NOT NULL,
PRIMARY KEY (id));
CREATE TABLE t2 (
id int(11) NOT NULL,
fid int(11) NOT NULL,
PRIMARY KEY (id));
insert into t1 values(1);
insert into t2 values(1,7503),(2,1);
explain select count(*) 
from t1 
where fid IN (select fid from t2 where (id between 7502 and 8420) order by fid );
ERROR 42S22: Unknown column 'fid' in 'IN/ALL/ANY subquery'
drop table t1, t2;
create table t1 (a int, b int, key (a), key (b));
insert into t1 values (2,4),(2,4),(2,4);
select t1.a from t1 
where 
t1.a in (select 1 from t1 where t1.a in (select 1 from t1) group by  t1.a);
a
drop table t1;
create table t1(a int,b int,key(a),key(b));
insert into t1 values (1,1),(2,2),(3,3);
select 1 from t1 
where t1.a not in (select 1 from t1 
where t1.a in (select 1 from t1) 
group by  t1.b);
1
1
1
drop table t1;
CREATE TABLE t1
(EMPNUM   CHAR(3) NOT NULL,
EMPNAME  CHAR(20),
GRADE    DECIMAL(4),
CITY     CHAR(15));
CREATE TABLE t2
(PNUM     CHAR(3) NOT NULL,
PNAME    CHAR(20),
PTYPE    CHAR(6),
BUDGET   DECIMAL(9),
CITY     CHAR(15));
CREATE TABLE t3
(EMPNUM   CHAR(3) NOT NULL,
PNUM     CHAR(3) NOT NULL,
HOURS    DECIMAL(5));
INSERT INTO t1 VALUES ('E1','Alice',12,'Deale');
INSERT INTO t1 VALUES ('E2','Betty',10,'Vienna');
INSERT INTO t1 VALUES ('E3','Carmen',13,'Vienna');
INSERT INTO t1 VALUES ('E4','Don',12,'Deale');
INSERT INTO t1 VALUES ('E5','Ed',13,'Akron');
INSERT INTO t2 VALUES ('P1','MXSS','Design',10000,'Deale');
INSERT INTO t2 VALUES ('P2','CALM','Code',30000,'Vienna');
INSERT INTO t2 VALUES ('P3','SDP','Test',30000,'Tampa');
INSERT INTO t2 VALUES ('P4','SDP','Design',20000,'Deale');
INSERT INTO t2 VALUES ('P5','IRM','Test',10000,'Vienna');
INSERT INTO t2 VALUES ('P6','PAYR','Design',50000,'Deale');
INSERT INTO t3 VALUES  ('E1','P1',40);
INSERT INTO t3 VALUES  ('E1','P2',20);
INSERT INTO t3 VALUES  ('E1','P3',80);
INSERT INTO t3 VALUES  ('E1','P4',20);
INSERT INTO t3 VALUES  ('E1','P5',12);
INSERT INTO t3 VALUES  ('E1','P6',12);
INSERT INTO t3 VALUES  ('E2','P1',40);
INSERT INTO t3 VALUES  ('E2','P2',80);
INSERT INTO t3 VALUES  ('E3','P2',20);
INSERT INTO t3 VALUES  ('E4','P2',20);
INSERT INTO t3 VALUES  ('E4','P4',40);
INSERT INTO t3 VALUES  ('E4','P5',80);
SELECT * FROM t1;
EMPNUM	EMPNAME	GRADE	CITY
E1	Alice	12	Deale
E2	Betty	10	Vienna
E3	Carmen	13	Vienna
E4	Don	12	Deale
E5	Ed	13	Akron
CREATE UNIQUE INDEX t1_IDX ON t1(EMPNUM);
SELECT EMPNAME
FROM t1
WHERE EMPNUM IN
(SELECT EMPNUM
FROM t3
WHERE PNUM IN
(SELECT PNUM
FROM t2
WHERE PTYPE = 'Design'));
EMPNAME
Alice
Betty
Don
DROP INDEX t1_IDX ON t1;
CREATE INDEX t1_IDX ON t1(EMPNUM);
SELECT EMPNAME
FROM t1
WHERE EMPNUM IN
(SELECT EMPNUM
FROM t3
WHERE PNUM IN
(SELECT PNUM
FROM t2
WHERE PTYPE = 'Design'));
EMPNAME
Alice
Betty
Don
DROP INDEX t1_IDX ON t1;
SELECT EMPNAME
FROM t1
WHERE EMPNUM IN
(SELECT EMPNUM
FROM t3
WHERE PNUM IN
(SELECT PNUM
FROM t2
WHERE PTYPE = 'Design'));
EMPNAME
Alice
Betty
Don
DROP TABLE t1, t2, t3;
CREATE TABLE t1 (f1 INT NOT NULL);
CREATE VIEW v1 (a) AS SELECT f1 IN (SELECT f1 FROM t1) FROM t1;
SELECT * FROM v1;
a
drop view v1;
drop table t1;
create table t0 (a int);
insert into t0 values (0),(1),(2),(3),(4),(5),(6),(7),(8),(9);
create table t1(a int, b int);
insert into t1 values (0,0),(1,1),(2,2);
create table t2 as select * from t1;
create table t3 (pk int, a int, primary key(pk));
insert into t3 select a,a from t0;
explain 
select * from t1 left join t2 on (t2.a= t1.a and t2.a in (select pk from t3));
id	select_type	table	type	possible_keys	key	key_len	ref	rows	Extra
1	PRIMARY	t1	ALL	NULL	NULL	NULL	NULL	3	
1	PRIMARY	t2	ALL	NULL	NULL	NULL	NULL	3	Using where
2	DEPENDENT SUBQUERY	t3	unique_subquery	PRIMARY	PRIMARY	4	func	1	Using index
drop table t0, t1, t2, t3;
create table t1 (a int);
insert into t1 values (0),(1),(2),(3),(4),(5),(6),(7),(8),(9);
create table t2 (a char(200), b char(200), c char(200), primary key (a,b,c)) engine=innodb;
insert into t2 select concat(a, repeat('X',198)),repeat('B',200),repeat('B',200) from t1;
insert into t2 select concat(a, repeat('Y',198)),repeat('B',200),repeat('B',200) from t1;
alter table t2 add filler1 int;
insert into t1 select A.a + 10*(B.a + 10*C.a) from t1 A, t1 B, t1 C;
set @save_join_buffer_size=@@join_buffer_size;
set join_buffer_size=1;
select * from t2 where filler1 in ( select a from t1);
a	b	c	filler1
set join_buffer_size=default;
drop table t1, t2;
create table t1 (a int not null);
drop procedure if exists p1;
CREATE PROCEDURE p1()
BEGIN
DECLARE EXIT HANDLER FOR SQLEXCEPTION select a from t1;
prepare s1 from '
  select a from t1 where a in ( 
  select a from t1 where a in ( 
  select a from t1 where a in ( 
  select a from t1 where a in ( 
  select a from t1 where a in ( 
  select a from t1 where a in ( 
  select a from t1 where a in ( 
  select a from t1 where a in ( 
  select a from t1 where a in ( 
  select a from t1 where a in ( 
  select a from t1 where a in ( 
  select a from t1 where a in ( 
  select a from t1 where a in ( 
  select a from t1 where a in ( 
  select a from t1 where a in ( 
  select a from t1 where a in ( 
  select a from t1 where a in ( 
  select a from t1 where a in ( 
  select a from t1 where a in ( 
  select a from t1 where a in ( 
  select a from t1 where a in ( 
  select a from t1 where a in ( 
  select a from t1 where a in ( 
  select a from t1 where a in ( 
  select a from t1 where a in ( 
  select a from t1 where a in ( 
  select a from t1 where a in ( 
  select a from t1 where a in ( 
  select a from t1 where a in ( 
  select a from t1 where a in ( 
  select a from t1 where a in ( 
  select a from t1 where a in ( 
  select a from t1 where a in ( 
  select a from t1 where a in ( 
  select a from t1 where a in ( 
  select a from t1 where a in ( 
  select a from t1 where a in ( 
  select a from t1 where a in ( 
  select a from t1 where a in ( 
  select a from t1 where a in ( 
  select a from t1 where a in ( 
  select a from t1 where a in ( 
  select a from t1 where a in ( 
  select a from t1 where a in ( 
  select a from t1 where a in ( 
  select a from t1 where a in ( 
  select a from t1 where a in ( 
  select a from t1 where a in ( 
  select a from t1 where a in ( 
  select a from t1 where a in ( 
  select a from t1 where a in ( 
  select a from t1 where a in ( 
  select a from t1 where a in ( 
  select a from t1 where a in ( 
  select a from t1 where a in ( 
  select a from t1 where a in ( 
  select a from t1 where a in ( 
  select a from t1 where a in ( 
  select a from t1 where a in ( 
  select a from t1 where a in ( 
  select a from t1 where a in ( 
  select a from t1 where a in ( select a from t1) 
  )))))))))))))))))))))))))))))))))))))))))))))))))))))))))))))';
execute s1;
END;
|
call p1();
a
drop procedure p1;
drop table t1;
create table t0 (a int);
insert into t0 values (0),(1),(2),(3),(4),(5),(6),(7),(8),(9);
create table t1 (a int) as select A.a + 10 *(B.a + 10*C.a) as a  from t0 A, t0 B, t0 C;
create table t2 (id int, a int, primary key(id), key(a)) as select a as id, a as a  from t1;
show create table t2;
Table	Create Table
t2	CREATE TABLE `t2` (
  `id` int(11) NOT NULL DEFAULT '0',
  `a` int(11) DEFAULT NULL,
  PRIMARY KEY (`id`),
  KEY `a` (`a`)
) ENGINE=MyISAM DEFAULT CHARSET=latin1
set @a=0;
create table t3 as select * from t2 limit 0;
insert into t3 select @a:=@a+1, t2.a from t2, t0;
insert into t3 select @a:=@a+1, t2.a from t2, t0;
insert into t3 select @a:=@a+1, t2.a from t2, t0;
alter table t3 add primary key(id), add key(a);
The following must use loose index scan over t3, key a:
explain select count(a) from t2 where a in ( SELECT  a FROM t3);
id	select_type	table	type	possible_keys	key	key_len	ref	rows	Extra
1	PRIMARY	t2	index	a	a	5	NULL	1000	Using index
1	PRIMARY	<subquery2>	eq_ref	distinct_key	distinct_key	5	func	1	
2	SUBQUERY	t3	index	a	a	5	NULL	30000	Using index
select count(a) from t2 where a in ( SELECT  a FROM t3);
count(a)
1000
drop table t0,t1,t2,t3;

BUG#42740: crash in optimize_semijoin_nests

create table t1 (c6 timestamp,key (c6)) engine=innodb;
create table t2 (c2 double) engine=innodb;
explain select 1 from t2 where c2 = any (select log10(null) from t1 where c6 <null)  ;
id	select_type	table	type	possible_keys	key	key_len	ref	rows	Extra
1	PRIMARY	NULL	NULL	NULL	NULL	NULL	NULL	NULL	Impossible WHERE noticed after reading const tables
drop table t1, t2;
# 
# BUG#42742: crash in setup_sj_materialization, Copy_field::set
# 
create table t3 ( c1 year) engine=innodb;
insert into t3 values (2135),(2142);
create table t2 (c1 tinytext,c2 text,c6 timestamp) engine=innodb;
# The following must not crash, EXPLAIN should show one SJ strategy, not a mix:
explain select 1 from t2 where 
c2 in (select 1 from t3, t2) and
c1 in (select convert(c6,char(1)) from t2);
id	select_type	table	type	possible_keys	key	key_len	ref	rows	Extra
1	PRIMARY	t2	ALL	NULL	NULL	NULL	NULL	1	Using where
1	PRIMARY	t2	ALL	NULL	NULL	NULL	NULL	1	
1	PRIMARY	t2	ALL	NULL	NULL	NULL	NULL	1	Using where
1	PRIMARY	t3	ALL	NULL	NULL	NULL	NULL	2	FirstMatch(t2)
drop table t2, t3;<|MERGE_RESOLUTION|>--- conflicted
+++ resolved
@@ -52,7 +52,7 @@
 explain select * from t3 where b in (select a from t1);
 id	select_type	table	type	possible_keys	key	key_len	ref	rows	Extra
 1	PRIMARY	t3	ALL	b	NULL	NULL	NULL	10	
-1	PRIMARY	subselect2	eq_ref	unique_key	unique_key	5	func	1	
+1	PRIMARY	<subquery2>	eq_ref	distinct_key	distinct_key	5	func	1	
 2	SUBQUERY	t1	ALL	NULL	NULL	NULL	NULL	3	
 select * from t3 where b in (select a from t1);
 a	b	pk1	pk2	pk3
@@ -130,13 +130,8 @@
 a, mid(filler1, 1,10), length(filler1)=length(filler2) as Z 
 from t1 ot where a in (select a from t2 it);
 id	select_type	table	type	possible_keys	key	key_len	ref	rows	Extra
-<<<<<<< HEAD
-1	PRIMARY	subselect2	ALL	unique_key	NULL	NULL	NULL	22	
+1	PRIMARY	<subquery2>	ALL	distinct_key	NULL	NULL	NULL	22	
 1	PRIMARY	ot	ALL	NULL	NULL	NULL	NULL	32	Using where; Using join buffer (flat, BNL join)
-=======
-1	PRIMARY	<subquery2>	ALL	distinct_key	NULL	NULL	NULL	22	
-1	PRIMARY	ot	ALL	NULL	NULL	NULL	NULL	32	Using where; Using join buffer
->>>>>>> 7b9bcaa5
 2	SUBQUERY	it	ALL	NULL	NULL	NULL	NULL	22	
 select 
 a, mid(filler1, 1,10), length(filler1)=length(filler2) as Z 
@@ -203,13 +198,8 @@
 a, mid(filler1, 1,10), length(filler1)=length(filler2) as Z 
 from t1 ot where a in (select a from t2 it);
 id	select_type	table	type	possible_keys	key	key_len	ref	rows	Extra
-<<<<<<< HEAD
-1	PRIMARY	subselect2	ALL	unique_key	NULL	NULL	NULL	22	
+1	PRIMARY	<subquery2>	ALL	distinct_key	NULL	NULL	NULL	22	
 1	PRIMARY	ot	ALL	NULL	NULL	NULL	NULL	52	Using where; Using join buffer (flat, BNL join)
-=======
-1	PRIMARY	<subquery2>	ALL	distinct_key	NULL	NULL	NULL	22	
-1	PRIMARY	ot	ALL	NULL	NULL	NULL	NULL	52	Using where; Using join buffer
->>>>>>> 7b9bcaa5
 2	SUBQUERY	it	ALL	NULL	NULL	NULL	NULL	22	
 select 
 a, mid(filler1, 1,10), length(filler1)=length(filler2) as Z 

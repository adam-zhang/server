stop slave;
drop table if exists t1,t2,t3,t4,t5,t6,t7,t8,t9;
reset master;
reset slave;
drop table if exists t1,t2,t3,t4,t5,t6,t7,t8,t9;
start slave;
grant replication slave on *.* to replssl@localhost require ssl;
create table t1 (t int);
stop slave;
change master to master_user='replssl',master_password='';
start slave;
insert into t1 values (1);
select * from t1;
t
stop slave;
change master to master_ssl=1 , master_ssl_ca ='MYSQL_TEST_DIR/std_data/cacert.pem', master_ssl_cert='MYSQL_TEST_DIR/std_data/client-cert.pem', master_ssl_key='MYSQL_TEST_DIR/std_data/client-key.pem';
start slave;
select * from t1;
t
1
show slave status;
Slave_IO_State	Master_Host	Master_User	Master_Port	Connect_Retry	Master_Log_File	Read_Master_Log_Pos	Relay_Log_File	Relay_Log_Pos	Relay_Master_Log_File	Slave_IO_Running	Slave_SQL_Running	Replicate_Do_DB	Replicate_Ignore_DB	Replicate_Do_Table	Replicate_Ignore_Table	Replicate_Wild_Do_Table	Replicate_Wild_Ignore_Table	Last_Errno	Last_Error	Skip_Counter	Exec_Master_Log_Pos	Relay_Log_Space	Until_Condition	Until_Log_File	Until_Log_Pos	Master_SSL_Allowed	Master_SSL_CA_File	Master_SSL_CA_Path	Master_SSL_Cert	Master_SSL_Cipher	Master_SSL_Key	Seconds_Behind_Master
#	127.0.0.1	replssl	MASTER_MYPORT	1	#	#	#	#	#	#	Yes				#			0		0	#	#	None		0	Yes	MYSQL_TEST_DIR/std_data/cacert.pem		MYSQL_TEST_DIR/std_data/client-cert.pem		MYSQL_TEST_DIR/std_data/client-key.pem	#
stop slave;
change master to master_user='root',master_password='', master_ssl=0;
start slave;
drop user replssl@localhost;
drop table t1;
show slave status;
Slave_IO_State	Master_Host	Master_User	Master_Port	Connect_Retry	Master_Log_File	Read_Master_Log_Pos	Relay_Log_File	Relay_Log_Pos	Relay_Master_Log_File	Slave_IO_Running	Slave_SQL_Running	Replicate_Do_DB	Replicate_Ignore_DB	Replicate_Do_Table	Replicate_Ignore_Table	Replicate_Wild_Do_Table	Replicate_Wild_Ignore_Table	Last_Errno	Last_Error	Skip_Counter	Exec_Master_Log_Pos	Relay_Log_Space	Until_Condition	Until_Log_File	Until_Log_Pos	Master_SSL_Allowed	Master_SSL_CA_File	Master_SSL_CA_Path	Master_SSL_Cert	Master_SSL_Cipher	Master_SSL_Key	Seconds_Behind_Master
<<<<<<< HEAD
#	127.0.0.1	root	MASTER_MYPORT	1	#	#	#	#	#	#	Yes				#			0		0	#	#	None		0	No	MYSQL_TEST_DIR/std_data/cacert.pem		MYSQL_TEST_DIR/std_data/client-cert.pem		MYSQL_TEST_DIR/std_data/client-key.pem	#
=======
#	127.0.0.1	root	MASTER_MYPORT	1	master-bin.000001	564	#	#	master-bin.000001	Yes	Yes							0		0	564	#	None		0	No	MYSQL_TEST_DIR/std_data/cacert.pem		MYSQL_TEST_DIR/std_data/client-cert.pem		MYSQL_TEST_DIR/std_data/client-key.pem	#
>>>>>>> 2e4d7bd8
<|MERGE_RESOLUTION|>--- conflicted
+++ resolved
@@ -28,8 +28,4 @@
 drop table t1;
 show slave status;
 Slave_IO_State	Master_Host	Master_User	Master_Port	Connect_Retry	Master_Log_File	Read_Master_Log_Pos	Relay_Log_File	Relay_Log_Pos	Relay_Master_Log_File	Slave_IO_Running	Slave_SQL_Running	Replicate_Do_DB	Replicate_Ignore_DB	Replicate_Do_Table	Replicate_Ignore_Table	Replicate_Wild_Do_Table	Replicate_Wild_Ignore_Table	Last_Errno	Last_Error	Skip_Counter	Exec_Master_Log_Pos	Relay_Log_Space	Until_Condition	Until_Log_File	Until_Log_Pos	Master_SSL_Allowed	Master_SSL_CA_File	Master_SSL_CA_Path	Master_SSL_Cert	Master_SSL_Cipher	Master_SSL_Key	Seconds_Behind_Master
-<<<<<<< HEAD
-#	127.0.0.1	root	MASTER_MYPORT	1	#	#	#	#	#	#	Yes				#			0		0	#	#	None		0	No	MYSQL_TEST_DIR/std_data/cacert.pem		MYSQL_TEST_DIR/std_data/client-cert.pem		MYSQL_TEST_DIR/std_data/client-key.pem	#
-=======
-#	127.0.0.1	root	MASTER_MYPORT	1	master-bin.000001	564	#	#	master-bin.000001	Yes	Yes							0		0	564	#	None		0	No	MYSQL_TEST_DIR/std_data/cacert.pem		MYSQL_TEST_DIR/std_data/client-cert.pem		MYSQL_TEST_DIR/std_data/client-key.pem	#
->>>>>>> 2e4d7bd8
+#	127.0.0.1	root	MASTER_MYPORT	1	#	#	#	#	#	#	Yes				#			0		0	#	#	None		0	No	MYSQL_TEST_DIR/std_data/cacert.pem		MYSQL_TEST_DIR/std_data/client-cert.pem		MYSQL_TEST_DIR/std_data/client-key.pem	#
DROP TABLE IF EXISTS t1, gis_point, gis_line, gis_polygon, gis_multi_point, gis_multi_line, gis_multi_polygon, gis_geometrycollection, gis_geometry;
CREATE TABLE gis_point  (fid INTEGER NOT NULL PRIMARY KEY, g POINT);
CREATE TABLE gis_line  (fid INTEGER NOT NULL PRIMARY KEY, g LINESTRING);
CREATE TABLE gis_polygon   (fid INTEGER NOT NULL PRIMARY KEY, g POLYGON);
CREATE TABLE gis_multi_point (fid INTEGER NOT NULL PRIMARY KEY, g MULTIPOINT);
CREATE TABLE gis_multi_line (fid INTEGER NOT NULL PRIMARY KEY, g MULTILINESTRING);
CREATE TABLE gis_multi_polygon  (fid INTEGER NOT NULL PRIMARY KEY, g MULTIPOLYGON);
CREATE TABLE gis_geometrycollection  (fid INTEGER NOT NULL PRIMARY KEY, g GEOMETRYCOLLECTION);
CREATE TABLE gis_geometry (fid INTEGER NOT NULL PRIMARY KEY, g GEOMETRY);
SHOW FIELDS FROM gis_point;
Field	Type	Null	Key	Default	Extra
fid	int(11)	NO	PRI	NULL	
g	point	YES		NULL	
SHOW FIELDS FROM gis_line;
Field	Type	Null	Key	Default	Extra
fid	int(11)	NO	PRI	NULL	
g	linestring	YES		NULL	
SHOW FIELDS FROM gis_polygon;
Field	Type	Null	Key	Default	Extra
fid	int(11)	NO	PRI	NULL	
g	polygon	YES		NULL	
SHOW FIELDS FROM gis_multi_point;
Field	Type	Null	Key	Default	Extra
fid	int(11)	NO	PRI	NULL	
g	multipoint	YES		NULL	
SHOW FIELDS FROM gis_multi_line;
Field	Type	Null	Key	Default	Extra
fid	int(11)	NO	PRI	NULL	
g	multilinestring	YES		NULL	
SHOW FIELDS FROM gis_multi_polygon;
Field	Type	Null	Key	Default	Extra
fid	int(11)	NO	PRI	NULL	
g	multipolygon	YES		NULL	
SHOW FIELDS FROM gis_geometrycollection;
Field	Type	Null	Key	Default	Extra
fid	int(11)	NO	PRI	NULL	
g	geometrycollection	YES		NULL	
SHOW FIELDS FROM gis_geometry;
Field	Type	Null	Key	Default	Extra
fid	int(11)	NO	PRI	NULL	
g	geometry	YES		NULL	
INSERT INTO gis_point VALUES 
(101, PointFromText('POINT(10 10)')),
(102, PointFromText('POINT(20 10)')),
(103, PointFromText('POINT(20 20)')),
(104, PointFromWKB(AsWKB(PointFromText('POINT(10 20)'))));
INSERT INTO gis_line VALUES
(105, LineFromText('LINESTRING(0 0,0 10,10 0)')),
(106, LineStringFromText('LINESTRING(10 10,20 10,20 20,10 20,10 10)')),
(107, LineStringFromWKB(LineString(Point(10, 10), Point(40, 10))));
INSERT INTO gis_polygon VALUES
(108, PolygonFromText('POLYGON((10 10,20 10,20 20,10 20,10 10))')),
(109, PolyFromText('POLYGON((0 0,50 0,50 50,0 50,0 0), (10 10,20 10,20 20,10 20,10 10))')),
(110, PolyFromWKB(Polygon(LineString(Point(0, 0), Point(30, 0), Point(30, 30), Point(0, 0)))));
INSERT INTO gis_multi_point VALUES
(111, MultiPointFromText('MULTIPOINT(0 0,10 10,10 20,20 20)')),
(112, MPointFromText('MULTIPOINT(1 1,11 11,11 21,21 21)')),
(113, MPointFromWKB(MultiPoint(Point(3, 6), Point(4, 10))));
INSERT INTO gis_multi_line VALUES
(114, MultiLineStringFromText('MULTILINESTRING((10 48,10 21,10 0),(16 0,16 23,16 48))')),
(115, MLineFromText('MULTILINESTRING((10 48,10 21,10 0))')),
(116, MLineFromWKB(MultiLineString(LineString(Point(1, 2), Point(3, 5)), LineString(Point(2, 5), Point(5, 8), Point(21, 7)))));
INSERT INTO gis_multi_polygon VALUES
(117, MultiPolygonFromText('MULTIPOLYGON(((28 26,28 0,84 0,84 42,28 26),(52 18,66 23,73 9,48 6,52 18)),((59 18,67 18,67 13,59 13,59 18)))')),
(118, MPolyFromText('MULTIPOLYGON(((28 26,28 0,84 0,84 42,28 26),(52 18,66 23,73 9,48 6,52 18)),((59 18,67 18,67 13,59 13,59 18)))')),
(119, MPolyFromWKB(MultiPolygon(Polygon(LineString(Point(0, 3), Point(3, 3), Point(3, 0), Point(0, 3))))));
INSERT INTO gis_geometrycollection VALUES
(120, GeomCollFromText('GEOMETRYCOLLECTION(POINT(0 0), LINESTRING(0 0,10 10))')),
(121, GeometryFromWKB(GeometryCollection(Point(44, 6), LineString(Point(3, 6), Point(7, 9)))));
INSERT into gis_geometry SELECT * FROM gis_point;
INSERT into gis_geometry SELECT * FROM gis_line;
INSERT into gis_geometry SELECT * FROM gis_polygon;
INSERT into gis_geometry SELECT * FROM gis_multi_point;
INSERT into gis_geometry SELECT * FROM gis_multi_line;
INSERT into gis_geometry SELECT * FROM gis_multi_polygon;
INSERT into gis_geometry SELECT * FROM gis_geometrycollection;
SELECT fid, AsText(g) FROM gis_point;
fid	AsText(g)
101	POINT(10 10)
102	POINT(20 10)
103	POINT(20 20)
104	POINT(10 20)
SELECT fid, AsText(g) FROM gis_line;
fid	AsText(g)
105	LINESTRING(0 0,0 10,10 0)
106	LINESTRING(10 10,20 10,20 20,10 20,10 10)
107	LINESTRING(10 10,40 10)
SELECT fid, AsText(g) FROM gis_polygon;
fid	AsText(g)
108	POLYGON((10 10,20 10,20 20,10 20,10 10))
109	POLYGON((0 0,50 0,50 50,0 50,0 0),(10 10,20 10,20 20,10 20,10 10))
110	POLYGON((0 0,30 0,30 30,0 0))
SELECT fid, AsText(g) FROM gis_multi_point;
fid	AsText(g)
111	MULTIPOINT(0 0,10 10,10 20,20 20)
112	MULTIPOINT(1 1,11 11,11 21,21 21)
113	MULTIPOINT(3 6,4 10)
SELECT fid, AsText(g) FROM gis_multi_line;
fid	AsText(g)
114	MULTILINESTRING((10 48,10 21,10 0),(16 0,16 23,16 48))
115	MULTILINESTRING((10 48,10 21,10 0))
116	MULTILINESTRING((1 2,3 5),(2 5,5 8,21 7))
SELECT fid, AsText(g) FROM gis_multi_polygon;
fid	AsText(g)
117	MULTIPOLYGON(((28 26,28 0,84 0,84 42,28 26),(52 18,66 23,73 9,48 6,52 18)),((59 18,67 18,67 13,59 13,59 18)))
118	MULTIPOLYGON(((28 26,28 0,84 0,84 42,28 26),(52 18,66 23,73 9,48 6,52 18)),((59 18,67 18,67 13,59 13,59 18)))
119	MULTIPOLYGON(((0 3,3 3,3 0,0 3)))
SELECT fid, AsText(g) FROM gis_geometrycollection;
fid	AsText(g)
120	GEOMETRYCOLLECTION(POINT(0 0),LINESTRING(0 0,10 10))
121	GEOMETRYCOLLECTION(POINT(44 6),LINESTRING(3 6,7 9))
SELECT fid, AsText(g) FROM gis_geometry;
fid	AsText(g)
101	POINT(10 10)
102	POINT(20 10)
103	POINT(20 20)
104	POINT(10 20)
105	LINESTRING(0 0,0 10,10 0)
106	LINESTRING(10 10,20 10,20 20,10 20,10 10)
107	LINESTRING(10 10,40 10)
108	POLYGON((10 10,20 10,20 20,10 20,10 10))
109	POLYGON((0 0,50 0,50 50,0 50,0 0),(10 10,20 10,20 20,10 20,10 10))
110	POLYGON((0 0,30 0,30 30,0 0))
111	MULTIPOINT(0 0,10 10,10 20,20 20)
112	MULTIPOINT(1 1,11 11,11 21,21 21)
113	MULTIPOINT(3 6,4 10)
114	MULTILINESTRING((10 48,10 21,10 0),(16 0,16 23,16 48))
115	MULTILINESTRING((10 48,10 21,10 0))
116	MULTILINESTRING((1 2,3 5),(2 5,5 8,21 7))
117	MULTIPOLYGON(((28 26,28 0,84 0,84 42,28 26),(52 18,66 23,73 9,48 6,52 18)),((59 18,67 18,67 13,59 13,59 18)))
118	MULTIPOLYGON(((28 26,28 0,84 0,84 42,28 26),(52 18,66 23,73 9,48 6,52 18)),((59 18,67 18,67 13,59 13,59 18)))
119	MULTIPOLYGON(((0 3,3 3,3 0,0 3)))
120	GEOMETRYCOLLECTION(POINT(0 0),LINESTRING(0 0,10 10))
121	GEOMETRYCOLLECTION(POINT(44 6),LINESTRING(3 6,7 9))
SELECT fid, Dimension(g) FROM gis_geometry;
fid	Dimension(g)
101	0
102	0
103	0
104	0
105	1
106	1
107	1
108	2
109	2
110	2
111	0
112	0
113	0
114	1
115	1
116	1
117	2
118	2
119	2
120	1
121	1
SELECT fid, GeometryType(g) FROM gis_geometry;
fid	GeometryType(g)
101	POINT
102	POINT
103	POINT
104	POINT
105	LINESTRING
106	LINESTRING
107	LINESTRING
108	POLYGON
109	POLYGON
110	POLYGON
111	MULTIPOINT
112	MULTIPOINT
113	MULTIPOINT
114	MULTILINESTRING
115	MULTILINESTRING
116	MULTILINESTRING
117	MULTIPOLYGON
118	MULTIPOLYGON
119	MULTIPOLYGON
120	GEOMETRYCOLLECTION
121	GEOMETRYCOLLECTION
SELECT fid, IsEmpty(g) FROM gis_geometry;
fid	IsEmpty(g)
101	0
102	0
103	0
104	0
105	0
106	0
107	0
108	0
109	0
110	0
111	0
112	0
113	0
114	0
115	0
116	0
117	0
118	0
119	0
120	0
121	0
SELECT fid, AsText(Envelope(g)) FROM gis_geometry;
fid	AsText(Envelope(g))
101	POLYGON((10 10,10 10,10 10,10 10,10 10))
102	POLYGON((20 10,20 10,20 10,20 10,20 10))
103	POLYGON((20 20,20 20,20 20,20 20,20 20))
104	POLYGON((10 20,10 20,10 20,10 20,10 20))
105	POLYGON((0 0,10 0,10 10,0 10,0 0))
106	POLYGON((10 10,20 10,20 20,10 20,10 10))
107	POLYGON((10 10,40 10,40 10,10 10,10 10))
108	POLYGON((10 10,20 10,20 20,10 20,10 10))
109	POLYGON((0 0,50 0,50 50,0 50,0 0))
110	POLYGON((0 0,30 0,30 30,0 30,0 0))
111	POLYGON((0 0,20 0,20 20,0 20,0 0))
112	POLYGON((1 1,21 1,21 21,1 21,1 1))
113	POLYGON((3 6,4 6,4 10,3 10,3 6))
114	POLYGON((10 0,16 0,16 48,10 48,10 0))
115	POLYGON((10 0,10 0,10 48,10 48,10 0))
116	POLYGON((1 2,21 2,21 8,1 8,1 2))
117	POLYGON((28 0,84 0,84 42,28 42,28 0))
118	POLYGON((28 0,84 0,84 42,28 42,28 0))
119	POLYGON((0 0,3 0,3 3,0 3,0 0))
120	POLYGON((0 0,10 0,10 10,0 10,0 0))
121	POLYGON((3 6,44 6,44 9,3 9,3 6))
explain extended select Dimension(g), GeometryType(g), IsEmpty(g), AsText(Envelope(g)) from gis_geometry;
id	select_type	table	type	possible_keys	key	key_len	ref	rows	Extra
1	SIMPLE	gis_geometry	ALL	NULL	NULL	NULL	NULL	21	
Warnings:
Note	1003	select dimension(`test`.`gis_geometry`.`g`) AS `Dimension(g)`,geometrytype(`test`.`gis_geometry`.`g`) AS `GeometryType(g)`,isempty(`test`.`gis_geometry`.`g`) AS `IsEmpty(g)`,astext(envelope(`test`.`gis_geometry`.`g`)) AS `AsText(Envelope(g))` from `test`.`gis_geometry`
SELECT fid, X(g) FROM gis_point;
fid	X(g)
101	10
102	20
103	20
104	10
SELECT fid, Y(g) FROM gis_point;
fid	Y(g)
101	10
102	10
103	20
104	20
explain extended select X(g),Y(g) FROM gis_point;
id	select_type	table	type	possible_keys	key	key_len	ref	rows	Extra
1	SIMPLE	gis_point	ALL	NULL	NULL	NULL	NULL	4	
Warnings:
Note	1003	select x(`test`.`gis_point`.`g`) AS `X(g)`,y(`test`.`gis_point`.`g`) AS `Y(g)` from `test`.`gis_point`
SELECT fid, AsText(StartPoint(g)) FROM gis_line;
fid	AsText(StartPoint(g))
105	POINT(0 0)
106	POINT(10 10)
107	POINT(10 10)
SELECT fid, AsText(EndPoint(g)) FROM gis_line;
fid	AsText(EndPoint(g))
105	POINT(10 0)
106	POINT(10 10)
107	POINT(40 10)
SELECT fid, GLength(g) FROM gis_line;
fid	GLength(g)
105	24.142135623731
106	40
107	30
SELECT fid, NumPoints(g) FROM gis_line;
fid	NumPoints(g)
105	3
106	5
107	2
SELECT fid, AsText(PointN(g, 2)) FROM gis_line;
fid	AsText(PointN(g, 2))
105	POINT(0 10)
106	POINT(20 10)
107	POINT(40 10)
SELECT fid, IsClosed(g) FROM gis_line;
fid	IsClosed(g)
105	0
106	1
107	0
explain extended select AsText(StartPoint(g)),AsText(EndPoint(g)),GLength(g),NumPoints(g),AsText(PointN(g, 2)),IsClosed(g) FROM gis_line;
id	select_type	table	type	possible_keys	key	key_len	ref	rows	Extra
1	SIMPLE	gis_line	ALL	NULL	NULL	NULL	NULL	3	
Warnings:
Note	1003	select astext(startpoint(`test`.`gis_line`.`g`)) AS `AsText(StartPoint(g))`,astext(endpoint(`test`.`gis_line`.`g`)) AS `AsText(EndPoint(g))`,glength(`test`.`gis_line`.`g`) AS `GLength(g)`,numpoints(`test`.`gis_line`.`g`) AS `NumPoints(g)`,astext(pointn(`test`.`gis_line`.`g`,2)) AS `AsText(PointN(g, 2))`,isclosed(`test`.`gis_line`.`g`) AS `IsClosed(g)` from `test`.`gis_line`
SELECT fid, AsText(Centroid(g)) FROM gis_polygon;
fid	AsText(Centroid(g))
108	POINT(15 15)
109	POINT(25.416666666667 25.416666666667)
110	POINT(20 10)
SELECT fid, Area(g) FROM gis_polygon;
fid	Area(g)
108	100
109	2400
110	450
SELECT fid, AsText(ExteriorRing(g)) FROM gis_polygon;
fid	AsText(ExteriorRing(g))
108	LINESTRING(10 10,20 10,20 20,10 20,10 10)
109	LINESTRING(0 0,50 0,50 50,0 50,0 0)
110	LINESTRING(0 0,30 0,30 30,0 0)
SELECT fid, NumInteriorRings(g) FROM gis_polygon;
fid	NumInteriorRings(g)
108	0
109	1
110	0
SELECT fid, AsText(InteriorRingN(g, 1)) FROM gis_polygon;
fid	AsText(InteriorRingN(g, 1))
108	NULL
109	LINESTRING(10 10,20 10,20 20,10 20,10 10)
110	NULL
explain extended select AsText(Centroid(g)),Area(g),AsText(ExteriorRing(g)),NumInteriorRings(g),AsText(InteriorRingN(g, 1)) FROM gis_polygon;
id	select_type	table	type	possible_keys	key	key_len	ref	rows	Extra
1	SIMPLE	gis_polygon	ALL	NULL	NULL	NULL	NULL	3	
Warnings:
Note	1003	select astext(centroid(`test`.`gis_polygon`.`g`)) AS `AsText(Centroid(g))`,area(`test`.`gis_polygon`.`g`) AS `Area(g)`,astext(exteriorring(`test`.`gis_polygon`.`g`)) AS `AsText(ExteriorRing(g))`,numinteriorrings(`test`.`gis_polygon`.`g`) AS `NumInteriorRings(g)`,astext(interiorringn(`test`.`gis_polygon`.`g`,1)) AS `AsText(InteriorRingN(g, 1))` from `test`.`gis_polygon`
SELECT fid, IsClosed(g) FROM gis_multi_line;
fid	IsClosed(g)
114	0
115	0
116	0
SELECT fid, AsText(Centroid(g)) FROM gis_multi_polygon;
fid	AsText(Centroid(g))
117	POINT(55.588527753042 17.426536064114)
118	POINT(55.588527753042 17.426536064114)
119	POINT(2 2)
SELECT fid, Area(g) FROM gis_multi_polygon;
fid	Area(g)
117	1684.5
118	1684.5
119	4.5
SELECT fid, NumGeometries(g) from gis_multi_point;
fid	NumGeometries(g)
111	4
112	4
113	2
SELECT fid, NumGeometries(g) from gis_multi_line;
fid	NumGeometries(g)
114	2
115	1
116	2
SELECT fid, NumGeometries(g) from gis_multi_polygon;
fid	NumGeometries(g)
117	2
118	2
119	1
SELECT fid, NumGeometries(g) from gis_geometrycollection;
fid	NumGeometries(g)
120	2
121	2
explain extended SELECT fid, NumGeometries(g) from gis_multi_point;
id	select_type	table	type	possible_keys	key	key_len	ref	rows	Extra
1	SIMPLE	gis_multi_point	ALL	NULL	NULL	NULL	NULL	3	
Warnings:
Note	1003	select `test`.`gis_multi_point`.`fid` AS `fid`,numgeometries(`test`.`gis_multi_point`.`g`) AS `NumGeometries(g)` from `test`.`gis_multi_point`
SELECT fid, AsText(GeometryN(g, 2)) from gis_multi_point;
fid	AsText(GeometryN(g, 2))
111	POINT(10 10)
112	POINT(11 11)
113	POINT(4 10)
SELECT fid, AsText(GeometryN(g, 2)) from gis_multi_line;
fid	AsText(GeometryN(g, 2))
114	LINESTRING(16 0,16 23,16 48)
115	NULL
116	LINESTRING(2 5,5 8,21 7)
SELECT fid, AsText(GeometryN(g, 2)) from gis_multi_polygon;
fid	AsText(GeometryN(g, 2))
117	POLYGON((59 18,67 18,67 13,59 13,59 18))
118	POLYGON((59 18,67 18,67 13,59 13,59 18))
119	NULL
SELECT fid, AsText(GeometryN(g, 2)) from gis_geometrycollection;
fid	AsText(GeometryN(g, 2))
120	LINESTRING(0 0,10 10)
121	LINESTRING(3 6,7 9)
SELECT fid, AsText(GeometryN(g, 1)) from gis_geometrycollection;
fid	AsText(GeometryN(g, 1))
120	POINT(0 0)
121	POINT(44 6)
explain extended SELECT fid, AsText(GeometryN(g, 2)) from gis_multi_point;
id	select_type	table	type	possible_keys	key	key_len	ref	rows	Extra
1	SIMPLE	gis_multi_point	ALL	NULL	NULL	NULL	NULL	3	
Warnings:
Note	1003	select `test`.`gis_multi_point`.`fid` AS `fid`,astext(geometryn(`test`.`gis_multi_point`.`g`,2)) AS `AsText(GeometryN(g, 2))` from `test`.`gis_multi_point`
SELECT g1.fid as first, g2.fid as second,
Within(g1.g, g2.g) as w, Contains(g1.g, g2.g) as c, Overlaps(g1.g, g2.g) as o,
Equals(g1.g, g2.g) as e, Disjoint(g1.g, g2.g) as d, Touches(g1.g, g2.g) as t,
Intersects(g1.g, g2.g) as i, Crosses(g1.g, g2.g) as r
FROM gis_geometrycollection g1, gis_geometrycollection g2 ORDER BY first, second;
first	second	w	c	o	e	d	t	i	r
120	120	1	1	0	1	0	0	1	0
120	121	0	0	1	0	0	0	1	0
121	120	0	0	1	0	0	0	1	0
121	121	1	1	0	1	0	0	1	0
explain extended SELECT g1.fid as first, g2.fid as second,
Within(g1.g, g2.g) as w, Contains(g1.g, g2.g) as c, Overlaps(g1.g, g2.g) as o,
Equals(g1.g, g2.g) as e, Disjoint(g1.g, g2.g) as d, Touches(g1.g, g2.g) as t,
Intersects(g1.g, g2.g) as i, Crosses(g1.g, g2.g) as r
FROM gis_geometrycollection g1, gis_geometrycollection g2 ORDER BY first, second;
id	select_type	table	type	possible_keys	key	key_len	ref	rows	Extra
1	SIMPLE	g1	ALL	NULL	NULL	NULL	NULL	2	Using temporary; Using filesort
1	SIMPLE	g2	ALL	NULL	NULL	NULL	NULL	2	
Warnings:
Note	1003	select `test`.`g1`.`fid` AS `first`,`test`.`g2`.`fid` AS `second`,within(`test`.`g1`.`g`,`test`.`g2`.`g`) AS `w`,contains(`test`.`g1`.`g`,`test`.`g2`.`g`) AS `c`,overlaps(`test`.`g1`.`g`,`test`.`g2`.`g`) AS `o`,equals(`test`.`g1`.`g`,`test`.`g2`.`g`) AS `e`,disjoint(`test`.`g1`.`g`,`test`.`g2`.`g`) AS `d`,touches(`test`.`g1`.`g`,`test`.`g2`.`g`) AS `t`,intersects(`test`.`g1`.`g`,`test`.`g2`.`g`) AS `i`,crosses(`test`.`g1`.`g`,`test`.`g2`.`g`) AS `r` from `test`.`gis_geometrycollection` `g1` join `test`.`gis_geometrycollection` `g2` order by `test`.`g1`.`fid`,`test`.`g2`.`fid`
DROP TABLE gis_point, gis_line, gis_polygon, gis_multi_point, gis_multi_line, gis_multi_polygon, gis_geometrycollection, gis_geometry;
CREATE TABLE t1 (
gp  point,
ln  linestring,
pg  polygon,
mp  multipoint,
mln multilinestring,
mpg multipolygon,
gc  geometrycollection,
gm  geometry
);
SHOW FIELDS FROM t1;
Field	Type	Null	Key	Default	Extra
gp	point	YES		NULL	
ln	linestring	YES		NULL	
pg	polygon	YES		NULL	
mp	multipoint	YES		NULL	
mln	multilinestring	YES		NULL	
mpg	multipolygon	YES		NULL	
gc	geometrycollection	YES		NULL	
gm	geometry	YES		NULL	
ALTER TABLE t1 ADD fid INT NOT NULL;
SHOW FIELDS FROM t1;
Field	Type	Null	Key	Default	Extra
gp	point	YES		NULL	
ln	linestring	YES		NULL	
pg	polygon	YES		NULL	
mp	multipoint	YES		NULL	
mln	multilinestring	YES		NULL	
mpg	multipolygon	YES		NULL	
gc	geometrycollection	YES		NULL	
gm	geometry	YES		NULL	
fid	int(11)	NO		NULL	
DROP TABLE t1;
SELECT AsText(GeometryFromWKB(AsWKB(GeometryFromText('POINT(1 4)'))));
AsText(GeometryFromWKB(AsWKB(GeometryFromText('POINT(1 4)'))))
POINT(1 4)
explain extended SELECT AsText(GeometryFromWKB(AsWKB(GeometryFromText('POINT(1 4)'))));
id	select_type	table	type	possible_keys	key	key_len	ref	rows	Extra
1	SIMPLE	NULL	NULL	NULL	NULL	NULL	NULL	NULL	No tables used
Warnings:
Note	1003	select astext(geometryfromwkb(aswkb(geometryfromtext(_latin1'POINT(1 4)')))) AS `AsText(GeometryFromWKB(AsWKB(GeometryFromText('POINT(1 4)'))))`
explain extended SELECT AsText(GeometryFromWKB(AsWKB(PointFromText('POINT(1 4)'))));
id	select_type	table	type	possible_keys	key	key_len	ref	rows	Extra
1	SIMPLE	NULL	NULL	NULL	NULL	NULL	NULL	NULL	No tables used
Warnings:
Note	1003	select astext(geometryfromwkb(aswkb(geometryfromtext(_latin1'POINT(1 4)')))) AS `AsText(GeometryFromWKB(AsWKB(PointFromText('POINT(1 4)'))))`
SELECT SRID(GeomFromText('LineString(1 1,2 2)',101));
SRID(GeomFromText('LineString(1 1,2 2)',101))
101
explain extended SELECT SRID(GeomFromText('LineString(1 1,2 2)',101));
id	select_type	table	type	possible_keys	key	key_len	ref	rows	Extra
1	SIMPLE	NULL	NULL	NULL	NULL	NULL	NULL	NULL	No tables used
Warnings:
Note	1003	select srid(geometryfromtext(_latin1'LineString(1 1,2 2)',101)) AS `SRID(GeomFromText('LineString(1 1,2 2)',101))`
explain extended select issimple(MultiPoint(Point(3, 6), Point(4, 10))), issimple(Point(3, 6));
id	select_type	table	type	possible_keys	key	key_len	ref	rows	Extra
1	SIMPLE	NULL	NULL	NULL	NULL	NULL	NULL	NULL	No tables used
Warnings:
Note	1003	select issimple(multipoint(point(3,6),point(4,10))) AS `issimple(MultiPoint(Point(3, 6), Point(4, 10)))`,issimple(point(3,6)) AS `issimple(Point(3, 6))`
create table t1 (a geometry not null);
insert into t1 values (GeomFromText('Point(1 2)'));
insert into t1 values ('Garbage');
ERROR 22003: Cannot get geometry object from data you send to the GEOMETRY field
insert IGNORE into t1 values ('Garbage');
ERROR 22003: Cannot get geometry object from data you send to the GEOMETRY field
alter table t1 add spatial index(a);
drop table t1;
create table t1(a geometry not null, spatial index(a));
insert into t1 values
(GeomFromText('POINT(1 1)')), (GeomFromText('POINT(3 3)')), 
(GeomFromText('POINT(4 4)')), (GeomFromText('POINT(6 6)'));
select AsText(a) from t1 where
MBRContains(GeomFromText('Polygon((0 0, 0 2, 2 2, 2 0, 0 0))'), a)
or
MBRContains(GeomFromText('Polygon((2 2, 2 5, 5 5, 5 2, 2 2))'), a);
AsText(a)
POINT(1 1)
POINT(3 3)
POINT(4 4)
select AsText(a) from t1 where
MBRContains(GeomFromText('Polygon((0 0, 0 2, 2 2, 2 0, 0 0))'), a)
and
MBRContains(GeomFromText('Polygon((0 0, 0 7, 7 7, 7 0, 0 0))'), a);
AsText(a)
POINT(1 1)
drop table t1;
CREATE TABLE t1 (Coordinates POINT NOT NULL, SPATIAL INDEX(Coordinates));
INSERT INTO t1 VALUES(GeomFromText('POINT(383293632 1754448)'));
INSERT INTO t1 VALUES(GeomFromText('POINT(564952612 157516260)'));
INSERT INTO t1 VALUES(GeomFromText('POINT(903994614 180726515)'));
INSERT INTO t1 VALUES(GeomFromText('POINT(98128178 141127631)'));
INSERT INTO t1 VALUES(GeomFromText('POINT(862547902 799334546)'));
INSERT INTO t1 VALUES(GeomFromText('POINT(341989013 850270906)'));
INSERT INTO t1 VALUES(GeomFromText('POINT(803302376 93039099)'));
INSERT INTO t1 VALUES(GeomFromText('POINT(857439153 817431356)'));
INSERT INTO t1 VALUES(GeomFromText('POINT(319757546 343162742)'));
INSERT INTO t1 VALUES(GeomFromText('POINT(826341972 717484432)'));
INSERT INTO t1 VALUES(GeomFromText('POINT(305066789 201736238)'));
INSERT INTO t1 VALUES(GeomFromText('POINT(626068992 616241497)'));
INSERT INTO t1 VALUES(GeomFromText('POINT(55789424 755830108)'));
INSERT INTO t1 VALUES(GeomFromText('POINT(802874458 312435220)'));
INSERT INTO t1 VALUES(GeomFromText('POINT(153795660 551723671)'));
INSERT INTO t1 VALUES(GeomFromText('POINT(242207428 537089292)'));
INSERT INTO t1 VALUES(GeomFromText('POINT(553478119 807160039)'));
INSERT INTO t1 VALUES(GeomFromText('POINT(694605552 457472733)'));
INSERT INTO t1 VALUES(GeomFromText('POINT(987886554 792733729)'));
INSERT INTO t1 VALUES(GeomFromText('POINT(598600363 850434457)'));
INSERT INTO t1 VALUES(GeomFromText('POINT(592068275 940589376)'));
INSERT INTO t1 VALUES(GeomFromText('POINT(700705362 395370650)'));
INSERT INTO t1 VALUES(GeomFromText('POINT(33628474 558144514)'));
INSERT INTO t1 VALUES(GeomFromText('POINT(212802006 353386020)'));
INSERT INTO t1 VALUES(GeomFromText('POINT(901307256 39143977)'));
INSERT INTO t1 VALUES(GeomFromText('POINT(70870451 206374045)'));
INSERT INTO t1 VALUES(GeomFromText('POINT(240880214 696939443)'));
INSERT INTO t1 VALUES(GeomFromText('POINT(822615542 296669638)'));
INSERT INTO t1 VALUES(GeomFromText('POINT(452769551 625489999)'));
INSERT INTO t1 VALUES(GeomFromText('POINT(609104858 606565210)'));
INSERT INTO t1 VALUES(GeomFromText('POINT(177213669 851312285)'));
INSERT INTO t1 VALUES(GeomFromText('POINT(143654501 730691787)'));
INSERT INTO t1 VALUES(GeomFromText('POINT(658472325 838260052)'));
INSERT INTO t1 VALUES(GeomFromText('POINT(188164520 646358878)'));
INSERT INTO t1 VALUES(GeomFromText('POINT(630993781 786764883)'));
INSERT INTO t1 VALUES(GeomFromText('POINT(496793334 223062055)'));
INSERT INTO t1 VALUES(GeomFromText('POINT(727354258 197498696)'));
INSERT INTO t1 VALUES(GeomFromText('POINT(618432704 760982731)'));
INSERT INTO t1 VALUES(GeomFromText('POINT(755643210 831234710)'));
INSERT INTO t1 VALUES(GeomFromText('POINT(114368751 656950466)'));
INSERT INTO t1 VALUES(GeomFromText('POINT(870378686 185239202)'));
INSERT INTO t1 VALUES(GeomFromText('POINT(863324511 111258900)'));
INSERT INTO t1 VALUES(GeomFromText('POINT(882178645 685940052)'));
INSERT INTO t1 VALUES(GeomFromText('POINT(407928538 334948195)'));
INSERT INTO t1 VALUES(GeomFromText('POINT(311430051 17033395)'));
INSERT INTO t1 VALUES(GeomFromText('POINT(941513405 488643719)'));
INSERT INTO t1 VALUES(GeomFromText('POINT(868345680 85167906)'));
INSERT INTO t1 VALUES(GeomFromText('POINT(219335507 526818004)'));
INSERT INTO t1 VALUES(GeomFromText('POINT(923427958 407500026)'));
INSERT INTO t1 VALUES(GeomFromText('POINT(173176882 554421738)'));
INSERT INTO t1 VALUES(GeomFromText('POINT(194264908 669970217)'));
INSERT INTO t1 VALUES(GeomFromText('POINT(777483793 921619165)'));
INSERT INTO t1 VALUES(GeomFromText('POINT(867468912 395916497)'));
INSERT INTO t1 VALUES(GeomFromText('POINT(682601897 623112122)'));
INSERT INTO t1 VALUES(GeomFromText('POINT(227151206 796970647)'));
INSERT INTO t1 VALUES(GeomFromText('POINT(280062588 97529892)'));
INSERT INTO t1 VALUES(GeomFromText('POINT(982209849 143387099)'));
INSERT INTO t1 VALUES(GeomFromText('POINT(208788792 864388493)'));
INSERT INTO t1 VALUES(GeomFromText('POINT(829327151 616717329)'));
INSERT INTO t1 VALUES(GeomFromText('POINT(199336688 140757201)'));
INSERT INTO t1 VALUES(GeomFromText('POINT(633750724 140850093)'));
INSERT INTO t1 VALUES(GeomFromText('POINT(629400920 502096404)'));
INSERT INTO t1 VALUES(GeomFromText('POINT(226017998 848736426)'));
INSERT INTO t1 VALUES(GeomFromText('POINT(28914408 149445955)'));
INSERT INTO t1 VALUES(GeomFromText('POINT(256236452 202091290)'));
INSERT INTO t1 VALUES(GeomFromText('POINT(703867693 450501360)'));
INSERT INTO t1 VALUES(GeomFromText('POINT(872061506 481351486)'));
INSERT INTO t1 VALUES(GeomFromText('POINT(372120524 739530418)'));
INSERT INTO t1 VALUES(GeomFromText('POINT(877267982 54722420)'));
INSERT INTO t1 VALUES(GeomFromText('POINT(362642540 104419188)'));
INSERT INTO t1 VALUES(GeomFromText('POINT(851693067 642705127)'));
INSERT INTO t1 VALUES(GeomFromText('POINT(201949080 833902916)'));
INSERT INTO t1 VALUES(GeomFromText('POINT(786092225 410737872)'));
INSERT INTO t1 VALUES(GeomFromText('POINT(698291409 615419376)'));
INSERT INTO t1 VALUES(GeomFromText('POINT(27455201 897628096)'));
INSERT INTO t1 VALUES(GeomFromText('POINT(756176576 661205925)'));
INSERT INTO t1 VALUES(GeomFromText('POINT(38478189 385577496)'));
INSERT INTO t1 VALUES(GeomFromText('POINT(163302328 264496186)'));
INSERT INTO t1 VALUES(GeomFromText('POINT(234313922 192216735)'));
INSERT INTO t1 VALUES(GeomFromText('POINT(413942141 490550373)'));
INSERT INTO t1 VALUES(GeomFromText('POINT(394308025 117809834)'));
INSERT INTO t1 VALUES(GeomFromText('POINT(941051732 266369530)'));
INSERT INTO t1 VALUES(GeomFromText('POINT(599161319 313172256)'));
INSERT INTO t1 VALUES(GeomFromText('POINT(5899948 476429301)'));
INSERT INTO t1 VALUES(GeomFromText('POINT(367894677 368542487)'));
INSERT INTO t1 VALUES(GeomFromText('POINT(580848489 219587743)'));
INSERT INTO t1 VALUES(GeomFromText('POINT(11247614 782797569)'));
drop table t1;
create table t1 select GeomFromWKB(POINT(1,3));
show create table t1;
Table	Create Table
t1	CREATE TABLE `t1` (
  `GeomFromWKB(POINT(1,3))` geometry default NULL
) ENGINE=MyISAM DEFAULT CHARSET=latin1
drop table t1;
CREATE TABLE `t1` (`object_id` bigint(20) unsigned NOT NULL default '0', `geo`
geometry NOT NULL default '') ENGINE=MyISAM ;
Warnings:
Warning	1101	BLOB/TEXT column 'geo' can't have a default value
insert into t1 values ('85984',GeomFromText('MULTIPOLYGON(((-115.006363
36.305435,-114.992394 36.305202,-114.991219 36.305975,-114.991163
36.306845,-114.989432 36.309452,-114.978275 36.312642,-114.977363
36.311978,-114.975327 36.312344,-114.96502 36.31597,-114.963364
36.313629,-114.961723 36.313721,-114.956398 36.316057,-114.951882
36.320979,-114.947073 36.323475,-114.945207 36.326451,-114.945207
36.326451,-114.944132 36.326061,-114.94003 36.326588,-114.924017
36.334484,-114.923281 36.334146,-114.92564 36.331504,-114.94072
36.319282,-114.945348 36.314812,-114.948091 36.314762,-114.951755
36.316211,-114.952446 36.313883,-114.952644 36.309488,-114.944725
36.313083,-114.93706 36.32043,-114.932478 36.323497,-114.924556
36.327708,-114.922608 36.329715,-114.92009 36.328695,-114.912105
36.323566,-114.901647 36.317952,-114.897436 36.313968,-114.895344
36.309573,-114.891699 36.304398,-114.890569 36.303551,-114.886356
36.302702,-114.885141 36.301351,-114.885709 36.297391,-114.892499
36.290893,-114.902142 36.288974,-114.904941 36.288838,-114.905308
36.289845,-114.906325 36.290395,-114.909916 36.289549,-114.914527
36.287535,-114.918797 36.284423,-114.922982 36.279731,-114.924113
36.277282,-114.924057 36.275817,-114.927733 36.27053,-114.929354
36.269029,-114.929354 36.269029,-114.950856 36.268715,-114.950768
36.264324,-114.960206 36.264293,-114.960301 36.268943,-115.006662
36.268929,-115.008583 36.265619,-115.00665 36.264247,-115.006659
36.246873,-115.006659 36.246873,-115.006838 36.247697,-115.010764
36.247774,-115.015609 36.25113,-115.015765 36.254505,-115.029517
36.254619,-115.038573 36.249317,-115.038573 36.249317,-115.023403
36.25841,-115.023873 36.258994,-115.031845 36.259829,-115.03183
36.261053,-115.025561 36.261095,-115.036417 36.274632,-115.033729
36.276041,-115.032217 36.274851,-115.029845 36.273959,-115.029934
36.274966,-115.025763 36.274896,-115.025406 36.281044,-115.028731
36.284471,-115.036497 36.290377,-115.042071 36.291039,-115.026759
36.298478,-115.008995 36.301966,-115.006363 36.305435),(-115.079835
36.244369,-115.079735 36.260186,-115.076435 36.262369,-115.069758
36.265,-115.070235 36.268757,-115.064542 36.268655,-115.061843
36.269857,-115.062676 36.270693,-115.06305 36.272344,-115.059051
36.281023,-115.05918 36.283008,-115.060591 36.285246,-115.061913
36.290022,-115.062499 36.306353,-115.062499 36.306353,-115.060918
36.30642,-115.06112 36.289779,-115.05713 36.2825,-115.057314
36.279446,-115.060779 36.274659,-115.061366 36.27209,-115.057858
36.26557,-115.055805 36.262883,-115.054688 36.262874,-115.047335
36.25037,-115.044234 36.24637,-115.052434 36.24047,-115.061734
36.23507,-115.061934 36.22677,-115.061934 36.22677,-115.061491
36.225267,-115.062024 36.218194,-115.060134 36.218278,-115.060133
36.210771,-115.057833 36.210771,-115.057433 36.196271,-115.062233
36.196271,-115.062233 36.190371,-115.062233 36.190371,-115.065533
36.190371,-115.071333 36.188571,-115.098331 36.188275,-115.098331
36.188275,-115.098435 36.237569,-115.097535 36.240369,-115.097535
36.240369,-115.093235 36.240369,-115.089135 36.240469,-115.083135
36.240569,-115.083135 36.240569,-115.079835
36.244369)))')),('85998',GeomFromText('MULTIPOLYGON(((-115.333107
36.264587,-115.333168 36.280638,-115.333168 36.280638,-115.32226
36.280643,-115.322538 36.274311,-115.327222 36.274258,-115.32733
36.263026,-115.330675 36.262984,-115.332132 36.264673,-115.333107
36.264587),(-115.247239 36.247066,-115.247438 36.218267,-115.247438
36.218267,-115.278525 36.219263,-115.278525 36.219263,-115.301545
36.219559,-115.332748 36.219197,-115.332757 36.220041,-115.332757
36.220041,-115.332895 36.233514,-115.349023 36.233479,-115.351489
36.234475,-115.353681 36.237021,-115.357106 36.239789,-115.36519
36.243331,-115.368156 36.243487,-115.367389 36.244902,-115.364553
36.246014,-115.359219 36.24616,-115.356186 36.248025,-115.353347
36.248004,-115.350813 36.249507,-115.339673 36.25387,-115.333069
36.255018,-115.333069 36.255018,-115.333042 36.247767,-115.279039
36.248666,-115.263639 36.247466,-115.263839 36.252766,-115.261439
36.252666,-115.261439 36.247366,-115.247239 36.247066)))'));
select object_id, geometrytype(geo), ISSIMPLE(GEO), ASTEXT(centroid(geo)) from
t1 where object_id=85998;
object_id	geometrytype(geo)	ISSIMPLE(GEO)	ASTEXT(centroid(geo))
85998	MULTIPOLYGON	0	POINT(115.31877315203 -36.237472821022)
select object_id, geometrytype(geo), ISSIMPLE(GEO), ASTEXT(centroid(geo)) from
t1 where object_id=85984;
object_id	geometrytype(geo)	ISSIMPLE(GEO)	ASTEXT(centroid(geo))
85984	MULTIPOLYGON	0	POINT(-114.87787186923 36.33101763469)
drop table t1;
create table t1 (fl geometry not null);
insert into t1 values (1);
ERROR 22003: Cannot get geometry object from data you send to the GEOMETRY field
insert into t1 values (1.11);
ERROR 22003: Cannot get geometry object from data you send to the GEOMETRY field
insert into t1 values ("qwerty");
ERROR 22003: Cannot get geometry object from data you send to the GEOMETRY field
insert into t1 values (pointfromtext('point(1,1)'));
ERROR 23000: Column 'fl' cannot be null
drop table t1;
select (asWKT(geomfromwkb((0x000000000140240000000000004024000000000000))));
(asWKT(geomfromwkb((0x000000000140240000000000004024000000000000))))
POINT(10 10)
select (asWKT(geomfromwkb((0x010100000000000000000024400000000000002440))));
(asWKT(geomfromwkb((0x010100000000000000000024400000000000002440))))
POINT(10 10)
create table t1 (g GEOMETRY);
select * from t1;
Catalog	Database	Table	Table_alias	Column	Column_alias	Type	Length	Max length	Is_null	Flags	Decimals	Charsetnr
def	test	t1	t1	g	g	255	4294967295	0	Y	144	0	63
g
select asbinary(g) from t1;
Catalog	Database	Table	Table_alias	Column	Column_alias	Type	Length	Max length	Is_null	Flags	Decimals	Charsetnr
def					asbinary(g)	252	4294967295	0	Y	128	0	63
asbinary(g)
drop table t1;
create table t1 (a TEXT, b GEOMETRY NOT NULL, SPATIAL KEY(b));
alter table t1 disable keys;
load data infile '../std_data_ln/bad_gis_data.dat' into table t1;
ERROR 22004: Column was set to data type implicit default; NULL supplied for NOT NULL column 'b' at row 1
alter table t1 enable keys;
drop table t1;
create table t1 (a int, b blob);
insert into t1 values (1, ''), (2, NULL), (3, '1');
select * from t1;
a	b
1	
2	NULL
3	1
select
geometryfromtext(b) IS NULL, geometryfromwkb(b) IS NULL, astext(b) IS NULL, 
aswkb(b) IS NULL, geometrytype(b) IS NULL, centroid(b) IS NULL,
envelope(b) IS NULL, startpoint(b) IS NULL, endpoint(b) IS NULL,
exteriorring(b) IS NULL, pointn(b, 1) IS NULL, geometryn(b, 1) IS NULL,
interiorringn(b, 1) IS NULL, multipoint(b) IS NULL, isempty(b) IS NULL,
issimple(b) IS NULL, isclosed(b) IS NULL, dimension(b) IS NULL,
numgeometries(b) IS NULL, numinteriorrings(b) IS NULL, numpoints(b) IS NULL,
area(b) IS NULL, glength(b) IS NULL, srid(b) IS NULL, x(b) IS NULL, 
y(b) IS NULL
from t1;
geometryfromtext(b) IS NULL	geometryfromwkb(b) IS NULL	astext(b) IS NULL	aswkb(b) IS NULL	geometrytype(b) IS NULL	centroid(b) IS NULL	envelope(b) IS NULL	startpoint(b) IS NULL	endpoint(b) IS NULL	exteriorring(b) IS NULL	pointn(b, 1) IS NULL	geometryn(b, 1) IS NULL	interiorringn(b, 1) IS NULL	multipoint(b) IS NULL	isempty(b) IS NULL	issimple(b) IS NULL	isclosed(b) IS NULL	dimension(b) IS NULL	numgeometries(b) IS NULL	numinteriorrings(b) IS NULL	numpoints(b) IS NULL	area(b) IS NULL	glength(b) IS NULL	srid(b) IS NULL	x(b) IS NULL	y(b) IS NULL
1	1	1	1	1	1	1	1	1	1	1	1	1	1	1	1	1	1	1	1	1	1	1	1	1	1
1	1	1	1	1	1	1	1	1	1	1	1	1	1	1	1	1	1	1	1	1	1	1	1	1	1
1	1	1	1	1	1	1	1	1	1	1	1	1	1	1	1	1	1	1	1	1	1	1	1	1	1
select 
within(b, b) IS NULL, contains(b, b) IS NULL, overlaps(b, b) IS NULL, 
equals(b, b) IS NULL, disjoint(b, b) IS NULL, touches(b, b) IS NULL, 
intersects(b, b) IS NULL, crosses(b, b) IS NULL
from t1;
within(b, b) IS NULL	contains(b, b) IS NULL	overlaps(b, b) IS NULL	equals(b, b) IS NULL	disjoint(b, b) IS NULL	touches(b, b) IS NULL	intersects(b, b) IS NULL	crosses(b, b) IS NULL
1	1	1	1	1	1	1	1
1	1	1	1	1	1	1	1
1	1	1	1	1	1	1	1
select 
point(b, b) IS NULL, linestring(b) IS NULL, polygon(b) IS NULL, multipoint(b) IS NULL, 
multilinestring(b) IS NULL, multipolygon(b) IS NULL, 
geometrycollection(b) IS NULL
from t1;
point(b, b) IS NULL	linestring(b) IS NULL	polygon(b) IS NULL	multipoint(b) IS NULL	multilinestring(b) IS NULL	multipolygon(b) IS NULL	geometrycollection(b) IS NULL
0	1	1	1	1	1	1
1	1	1	1	1	1	1
0	1	1	1	1	1	1
drop table t1;
CREATE TABLE t1(a POINT) ENGINE=MyISAM;
INSERT INTO t1 VALUES (NULL);
SELECT * FROM t1;
a
NULL
DROP TABLE t1;
CREATE TABLE `t1` ( `col9` set('a'), `col89` date);
INSERT INTO `t1` VALUES ('','0000-00-00');
select geomfromtext(col9,col89) as a from t1;
a
NULL
DROP TABLE t1;
<<<<<<< HEAD
End of 4.1 tests
create table t1 (s1 geometry not null,s2 char(100));
create trigger t1_bu before update on t1 for each row set new.s1 = null;
insert into t1 values (null,null);
ERROR 23000: Column 's1' cannot be null
drop table t1;
drop procedure if exists fn3;
create function fn3 () returns point return GeomFromText("point(1 1)");
show create function fn3;
Function	sql_mode	Create Function
fn3		CREATE DEFINER=`root`@`localhost` FUNCTION `fn3`() RETURNS point
return GeomFromText("point(1 1)")
select astext(fn3());
astext(fn3())
POINT(1 1)
drop function fn3;
create table t1(pt POINT);
alter table t1 add primary key pti(pt);
drop table t1;
create table t1(pt GEOMETRY);
alter table t1 add primary key pti(pt);
ERROR 42000: BLOB/TEXT column 'pt' used in key specification without a key length
alter table t1 add primary key pti(pt(20));
drop table t1;
create table t1 select GeomFromText('point(1 1)');
desc t1;
Field	Type	Null	Key	Default	Extra
GeomFromText('point(1 1)')	geometry	YES		NULL	
drop table t1;
create table t1 (g geometry not null);
insert into t1 values(default);
ERROR 22003: Cannot get geometry object from data you send to the GEOMETRY field
drop table t1;
CREATE TABLE t1 (a GEOMETRY);
CREATE VIEW v1 AS SELECT GeomFromwkb(ASBINARY(a)) FROM t1;
CREATE VIEW v2 AS SELECT a FROM t1;
DESCRIBE v1;
Field	Type	Null	Key	Default	Extra
GeomFromwkb(ASBINARY(a))	geometry	YES		NULL	
DESCRIBE v2;
Field	Type	Null	Key	Default	Extra
a	geometry	YES		NULL	
DROP VIEW v1,v2;
DROP TABLE t1;
create table t1 (name VARCHAR(100), square GEOMETRY);
INSERT INTO t1 VALUES("center", GeomFromText('POLYGON (( 0 0, 0 2, 2 2, 2 0, 0 0))'));
INSERT INTO t1 VALUES("small",  GeomFromText('POLYGON (( 0 0, 0 1, 1 1, 1 0, 0 0))'));
INSERT INTO t1 VALUES("big",    GeomFromText('POLYGON (( 0 0, 0 3, 3 3, 3 0, 0 0))'));
INSERT INTO t1 VALUES("up",     GeomFromText('POLYGON (( 0 1, 0 3, 2 3, 2 1, 0 1))'));
INSERT INTO t1 VALUES("up2",    GeomFromText('POLYGON (( 0 2, 0 4, 2 4, 2 2, 0 2))'));
INSERT INTO t1 VALUES("up3",    GeomFromText('POLYGON (( 0 3, 0 5, 2 5, 2 3, 0 3))'));
INSERT INTO t1 VALUES("down",   GeomFromText('POLYGON (( 0 -1, 0  1, 2  1, 2 -1, 0 -1))'));
INSERT INTO t1 VALUES("down2",  GeomFromText('POLYGON (( 0 -2, 0  0, 2  0, 2 -2, 0 -2))'));
INSERT INTO t1 VALUES("down3",  GeomFromText('POLYGON (( 0 -3, 0 -1, 2 -1, 2 -3, 0 -3))'));
INSERT INTO t1 VALUES("right",  GeomFromText('POLYGON (( 1 0, 1 2, 3 2, 3 0, 1 0))'));
INSERT INTO t1 VALUES("right2", GeomFromText('POLYGON (( 2 0, 2 2, 4 2, 4 0, 2 0))'));
INSERT INTO t1 VALUES("right3", GeomFromText('POLYGON (( 3 0, 3 2, 5 2, 5 0, 3 0))'));
INSERT INTO t1 VALUES("left",   GeomFromText('POLYGON (( -1 0, -1 2,  1 2,  1 0, -1 0))'));
INSERT INTO t1 VALUES("left2",  GeomFromText('POLYGON (( -2 0, -2 2,  0 2,  0 0, -2 0))'));
INSERT INTO t1 VALUES("left3",  GeomFromText('POLYGON (( -3 0, -3 2, -1 2, -1 0, -3 0))'));
SELECT GROUP_CONCAT(a2.name ORDER BY a2.name) AS mbrcontains  FROM t1 a1 JOIN t1 a2 ON MBRContains(   a1.square, a2.square) WHERE a1.name = "center" GROUP BY a1.name;
mbrcontains
center,small
SELECT GROUP_CONCAT(a2.name ORDER BY a2.name) AS mbrdisjoint  FROM t1 a1 JOIN t1 a2 ON MBRDisjoint(   a1.square, a2.square) WHERE a1.name = "center" GROUP BY a1.name;
mbrdisjoint
down3,left3,right3,up3
SELECT GROUP_CONCAT(a2.name ORDER BY a2.name) AS mbrequal     FROM t1 a1 JOIN t1 a2 ON MBREqual(      a1.square, a2.square) WHERE a1.name = "center" GROUP BY a1.name;
mbrequal
center
SELECT GROUP_CONCAT(a2.name ORDER BY a2.name) AS mbrintersect FROM t1 a1 JOIN t1 a2 ON MBRIntersects( a1.square, a2.square) WHERE a1.name = "center" GROUP BY a1.name;
mbrintersect
big,center,down,down2,left,left2,right,right2,small,up,up2
SELECT GROUP_CONCAT(a2.name ORDER BY a2.name) AS mbroverlaps  FROM t1 a1 JOIN t1 a2 ON MBROverlaps(   a1.square, a2.square) WHERE a1.name = "center" GROUP BY a1.name;
mbroverlaps
down,left,right,up
SELECT GROUP_CONCAT(a2.name ORDER BY a2.name) AS mbrtouches   FROM t1 a1 JOIN t1 a2 ON MBRTouches(    a1.square, a2.square) WHERE a1.name = "center" GROUP BY a1.name;
mbrtouches
down2,left2,right2,up2
SELECT GROUP_CONCAT(a2.name ORDER BY a2.name) AS mbrwithin    FROM t1 a1 JOIN t1 a2 ON MBRWithin(     a1.square, a2.square) WHERE a1.name = "center" GROUP BY a1.name;
mbrwithin
big,center
SELECT GROUP_CONCAT(a2.name ORDER BY a2.name) AS contains     FROM t1 a1 JOIN t1 a2 ON Contains(      a1.square, a2.square) WHERE a1.name = "center" GROUP BY a1.name;
contains
center,small
SELECT GROUP_CONCAT(a2.name ORDER BY a2.name) AS disjoint     FROM t1 a1 JOIN t1 a2 ON Disjoint(      a1.square, a2.square) WHERE a1.name = "center" GROUP BY a1.name;
disjoint
down3,left3,right3,up3
SELECT GROUP_CONCAT(a2.name ORDER BY a2.name) AS equals       FROM t1 a1 JOIN t1 a2 ON Equals(        a1.square, a2.square) WHERE a1.name = "center" GROUP BY a1.name;
equals
center
SELECT GROUP_CONCAT(a2.name ORDER BY a2.name) AS intersect    FROM t1 a1 JOIN t1 a2 ON Intersects(    a1.square, a2.square) WHERE a1.name = "center" GROUP BY a1.name;
intersect
big,center,down,down2,left,left2,right,right2,small,up,up2
SELECT GROUP_CONCAT(a2.name ORDER BY a2.name) AS overlaps     FROM t1 a1 JOIN t1 a2 ON Overlaps(      a1.square, a2.square) WHERE a1.name = "center" GROUP BY a1.name;
overlaps
down,left,right,up
SELECT GROUP_CONCAT(a2.name ORDER BY a2.name) AS touches      FROM t1 a1 JOIN t1 a2 ON Touches(       a1.square, a2.square) WHERE a1.name = "center" GROUP BY a1.name;
touches
down2,left2,right2,up2
SELECT GROUP_CONCAT(a2.name ORDER BY a2.name) AS within       FROM t1 a1 JOIN t1 a2 ON Within(        a1.square, a2.square) WHERE a1.name = "center" GROUP BY a1.name;
within
big,center
SET @vert1   = GeomFromText('POLYGON ((0 -2, 0 2, 0 -2))');
SET @horiz1  = GeomFromText('POLYGON ((-2 0, 2 0, -2 0))');
SET @horiz2 = GeomFromText('POLYGON ((-1 0, 3 0, -1 0))');
SET @horiz3 = GeomFromText('POLYGON ((2 0, 3 0, 2 0))');
SET @point1 = GeomFromText('POLYGON ((0 0))');
SET @point2 = GeomFromText('POLYGON ((-2 0))');
SELECT GROUP_CONCAT(a1.name ORDER BY a1.name) AS overlaps FROM t1 a1 WHERE Overlaps(a1.square, @vert1) GROUP BY a1.name;
overlaps
SELECT GROUP_CONCAT(a1.name ORDER BY a1.name) AS overlaps FROM t1 a1 WHERE Overlaps(a1.square, @horiz1) GROUP BY a1.name;
overlaps
SELECT Overlaps(@horiz1, @vert1) FROM DUAL;
Overlaps(@horiz1, @vert1)
0
SELECT Overlaps(@horiz1, @horiz2) FROM DUAL;
Overlaps(@horiz1, @horiz2)
1
SELECT Overlaps(@horiz1, @horiz3) FROM DUAL;
Overlaps(@horiz1, @horiz3)
0
SELECT Overlaps(@horiz1, @point1) FROM DUAL;
Overlaps(@horiz1, @point1)
0
SELECT Overlaps(@horiz1, @point2) FROM DUAL;
Overlaps(@horiz1, @point2)
0
DROP TABLE t1;
create table t1(f1 geometry, f2 point, f3 linestring);
select f1 from t1 union select f1 from t1;
f1
insert into t1 (f2,f3) values (GeomFromText('POINT(1 1)'),
GeomFromText('LINESTRING(0 0,1 1,2 2)'));
select AsText(f2),AsText(f3) from t1;
AsText(f2)	AsText(f3)
POINT(1 1)	LINESTRING(0 0,1 1,2 2)
select AsText(a) from (select f2 as a from t1 union select f3 from t1) t;
AsText(a)
POINT(1 1)
LINESTRING(0 0,1 1,2 2)
create table t2 as select f2 as a from t1 union select f3 from t1;
desc t2;
Field	Type	Null	Key	Default	Extra
a	point	YES		NULL	
select AsText(a) from t2;
AsText(a)
POINT(1 1)
LINESTRING(0 0,1 1,2 2)
drop table t1, t2;
SELECT 1;
1
1
CREATE TABLE t1 (p POINT);
CREATE TABLE t2 (p POINT, INDEX(p));
INSERT INTO t1 VALUES (POINTFROMTEXT('POINT(1 2)'));
INSERT INTO t2 VALUES (POINTFROMTEXT('POINT(1 2)'));
SELECT COUNT(*) FROM t1 WHERE p=POINTFROMTEXT('POINT(1 2)');
COUNT(*)
1
EXPLAIN 
SELECT COUNT(*) FROM t2 WHERE p=POINTFROMTEXT('POINT(1 2)');
id	select_type	table	type	possible_keys	key	key_len	ref	rows	Extra
1	SIMPLE	t2	system	p	NULL	NULL	NULL	1	
SELECT COUNT(*) FROM t2 WHERE p=POINTFROMTEXT('POINT(1 2)');
COUNT(*)
1
INSERT INTO t1 VALUES (POINTFROMTEXT('POINT(1 2)'));
INSERT INTO t2 VALUES (POINTFROMTEXT('POINT(1 2)'));
EXPLAIN 
SELECT COUNT(*) FROM t1 WHERE p=POINTFROMTEXT('POINT(1 2)');
id	select_type	table	type	possible_keys	key	key_len	ref	rows	Extra
1	SIMPLE	t1	ALL	NULL	NULL	NULL	NULL	2	Using where
SELECT COUNT(*) FROM t1 WHERE p=POINTFROMTEXT('POINT(1 2)');
COUNT(*)
2
EXPLAIN 
SELECT COUNT(*) FROM t2 WHERE p=POINTFROMTEXT('POINT(1 2)');
id	select_type	table	type	possible_keys	key	key_len	ref	rows	Extra
1	SIMPLE	t2	ref	p	p	28	const	1	Using where
SELECT COUNT(*) FROM t2 WHERE p=POINTFROMTEXT('POINT(1 2)');
COUNT(*)
2
EXPLAIN 
SELECT COUNT(*) FROM t2 IGNORE INDEX(p) WHERE p=POINTFROMTEXT('POINT(1 2)');
id	select_type	table	type	possible_keys	key	key_len	ref	rows	Extra
1	SIMPLE	t2	ALL	NULL	NULL	NULL	NULL	2	Using where
SELECT COUNT(*) FROM t2 IGNORE INDEX(p) WHERE p=POINTFROMTEXT('POINT(1 2)');
COUNT(*)
2
DROP TABLE t1, t2;
End of 5.0 tests
End of 5.0 tests
=======
CREATE TABLE t1 (
geomdata polygon NOT NULL,
SPATIAL KEY index_geom (geomdata)
) ENGINE=MyISAM DEFAULT CHARSET=latin2 DELAY_KEY_WRITE=1 ROW_FORMAT=FIXED;
CREATE TABLE t2 (
geomdata polygon NOT NULL,
SPATIAL KEY index_geom (geomdata)
) ENGINE=MyISAM DEFAULT CHARSET=latin2 DELAY_KEY_WRITE=1 ROW_FORMAT=FIXED;
CREATE TABLE t3
select 
aswkb(ws.geomdata) AS geomdatawkb 
from 
t1 ws
union 
select 
aswkb(ws.geomdata) AS geomdatawkb 
from 
t2 ws;
describe t3;
Field	Type	Null	Key	Default	Extra
geomdatawkb	longblob	YES		NULL	
drop table t1;
drop table t2;
drop table t3;
End of 4.1 tests
>>>>>>> fcfd51f6
<|MERGE_RESOLUTION|>--- conflicted
+++ resolved
@@ -680,7 +680,7 @@
 g
 select asbinary(g) from t1;
 Catalog	Database	Table	Table_alias	Column	Column_alias	Type	Length	Max length	Is_null	Flags	Decimals	Charsetnr
-def					asbinary(g)	252	4294967295	0	Y	128	0	63
+def					asbinary(g)	252	8192	0	Y	128	0	63
 asbinary(g)
 drop table t1;
 create table t1 (a TEXT, b GEOMETRY NOT NULL, SPATIAL KEY(b));
@@ -730,6 +730,69 @@
 1	1	1	1	1	1	1
 0	1	1	1	1	1	1
 drop table t1;
+select (asWKT(geomfromwkb((0x000000000140240000000000004024000000000000))));
+(asWKT(geomfromwkb((0x000000000140240000000000004024000000000000))))
+POINT(10 10)
+select (asWKT(geomfromwkb((0x010100000000000000000024400000000000002440))));
+(asWKT(geomfromwkb((0x010100000000000000000024400000000000002440))))
+POINT(10 10)
+create table t1 (g GEOMETRY);
+select * from t1;
+Catalog	Database	Table	Table_alias	Column	Column_alias	Type	Length	Max length	Is_null	Flags	Decimals	Charsetnr
+def	test	t1	t1	g	g	255	4294967295	0	Y	144	0	63
+g
+select asbinary(g) from t1;
+Catalog	Database	Table	Table_alias	Column	Column_alias	Type	Length	Max length	Is_null	Flags	Decimals	Charsetnr
+def					asbinary(g)	252	4294967295	0	Y	128	0	63
+asbinary(g)
+drop table t1;
+create table t1 (a TEXT, b GEOMETRY NOT NULL, SPATIAL KEY(b));
+alter table t1 disable keys;
+load data infile '../../std_data/bad_gis_data.dat' into table t1;
+ERROR 01000: Data truncated; NULL supplied to NOT NULL column 'b' at row 1
+alter table t1 enable keys;
+drop table t1;
+create table t1 (a int, b blob);
+insert into t1 values (1, ''), (2, NULL), (3, '1');
+select * from t1;
+a	b
+1	
+2	NULL
+3	1
+select
+geometryfromtext(b) IS NULL, geometryfromwkb(b) IS NULL, astext(b) IS NULL, 
+aswkb(b) IS NULL, geometrytype(b) IS NULL, centroid(b) IS NULL,
+envelope(b) IS NULL, startpoint(b) IS NULL, endpoint(b) IS NULL,
+exteriorring(b) IS NULL, pointn(b, 1) IS NULL, geometryn(b, 1) IS NULL,
+interiorringn(b, 1) IS NULL, multipoint(b) IS NULL, isempty(b) IS NULL,
+issimple(b) IS NULL, isclosed(b) IS NULL, dimension(b) IS NULL,
+numgeometries(b) IS NULL, numinteriorrings(b) IS NULL, numpoints(b) IS NULL,
+area(b) IS NULL, glength(b) IS NULL, srid(b) IS NULL, x(b) IS NULL, 
+y(b) IS NULL
+from t1;
+geometryfromtext(b) IS NULL	geometryfromwkb(b) IS NULL	astext(b) IS NULL	aswkb(b) IS NULL	geometrytype(b) IS NULL	centroid(b) IS NULL	envelope(b) IS NULL	startpoint(b) IS NULL	endpoint(b) IS NULL	exteriorring(b) IS NULL	pointn(b, 1) IS NULL	geometryn(b, 1) IS NULL	interiorringn(b, 1) IS NULL	multipoint(b) IS NULL	isempty(b) IS NULL	issimple(b) IS NULL	isclosed(b) IS NULL	dimension(b) IS NULL	numgeometries(b) IS NULL	numinteriorrings(b) IS NULL	numpoints(b) IS NULL	area(b) IS NULL	glength(b) IS NULL	srid(b) IS NULL	x(b) IS NULL	y(b) IS NULL
+1	1	1	1	1	1	1	1	1	1	1	1	1	1	1	1	1	1	1	1	1	1	1	1	1	1
+1	1	1	1	1	1	1	1	1	1	1	1	1	1	1	1	1	1	1	1	1	1	1	1	1	1
+1	1	1	1	1	1	1	1	1	1	1	1	1	1	1	1	1	1	1	1	1	1	1	1	1	1
+select 
+within(b, b) IS NULL, contains(b, b) IS NULL, overlaps(b, b) IS NULL, 
+equals(b, b) IS NULL, disjoint(b, b) IS NULL, touches(b, b) IS NULL, 
+intersects(b, b) IS NULL, crosses(b, b) IS NULL
+from t1;
+within(b, b) IS NULL	contains(b, b) IS NULL	overlaps(b, b) IS NULL	equals(b, b) IS NULL	disjoint(b, b) IS NULL	touches(b, b) IS NULL	intersects(b, b) IS NULL	crosses(b, b) IS NULL
+1	1	1	1	1	1	1	1
+1	1	1	1	1	1	1	1
+1	1	1	1	1	1	1	1
+select 
+point(b, b) IS NULL, linestring(b) IS NULL, polygon(b) IS NULL, multipoint(b) IS NULL, 
+multilinestring(b) IS NULL, multipolygon(b) IS NULL, 
+geometrycollection(b) IS NULL
+from t1;
+point(b, b) IS NULL	linestring(b) IS NULL	polygon(b) IS NULL	multipoint(b) IS NULL	multilinestring(b) IS NULL	multipolygon(b) IS NULL	geometrycollection(b) IS NULL
+0	1	1	1	1	1	1
+1	1	1	1	1	1	1
+0	1	1	1	1	1	1
+drop table t1;
 CREATE TABLE t1(a POINT) ENGINE=MyISAM;
 INSERT INTO t1 VALUES (NULL);
 SELECT * FROM t1;
@@ -742,7 +805,30 @@
 a
 NULL
 DROP TABLE t1;
-<<<<<<< HEAD
+CREATE TABLE t1 (
+geomdata polygon NOT NULL,
+SPATIAL KEY index_geom (geomdata)
+) ENGINE=MyISAM DEFAULT CHARSET=latin2 DELAY_KEY_WRITE=1 ROW_FORMAT=FIXED;
+CREATE TABLE t2 (
+geomdata polygon NOT NULL,
+SPATIAL KEY index_geom (geomdata)
+) ENGINE=MyISAM DEFAULT CHARSET=latin2 DELAY_KEY_WRITE=1 ROW_FORMAT=FIXED;
+CREATE TABLE t3
+select 
+aswkb(ws.geomdata) AS geomdatawkb 
+from 
+t1 ws
+union 
+select 
+aswkb(ws.geomdata) AS geomdatawkb 
+from 
+t2 ws;
+describe t3;
+Field	Type	Null	Key	Default	Extra
+geomdatawkb	longblob	YES		NULL	
+drop table t1;
+drop table t2;
+drop table t3;
 End of 4.1 tests
 create table t1 (s1 geometry not null,s2 char(100));
 create trigger t1_bu before update on t1 for each row set new.s1 = null;
@@ -933,32 +1019,4 @@
 COUNT(*)
 2
 DROP TABLE t1, t2;
-End of 5.0 tests
-End of 5.0 tests
-=======
-CREATE TABLE t1 (
-geomdata polygon NOT NULL,
-SPATIAL KEY index_geom (geomdata)
-) ENGINE=MyISAM DEFAULT CHARSET=latin2 DELAY_KEY_WRITE=1 ROW_FORMAT=FIXED;
-CREATE TABLE t2 (
-geomdata polygon NOT NULL,
-SPATIAL KEY index_geom (geomdata)
-) ENGINE=MyISAM DEFAULT CHARSET=latin2 DELAY_KEY_WRITE=1 ROW_FORMAT=FIXED;
-CREATE TABLE t3
-select 
-aswkb(ws.geomdata) AS geomdatawkb 
-from 
-t1 ws
-union 
-select 
-aswkb(ws.geomdata) AS geomdatawkb 
-from 
-t2 ws;
-describe t3;
-Field	Type	Null	Key	Default	Extra
-geomdatawkb	longblob	YES		NULL	
-drop table t1;
-drop table t2;
-drop table t3;
-End of 4.1 tests
->>>>>>> fcfd51f6
+End of 5.0 tests
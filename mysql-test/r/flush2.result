--- conflicted
+++ resolved
@@ -4,29 +4,11 @@
 Variable_name	Value
 log_bin	OFF
 log_bin_trust_function_creators	ON
-<<<<<<< HEAD
-=======
 log_bin_trust_routine_creators	ON
-log_error	
-log_output	TABLE
-log_queries_not_using_indexes	OFF
-log_slave_updates	OFF
-log_slow_queries	OFF
-log_warnings	1
->>>>>>> 4c08ec4d
 flush logs;
 show variables like 'log_bin%';
 Variable_name	Value
 log_bin	OFF
 log_bin_trust_function_creators	ON
-<<<<<<< HEAD
-=======
 log_bin_trust_routine_creators	ON
-log_error	
-log_output	TABLE
-log_queries_not_using_indexes	OFF
-log_slave_updates	OFF
-log_slow_queries	OFF
-log_warnings	1
->>>>>>> 4c08ec4d
 set global expire_logs_days = 0;
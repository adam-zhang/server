drop table if exists t1, t2, t3;
CREATE TABLE t1 (
event_date date DEFAULT '0000-00-00' NOT NULL,
type int(11) DEFAULT '0' NOT NULL,
event_id int(11) DEFAULT '0' NOT NULL,
PRIMARY KEY (event_date,type,event_id)
);
INSERT INTO t1 VALUES ('1999-07-10',100100,24), ('1999-07-11',100100,25),
('1999-07-13',100600,0), ('1999-07-13',100600,4), ('1999-07-13',100600,26),
('1999-07-14',100600,10), ('1999-07-15',100600,16), ('1999-07-15',100800,45),
('1999-07-15',101000,47), ('1999-07-16',100800,46), ('1999-07-20',100600,5),
('1999-07-20',100600,27), ('1999-07-21',100600,11), ('1999-07-22',100600,17),
('1999-07-23',100100,39), ('1999-07-24',100100,39), ('1999-07-24',100500,40),
('1999-07-25',100100,39), ('1999-07-27',100600,1), ('1999-07-27',100600,6),
('1999-07-27',100600,28), ('1999-07-28',100600,12), ('1999-07-29',100500,41),
('1999-07-29',100600,18), ('1999-07-30',100500,41), ('1999-07-31',100500,41),
('1999-08-01',100700,34), ('1999-08-03',100600,7), ('1999-08-03',100600,29),
('1999-08-04',100600,13), ('1999-08-05',100500,42), ('1999-08-05',100600,19),
('1999-08-06',100500,42), ('1999-08-07',100500,42), ('1999-08-08',100500,42),
('1999-08-10',100600,2), ('1999-08-10',100600,9), ('1999-08-10',100600,30),
('1999-08-11',100600,14), ('1999-08-12',100600,20), ('1999-08-17',100500,8),
('1999-08-17',100600,31), ('1999-08-18',100600,15), ('1999-08-19',100600,22),
('1999-08-24',100600,3), ('1999-08-24',100600,32), ('1999-08-27',100500,43),
('1999-08-31',100600,33), ('1999-09-17',100100,37), ('1999-09-18',100100,37),
('1999-09-19',100100,37), ('2000-12-18',100700,38);
select event_date,type,event_id from t1 WHERE event_date >= "1999-07-01" AND event_date < "1999-07-15" AND (type=100600 OR type=100100) ORDER BY event_date;
event_date	type	event_id
1999-07-10	100100	24
1999-07-11	100100	25
1999-07-13	100600	0
1999-07-13	100600	4
1999-07-13	100600	26
1999-07-14	100600	10
explain select event_date,type,event_id from t1 WHERE type = 100601 and event_date >= "1999-07-01" AND event_date < "1999-07-15" AND (type=100600 OR type=100100) ORDER BY event_date;
id	select_type	table	type	possible_keys	key	key_len	ref	rows	Extra
1	SIMPLE	NULL	NULL	NULL	NULL	NULL	NULL	NULL	Impossible WHERE
select event_date,type,event_id from t1 WHERE event_date >= "1999-07-01" AND event_date <= "1999-07-15" AND (type=100600 OR type=100100) or event_date >= "1999-07-01" AND event_date <= "1999-07-15" AND type=100099;
event_date	type	event_id
1999-07-10	100100	24
1999-07-11	100100	25
1999-07-13	100600	0
1999-07-13	100600	4
1999-07-13	100600	26
1999-07-14	100600	10
1999-07-15	100600	16
drop table t1;
CREATE TABLE t1 (
PAPER_ID smallint(6) DEFAULT '0' NOT NULL,
YEAR smallint(6) DEFAULT '0' NOT NULL,
ISSUE smallint(6) DEFAULT '0' NOT NULL,
CLOSED tinyint(4) DEFAULT '0' NOT NULL,
ISS_DATE date DEFAULT '0000-00-00' NOT NULL,
PRIMARY KEY (PAPER_ID,YEAR,ISSUE)
);
INSERT INTO t1 VALUES (3,1999,34,0,'1999-07-12'), (1,1999,111,0,'1999-03-23'),
(1,1999,222,0,'1999-03-23'), (3,1999,33,0,'1999-07-12'),
(3,1999,32,0,'1999-07-12'), (3,1999,31,0,'1999-07-12'),
(3,1999,30,0,'1999-07-12'), (3,1999,29,0,'1999-07-12'),
(3,1999,28,0,'1999-07-12'), (1,1999,40,1,'1999-05-01'),
(1,1999,41,1,'1999-05-01'), (1,1999,42,1,'1999-05-01'),
(1,1999,46,1,'1999-05-01'), (1,1999,47,1,'1999-05-01'),
(1,1999,48,1,'1999-05-01'), (1,1999,49,1,'1999-05-01'),
(1,1999,50,0,'1999-05-01'), (1,1999,51,0,'1999-05-01'),
(1,1999,200,0,'1999-06-28'), (1,1999,52,0,'1999-06-28'),
(1,1999,53,0,'1999-06-28'), (1,1999,54,0,'1999-06-28'),
(1,1999,55,0,'1999-06-28'), (1,1999,56,0,'1999-07-01'),
(1,1999,57,0,'1999-07-01'), (1,1999,58,0,'1999-07-01'),
(1,1999,59,0,'1999-07-01'), (1,1999,60,0,'1999-07-01'),
(3,1999,35,0,'1999-07-12');
select YEAR,ISSUE from t1 where PAPER_ID=3 and (YEAR>1999 or (YEAR=1999 and ISSUE>28))  order by YEAR,ISSUE;
YEAR	ISSUE
1999	29
1999	30
1999	31
1999	32
1999	33
1999	34
1999	35
check table t1;
Table	Op	Msg_type	Msg_text
test.t1	check	status	OK
repair table t1;
Table	Op	Msg_type	Msg_text
test.t1	repair	status	OK
drop table t1;
CREATE TABLE t1 (
id int(11) NOT NULL auto_increment,
parent_id int(11) DEFAULT '0' NOT NULL,
level tinyint(4) DEFAULT '0' NOT NULL,
PRIMARY KEY (id),
KEY parent_id (parent_id),
KEY level (level)
);
INSERT INTO t1 VALUES (1,0,0), (3,1,1), (4,1,1), (8,2,2), (9,2,2), (17,3,2),
(22,4,2), (24,4,2), (28,5,2), (29,5,2), (30,5,2), (31,6,2), (32,6,2), (33,6,2),
(203,7,2), (202,7,2), (20,3,2), (157,0,0), (193,5,2), (40,7,2), (2,1,1),
(15,2,2), (6,1,1), (34,6,2), (35,6,2), (16,3,2), (7,1,1), (36,7,2), (18,3,2),
(26,5,2), (27,5,2), (183,4,2), (38,7,2), (25,5,2), (37,7,2), (21,4,2),
(19,3,2), (5,1,1), (179,5,2);
SELECT * FROM t1 WHERE level = 1 AND parent_id = 1;
id	parent_id	level
3	1	1
4	1	1
2	1	1
6	1	1
7	1	1
5	1	1
SELECT * FROM t1 WHERE level = 1 AND parent_id = 1 order by id;
id	parent_id	level
2	1	1
3	1	1
4	1	1
5	1	1
6	1	1
7	1	1
drop table t1;
create table t1(
Satellite		varchar(25)	not null,
SensorMode		varchar(25)	not null,
FullImageCornersUpperLeftLongitude	double	not null,
FullImageCornersUpperRightLongitude	double	not null,
FullImageCornersUpperRightLatitude	double	not null,
FullImageCornersLowerRightLatitude	double	not null,
index two (Satellite, SensorMode, FullImageCornersUpperLeftLongitude, FullImageCornersUpperRightLongitude, FullImageCornersUpperRightLatitude, FullImageCornersLowerRightLatitude));
insert into t1 values("OV-3","PAN1",91,-92,40,50);
insert into t1 values("OV-4","PAN1",91,-92,40,50);
select * from t1 where t1.Satellite = "OV-3" and t1.SensorMode = "PAN1" and t1.FullImageCornersUpperLeftLongitude > -90.000000 and t1.FullImageCornersUpperRightLongitude < -82.000000;
Satellite	SensorMode	FullImageCornersUpperLeftLongitude	FullImageCornersUpperRightLongitude	FullImageCornersUpperRightLatitude	FullImageCornersLowerRightLatitude
OV-3	PAN1	91	-92	40	50
drop table t1;
create table t1 ( aString char(100) not null default "", key aString (aString(10)) );
insert t1 (aString) values ( "believe in myself" ), ( "believe" ), ("baaa" ), ( "believe in love");
select * from t1 where aString < "believe in myself" order by aString;
aString
baaa
believe
believe in love
select * from t1 where aString > "believe in love" order by aString;
aString
believe in myself
alter table t1 drop key aString;
select * from t1 where aString < "believe in myself" order by aString;
aString
baaa
believe
believe in love
select * from t1 where aString > "believe in love" order by aString;
aString
believe in myself
drop table t1;
CREATE TABLE t1 (
t1ID int(10) unsigned NOT NULL auto_increment,
art binary(1) NOT NULL default '',
KNR char(5) NOT NULL default '',
RECHNR char(6) NOT NULL default '',
POSNR char(2) NOT NULL default '',
ARTNR char(10) NOT NULL default '',
TEX char(70) NOT NULL default '',
PRIMARY KEY  (t1ID),
KEY IdxArt (art),
KEY IdxKnr (KNR),
KEY IdxArtnr (ARTNR)
) ENGINE=MyISAM;
INSERT INTO t1 (art) VALUES ('j'),('J'),('j'),('J'),('j'),('J'),('j'),('J'),('j'),('J'),
('j'),('J'),('j'),('J'),('j'),('J'),('j'),('J'),('j'),('J'),('j'),('J'),('j'),('J'),('j'),('J'),
('j'),('J'),('j'),('J'),('j'),('J'),('j'),('J'),('j'),('J'),('j'),('J'),('j'),('J'),('j'),('J'),
('j'),('J'),('j'),('J'),('j'),('J'),('j'),('J'),('j'),('J'),('j'),('J'),('j'),('J'),('j'),('J'),
('j'),('J'),('j'),('J'),('j'),('J'),('j'),('J'),('j'),('J'),('j'),('J'),('j'),('J'),('j'),('J'),
('j'),('J'),('j'),('J'),('j'),('J'),('j'),('J'),('j'),('J'),('j'),('J'),('j'),('J'),('j'),('J'),
('j'),('J'),('j'),('J'),('j'),('J'),('j'),('J'),('j'),('J'),('j'),('J'),('j'),('J'),('j'),('J'),
('j'),('J'),('j'),('J'),('j'),('J'),('j'),('J'),('j'),('J'),('j'),('J'),('j'),('J'),('j'),('J'),
('j'),('J'),('j'),('J'),('j'),('J'),('j'),('J'),('j'),('J'),('j'),('J'),('j'),('J'),('j'),('J'),
('j'),('J'),('j'),('J'),('j'),('J'),('j'),('J'),('j'),('J'),('j'),('J'),('j'),('J'),('j'),('J'),
('j'),('J'),('j'),('J'),('j'),('J'),('j'),('J'),('j'),('J'),('j'),('J'),('j'),('J'),('j'),('J'),
('j'),('J'),('j'),('J'),('j'),('J'),('j'),('J'),('j'),('J'),('j'),('J'),('j'),('J'),('j'),('J'),
('j'),('J'),('j'),('J'),('j'),('J'),('j'),('J'),('j'),('J'),('j'),('J'),('j'),('J'),('j'),('J'),
('j'),('J'),('j'),('J'),('j'),('J'),('j'),('J'),('j'),('J'),('j'),('J'),('j'),('J'),('j'),('J'),
('j'),('J'),('j'),('J'),('j'),('J'),('j'),('J'),('j'),('J'),('j'),('J'),('j'),('J'),('j'),('J'),
('j'),('J'),('j'),('J'),('j'),('J'),('j'),('J'),('j'),('J'),('j'),('J'),('j'),('J'),('j'),('J'),
('j'),('J'),('j'),('J'),('j'),('J'),('j'),('J'),('j'),('J'),('j'),('J'),('j'),('J'),('j'),('J'),
('j'),('J'),('j'),('J'),('j'),('J'),('j'),('J'),('j'),('J'),('j'),('J'),('j'),('J'),('j'),('J'),
('j'),('J'),('j'),('J'),('j'),('J'),('j'),('J'),('j'),('J'),('j'),('J'),('j'),('J'),('j'),('J'),
('j'),('J'),('j'),('J'),('j'),('J'),('j'),('J'),('j'),('J'),('j'),('J'),('j'),('J'),('j'),('J'),
('j'),('J'),('j'),('J'),('j'),('J'),('j'),('J'),('j'),('J'),('j'),('J'),('j'),('J'),('j'),('J'),
('j'),('J'),('j'),('J'),('j'),('J'),('j'),('J'),('j'),('J'),('j'),('J'),('j'),('J'),('j'),('J'),
('j'),('J'),('j'),('J'),('j'),('J'),('j'),('J'),('j'),('J'),('j'),('J'),('j'),('J'),('j'),('J'),
('j'),('J'),('j'),('J'),('j'),('J'),('j'),('J'),('j'),('J'),('j'),('J'),('j'),('J'),('j'),('J'),
('j'),('J'),('j'),('J'),('j'),('J'),('j'),('J'),('j'),('J'),('j'),('J'),('j'),('J'),('j'),('J'),
('j'),('J'),('j'),('J'),('j'),('J'),('j'),('J'),('j'),('J'),('j'),('J'),('j'),('J'),('j'),('J'),
('j'),('J'),('j'),('J'),('j'),('J'),('j'),('J'),('j'),('J'),('j'),('J'),('j'),('J'),('j'),('J'),
('j'),('j'),('j'),('j'),('j'),('j'),('j'),('j'),('j'),('j'),('j'),('j'),('j'),('j'),('j'),('j'),
('j'),('j'),('j'),('j'),('j'),('j'),('j'),('j'),('j'),('j'),('j'),('j'),('j'),('j'),('j'),('j'),
('j'),('j'),('j'),('j'),('j'),('j'),('j'),('j'),('j'),('j'),('j'),('j'),('j'),('j'),('j'),('j'),
('j'),('j'),('j'),('j'),('j'),('j'),('j'),('j'),('j'),('j'),('j'),('j'),('j'),('j'),('j'),('j'),
('j'),('j'),('j'),('j'),('j'),('j'),('j'),('j'),('j'),('j'),('j'),('j'),('j'),('j'),('j'),('j'),
('j'),('j'),('j'),('j'),('j'),('j'),('j'),('j'),('j'),('j'),('j'),('j'),('j'),('j'),('j'),('j'),
('j'),('j'),('j'),('j'),('j'),('j'),('j'),('j'),('j'),('j'),('j'),('j'),('j'),('j'),('j'),('j'),
('j'),('j'),('j'),('j'),('j'),('j'),('j'),('j'),('j'),('j'),('j'),('j'),('j'),('j'),('j'),('j'),
('j'),('j'),('j'),('j'),('j'),('j'),('j'),('j'),('j'),('j'),('j'),('j'),('j'),('j'),('j'),('j'),
('j'),('j'),('j'),('j'),('j'),('j'),('j'),('j'),('j'),('j'),('j'),('j'),('j'),('j'),('j'),('j'),
('j'),('j'),('j'),('j'),('j'),('j'),('j'),('j'),('j'),('j'),('j'),('j'),('j'),('j'),('j'),('j');
select count(*) from t1 where upper(art) = 'J';
count(*)
213
select count(*) from t1 where art = 'J' or art = 'j';
count(*)
602
select count(*) from t1 where art = 'j' or art = 'J';
count(*)
602
select count(*) from t1 where art = 'j';
count(*)
389
select count(*) from t1 where art = 'J';
count(*)
213
drop table t1;
create table t1 (x int, y int, index(x), index(y));
insert into t1 (x) values (1),(2),(3),(4),(5),(6),(7),(8),(9);
update t1 set y=x;
explain select * from t1, t1 t2 where t1.y = 8 and t2.x between 7 and t1.y+0;
id	select_type	table	type	possible_keys	key	key_len	ref	rows	Extra
1	SIMPLE	t1	ref	y	y	5	const	1	Using where
1	SIMPLE	t2	range	x	x	5	NULL	2	Using where
explain select * from t1, t1 t2 where t1.y = 8 and t2.x >= 7 and t2.x <= t1.y+0;
id	select_type	table	type	possible_keys	key	key_len	ref	rows	Extra
1	SIMPLE	t1	ref	y	y	5	const	1	Using where
1	SIMPLE	t2	range	x	x	5	NULL	2	Using where
explain select * from t1, t1 t2 where t1.y = 2 and t2.x between t1.y-1 and t1.y+1;
id	select_type	table	type	possible_keys	key	key_len	ref	rows	Extra
1	SIMPLE	t1	ref	y	y	5	const	1	Using where
1	SIMPLE	t2	range	x	x	5	NULL	3	Using where
explain select * from t1, t1 t2 where t1.y = 2 and t2.x >= t1.y-1 and t2.x <= t1.y+1;
id	select_type	table	type	possible_keys	key	key_len	ref	rows	Extra
1	SIMPLE	t1	ref	y	y	5	const	1	Using where
1	SIMPLE	t2	range	x	x	5	NULL	3	Using where
explain select * from t1, t1 t2 where t1.y = 2 and t2.x between 0 and t1.y;
id	select_type	table	type	possible_keys	key	key_len	ref	rows	Extra
1	SIMPLE	t1	ref	y	y	5	const	1	Using where
1	SIMPLE	t2	range	x	x	5	NULL	2	Using where
explain select * from t1, t1 t2 where t1.y = 2 and t2.x >= 0 and t2.x <= t1.y;
id	select_type	table	type	possible_keys	key	key_len	ref	rows	Extra
1	SIMPLE	t1	ref	y	y	5	const	1	Using where
1	SIMPLE	t2	range	x	x	5	NULL	2	Using where
explain select count(*) from t1 where x in (1);
id	select_type	table	type	possible_keys	key	key_len	ref	rows	Extra
1	SIMPLE	t1	ref	x	x	5	const	1	Using where; Using index
explain select count(*) from t1 where x in (1,2);
id	select_type	table	type	possible_keys	key	key_len	ref	rows	Extra
1	SIMPLE	t1	index	x	x	5	NULL	9	Using where; Using index
drop table t1;
CREATE TABLE t1 (key1 int(11) NOT NULL default '0', KEY i1 (key1));
INSERT INTO t1 VALUES (0),(0),(0),(0),(0),(1),(1);
CREATE TABLE t2 (keya int(11) NOT NULL default '0', KEY j1 (keya));
INSERT INTO t2 VALUES (0),(0),(1),(1),(2),(2);
explain select * from t1, t2 where (t1.key1 <t2.keya + 1) and t2.keya=3;
id	select_type	table	type	possible_keys	key	key_len	ref	rows	Extra
1	SIMPLE	t2	ref	j1	j1	4	const	1	Using index
1	SIMPLE	t1	index	i1	i1	4	NULL	7	Using where; Using index
explain select * from t1 force index(i1), t2 force index(j1) where 
(t1.key1 <t2.keya + 1) and t2.keya=3;
id	select_type	table	type	possible_keys	key	key_len	ref	rows	Extra
1	SIMPLE	t2	ref	j1	j1	4	const	1	Using index
1	SIMPLE	t1	index	i1	i1	4	NULL	7	Using where; Using index
DROP TABLE t1,t2;
CREATE TABLE t1 (
a int(11) default NULL,
b int(11) default NULL,
KEY a (a),
KEY b (b)
) ENGINE=MyISAM;
INSERT INTO t1 VALUES
(1,1),(2,1),(3,1),(4,1),(5,1),(6,1),(7,1),(8,1),(9,1),(10,2),(10,2),
(13,2),(14,2),(15,2),(16,2),(17,3),(17,3),(16,3),(17,3),(19,3),(20,3),
(21,4),(22,5),(23,5),(24,5),(25,5),(26,5),(30,5),(31,5),(32,5),(33,5),
(33,5),(33,5),(33,5),(33,5),(34,5),(35,5);
EXPLAIN SELECT * FROM t1 WHERE a IN(1,2) AND b=5;
id	select_type	table	type	possible_keys	key	key_len	ref	rows	Extra
1	SIMPLE	t1	range	a,b	a	5	NULL	2	Using where
SELECT * FROM t1 WHERE a IN(1,2) AND b=5;
a	b
DROP TABLE t1;
CREATE TABLE t1 (a int, b int, c int, INDEX (c,a,b));
INSERT INTO t1 VALUES (1,0,0),(1,0,0),(1,0,0);
INSERT INTO t1 VALUES (0,1,0),(0,1,0),(0,1,0);
SELECT COUNT(*) FROM t1 WHERE (c=0 and a=1) or (c=0 and b=1);
COUNT(*)
6
SELECT COUNT(*) FROM t1 WHERE (c=0 and b=1) or (c=0 and a=1);
COUNT(*)
6
DROP TABLE t1;
CREATE TABLE t1 ( a int not null, b int not null, INDEX ab(a,b) );
INSERT INTO t1 VALUES (47,1), (70,1), (15,1), (15, 4);
SELECT * FROM t1
WHERE
(
( b =1 AND a BETWEEN 14 AND 21 ) OR
( b =2 AND a BETWEEN 16 AND 18 ) OR
( b =3 AND a BETWEEN 15 AND 19 ) OR
(a BETWEEN 19 AND 47)
);
a	b
15	1
47	1
DROP TABLE t1;
CREATE TABLE t1 (
id int( 11 ) unsigned NOT NULL AUTO_INCREMENT ,
line int( 5 ) unsigned NOT NULL default '0',
columnid int( 3 ) unsigned NOT NULL default '0',
owner int( 3 ) unsigned NOT NULL default '0',
ordinal int( 3 ) unsigned NOT NULL default '0',
showid smallint( 6 ) unsigned NOT NULL default '1',
tableid int( 1 ) unsigned NOT NULL default '1',
content int( 5 ) unsigned NOT NULL default '188',
PRIMARY KEY ( owner, id ) ,
KEY menu( owner, showid, columnid ) ,
KEY `COLUMN` ( owner, columnid, line ) ,
KEY `LINES` ( owner, tableid, content, id ) ,
KEY recount( owner, line ) 
) ENGINE = MYISAM;
INSERT into t1 (owner,id,columnid,line) values (11,15,15,1),(11,13,13,5);
SELECT id, columnid, tableid, content, showid, line, ordinal FROM t1 WHERE owner=11 AND ((columnid IN ( 15, 13, 14 ) AND line IN ( 1, 2, 5, 6, 7, 8, 9, 10, 11, 12, 13, 14, 15, 16, 17, 18, 31 )) OR (columnid IN ( 13, 14 ) AND line IN ( 15 ))) LIMIT 0 , 30;
id	columnid	tableid	content	showid	line	ordinal
13	13	1	188	1	5	0
15	15	1	188	1	1	0
drop table t1;
create  table t1 (id int(10) primary key);
insert into t1 values (1),(2),(3),(4),(5),(6),(7),(8),(9);
select id from t1 where id in (2,5,9) ;
id
2
5
9
select id from t1 where id=2 or id=5 or id=9 ;
id
2
5
9
drop table t1;
create table t1 ( id1 int not null, id2 int not null, idnull int null, c char(20), primary key (id1,id2));
insert into t1 values (0,1,NULL,"aaa"), (1,1,NULL,"aaa"), (2,1,NULL,"aaa"),
(3,1,NULL,"aaa"), (4,1,NULL,"aaa"), (5,1,NULL,"aaa"),
(6,1,NULL,"aaa"), (7,1,NULL,"aaa"), (8,1,NULL,"aaa"),
(9,1,NULL,"aaa"), (10,1,NULL,"aaa"), (11,1,NULL,"aaa"),
(12,1,NULL,"aaa"), (13,1,NULL,"aaa"), (14,1,NULL,"aaa"),
(15,1,NULL,"aaa"), (16,1,NULL,"aaa"), (17,1,NULL,"aaa"),
(18,1,NULL,"aaa"), (19,1,NULL,"aaa"), (20,1,NULL,"aaa");
select a.id1, b.idnull from t1 as a, t1 as b where a.id2=1 and a.id1=1 and b.id1=a.idnull order by b.id2 desc limit 1;
id1	idnull
drop table t1;
create table t1 (
id int not null auto_increment,
name char(1) not null,
uid int not null,
primary key (id),
index uid_index (uid));
create table t2 (
id int not null auto_increment,
name char(1) not null,
uid int not null,
primary key (id),
index uid_index (uid));
insert into t1(id, uid, name) values(1, 0, ' ');
insert into t1(uid, name) values(0, ' ');
insert into t2(uid, name) select uid, name from t1;
insert into t1(uid, name) select uid, name from t2;
insert into t2(uid, name) select uid, name from t1;
insert into t1(uid, name) select uid, name from t2;
insert into t2(uid, name) select uid, name from t1;
insert into t1(uid, name) select uid, name from t2;
insert into t2(uid, name) select uid, name from t1;
insert into t1(uid, name) select uid, name from t2;
insert into t2(uid, name) select uid, name from t1;
insert into t1(uid, name) select uid, name from t2;
insert into t2(uid, name) select uid, name from t1;
insert into t2(uid, name) select uid, name from t1;
insert into t2(uid, name) select uid, name from t1;
insert into t2(uid, name) select uid, name from t1;
insert into t1(uid, name) select uid, name from t2;
delete from t2;
insert into t2(uid, name) values 
(1, CHAR(64+1)),
(2, CHAR(64+2)),
(3, CHAR(64+3)),
(4, CHAR(64+4)),
(5, CHAR(64+5)),
(6, CHAR(64+6)),
(7, CHAR(64+7)),
(8, CHAR(64+8)),
(9, CHAR(64+9)),
(10, CHAR(64+10)),
(11, CHAR(64+11)),
(12, CHAR(64+12)),
(13, CHAR(64+13)),
(14, CHAR(64+14)),
(15, CHAR(64+15)),
(16, CHAR(64+16)),
(17, CHAR(64+17)),
(18, CHAR(64+18)),
(19, CHAR(64+19)),
(20, CHAR(64+20)),
(21, CHAR(64+21)),
(22, CHAR(64+22)),
(23, CHAR(64+23)),
(24, CHAR(64+24)),
(25, CHAR(64+25)),
(26, CHAR(64+26));
insert into t1(uid, name) select uid, name from t2;
delete from t2;
insert into t2(id, uid, name) select id, uid, name from t1;
select count(*) from t1;
count(*)
1026
select count(*) from t2;
count(*)
1026
analyze table t1,t2;
Table	Op	Msg_type	Msg_text
test.t1	analyze	status	OK
test.t2	analyze	status	Table is already up to date
explain select * from t1, t2  where t1.uid=t2.uid AND t1.uid > 0;
id	select_type	table	type	possible_keys	key	key_len	ref	rows	Extra
1	SIMPLE	t1	range	uid_index	uid_index	4	NULL	112	Using where
1	SIMPLE	t2	ref	uid_index	uid_index	4	test.t1.uid	38	
explain select * from t1, t2  where t1.uid=t2.uid AND t2.uid > 0;
id	select_type	table	type	possible_keys	key	key_len	ref	rows	Extra
1	SIMPLE	t1	range	uid_index	uid_index	4	NULL	112	Using where
1	SIMPLE	t2	ref	uid_index	uid_index	4	test.t1.uid	38	
explain select * from t1, t2  where t1.uid=t2.uid AND t1.uid != 0;
id	select_type	table	type	possible_keys	key	key_len	ref	rows	Extra
1	SIMPLE	t1	range	uid_index	uid_index	4	NULL	113	Using where
1	SIMPLE	t2	ref	uid_index	uid_index	4	test.t1.uid	38	
explain select * from t1, t2  where t1.uid=t2.uid AND t2.uid != 0;
id	select_type	table	type	possible_keys	key	key_len	ref	rows	Extra
1	SIMPLE	t1	range	uid_index	uid_index	4	NULL	113	Using where
1	SIMPLE	t2	ref	uid_index	uid_index	4	test.t1.uid	38	
select * from t1, t2  where t1.uid=t2.uid AND t1.uid > 0;
id	name	uid	id	name	uid
1001	A	1	1001	A	1
1002	B	2	1002	B	2
1003	C	3	1003	C	3
1004	D	4	1004	D	4
1005	E	5	1005	E	5
1006	F	6	1006	F	6
1007	G	7	1007	G	7
1008	H	8	1008	H	8
1009	I	9	1009	I	9
1010	J	10	1010	J	10
1011	K	11	1011	K	11
1012	L	12	1012	L	12
1013	M	13	1013	M	13
1014	N	14	1014	N	14
1015	O	15	1015	O	15
1016	P	16	1016	P	16
1017	Q	17	1017	Q	17
1018	R	18	1018	R	18
1019	S	19	1019	S	19
1020	T	20	1020	T	20
1021	U	21	1021	U	21
1022	V	22	1022	V	22
1023	W	23	1023	W	23
1024	X	24	1024	X	24
1025	Y	25	1025	Y	25
1026	Z	26	1026	Z	26
select * from t1, t2  where t1.uid=t2.uid AND t1.uid != 0;
id	name	uid	id	name	uid
1001	A	1	1001	A	1
1002	B	2	1002	B	2
1003	C	3	1003	C	3
1004	D	4	1004	D	4
1005	E	5	1005	E	5
1006	F	6	1006	F	6
1007	G	7	1007	G	7
1008	H	8	1008	H	8
1009	I	9	1009	I	9
1010	J	10	1010	J	10
1011	K	11	1011	K	11
1012	L	12	1012	L	12
1013	M	13	1013	M	13
1014	N	14	1014	N	14
1015	O	15	1015	O	15
1016	P	16	1016	P	16
1017	Q	17	1017	Q	17
1018	R	18	1018	R	18
1019	S	19	1019	S	19
1020	T	20	1020	T	20
1021	U	21	1021	U	21
1022	V	22	1022	V	22
1023	W	23	1023	W	23
1024	X	24	1024	X	24
1025	Y	25	1025	Y	25
1026	Z	26	1026	Z	26
drop table t1,t2;
create table t1 (x bigint unsigned not null);
insert into t1(x) values (0xfffffffffffffff0);
insert into t1(x) values (0xfffffffffffffff1);
select * from t1;
x
18446744073709551600
18446744073709551601
select count(*) from t1 where x>0;
count(*)
2
select count(*) from t1 where x=0;
count(*)
0
select count(*) from t1 where x<0;
count(*)
0
select count(*) from t1 where x < -16;
count(*)
0
select count(*) from t1 where x = -16;
count(*)
0
select count(*) from t1 where x > -16;
count(*)
2
select count(*) from t1 where x = 18446744073709551601;
count(*)
1
create table t2 (x bigint not null);
insert into t2(x) values (-16);
insert into t2(x) values (-15);
select * from t2;
x
-16
-15
select count(*) from t2 where x>0;
count(*)
0
select count(*) from t2 where x=0;
count(*)
0
select count(*) from t2 where x<0;
count(*)
2
select count(*) from t2 where x < -16;
count(*)
0
select count(*) from t2 where x = -16;
count(*)
1
select count(*) from t2 where x > -16;
count(*)
1
select count(*) from t2 where x = 18446744073709551601;
count(*)
0
drop table t1,t2;
create table t1 (x bigint unsigned not null primary key) engine=innodb;
insert into t1(x) values (0xfffffffffffffff0);
insert into t1(x) values (0xfffffffffffffff1);
select * from t1;
x
18446744073709551600
18446744073709551601
select count(*) from t1 where x>0;
count(*)
2
select count(*) from t1 where x=0;
count(*)
0
select count(*) from t1 where x<0;
count(*)
0
select count(*) from t1 where x < -16;
count(*)
0
select count(*) from t1 where x = -16;
count(*)
0
select count(*) from t1 where x > -16;
count(*)
2
select count(*) from t1 where x = 18446744073709551601;
count(*)
1
drop table t1;
create table t1 (a bigint unsigned);
create index t1i on t1(a);
insert into t1 select 18446744073709551615;
insert into t1 select 18446744073709551614;
explain select * from t1 where a <> -1;
id	select_type	table	type	possible_keys	key	key_len	ref	rows	Extra
1	SIMPLE	t1	index	t1i	t1i	9	NULL	2	Using where; Using index
select * from t1 where a <> -1;
a
18446744073709551614
18446744073709551615
explain select * from t1 where a > -1 or a < -1;
id	select_type	table	type	possible_keys	key	key_len	ref	rows	Extra
1	SIMPLE	t1	index	t1i	t1i	9	NULL	2	Using where; Using index
select * from t1 where a > -1 or a < -1;
a
18446744073709551614
18446744073709551615
explain select * from t1 where a > -1;
id	select_type	table	type	possible_keys	key	key_len	ref	rows	Extra
1	SIMPLE	t1	index	t1i	t1i	9	NULL	2	Using where; Using index
select * from t1 where a > -1;
a
18446744073709551614
18446744073709551615
explain select * from t1 where a < -1;
id	select_type	table	type	possible_keys	key	key_len	ref	rows	Extra
1	SIMPLE	NULL	NULL	NULL	NULL	NULL	NULL	NULL	Impossible WHERE noticed after reading const tables
select * from t1 where a < -1;
a
drop table t1;
set names latin1;
create table t1 (a char(10), b text, key (a)) character set latin1;
INSERT INTO t1 (a) VALUES
('111'),('222'),('222'),('222'),('222'),('444'),('aaa'),('AAA'),('bbb');
explain select * from t1 where a='aaa';
id	select_type	table	type	possible_keys	key	key_len	ref	rows	Extra
1	SIMPLE	t1	ref	a	a	11	const	2	Using where
explain select * from t1 where a=binary 'aaa';
id	select_type	table	type	possible_keys	key	key_len	ref	rows	Extra
1	SIMPLE	t1	range	a	a	11	NULL	2	Using where
explain select * from t1 where a='aaa' collate latin1_bin;
id	select_type	table	type	possible_keys	key	key_len	ref	rows	Extra
1	SIMPLE	t1	range	a	a	11	NULL	2	Using where
explain select * from t1 where a='aaa' collate latin1_german1_ci;
id	select_type	table	type	possible_keys	key	key_len	ref	rows	Extra
1	SIMPLE	t1	ALL	a	NULL	NULL	NULL	9	Using where
drop table t1;
CREATE TABLE t1 (
`CLIENT` char(3) character set latin1 collate latin1_bin NOT NULL default '000',
`ARG1` char(3) character set latin1 collate latin1_bin NOT NULL default '',
`ARG2` char(3) character set latin1 collate latin1_bin NOT NULL default '',
`FUNCTION` varchar(10) character set latin1 collate latin1_bin NOT NULL default '',
`FUNCTINT` int(11) NOT NULL default '0',
KEY `VERI_CLNT~2` (`ARG1`)
) ENGINE=InnoDB DEFAULT CHARSET=latin1;
INSERT INTO t1 VALUES ('000',' 0',' 0','Text 001',0), ('000',' 0',' 1','Text 002',0),
('000',' 1',' 2','Text 003',0), ('000',' 2',' 3','Text 004',0),
('001',' 3',' 0','Text 017',0);
SELECT count(*) FROM t1 WHERE CLIENT='000' AND (ARG1 != ' 1' OR ARG1 != ' 2');
count(*)
4
SELECT count(*) FROM t1 WHERE CLIENT='000' AND (ARG1 != ' 2' OR ARG1 != ' 1');
count(*)
4
drop table t1;
create table t1 (a int);
insert into t1 values (0),(1),(2),(3),(4),(5),(6),(7),(8),(9);
CREATE TABLE t2 (
pk1 int(11) NOT NULL,
pk2 int(11) NOT NULL,
pk3 int(11) NOT NULL,
pk4 int(11) NOT NULL,
filler char(82),
PRIMARY KEY (pk1,pk2,pk3,pk4)
) DEFAULT CHARSET=latin1;
insert into t2 select 1, A.a+10*B.a, 432, 44, 'fillerZ' from t1 A, t1 B;
INSERT INTO t2 VALUES (2621, 2635, 0, 0,'filler'), (2621, 2635, 1, 0,'filler'),
(2621, 2635, 10, 0,'filler'), (2621, 2635, 11, 0,'filler'),
(2621, 2635, 14, 0,'filler'), (2621, 2635, 1000015, 0,'filler');
SELECT * FROM t2
WHERE ((((pk4 =0) AND (pk1 =2621) AND (pk2 =2635)))
OR ((pk4 =1) AND (((pk1 IN ( 7, 2, 1 ))) OR (pk1 =522)) AND ((pk2 IN ( 0, 2635))))
) AND (pk3 >=1000000);
pk1	pk2	pk3	pk4	filler
2621	2635	1000015	0	filler
drop table t1, t2;
create table t1(a char(2), key(a(1)));
insert into t1 values ('x'), ('xx');
explain select a from t1 where a > 'x';
id	select_type	table	type	possible_keys	key	key_len	ref	rows	Extra
1	SIMPLE	t1	range	a	a	2	NULL	2	Using where
select a from t1 where a > 'x';
a
xx
drop table t1;
CREATE TABLE t1 (
OXID varchar(32) COLLATE latin1_german2_ci NOT NULL DEFAULT '',
OXPARENTID varchar(32) COLLATE latin1_german2_ci NOT NULL DEFAULT 'oxrootid',
OXLEFT int NOT NULL DEFAULT '0',
OXRIGHT int NOT NULL DEFAULT '0',
OXROOTID varchar(32) COLLATE latin1_german2_ci NOT NULL DEFAULT '',
PRIMARY KEY  (OXID),
KEY OXNID (OXID),
KEY OXLEFT (OXLEFT),
KEY OXRIGHT (OXRIGHT),
KEY OXROOTID (OXROOTID)
) ENGINE=MyISAM DEFAULT CHARSET=latin1 COLLATE=latin1_german2_ci;
INSERT INTO t1 VALUES
('d8c4177d09f8b11f5.52725521','oxrootid',1,40,'d8c4177d09f8b11f5.52725521'),
('d8c4177d151affab2.81582770','d8c4177d09f8b11f5.52725521',2,3,
'd8c4177d09f8b11f5.52725521'),
('d8c4177d206a333d2.74422679','d8c4177d09f8b11f5.52725521',4,5,
'd8c4177d09f8b11f5.52725521'),
('d8c4177d225791924.30714720','d8c4177d09f8b11f5.52725521',6,7,
'd8c4177d09f8b11f5.52725521'),
('d8c4177d2380fc201.39666693','d8c4177d09f8b11f5.52725521',8,9,
'd8c4177d09f8b11f5.52725521'),
('d8c4177d24ccef970.14957924','d8c4177d09f8b11f5.52725521',10,11,
'd8c4177d09f8b11f5.52725521');
EXPLAIN
SELECT s.oxid FROM t1 v, t1 s 
WHERE s.oxrootid = 'd8c4177d09f8b11f5.52725521' AND
v.oxrootid ='d8c4177d09f8b11f5.52725521' AND
s.oxleft > v.oxleft AND s.oxleft < v.oxright;
id	select_type	table	type	possible_keys	key	key_len	ref	rows	Extra
1	SIMPLE	v	ref	OXLEFT,OXRIGHT,OXROOTID	OXROOTID	34	const	5	Using where
1	SIMPLE	s	ALL	OXLEFT	NULL	NULL	NULL	5	Range checked for each record (index map: 0x4)
SELECT s.oxid FROM t1 v, t1 s 
WHERE s.oxrootid = 'd8c4177d09f8b11f5.52725521' AND
v.oxrootid ='d8c4177d09f8b11f5.52725521' AND
s.oxleft > v.oxleft AND s.oxleft < v.oxright;
oxid
d8c4177d151affab2.81582770
d8c4177d206a333d2.74422679
d8c4177d225791924.30714720
d8c4177d2380fc201.39666693
d8c4177d24ccef970.14957924
DROP TABLE t1;
create table t1 (
c1  char(10), c2  char(10), c3  char(10), c4  char(10),
c5  char(10), c6  char(10), c7  char(10), c8  char(10),
c9  char(10), c10 char(10), c11 char(10), c12 char(10),
c13 char(10), c14 char(10), c15 char(10), c16 char(10),
index(c1, c2, c3, c4, c5, c6, c7, c8, c9, c10, c11, c12,c13,c14,c15,c16)
);
insert into t1 (c1) values ('1'),('1'),('1'),('1');
select * from t1 where
c1 in ("abcdefgh", "123456789", "qwertyuio", "asddfgh", 
"abcdefg1", "123456781", "qwertyui1", "asddfg1", 
"abcdefg2", "123456782", "qwertyui2", "asddfg2", 
"abcdefg3", "123456783", "qwertyui3", "asddfg3", 
"abcdefg4", "123456784", "qwertyui4", "asddfg4",
"abcdefg5", "123456785", "qwertyui5", "asddfg5",
"abcdefg6", "123456786", "qwertyui6", "asddfg6",
"abcdefg7", "123456787", "qwertyui7", "asddfg7",
"abcdefg8", "123456788", "qwertyui8", "asddfg8",
"abcdefg9", "123456789", "qwertyui9", "asddfg9",
"abcdefgA", "12345678A", "qwertyuiA", "asddfgA",
"abcdefgB", "12345678B", "qwertyuiB", "asddfgB",
"abcdefgC", "12345678C", "qwertyuiC", "asddfgC")
and c2 in ("abcdefgh", "123456789", "qwertyuio", "asddfgh", 
"abcdefg1", "123456781", "qwertyui1", "asddfg1", 
"abcdefg2", "123456782", "qwertyui2", "asddfg2", 
"abcdefg3", "123456783", "qwertyui3", "asddfg3", 
"abcdefg4", "123456784", "qwertyui4", "asddfg4", 
"abcdefg5", "123456785", "qwertyui5", "asddfg5",
"abcdefg6", "123456786", "qwertyui6", "asddfg6",
"abcdefg7", "123456787", "qwertyui7", "asddfg7",
"abcdefg8", "123456788", "qwertyui8", "asddfg8",
"abcdefg9", "123456789", "qwertyui9", "asddfg9",
"abcdefgA", "12345678A", "qwertyuiA", "asddfgA",
"abcdefgB", "12345678B", "qwertyuiB", "asddfgB",
"abcdefgC", "12345678C", "qwertyuiC", "asddfgC")
and c3 in ("abcdefgh", "123456789", "qwertyuio", "asddfgh", 
"abcdefg1", "123456781", "qwertyui1", "asddfg1", 
"abcdefg2", "123456782", "qwertyui2", "asddfg2", 
"abcdefg3", "123456783", "qwertyui3", "asddfg3", 
"abcdefg4", "123456784", "qwertyui4", "asddfg4", 
"abcdefg5", "123456785", "qwertyui5", "asddfg5",
"abcdefg6", "123456786", "qwertyui6", "asddfg6",
"abcdefg7", "123456787", "qwertyui7", "asddfg7",
"abcdefg8", "123456788", "qwertyui8", "asddfg8",
"abcdefg9", "123456789", "qwertyui9", "asddfg9",
"abcdefgA", "12345678A", "qwertyuiA", "asddfgA",
"abcdefgB", "12345678B", "qwertyuiB", "asddfgB",
"abcdefgC", "12345678C", "qwertyuiC", "asddfgC")
and c4 in ("abcdefgh", "123456789", "qwertyuio", "asddfgh", 
"abcdefg1", "123456781", "qwertyui1", "asddfg1", 
"abcdefg2", "123456782", "qwertyui2", "asddfg2", 
"abcdefg3", "123456783", "qwertyui3", "asddfg3", 
"abcdefg4", "123456784", "qwertyui4", "asddfg4", 
"abcdefg5", "123456785", "qwertyui5", "asddfg5", 
"abcdefg6", "123456786", "qwertyui6", "asddfg6",
"abcdefg7", "123456787", "qwertyui7", "asddfg7",
"abcdefg8", "123456788", "qwertyui8", "asddfg8",
"abcdefg9", "123456789", "qwertyui9", "asddfg9",
"abcdefgA", "12345678A", "qwertyuiA", "asddfgA",
"abcdefgB", "12345678B", "qwertyuiB", "asddfgB",
"abcdefgC", "12345678C", "qwertyuiC", "asddfgC")
and c5 in ("abcdefgh", "123456789", "qwertyuio", "asddfgh", 
"abcdefg1", "123456781", "qwertyui1", "asddfg1", 
"abcdefg2", "123456782", "qwertyui2", "asddfg2", 
"abcdefg3", "123456783", "qwertyui3", "asddfg3", 
"abcdefg4", "123456784", "qwertyui4", "asddfg4",
"abcdefg5", "123456785", "qwertyui5", "asddfg5",
"abcdefg6", "123456786", "qwertyui6", "asddfg6",
"abcdefg7", "123456787", "qwertyui7", "asddfg7",
"abcdefg8", "123456788", "qwertyui8", "asddfg8",
"abcdefg9", "123456789", "qwertyui9", "asddfg9",
"abcdefgA", "12345678A", "qwertyuiA", "asddfgA",
"abcdefgB", "12345678B", "qwertyuiB", "asddfgB",
"abcdefgC", "12345678C", "qwertyuiC", "asddfgC")
and c6 in ("abcdefgh", "123456789", "qwertyuio", "asddfgh", 
"abcdefg1", "123456781", "qwertyui1", "asddfg1", 
"abcdefg2", "123456782", "qwertyui2", "asddfg2", 
"abcdefg3", "123456783", "qwertyui3", "asddfg3", 
"abcdefg4", "123456784", "qwertyui4", "asddfg4",
"abcdefg5", "123456785", "qwertyui5", "asddfg5",
"abcdefg6", "123456786", "qwertyui6", "asddfg6",
"abcdefg7", "123456787", "qwertyui7", "asddfg7",
"abcdefg8", "123456788", "qwertyui8", "asddfg8",
"abcdefg9", "123456789", "qwertyui9", "asddfg9",
"abcdefgA", "12345678A", "qwertyuiA", "asddfgA",
"abcdefgB", "12345678B", "qwertyuiB", "asddfgB",
"abcdefgC", "12345678C", "qwertyuiC", "asddfgC")
and c7 in ("abcdefgh", "123456789", "qwertyuio", "asddfgh", 
"abcdefg1", "123456781", "qwertyui1", "asddfg1", 
"abcdefg2", "123456782", "qwertyui2", "asddfg2", 
"abcdefg3", "123456783", "qwertyui3", "asddfg3", 
"abcdefg4", "123456784", "qwertyui4", "asddfg4", 
"abcdefg5", "123456785", "qwertyui5", "asddfg5",
"abcdefg6", "123456786", "qwertyui6", "asddfg6",
"abcdefg7", "123456787", "qwertyui7", "asddfg7",
"abcdefg8", "123456788", "qwertyui8", "asddfg8",
"abcdefg9", "123456789", "qwertyui9", "asddfg9",
"abcdefgA", "12345678A", "qwertyuiA", "asddfgA",
"abcdefgB", "12345678B", "qwertyuiB", "asddfgB",
"abcdefgC", "12345678C", "qwertyuiC", "asddfgC")
and c8 in ("abcdefgh", "123456789", "qwertyuio", "asddfgh", 
"abcdefg1", "123456781", "qwertyui1", "asddfg1", 
"abcdefg2", "123456782", "qwertyui2", "asddfg2", 
"abcdefg3", "123456783", "qwertyui3", "asddfg3", 
"abcdefg4", "123456784", "qwertyui4", "asddfg4", 
"abcdefg5", "123456785", "qwertyui5", "asddfg5",
"abcdefg6", "123456786", "qwertyui6", "asddfg6",
"abcdefg7", "123456787", "qwertyui7", "asddfg7",
"abcdefg8", "123456788", "qwertyui8", "asddfg8",
"abcdefg9", "123456789", "qwertyui9", "asddfg9",
"abcdefgA", "12345678A", "qwertyuiA", "asddfgA",
"abcdefgB", "12345678B", "qwertyuiB", "asddfgB",
"abcdefgC", "12345678C", "qwertyuiC", "asddfgC")
and c9 in ("abcdefgh", "123456789", "qwertyuio", "asddfgh", 
"abcdefg1", "123456781", "qwertyui1", "asddfg1", 
"abcdefg2", "123456782", "qwertyui2", "asddfg2", 
"abcdefg3", "123456783", "qwertyui3", "asddfg3", 
"abcdefg4", "123456784", "qwertyui4", "asddfg4", 
"abcdefg5", "123456785", "qwertyui5", "asddfg5",
"abcdefg6", "123456786", "qwertyui6", "asddfg6",
"abcdefg7", "123456787", "qwertyui7", "asddfg7",
"abcdefg8", "123456788", "qwertyui8", "asddfg8",
"abcdefg9", "123456789", "qwertyui9", "asddfg9",
"abcdefgA", "12345678A", "qwertyuiA", "asddfgA",
"abcdefgB", "12345678B", "qwertyuiB", "asddfgB",
"abcdefgC", "12345678C", "qwertyuiC", "asddfgC")
and c10 in ("abcdefgh", "123456789", "qwertyuio", "asddfgh", 
"abcdefg1", "123456781", "qwertyui1", "asddfg1", 
"abcdefg2", "123456782", "qwertyui2", "asddfg2", 
"abcdefg3", "123456783", "qwertyui3", "asddfg3", 
"abcdefg4", "123456784", "qwertyui4", "asddfg4", 
"abcdefg5", "123456785", "qwertyui5", "asddfg5",
"abcdefg6", "123456786", "qwertyui6", "asddfg6",
"abcdefg7", "123456787", "qwertyui7", "asddfg7",
"abcdefg8", "123456788", "qwertyui8", "asddfg8",
"abcdefg9", "123456789", "qwertyui9", "asddfg9",
"abcdefgA", "12345678A", "qwertyuiA", "asddfgA",
"abcdefgB", "12345678B", "qwertyuiB", "asddfgB",
"abcdefgC", "12345678C", "qwertyuiC", "asddfgC");
c1	c2	c3	c4	c5	c6	c7	c8	c9	c10	c11	c12	c13	c14	c15	c16
drop table t1;
End of 4.1 tests
CREATE TABLE t1 (
id int(11) NOT NULL auto_increment,
status varchar(20),
PRIMARY KEY  (id),
KEY (status)
);
INSERT INTO t1 VALUES
(1,'B'), (2,'B'), (3,'B'), (4,'B'), (5,'B'), (6,'B'),
(7,'B'), (8,'B'), (9,'B'), (10,'B'), (11,'B'), (12,'B'),
(13,'B'), (14,'B'), (15,'B'), (16,'B'), (17,'B'), (18,'B'),
(19,'B'), (20,'B'), (21,'B'), (22,'B'), (23,'B'), (24,'B'), 
(25,'A'), (26,'A'), (27,'A'), (28,'A'), (29,'A'), (30,'A'),
(31,'A'), (32,'A'), (33,'A'), (34,'A'), (35,'A'), (36,'A'),
(37,'A'), (38,'A'), (39,'A'), (40,'A'), (41,'A'), (42,'A'),
(43,'A'), (44,'A'), (45,'A'), (46,'A'), (47,'A'), (48,'A'),
(49,'A'), (50,'A'), (51,'A'), (52,'A'), (53,'C'), (54,'C'),
(55,'C'), (56,'C'), (57,'C'), (58,'C'), (59,'C'), (60,'C');
EXPLAIN SELECT * FROM t1 WHERE status <> 'A' AND status <> 'B';
id	select_type	table	type	possible_keys	key	key_len	ref	rows	Extra
1	SIMPLE	t1	range	status	status	23	NULL	11	Using where
EXPLAIN SELECT * FROM t1 WHERE status NOT IN ('A','B');
id	select_type	table	type	possible_keys	key	key_len	ref	rows	Extra
1	SIMPLE	t1	range	status	status	23	NULL	11	Using where
SELECT * FROM t1 WHERE status <> 'A' AND status <> 'B';
id	status
53	C
54	C
55	C
56	C
57	C
58	C
59	C
60	C
SELECT * FROM t1 WHERE status NOT IN ('A','B');
id	status
53	C
54	C
55	C
56	C
57	C
58	C
59	C
60	C
EXPLAIN SELECT status FROM t1 WHERE status <> 'A' AND status <> 'B';
id	select_type	table	type	possible_keys	key	key_len	ref	rows	Extra
1	SIMPLE	t1	range	status	status	23	NULL	11	Using where; Using index
EXPLAIN SELECT status FROM t1 WHERE status NOT IN ('A','B');
id	select_type	table	type	possible_keys	key	key_len	ref	rows	Extra
1	SIMPLE	t1	range	status	status	23	NULL	11	Using where; Using index
EXPLAIN SELECT * FROM t1 WHERE status NOT BETWEEN 'A' AND 'B';
id	select_type	table	type	possible_keys	key	key_len	ref	rows	Extra
1	SIMPLE	t1	range	status	status	23	NULL	10	Using where
EXPLAIN SELECT * FROM t1 WHERE status < 'A' OR status > 'B';
id	select_type	table	type	possible_keys	key	key_len	ref	rows	Extra
1	SIMPLE	t1	range	status	status	23	NULL	10	Using where
SELECT * FROM t1 WHERE status NOT BETWEEN 'A' AND 'B';
id	status
53	C
54	C
55	C
56	C
57	C
58	C
59	C
60	C
SELECT * FROM t1 WHERE status < 'A' OR status > 'B';
id	status
53	C
54	C
55	C
56	C
57	C
58	C
59	C
60	C
DROP TABLE t1;
CREATE TABLE  t1 (a int, b int, primary key(a,b));
INSERT INTO  t1 VALUES
(1,1),(1,2),(1,3),(2,1),(2,2),(2,3),(3,1),(3,2),(3,3),(4,1),(4,2),(4,3);
CREATE VIEW v1 as SELECT a,b FROM t1 WHERE b=3;
EXPLAIN SELECT a,b FROM t1 WHERE a < 2 and b=3;
id	select_type	table	type	possible_keys	key	key_len	ref	rows	Extra
1	SIMPLE	t1	range	PRIMARY	PRIMARY	4	NULL	4	Using where; Using index
EXPLAIN SELECT a,b FROM v1 WHERE a < 2 and b=3;
id	select_type	table	type	possible_keys	key	key_len	ref	rows	Extra
1	SIMPLE	t1	range	PRIMARY	PRIMARY	4	NULL	4	Using where; Using index
EXPLAIN SELECT a,b FROM t1 WHERE a < 2;
id	select_type	table	type	possible_keys	key	key_len	ref	rows	Extra
1	SIMPLE	t1	range	PRIMARY	PRIMARY	4	NULL	4	Using where; Using index
EXPLAIN SELECT a,b FROM v1 WHERE a < 2;
id	select_type	table	type	possible_keys	key	key_len	ref	rows	Extra
1	SIMPLE	t1	range	PRIMARY	PRIMARY	4	NULL	4	Using where; Using index
SELECT a,b FROM t1 WHERE a < 2 and b=3;
a	b
1	3
SELECT a,b FROM v1 WHERE a < 2 and b=3;
a	b
1	3
DROP VIEW v1;
DROP TABLE t1;
CREATE TABLE t1 (name varchar(15) NOT NULL, KEY idx(name));
INSERT INTO t1 VALUES ('Betty'), ('Anna');
SELECT * FROM t1;
name
Anna
Betty
DELETE FROM t1 WHERE name NOT LIKE 'A%a';
SELECT * FROM t1;
name
Anna
DROP TABLE t1;
CREATE TABLE t1 (a int, KEY idx(a));
INSERT INTO t1 VALUES (NULL), (1), (2), (3);
SELECT * FROM t1;
a
NULL
1
2
3
DELETE FROM t1 WHERE NOT(a <=> 2);
SELECT * FROM t1;
a
2
DROP TABLE t1;
create table t1 (a int, b int, primary key(a,b));
create view v1 as select a, b from t1;
INSERT INTO `t1` VALUES
(0,0),(1,0),(2,0),(3,0),(4,0),(5,1),(6,1),(7,1),(8,1),(9,1),(10,2),(11,2),(12,2)
,(13,2),(14,2),(15,3),(16,3),(17,3),(18,3),(19,3);
explain select * from t1 where a in (3,4)  and b in (1,2,3);
id	select_type	table	type	possible_keys	key	key_len	ref	rows	Extra
1	SIMPLE	t1	range	PRIMARY	PRIMARY	8	NULL	#	Using where; Using index
explain select * from v1 where a in (3,4)  and b in (1,2,3);
id	select_type	table	type	possible_keys	key	key_len	ref	rows	Extra
1	SIMPLE	t1	range	PRIMARY	PRIMARY	8	NULL	#	Using where; Using index
explain select * from t1 where a between 3 and 4 and b between 1 and 2;
id	select_type	table	type	possible_keys	key	key_len	ref	rows	Extra
1	SIMPLE	t1	range	PRIMARY	PRIMARY	8	NULL	#	Using where; Using index
explain select * from v1 where a between 3 and 4 and b between 1 and 2;
id	select_type	table	type	possible_keys	key	key_len	ref	rows	Extra
1	SIMPLE	t1	range	PRIMARY	PRIMARY	8	NULL	#	Using where; Using index
drop view v1;
drop table t1;
create table t3 (a int);
insert into t3 values (0),(1),(2),(3),(4),(5),(6),(7),(8),(9);
create table t1 (a varchar(10), filler char(200), key(a)) charset=binary;
insert into t1 values ('a','');
insert into t1 values ('a ','');
insert into t1 values ('a  ', '');
insert into t1 select concat('a', 1000 + A.a + 10 * (B.a + 10 * C.a)), ''
  from t3 A, t3 B, t3 C;
create table t2 (a varchar(10), filler char(200), key(a));
insert into t2 select * from t1;
explain select * from t1 where a between 'a' and 'a ';
id	select_type	table	type	possible_keys	key	key_len	ref	rows	Extra
1	SIMPLE	t1	range	a	a	13	NULL	#	Using where
explain select * from t1 where a = 'a' or a='a ';
id	select_type	table	type	possible_keys	key	key_len	ref	rows	Extra
1	SIMPLE	t1	range	a	a	13	NULL	#	Using where
explain select * from t2 where a between 'a' and 'a ';
id	select_type	table	type	possible_keys	key	key_len	ref	rows	Extra
1	SIMPLE	t2	ref	a	a	13	const	#	Using where
explain select * from t2 where a = 'a' or a='a ';
id	select_type	table	type	possible_keys	key	key_len	ref	rows	Extra
1	SIMPLE	t2	ref	a	a	13	const	#	Using where
update t1 set a='b' where a<>'a';
explain select * from t1 where a not between 'b' and 'b';
id	select_type	table	type	possible_keys	key	key_len	ref	rows	Extra
1	SIMPLE	t1	range	a	a	13	NULL	#	Using where
select a, hex(filler) from t1 where a not between 'b' and 'b';
a	hex(filler)
a	0000000000000000000000000000000000000000000000000000000000000000000000000000000000000000000000000000000000000000000000000000000000000000000000000000000000000000000000000000000000000000000000000000000000000000000000000000000000000000000000000000000000000000000000000000000000000000000000000000000000000000000000000000000000000000000000000000000000000000000000000000000000000000000000000000000000000000
drop table t1,t2,t3;
create table t1 (a int);
insert into t1 values (0),(1),(2),(3),(4),(5),(6),(7),(8),(9);
create table t2 (a int, key(a));
insert into t2 select 2*(A.a + 10*(B.a + 10*C.a)) from t1 A, t1 B, t1 C;
set @a="select * from t2 force index (a) where a NOT IN(0";
select count(*) from (select @a:=concat(@a, ',', a) from t2 ) Z;
count(*)
1000
set @a=concat(@a, ')');
insert into t2 values (11),(13),(15);
set @b= concat("explain ", @a);
prepare stmt1 from @b;
execute stmt1;
id	select_type	table	type	possible_keys	key	key_len	ref	rows	Extra
1	SIMPLE	t2	index	a	a	5	NULL	1003	Using where; Using index
prepare stmt1 from @a;
execute stmt1;
a
11
13
15
drop table t1, t2;
CREATE TABLE t1 (
id int NOT NULL DEFAULT '0',
b int NOT NULL DEFAULT '0',
c int NOT NULL DEFAULT '0', 
INDEX idx1(b,c), INDEX idx2(c));
INSERT INTO t1(id) VALUES (1), (2), (3), (4), (5), (6), (7), (8);
INSERT INTO t1(b,c) VALUES (3,4), (3,4);
SELECT * FROM t1 WHERE b<=3 AND 3<=c;
id	b	c
0	3	4
0	3	4
SELECT * FROM t1 WHERE 3 BETWEEN b AND c;
id	b	c
0	3	4
0	3	4
EXPLAIN  SELECT * FROM t1 WHERE b<=3 AND 3<=c;
id	select_type	table	type	possible_keys	key	key_len	ref	rows	Extra
1	SIMPLE	t1	range	idx1,idx2	idx2	4	NULL	3	Using where
EXPLAIN  SELECT * FROM t1 WHERE 3 BETWEEN b AND c;
id	select_type	table	type	possible_keys	key	key_len	ref	rows	Extra
1	SIMPLE	t1	range	idx1,idx2	idx2	4	NULL	3	Using where
SELECT * FROM t1 WHERE 0 < b OR 0 > c;
id	b	c
0	3	4
0	3	4
SELECT * FROM t1 WHERE 0 NOT BETWEEN b AND c;
id	b	c
0	3	4
0	3	4
EXPLAIN SELECT * FROM t1 WHERE 0 < b OR 0 > c;
id	select_type	table	type	possible_keys	key	key_len	ref	rows	Extra
1	SIMPLE	t1	index_merge	idx1,idx2	idx1,idx2	4,4	NULL	4	Using sort_union(idx1,idx2); Using where
EXPLAIN SELECT * FROM t1 WHERE 0 NOT BETWEEN b AND c;
id	select_type	table	type	possible_keys	key	key_len	ref	rows	Extra
1	SIMPLE	t1	index_merge	idx1,idx2	idx1,idx2	4,4	NULL	4	Using sort_union(idx1,idx2); Using where
DROP TABLE t1;
CREATE TABLE t1 (                                      
item char(20) NOT NULL default '',                          
started datetime NOT NULL default '0000-00-00 00:00:00', 
price decimal(16,3) NOT NULL default '0.000',                 
PRIMARY KEY (item,started)                     
) ENGINE=MyISAM;
INSERT INTO t1 VALUES
('A1','2005-11-01 08:00:00',1000),
('A1','2005-11-15 00:00:00',2000),
('A1','2005-12-12 08:00:00',3000),
('A2','2005-12-01 08:00:00',1000);
EXPLAIN SELECT * FROM t1 WHERE item='A1' AND started<='2005-12-01 24:00:00';
id	select_type	table	type	possible_keys	key	key_len	ref	rows	Extra
1	SIMPLE	t1	ref	PRIMARY	PRIMARY	20	const	2	Using where
Warnings:
Warning	1292	Incorrect datetime value: '2005-12-01 24:00:00' for column 'started' at row 1
Warning	1292	Incorrect datetime value: '2005-12-01 24:00:00' for column 'started' at row 1
SELECT * FROM t1 WHERE item='A1' AND started<='2005-12-01 24:00:00';
item	started	price
A1	2005-11-01 08:00:00	1000.000
A1	2005-11-15 00:00:00	2000.000
Warnings:
Warning	1292	Incorrect datetime value: '2005-12-01 24:00:00' for column 'started' at row 1
Warning	1292	Incorrect datetime value: '2005-12-01 24:00:00' for column 'started' at row 1
SELECT * FROM t1 WHERE item='A1' AND started<='2005-12-02 00:00:00';
item	started	price
A1	2005-11-01 08:00:00	1000.000
A1	2005-11-15 00:00:00	2000.000
DROP INDEX `PRIMARY` ON t1;
EXPLAIN SELECT * FROM t1 WHERE item='A1' AND started<='2005-12-01 24:00:00';
id	select_type	table	type	possible_keys	key	key_len	ref	rows	Extra
1	SIMPLE	t1	ALL	NULL	NULL	NULL	NULL	4	Using where
Warnings:
Warning	1292	Incorrect datetime value: '2005-12-01 24:00:00' for column 'started' at row 1
SELECT * FROM t1 WHERE item='A1' AND started<='2005-12-01 24:00:00';
item	started	price
A1	2005-11-01 08:00:00	1000.000
A1	2005-11-15 00:00:00	2000.000
Warnings:
Warning	1292	Incorrect datetime value: '2005-12-01 24:00:00' for column 'started' at row 1
SELECT * FROM t1 WHERE item='A1' AND started<='2005-12-02 00:00:00';
item	started	price
A1	2005-11-01 08:00:00	1000.000
A1	2005-11-15 00:00:00	2000.000
DROP TABLE t1;

BUG#32198 "Comparison of DATE with DATETIME still not using indexes correctly"

CREATE TABLE t1 (
id int(11) NOT NULL auto_increment,
dateval date default NULL,
PRIMARY KEY  (id),
KEY dateval (dateval)
) AUTO_INCREMENT=173;
INSERT INTO t1 VALUES
(1,'2007-01-01'),(2,'2007-01-02'),(3,'2007-01-03'),(4,'2007-01-04'),
(5,'2007-01-05'),(6,'2007-01-06'),(7,'2007-01-07'),(8,'2007-01-08'),
(9,'2007-01-09'),(10,'2007-01-10'),(11,'2007-01-11');
This must use range access:
explain select * from t1 where dateval >= '2007-01-01 00:00:00' and dateval <= '2007-01-02 23:59:59';
id	select_type	table	type	possible_keys	key	key_len	ref	rows	Extra
1	SIMPLE	t1	range	dateval	dateval	4	NULL	2	Using where
drop table t1;
<<<<<<< HEAD
CREATE TABLE t1 (
a varchar(32), index (a)
) DEFAULT CHARSET=latin1 COLLATE=latin1_bin;
INSERT INTO t1 VALUES
('B'), ('A'), ('A'), ('C'), ('B'), ('A'), ('A');
SELECT a FROM t1 WHERE a='b' OR a='B';
a
B
B
EXPLAIN SELECT a FROM t1 WHERE a='b' OR a='B';
id	select_type	table	type	possible_keys	key	key_len	ref	rows	Extra
1	SIMPLE	t1	range	a	a	35	NULL	3	Using where; Using index
=======
CREATE TABLE t1 (f1 TINYINT(11) UNSIGNED NOT NULL, PRIMARY KEY (f1));
INSERT INTO t1 VALUES (127),(254),(0),(1),(255);
SELECT SQL_NO_CACHE COUNT(*) FROM t1 WHERE f1 < 256;
COUNT(*)
5
SELECT SQL_NO_CACHE COUNT(*) FROM t1 WHERE f1 < 256.0;
COUNT(*)
5
SELECT SQL_NO_CACHE COUNT(*) FROM t1 WHERE f1 < 255;
COUNT(*)
4
SELECT SQL_NO_CACHE COUNT(*) FROM t1 WHERE f1 < -1;
COUNT(*)
0
SELECT SQL_NO_CACHE COUNT(*) FROM t1 WHERE f1 > -1;
COUNT(*)
5
DROP TABLE t1;
CREATE TABLE t1 ( f1 TINYINT(11) NOT NULL, PRIMARY KEY (f1));
INSERT INTO t1 VALUES (127),(126),(0),(-128),(-127);
SELECT SQL_NO_CACHE COUNT(*) FROM t1 WHERE f1 < 128;
COUNT(*)
5
SELECT SQL_NO_CACHE COUNT(*) FROM t1 WHERE f1 < 128.0;
COUNT(*)
5
SELECT SQL_NO_CACHE COUNT(*) FROM t1 WHERE f1 < 127;
COUNT(*)
4
SELECT SQL_NO_CACHE COUNT(*) FROM t1 WHERE f1 > -129;
COUNT(*)
5
SELECT SQL_NO_CACHE COUNT(*) FROM t1 WHERE f1 > -129.0;
COUNT(*)
5
SELECT SQL_NO_CACHE COUNT(*) FROM t1 WHERE f1 > -128;
COUNT(*)
4
>>>>>>> 3db8534e
DROP TABLE t1;<|MERGE_RESOLUTION|>--- conflicted
+++ resolved
@@ -1153,7 +1153,6 @@
 id	select_type	table	type	possible_keys	key	key_len	ref	rows	Extra
 1	SIMPLE	t1	range	dateval	dateval	4	NULL	2	Using where
 drop table t1;
-<<<<<<< HEAD
 CREATE TABLE t1 (
 a varchar(32), index (a)
 ) DEFAULT CHARSET=latin1 COLLATE=latin1_bin;
@@ -1166,7 +1165,7 @@
 EXPLAIN SELECT a FROM t1 WHERE a='b' OR a='B';
 id	select_type	table	type	possible_keys	key	key_len	ref	rows	Extra
 1	SIMPLE	t1	range	a	a	35	NULL	3	Using where; Using index
-=======
+DROP TABLE t1;
 CREATE TABLE t1 (f1 TINYINT(11) UNSIGNED NOT NULL, PRIMARY KEY (f1));
 INSERT INTO t1 VALUES (127),(254),(0),(1),(255);
 SELECT SQL_NO_CACHE COUNT(*) FROM t1 WHERE f1 < 256;
@@ -1205,5 +1204,4 @@
 SELECT SQL_NO_CACHE COUNT(*) FROM t1 WHERE f1 > -128;
 COUNT(*)
 4
->>>>>>> 3db8534e
 DROP TABLE t1;
SET storage_engine=innodb;
DROP TABLE IF EXISTS t1, gis_point, gis_line, gis_polygon, gis_multi_point, gis_multi_line, gis_multi_polygon, gis_geometrycollection, gis_geometry;
CREATE TABLE gis_point  (fid INTEGER PRIMARY KEY AUTO_INCREMENT, g POINT);
CREATE TABLE gis_line  (fid INTEGER PRIMARY KEY AUTO_INCREMENT, g LINESTRING);
CREATE TABLE gis_polygon   (fid INTEGER PRIMARY KEY AUTO_INCREMENT, g POLYGON);
CREATE TABLE gis_multi_point (fid INTEGER PRIMARY KEY AUTO_INCREMENT, g MULTIPOINT);
CREATE TABLE gis_multi_line (fid INTEGER PRIMARY KEY AUTO_INCREMENT, g MULTILINESTRING);
CREATE TABLE gis_multi_polygon  (fid INTEGER PRIMARY KEY AUTO_INCREMENT, g MULTIPOLYGON);
CREATE TABLE gis_geometrycollection  (fid INTEGER PRIMARY KEY AUTO_INCREMENT, g GEOMETRYCOLLECTION);
CREATE TABLE gis_geometry (fid INTEGER PRIMARY KEY AUTO_INCREMENT, g GEOMETRY);
SHOW CREATE TABLE gis_point;
Table	Create Table
gis_point	CREATE TABLE `gis_point` (
  `fid` int(11) NOT NULL AUTO_INCREMENT,
  `g` point DEFAULT NULL,
  PRIMARY KEY (`fid`)
) ENGINE=InnoDB DEFAULT CHARSET=latin1
SHOW FIELDS FROM gis_point;
Field	Type	Null	Key	Default	Extra
fid	int(11)	NO	PRI	NULL	auto_increment
g	point	YES		NULL	
SHOW FIELDS FROM gis_line;
Field	Type	Null	Key	Default	Extra
fid	int(11)	NO	PRI	NULL	auto_increment
g	linestring	YES		NULL	
SHOW FIELDS FROM gis_polygon;
Field	Type	Null	Key	Default	Extra
fid	int(11)	NO	PRI	NULL	auto_increment
g	polygon	YES		NULL	
SHOW FIELDS FROM gis_multi_point;
Field	Type	Null	Key	Default	Extra
fid	int(11)	NO	PRI	NULL	auto_increment
g	multipoint	YES		NULL	
SHOW FIELDS FROM gis_multi_line;
Field	Type	Null	Key	Default	Extra
fid	int(11)	NO	PRI	NULL	auto_increment
g	multilinestring	YES		NULL	
SHOW FIELDS FROM gis_multi_polygon;
Field	Type	Null	Key	Default	Extra
fid	int(11)	NO	PRI	NULL	auto_increment
g	multipolygon	YES		NULL	
SHOW FIELDS FROM gis_geometrycollection;
Field	Type	Null	Key	Default	Extra
fid	int(11)	NO	PRI	NULL	auto_increment
g	geometrycollection	YES		NULL	
SHOW FIELDS FROM gis_geometry;
Field	Type	Null	Key	Default	Extra
fid	int(11)	NO	PRI	NULL	auto_increment
g	geometry	YES		NULL	
INSERT INTO gis_point VALUES 
(101, PointFromText('POINT(10 10)')),
(102, PointFromText('POINT(20 10)')),
(103, PointFromText('POINT(20 20)')),
(104, PointFromWKB(AsWKB(PointFromText('POINT(10 20)'))));
INSERT INTO gis_line VALUES
(105, LineFromText('LINESTRING(0 0,0 10,10 0)')),
(106, LineStringFromText('LINESTRING(10 10,20 10,20 20,10 20,10 10)')),
(107, LineStringFromWKB(LineString(Point(10, 10), Point(40, 10))));
INSERT INTO gis_polygon VALUES
(108, PolygonFromText('POLYGON((10 10,20 10,20 20,10 20,10 10))')),
(109, PolyFromText('POLYGON((0 0,50 0,50 50,0 50,0 0), (10 10,20 10,20 20,10 20,10 10))')),
(110, PolyFromWKB(Polygon(LineString(Point(0, 0), Point(30, 0), Point(30, 30), Point(0, 0)))));
INSERT INTO gis_multi_point VALUES
(111, MultiPointFromText('MULTIPOINT(0 0,10 10,10 20,20 20)')),
(112, MPointFromText('MULTIPOINT(1 1,11 11,11 21,21 21)')),
(113, MPointFromWKB(MultiPoint(Point(3, 6), Point(4, 10))));
INSERT INTO gis_multi_line VALUES
(114, MultiLineStringFromText('MULTILINESTRING((10 48,10 21,10 0),(16 0,16 23,16 48))')),
(115, MLineFromText('MULTILINESTRING((10 48,10 21,10 0))')),
(116, MLineFromWKB(MultiLineString(LineString(Point(1, 2), Point(3, 5)), LineString(Point(2, 5), Point(5, 8), Point(21, 7)))));
INSERT INTO gis_multi_polygon VALUES
(117, MultiPolygonFromText('MULTIPOLYGON(((28 26,28 0,84 0,84 42,28 26),(52 18,66 23,73 9,48 6,52 18)),((59 18,67 18,67 13,59 13,59 18)))')),
(118, MPolyFromText('MULTIPOLYGON(((28 26,28 0,84 0,84 42,28 26),(52 18,66 23,73 9,48 6,52 18)),((59 18,67 18,67 13,59 13,59 18)))')),
(119, MPolyFromWKB(MultiPolygon(Polygon(LineString(Point(0, 3), Point(3, 3), Point(3, 0), Point(0, 3))))));
INSERT INTO gis_geometrycollection VALUES
(120, GeomCollFromText('GEOMETRYCOLLECTION(POINT(0 0), LINESTRING(0 0,10 10))')),
(121, GeometryFromWKB(GeometryCollection(Point(44, 6), LineString(Point(3, 6), Point(7, 9)))));
INSERT into gis_geometry SELECT * FROM gis_point;
INSERT into gis_geometry SELECT * FROM gis_line;
INSERT into gis_geometry SELECT * FROM gis_polygon;
INSERT into gis_geometry SELECT * FROM gis_multi_point;
INSERT into gis_geometry SELECT * FROM gis_multi_line;
INSERT into gis_geometry SELECT * FROM gis_multi_polygon;
INSERT into gis_geometry SELECT * FROM gis_geometrycollection;
SELECT fid, AsText(g) FROM gis_point ORDER by fid;
fid	AsText(g)
101	POINT(10 10)
102	POINT(20 10)
103	POINT(20 20)
104	POINT(10 20)
SELECT fid, AsText(g) FROM gis_line ORDER by fid;
fid	AsText(g)
105	LINESTRING(0 0,0 10,10 0)
106	LINESTRING(10 10,20 10,20 20,10 20,10 10)
107	LINESTRING(10 10,40 10)
SELECT fid, AsText(g) FROM gis_polygon ORDER by fid;
fid	AsText(g)
108	POLYGON((10 10,20 10,20 20,10 20,10 10))
109	POLYGON((0 0,50 0,50 50,0 50,0 0),(10 10,20 10,20 20,10 20,10 10))
110	POLYGON((0 0,30 0,30 30,0 0))
SELECT fid, AsText(g) FROM gis_multi_point ORDER by fid;
fid	AsText(g)
111	MULTIPOINT(0 0,10 10,10 20,20 20)
112	MULTIPOINT(1 1,11 11,11 21,21 21)
113	MULTIPOINT(3 6,4 10)
SELECT fid, AsText(g) FROM gis_multi_line ORDER by fid;
fid	AsText(g)
114	MULTILINESTRING((10 48,10 21,10 0),(16 0,16 23,16 48))
115	MULTILINESTRING((10 48,10 21,10 0))
116	MULTILINESTRING((1 2,3 5),(2 5,5 8,21 7))
SELECT fid, AsText(g) FROM gis_multi_polygon ORDER by fid;
fid	AsText(g)
117	MULTIPOLYGON(((28 26,28 0,84 0,84 42,28 26),(52 18,66 23,73 9,48 6,52 18)),((59 18,67 18,67 13,59 13,59 18)))
118	MULTIPOLYGON(((28 26,28 0,84 0,84 42,28 26),(52 18,66 23,73 9,48 6,52 18)),((59 18,67 18,67 13,59 13,59 18)))
119	MULTIPOLYGON(((0 3,3 3,3 0,0 3)))
SELECT fid, AsText(g) FROM gis_geometrycollection ORDER by fid;
fid	AsText(g)
120	GEOMETRYCOLLECTION(POINT(0 0),LINESTRING(0 0,10 10))
121	GEOMETRYCOLLECTION(POINT(44 6),LINESTRING(3 6,7 9))
SELECT fid, AsText(g) FROM gis_geometry ORDER by fid;
fid	AsText(g)
101	POINT(10 10)
102	POINT(20 10)
103	POINT(20 20)
104	POINT(10 20)
105	LINESTRING(0 0,0 10,10 0)
106	LINESTRING(10 10,20 10,20 20,10 20,10 10)
107	LINESTRING(10 10,40 10)
108	POLYGON((10 10,20 10,20 20,10 20,10 10))
109	POLYGON((0 0,50 0,50 50,0 50,0 0),(10 10,20 10,20 20,10 20,10 10))
110	POLYGON((0 0,30 0,30 30,0 0))
111	MULTIPOINT(0 0,10 10,10 20,20 20)
112	MULTIPOINT(1 1,11 11,11 21,21 21)
113	MULTIPOINT(3 6,4 10)
114	MULTILINESTRING((10 48,10 21,10 0),(16 0,16 23,16 48))
115	MULTILINESTRING((10 48,10 21,10 0))
116	MULTILINESTRING((1 2,3 5),(2 5,5 8,21 7))
117	MULTIPOLYGON(((28 26,28 0,84 0,84 42,28 26),(52 18,66 23,73 9,48 6,52 18)),((59 18,67 18,67 13,59 13,59 18)))
118	MULTIPOLYGON(((28 26,28 0,84 0,84 42,28 26),(52 18,66 23,73 9,48 6,52 18)),((59 18,67 18,67 13,59 13,59 18)))
119	MULTIPOLYGON(((0 3,3 3,3 0,0 3)))
120	GEOMETRYCOLLECTION(POINT(0 0),LINESTRING(0 0,10 10))
121	GEOMETRYCOLLECTION(POINT(44 6),LINESTRING(3 6,7 9))
SELECT fid, Dimension(g) FROM gis_geometry ORDER by fid;
fid	Dimension(g)
101	0
102	0
103	0
104	0
105	1
106	1
107	1
108	2
109	2
110	2
111	0
112	0
113	0
114	1
115	1
116	1
117	2
118	2
119	2
120	1
121	1
SELECT fid, GeometryType(g) FROM gis_geometry ORDER by fid;
fid	GeometryType(g)
101	POINT
102	POINT
103	POINT
104	POINT
105	LINESTRING
106	LINESTRING
107	LINESTRING
108	POLYGON
109	POLYGON
110	POLYGON
111	MULTIPOINT
112	MULTIPOINT
113	MULTIPOINT
114	MULTILINESTRING
115	MULTILINESTRING
116	MULTILINESTRING
117	MULTIPOLYGON
118	MULTIPOLYGON
119	MULTIPOLYGON
120	GEOMETRYCOLLECTION
121	GEOMETRYCOLLECTION
SELECT fid, IsEmpty(g) FROM gis_geometry ORDER by fid;
fid	IsEmpty(g)
101	0
102	0
103	0
104	0
105	0
106	0
107	0
108	0
109	0
110	0
111	0
112	0
113	0
114	0
115	0
116	0
117	0
118	0
119	0
120	0
121	0
SELECT fid, AsText(Envelope(g)) FROM gis_geometry ORDER by fid;
fid	AsText(Envelope(g))
101	POLYGON((10 10,10 10,10 10,10 10,10 10))
102	POLYGON((20 10,20 10,20 10,20 10,20 10))
103	POLYGON((20 20,20 20,20 20,20 20,20 20))
104	POLYGON((10 20,10 20,10 20,10 20,10 20))
105	POLYGON((0 0,10 0,10 10,0 10,0 0))
106	POLYGON((10 10,20 10,20 20,10 20,10 10))
107	POLYGON((10 10,40 10,40 10,10 10,10 10))
108	POLYGON((10 10,20 10,20 20,10 20,10 10))
109	POLYGON((0 0,50 0,50 50,0 50,0 0))
110	POLYGON((0 0,30 0,30 30,0 30,0 0))
111	POLYGON((0 0,20 0,20 20,0 20,0 0))
112	POLYGON((1 1,21 1,21 21,1 21,1 1))
113	POLYGON((3 6,4 6,4 10,3 10,3 6))
114	POLYGON((10 0,16 0,16 48,10 48,10 0))
115	POLYGON((10 0,10 0,10 48,10 48,10 0))
116	POLYGON((1 2,21 2,21 8,1 8,1 2))
117	POLYGON((28 0,84 0,84 42,28 42,28 0))
118	POLYGON((28 0,84 0,84 42,28 42,28 0))
119	POLYGON((0 0,3 0,3 3,0 3,0 0))
120	POLYGON((0 0,10 0,10 10,0 10,0 0))
121	POLYGON((3 6,44 6,44 9,3 9,3 6))
explain extended select Dimension(g), GeometryType(g), IsEmpty(g), AsText(Envelope(g)) from gis_geometry;
id	select_type	table	type	possible_keys	key	key_len	ref	rows	filtered	Extra
1	SIMPLE	gis_geometry	ALL	NULL	NULL	NULL	NULL	21	100.00	
Warnings:
Note	1003	select dimension(`test`.`gis_geometry`.`g`) AS `Dimension(g)`,geometrytype(`test`.`gis_geometry`.`g`) AS `GeometryType(g)`,isempty(`test`.`gis_geometry`.`g`) AS `IsEmpty(g)`,astext(envelope(`test`.`gis_geometry`.`g`)) AS `AsText(Envelope(g))` from `test`.`gis_geometry`
SELECT fid, X(g) FROM gis_point ORDER by fid;
fid	X(g)
101	10
102	20
103	20
104	10
SELECT fid, Y(g) FROM gis_point ORDER by fid;
fid	Y(g)
101	10
102	10
103	20
104	20
explain extended select X(g),Y(g) FROM gis_point;
id	select_type	table	type	possible_keys	key	key_len	ref	rows	filtered	Extra
1	SIMPLE	gis_point	ALL	NULL	NULL	NULL	NULL	4	100.00	
Warnings:
Note	1003	select x(`test`.`gis_point`.`g`) AS `X(g)`,y(`test`.`gis_point`.`g`) AS `Y(g)` from `test`.`gis_point`
SELECT fid, AsText(StartPoint(g)) FROM gis_line ORDER by fid;
fid	AsText(StartPoint(g))
105	POINT(0 0)
106	POINT(10 10)
107	POINT(10 10)
SELECT fid, AsText(EndPoint(g)) FROM gis_line ORDER by fid;
fid	AsText(EndPoint(g))
105	POINT(10 0)
106	POINT(10 10)
107	POINT(40 10)
SELECT fid, GLength(g) FROM gis_line ORDER by fid;
fid	GLength(g)
105	24.142135623731
106	40
107	30
SELECT fid, NumPoints(g) FROM gis_line ORDER by fid;
fid	NumPoints(g)
105	3
106	5
107	2
SELECT fid, AsText(PointN(g, 2)) FROM gis_line ORDER by fid;
fid	AsText(PointN(g, 2))
105	POINT(0 10)
106	POINT(20 10)
107	POINT(40 10)
SELECT fid, IsClosed(g) FROM gis_line ORDER by fid;
fid	IsClosed(g)
105	0
106	1
107	0
explain extended select AsText(StartPoint(g)),AsText(EndPoint(g)),GLength(g),NumPoints(g),AsText(PointN(g, 2)),IsClosed(g) FROM gis_line;
id	select_type	table	type	possible_keys	key	key_len	ref	rows	filtered	Extra
1	SIMPLE	gis_line	ALL	NULL	NULL	NULL	NULL	3	100.00	
Warnings:
Note	1003	select astext(startpoint(`test`.`gis_line`.`g`)) AS `AsText(StartPoint(g))`,astext(endpoint(`test`.`gis_line`.`g`)) AS `AsText(EndPoint(g))`,glength(`test`.`gis_line`.`g`) AS `GLength(g)`,numpoints(`test`.`gis_line`.`g`) AS `NumPoints(g)`,astext(pointn(`test`.`gis_line`.`g`,2)) AS `AsText(PointN(g, 2))`,isclosed(`test`.`gis_line`.`g`) AS `IsClosed(g)` from `test`.`gis_line`
SELECT fid, AsText(Centroid(g)) FROM gis_polygon ORDER by fid;
fid	AsText(Centroid(g))
108	POINT(15 15)
109	POINT(25.416666666667 25.416666666667)
110	POINT(20 10)
SELECT fid, Area(g) FROM gis_polygon ORDER by fid;
fid	Area(g)
108	100
109	2400
110	450
SELECT fid, AsText(ExteriorRing(g)) FROM gis_polygon ORDER by fid;
fid	AsText(ExteriorRing(g))
108	LINESTRING(10 10,20 10,20 20,10 20,10 10)
109	LINESTRING(0 0,50 0,50 50,0 50,0 0)
110	LINESTRING(0 0,30 0,30 30,0 0)
SELECT fid, NumInteriorRings(g) FROM gis_polygon ORDER by fid;
fid	NumInteriorRings(g)
108	0
109	1
110	0
SELECT fid, AsText(InteriorRingN(g, 1)) FROM gis_polygon ORDER by fid;
fid	AsText(InteriorRingN(g, 1))
108	NULL
109	LINESTRING(10 10,20 10,20 20,10 20,10 10)
110	NULL
explain extended select AsText(Centroid(g)),Area(g),AsText(ExteriorRing(g)),NumInteriorRings(g),AsText(InteriorRingN(g, 1)) FROM gis_polygon;
id	select_type	table	type	possible_keys	key	key_len	ref	rows	filtered	Extra
1	SIMPLE	gis_polygon	ALL	NULL	NULL	NULL	NULL	3	100.00	
Warnings:
Note	1003	select astext(centroid(`test`.`gis_polygon`.`g`)) AS `AsText(Centroid(g))`,area(`test`.`gis_polygon`.`g`) AS `Area(g)`,astext(exteriorring(`test`.`gis_polygon`.`g`)) AS `AsText(ExteriorRing(g))`,numinteriorrings(`test`.`gis_polygon`.`g`) AS `NumInteriorRings(g)`,astext(interiorringn(`test`.`gis_polygon`.`g`,1)) AS `AsText(InteriorRingN(g, 1))` from `test`.`gis_polygon`
SELECT fid, IsClosed(g) FROM gis_multi_line ORDER by fid;
fid	IsClosed(g)
114	0
115	0
116	0
SELECT fid, AsText(Centroid(g)) FROM gis_multi_polygon ORDER by fid;
fid	AsText(Centroid(g))
117	POINT(55.588527753042 17.426536064114)
118	POINT(55.588527753042 17.426536064114)
119	POINT(2 2)
SELECT fid, Area(g) FROM gis_multi_polygon ORDER by fid;
fid	Area(g)
117	1684.5
118	1684.5
119	4.5
SELECT fid, NumGeometries(g) from gis_multi_point ORDER by fid;
fid	NumGeometries(g)
111	4
112	4
113	2
SELECT fid, NumGeometries(g) from gis_multi_line ORDER by fid;
fid	NumGeometries(g)
114	2
115	1
116	2
SELECT fid, NumGeometries(g) from gis_multi_polygon ORDER by fid;
fid	NumGeometries(g)
117	2
118	2
119	1
SELECT fid, NumGeometries(g) from gis_geometrycollection ORDER by fid;
fid	NumGeometries(g)
120	2
121	2
explain extended SELECT fid, NumGeometries(g) from gis_multi_point;
id	select_type	table	type	possible_keys	key	key_len	ref	rows	filtered	Extra
1	SIMPLE	gis_multi_point	ALL	NULL	NULL	NULL	NULL	3	100.00	
Warnings:
Note	1003	select `test`.`gis_multi_point`.`fid` AS `fid`,numgeometries(`test`.`gis_multi_point`.`g`) AS `NumGeometries(g)` from `test`.`gis_multi_point`
SELECT fid, AsText(GeometryN(g, 2)) from gis_multi_point ORDER by fid;
fid	AsText(GeometryN(g, 2))
111	POINT(10 10)
112	POINT(11 11)
113	POINT(4 10)
SELECT fid, AsText(GeometryN(g, 2)) from gis_multi_line ORDER by fid;
fid	AsText(GeometryN(g, 2))
114	LINESTRING(16 0,16 23,16 48)
115	NULL
116	LINESTRING(2 5,5 8,21 7)
SELECT fid, AsText(GeometryN(g, 2)) from gis_multi_polygon ORDER by fid;
fid	AsText(GeometryN(g, 2))
117	POLYGON((59 18,67 18,67 13,59 13,59 18))
118	POLYGON((59 18,67 18,67 13,59 13,59 18))
119	NULL
SELECT fid, AsText(GeometryN(g, 2)) from gis_geometrycollection ORDER by fid;
fid	AsText(GeometryN(g, 2))
120	LINESTRING(0 0,10 10)
121	LINESTRING(3 6,7 9)
SELECT fid, AsText(GeometryN(g, 1)) from gis_geometrycollection ORDER by fid;
fid	AsText(GeometryN(g, 1))
120	POINT(0 0)
121	POINT(44 6)
explain extended SELECT fid, AsText(GeometryN(g, 2)) from gis_multi_point;
id	select_type	table	type	possible_keys	key	key_len	ref	rows	filtered	Extra
1	SIMPLE	gis_multi_point	ALL	NULL	NULL	NULL	NULL	3	100.00	
Warnings:
Note	1003	select `test`.`gis_multi_point`.`fid` AS `fid`,astext(geometryn(`test`.`gis_multi_point`.`g`,2)) AS `AsText(GeometryN(g, 2))` from `test`.`gis_multi_point`
SELECT g1.fid as first, g2.fid as second,
Within(g1.g, g2.g) as w, Contains(g1.g, g2.g) as c, Overlaps(g1.g, g2.g) as o,
Equals(g1.g, g2.g) as e, Disjoint(g1.g, g2.g) as d, Touches(g1.g, g2.g) as t,
Intersects(g1.g, g2.g) as i, Crosses(g1.g, g2.g) as r
FROM gis_geometrycollection g1, gis_geometrycollection g2 ORDER BY first, second;
first	second	w	c	o	e	d	t	i	r
120	120	1	1	0	1	0	0	1	0
120	121	0	0	0	0	0	0	1	0
121	120	0	0	1	0	0	0	1	0
121	121	1	1	0	1	0	0	1	0
explain extended SELECT g1.fid as first, g2.fid as second,
Within(g1.g, g2.g) as w, Contains(g1.g, g2.g) as c, Overlaps(g1.g, g2.g) as o,
Equals(g1.g, g2.g) as e, Disjoint(g1.g, g2.g) as d, Touches(g1.g, g2.g) as t,
Intersects(g1.g, g2.g) as i, Crosses(g1.g, g2.g) as r
FROM gis_geometrycollection g1, gis_geometrycollection g2 ORDER BY first, second;
id	select_type	table	type	possible_keys	key	key_len	ref	rows	filtered	Extra
1	SIMPLE	g1	ALL	NULL	NULL	NULL	NULL	2	100.00	Using temporary; Using filesort
1	SIMPLE	g2	ALL	NULL	NULL	NULL	NULL	2	100.00	
Warnings:
Note	1003	select `test`.`g1`.`fid` AS `first`,`test`.`g2`.`fid` AS `second`,within(`test`.`g1`.`g`,`test`.`g2`.`g`) AS `w`,contains(`test`.`g1`.`g`,`test`.`g2`.`g`) AS `c`,overlaps(`test`.`g1`.`g`,`test`.`g2`.`g`) AS `o`,equals(`test`.`g1`.`g`,`test`.`g2`.`g`) AS `e`,disjoint(`test`.`g1`.`g`,`test`.`g2`.`g`) AS `d`,touches(`test`.`g1`.`g`,`test`.`g2`.`g`) AS `t`,intersects(`test`.`g1`.`g`,`test`.`g2`.`g`) AS `i`,crosses(`test`.`g1`.`g`,`test`.`g2`.`g`) AS `r` from `test`.`gis_geometrycollection` `g1` join `test`.`gis_geometrycollection` `g2` order by `test`.`g1`.`fid`,`test`.`g2`.`fid`
DROP TABLE gis_point, gis_line, gis_polygon, gis_multi_point, gis_multi_line, gis_multi_polygon, gis_geometrycollection, gis_geometry;
CREATE TABLE t1 (
a INTEGER PRIMARY KEY AUTO_INCREMENT,
gp  point,
ln  linestring,
pg  polygon,
mp  multipoint,
mln multilinestring,
mpg multipolygon,
gc  geometrycollection,
gm  geometry
);
SHOW FIELDS FROM t1;
Field	Type	Null	Key	Default	Extra
a	int(11)	NO	PRI	NULL	auto_increment
gp	point	YES		NULL	
ln	linestring	YES		NULL	
pg	polygon	YES		NULL	
mp	multipoint	YES		NULL	
mln	multilinestring	YES		NULL	
mpg	multipolygon	YES		NULL	
gc	geometrycollection	YES		NULL	
gm	geometry	YES		NULL	
ALTER TABLE t1 ADD fid INT;
SHOW FIELDS FROM t1;
Field	Type	Null	Key	Default	Extra
a	int(11)	NO	PRI	NULL	auto_increment
gp	point	YES		NULL	
ln	linestring	YES		NULL	
pg	polygon	YES		NULL	
mp	multipoint	YES		NULL	
mln	multilinestring	YES		NULL	
mpg	multipolygon	YES		NULL	
gc	geometrycollection	YES		NULL	
gm	geometry	YES		NULL	
fid	int(11)	YES		NULL	
DROP TABLE t1;
create table t1 (pk integer primary key auto_increment, a geometry not null);
insert into t1 (a) values (GeomFromText('Point(1 2)'));
insert into t1 (a) values ('Garbage');
ERROR 22003: Cannot get geometry object from data you send to the GEOMETRY field
insert IGNORE into t1 (a) values ('Garbage');
ERROR 22003: Cannot get geometry object from data you send to the GEOMETRY field
drop table t1;
<<<<<<< HEAD
create table t1 (pk integer primary key auto_increment, fl geometry);
insert into t1 (fl) values (1);
=======
create table t1 (fl geometry not null);
insert into t1 values (1);
>>>>>>> f165316c
ERROR 22003: Cannot get geometry object from data you send to the GEOMETRY field
insert into t1 (fl) values (1.11);
ERROR 22003: Cannot get geometry object from data you send to the GEOMETRY field
insert into t1 (fl) values ("qwerty");
ERROR 22003: Cannot get geometry object from data you send to the GEOMETRY field
<<<<<<< HEAD
insert into t1 (fl) values (pointfromtext('point(1,1)'));
ERROR 22003: Cannot get geometry object from data you send to the GEOMETRY field
drop table t1;
create table t1 (g geometry not null, spatial gk(g)) engine=innodb;
ERROR HY000: The used table type doesn't support SPATIAL indexes
=======
insert into t1 values (pointfromtext('point(1,1)'));
ERROR 23000: Column 'fl' cannot be null
drop table t1;
>>>>>>> f165316c
<|MERGE_RESOLUTION|>--- conflicted
+++ resolved
@@ -450,26 +450,15 @@
 insert IGNORE into t1 (a) values ('Garbage');
 ERROR 22003: Cannot get geometry object from data you send to the GEOMETRY field
 drop table t1;
-<<<<<<< HEAD
-create table t1 (pk integer primary key auto_increment, fl geometry);
+create table t1 (pk integer primary key auto_increment, fl geometry not null);
 insert into t1 (fl) values (1);
-=======
-create table t1 (fl geometry not null);
-insert into t1 values (1);
->>>>>>> f165316c
 ERROR 22003: Cannot get geometry object from data you send to the GEOMETRY field
 insert into t1 (fl) values (1.11);
 ERROR 22003: Cannot get geometry object from data you send to the GEOMETRY field
 insert into t1 (fl) values ("qwerty");
 ERROR 22003: Cannot get geometry object from data you send to the GEOMETRY field
-<<<<<<< HEAD
 insert into t1 (fl) values (pointfromtext('point(1,1)'));
-ERROR 22003: Cannot get geometry object from data you send to the GEOMETRY field
+ERROR 23000: Column 'fl' cannot be null
 drop table t1;
 create table t1 (g geometry not null, spatial gk(g)) engine=innodb;
-ERROR HY000: The used table type doesn't support SPATIAL indexes
-=======
-insert into t1 values (pointfromtext('point(1,1)'));
-ERROR 23000: Column 'fl' cannot be null
-drop table t1;
->>>>>>> f165316c
+ERROR HY000: The used table type doesn't support SPATIAL indexes
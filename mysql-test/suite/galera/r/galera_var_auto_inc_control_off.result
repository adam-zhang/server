connection node_1;
SET GLOBAL wsrep_auto_increment_control = OFF;
SET GLOBAL auto_increment_increment = 1;
SET GLOBAL auto_increment_offset = 1;
connection node_2;
SET GLOBAL wsrep_auto_increment_control = OFF;
SET GLOBAL auto_increment_increment = 1;
SET GLOBAL auto_increment_offset = 1;
connection node_1a;
SELECT @@auto_increment_increment = 1;
@@auto_increment_increment = 1
1
SELECT @@auto_increment_offset = 1;
@@auto_increment_offset = 1
1
CREATE TABLE t1 (f1 INTEGER AUTO_INCREMENT PRIMARY KEY, node VARCHAR(10)) ENGINE=InnoDB;
SHOW CREATE TABLE t1;
Table	Create Table
t1	CREATE TABLE `t1` (
  `f1` int(11) NOT NULL AUTO_INCREMENT,
  `node` varchar(10) DEFAULT NULL,
  PRIMARY KEY (`f1`)
) ENGINE=InnoDB DEFAULT CHARSET=latin1
connection node_2a;
SHOW CREATE TABLE t1;
Table	Create Table
t1	CREATE TABLE `t1` (
  `f1` int(11) NOT NULL AUTO_INCREMENT,
  `node` varchar(10) DEFAULT NULL,
  PRIMARY KEY (`f1`)
) ENGINE=InnoDB DEFAULT CHARSET=latin1
connection node_1a;
SELECT @@auto_increment_increment = 1;
@@auto_increment_increment = 1
1
SELECT @@auto_increment_offset = 1;
@@auto_increment_offset = 1
1
SET AUTOCOMMIT=OFF;
START TRANSACTION;
INSERT INTO t1 (node) VALUES ('node1');
SELECT f1 FROM t1;
f1
1
connection node_2a;
SELECT @@auto_increment_increment = 1;
@@auto_increment_increment = 1
1
SELECT @@auto_increment_offset = 1;
@@auto_increment_offset = 1
1
SET AUTOCOMMIT=OFF;
START TRANSACTION;
INSERT INTO t1 (node) VALUES ('node2');
SELECT f1 FROM t1;
f1
1
connection node_1a;
COMMIT;
connection node_2a;
COMMIT;
<<<<<<< HEAD
ERROR 40001: wsrep aborted transaction
=======
ERROR 40001: Deadlock: wsrep aborted transaction
>>>>>>> 287d1053
connection node_1a;
SELECT * FROM t1;
f1	node
1	node1
connection node_2a;
SELECT * FROM t1;
f1	node
1	node1
DROP TABLE t1;<|MERGE_RESOLUTION|>--- conflicted
+++ resolved
@@ -59,11 +59,7 @@
 COMMIT;
 connection node_2a;
 COMMIT;
-<<<<<<< HEAD
-ERROR 40001: wsrep aborted transaction
-=======
 ERROR 40001: Deadlock: wsrep aborted transaction
->>>>>>> 287d1053
 connection node_1a;
 SELECT * FROM t1;
 f1	node

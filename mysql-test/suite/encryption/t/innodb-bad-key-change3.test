--- conflicted
+++ resolved
@@ -10,10 +10,6 @@
 #
 
 call mtr.add_suppression("InnoDB: Tablespace for table .* is set as discarded.");
-<<<<<<< HEAD
-=======
-call mtr.add_suppression("InnoDB: Table .* tablespace is set as discarded.");
->>>>>>> dc9f5dfc
 call mtr.add_suppression("InnoDB: Cannot calculate statistics for table .* because the .ibd file is missing. Please refer to .* for how to resolve the issue.");
 
 --disable_query_log

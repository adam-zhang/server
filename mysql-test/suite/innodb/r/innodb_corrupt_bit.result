--- conflicted
+++ resolved
@@ -25,17 +25,12 @@
 test.corrupt_bit_test_ā	check	Warning	InnoDB: Index "idxā" is marked as corrupted
 test.corrupt_bit_test_ā	check	Warning	InnoDB: Index "idxē" is marked as corrupted
 test.corrupt_bit_test_ā	check	error	Corrupt
-<<<<<<< HEAD
-ERROR HY000: Index "idx" is corrupted
-ERROR HY000: Index "idx" is corrupted
-=======
 SET debug_dbug = @save_dbug;
 CREATE INDEX idx3 ON corrupt_bit_test_ā(b, c);
-ERROR HY000: Index corrupt_bit_test_ā is corrupted
+ERROR HY000: Index "idx" is corrupted
 CREATE INDEX idx4 ON corrupt_bit_test_ā(b, z);
-ERROR HY000: Index corrupt_bit_test_ā is corrupted
+ERROR HY000: Index "idx" is corrupted
 select c from corrupt_bit_test_ā;
->>>>>>> 547ec8ce
 ERROR HY000: Index corrupt_bit_test_ā is corrupted
 select z from corrupt_bit_test_ā;
 ERROR HY000: Index corrupt_bit_test_ā is corrupted
@@ -72,17 +67,12 @@
   UNIQUE KEY `idxē` (`z`,`b`),
   KEY `idx` (`b`)
 ) ENGINE=InnoDB AUTO_INCREMENT=10003 DEFAULT CHARSET=latin1
-<<<<<<< HEAD
-ERROR HY000: Index "idx" is corrupted
-ERROR HY000: Index "idx" is corrupted
-=======
 drop index idxē on corrupt_bit_test_ā;
 CREATE INDEX idx3 ON corrupt_bit_test_ā(b, c);
-ERROR HY000: Index corrupt_bit_test_ā is corrupted
+ERROR HY000: Index "idx" is corrupted
 CREATE INDEX idx4 ON corrupt_bit_test_ā(b, z);
-ERROR HY000: Index corrupt_bit_test_ā is corrupted
+ERROR HY000: Index "idx" is corrupted
 show create table corrupt_bit_test_ā;
->>>>>>> 547ec8ce
 Table	Create Table
 corrupt_bit_test_ā	CREATE TABLE `corrupt_bit_test_ā` (
   `a` int(11) NOT NULL AUTO_INCREMENT,

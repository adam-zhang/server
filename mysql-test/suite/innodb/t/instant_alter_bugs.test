--source include/have_innodb.inc

SET @save_frequency= @@GLOBAL.innodb_purge_rseg_truncate_frequency;
SET GLOBAL innodb_purge_rseg_truncate_frequency=1;

--echo #
--echo # MDEV-17821 Assertion `!page_rec_is_supremum(rec)' failed
--echo # in btr_pcur_store_position
--echo #

CREATE TABLE t1 (pk INT PRIMARY KEY, c INT) ENGINE=InnoDB;
INSERT INTO t1 VALUES (1,2);
ALTER TABLE t1 ADD COLUMN f VARCHAR(255);
ALTER TABLE t1 DROP COLUMN f;
DELETE FROM t1;
HANDLER t1 OPEN;
HANDLER t1 READ `PRIMARY` <= (3);
DROP TABLE t1;

CREATE TABLE t1 (
  pk INT AUTO_INCREMENT,
  f1 CHAR(32),
  f2 CHAR(32),
  f3 CHAR(32),
  f4 INT,
  f5 CHAR(32),
  f6 INT,
  f7 INT,
  f8 INT,
  PRIMARY KEY (pk),
  UNIQUE (f6)
) ENGINE=InnoDB;

INSERT INTO t1 (f1,f2,f3,f4,f5,f6,f7,f8) VALUES 
  ('reality', 'llt', 'within', -1996816384, 'j', 160, 7, -1822687232),
  ('h', 'j', 'j', 251, 'civilian', NULL, 211, NULL),
  ('ltq', 'b', 'mud', 111, 'v', 90, 0, NULL),
  ('toxic', 'breakfast', 'series', 2, 'x', NULL, 118, 2),
  ('h', 'n', 'vision', 84, 'n', NULL, 197, 103),
  ('h', 'tq', 'q', 6, 'bet', -1927151616, -446038016, 3),
  ('pocket', 'qjt', 'jtl', 0, 'blink', NULL, 12, 0),
  ('k', 'uv', 'exist', 37, 'g', 149, -1610219520, NULL),
  ('parent', 'motion', 'u', 70, 'promote', NULL, 178, NULL),
  ('get', 'convict', 'liquid', -780337152, 'd', NULL, 4, NULL),
  ('vp', 'px', 'xi', -631111680, 'support', NULL, 8, NULL),
  ('ck', 'z', 'minority', 8, 'k', NULL, 864878592, NULL),
  ('kxx', 'g', 'container', 1, 'cholesterol', NULL, 4, 1404436480),
  ('xxv', 'rail', 'j', 219, 'serious', NULL, -816119808, 62),
  ('x', 'v', 'vr', 146, 'm', 16, 170, -1765867520),
  ('age', 'm', 'q', -1251278848, 'rte', 6, 224, NULL),
  ('discrimination', 't', 'q', 31, 'exl', 0, 2, 244),
  ('water', 'x', 'ldb', 98, 'r', 235, 4, 63),
  ('d', 'db', 'p', 248, 'so-called', 102, -255524864, 198),
  ('last', 'bz', 'us', 0, 'experienced', 137, 240, 134),
  ('q', 'z', 'attract', 67, 'code', 67, 75, 1758920704),
  ('yellow', 'c', 'u', 6, 'v', 1731985408, 528154624, 2),
  ('cognitive', 'he', 'protective', 590020608, 'sentence', NULL, 4, 102),
  ('eih', 'l', 'ih', 1266024448, 'traditionally', NULL, 190, NULL),
  ('pine', 'i', 'y', 6, 'glimpse', 214, 7, -1486880768),
  ('jo', 'everyone', 'ol', 0, 'lj', NULL, 1, 0),
  ('blood', 'f', 'scientist', 54, 'j', 1341128704, 168, NULL),
  ('z', 'brief', 'ambassador', 115, 'ygp', 82, 129, NULL),
  ('gp', 'severe', 'consist', 7, 'p', -1829961728, 602669056, 154),
  ('admit', 'poetry', 'x', 116, 'enemy', 174, -2128543744, -407764992),
  ('s', 'norm', 'decide', 2055667712, 'rtz', NULL, 99, -1233715200),
  ('tzg', 'f', 'beg', 2016280576, 'w', NULL, -643825664, 137),
  ('zgg', 'x', 'f', 148, 'y', -987496448, -708116480, 8),
  ('attorney', 'perfectly', 's', 49, 'z', -1865285632, 56, -1518534656),
  ('concentrate', 's', 'k', -1028849664, 'tir', 83, -1592459264, 1820065792),
  ('t', 'sacrifice', 'ir', -2143879168, 'recipe', 156, 217, NULL),
  ('wdf', 'd', 'f', 137, 'empty', NULL, 188, NULL),
  ('o', 'customer', 'qd', -2135293952, 'z', 1527840768, 227, -1174929408),
  ('d', 'qow', 'o', 1472266240, 'whe', NULL, 7, 197),
  ('deny', 'reputation', 'dutch', 59, 'v', 124, 2, 191),
  ('m', 'liver', 'fv', 0, 'policy', 781582336, 198574080, 177),
  ('vk', 'kx', 'immigrant', -1452736512, 'x', 163, 76, 6) ,
  ('j', 'ru', 'r', 67, 'joke', NULL, 3, NULL),
  ('o', 'u', 'a', -569442304, 'uz', NULL, 933298176, NULL),
  ('g', 'zb', 'c', -1694760960, 'fish', 18, -390463488, 1),
  ('bb', 'o', 'b', 6, 'z', 9, 12, NULL),
  ('compelling', 'xe', 'debut', 89, 'e', -734724096, 119, 175),
  ('md', 'r', 'object', 1046478848, 'frequently', 915537920, 0, 1506410496),
  ('dwn', 'wnz', 'x', 1767571456, 'nz', 241, -882180096, 9),
  ('zvf', 'vfo', 'g', -844824576, 'w', NULL, 1, 9),
  ('w', 'pose', 'r', 1029308416, 'a', -48627712, 1756168192, NULL),
  ('o', 'jwp', 'patient', 172, 'i', 297140224, 45809664, 3),
  ('w', 'p', 'american', 450297856, 'z', 20, 4, 186),
  ('ridiculous', 'helpful', 'vy', -2022899712, 'conspiracy', NULL, 162, -264634368),
  ('t', 'g', 'spite', 289931264, 'y', 4, 13, NULL),
  ('performer', 'i', 'tomato', -1519386624, 'mz', 8, 87, 106),
  ('m', 'z', 'hang', 3, 'crowded', -537919488, 1, 2),
  ('fu', 'uot', 'j', 1, 'o', 179, 220, -2084569088),
  ('ts', 'n', 'su', 1, 'o', 198, 9, 68),
  ('ball', 'halfway', 'uf', 40, 'l', 145948672, 9, 149),
  ('hunting', 'n', 'teenager', 0, 'neat', 209, 2044461056, 68),
  ('independent', 'along', 'fpn', 5, 'pn', 3, 1353252864, 217),
  ('p', 'presumably', 'n', -1977548800, 'balanced', 1909260288, 197, NULL),
  ('pink', 'h', 'tear', 8, 'n', 254, 8, 1006305280),
  ('tyy', 'n', 'yyr', 1107820544, 'yr', NULL, 0, 219),
  ('u', 'retirement', 'thread', -2083192832, 'rx', -678232064, 209, 1048969216),
  ('xk', 'kb', 'z', 9, 'ba', 218, 7, 8),
  ('a', 'plenty', 'forget', 36, 'c', 215, 2027094016, NULL),
  ('i', 'compromise', 'n', -1090256896, 'o', 10, 66, 1872887808),
  ('x', 'disappointment', 'cognitive', 753860608, 'ua', 77, 123, 10),
  ('e', 'added', 'aub', 2, 'u', NULL, 9, 92),
  ('bc', 'h', 'n', 146, 'master', NULL, 1003945984, NULL),
  ('execution', 'f', 'cgp', 574423040, 'gp', 2, -518782976, -1189085184),
  ('pv', 'bad', 'v', 132, 'r', 195, 6, 5),
  ('modify', 'participation', 'vol', 237, 'j', -842924032, 88, -747765760),
  ('substantially', 'i', 'congressional', 2, 'edit', NULL, 1003159552, NULL),
  ('tell', 'forty', 'v', -910098432, 'd', 43, 3, NULL),
  ('crawl', 'ad', 'respect', -1851195392, 'p', 72, -1709047808, 1343225856),
  ('w', 'reception', 'fiber', 56, 's', NULL, 2, -993787904),
  ('successful', 'instruct', 'dug', 2, 'u', 7, -411500544, NULL),
  ('appointment', 'pregnant', 'weird', 2, 'r', NULL, -897384448, 76),
  ('g', 'j', 'thin', 663617536, 'oan', 1, 7, NULL),
  ('secretary', 'a', 'o', 103, 'nj', 1977745408, -1291124736, -1314521088),
  ('g', 'jq', 'q', 1875116032, 'blame', NULL, 1, 4),
  ('oj', 'j', 'breast', 150, 'c', NULL, 3, NULL),
  ('rd', 'm', 'comprehensive', 1723334656, 't', NULL, 155, -312344576) ,
  ('a', 'd', 'criminal', -1155137536, 'airplane', 242, -662896640, 1),
  ('fast', 'i', 'k', -386662400, 'zxe', NULL, 7, 119),
  ('xe', 'mouse', 'c', -205717504, 'ew', NULL, -729612288, 86),
  ('hang', 'j', 'o', 3, 'hungry', NULL, 200, 49),
  ('expense', 'z', 'sum', 2, 'gob', -472055808, -538181632, NULL),
  ('nest', 'o', 'k', 116, 'weak', NULL, 223, NULL);
--error ER_DUP_ENTRY
INSERT INTO t1 (f1,f2,f3,f4,f5,f6,f7,f8) VALUES ('impact', 'b', 'h', 185, 'fj', 7, 7, 3);

ALTER TABLE t1 ADD COLUMN filler VARCHAR(255) DEFAULT '';
SELECT * INTO OUTFILE 'load.data' FROM t1;
UPDATE IGNORE t1 SET pk = 0;
LOAD DATA INFILE 'load.data' REPLACE INTO TABLE t1;
HANDLER t1 OPEN AS h;
HANDLER h READ `PRIMARY` PREV WHERE 0;

# Cleanup
HANDLER h CLOSE;
DROP TABLE t1;

--echo #
--echo # MDEV-19630 ALTER TABLE ... ADD COLUMN damages foreign keys
--echo # which are pointed to the table being altered
--echo #
CREATE TABLE t1(f1 int not null, primary key(f1))engine=innodb;
CREATE TABLE t2(f1 INT AUTO_INCREMENT NOT NULL, f2 INT NOT NULL,
		status ENUM ('a', 'b', 'c'), INDEX idx1(f2),
		PRIMARY KEY(f1),
		FOREIGN KEY (f2) REFERENCES t1(f1))ENGINE=InnoDB;

ALTER TABLE t1 CHANGE f1 f1_id INT NOT NULL, ADD f3 VARCHAR(255) DEFAULT NULL;
ALTER TABLE t1 CHANGE f1_id f1 INT NOT NULL;

SHOW CREATE TABLE t1;
SHOW CREATE TABLE t2;

ALTER TABLE t2 CHANGE status status VARCHAR(20) DEFAULT NULL;
DROP TABLE t2, t1;

--let $datadir= `select @@datadir`
--remove_file $datadir/test/load.data

<<<<<<< HEAD

create table t (
  a varchar(9),
  b int,
  c int,
  row_start bigint unsigned generated always as row start invisible,
  row_end bigint unsigned generated always as row end invisible,
  period for system_time (row_start, row_end)
) engine=innodb row_format=compressed with system versioning;
insert into t values (repeat('a', 9), 1, 1);
set @@system_versioning_alter_history = keep;
alter table t modify a varchar(10), algorithm=instant;
alter table t change b bb int, algorithm=instant;
alter table t modify c int without system versioning, algorithm=instant;
set @@system_versioning_alter_history = error;
check table t;
drop table t;

--echo #
--echo # MDEV-18219 Assertion `index->n_core_null_bytes <= ...' failed
--echo # in rec_init_offsets after instant DROP COLUMN
--echo #
CREATE TABLE t1 (a INT, b INT NOT NULL) ENGINE=InnoDB;
INSERT INTO t1 VALUES
(0,9),(2,7),(3,1),(3,4),(8,4),(3,7),(6,1),(3,8),(1,2),(4,1),(0,8),(5,3),
(1,3),(1,6),(2,1),(8,7),(6,0),(1,9),(9,4),(0,6),(9,3),(0,9),(9,4),(2,4),
(2,7),(7,8),(8,2),(2,5),(6,1),(4,5),(5,3),(6,8),(4,9),(5,7),(7,5),(5,1),
(8,8),(5,7),(3,8),(0,1),(8,4),(8,3),(9,7),(4,8),(1,1),(0,4),(2,6),(8,5),
(8,8),(8,7),(6,7),(1,7),(9,6),(3,6),(1,9),(0,3),(5,3),(2,4),(0,6),(2,0),
(6,5),(1,6),(2,4),(9,1),(3,0),(6,4),(1,3),(0,8),(3,5),(3,1),(8,9),(9,9),
(7,9),(4,5),(2,2),(3,8),(0,8),(7,1),(2,0),(1,5),(7,3),(4,4),(3,9),(7,2),
(6,2),(0,4),(2,0),(1,5),(5,7),(4,5),(3,7),(6,0),(2,1),(5,0),(1,0),(2,0),
(8,4),(5,7),(3,5),(0,5),(7,6),(5,9),(1,2),(4,2),(8,5),(8,7),(2,8),(1,8),
(4,3),(1,6),(7,8),(3,7),(4,6),(1,1),(3,0),(1,6),(2,0),(3,4),(4,8),(3,9),
(8,0),(4,9),(4,0),(3,9),(6,4),(7,4),(5,8),(4,7),(7,3),(5,9),(2,3),(7,3),
(0,4),(5,9),(9,8),(4,2),(3,6),(2,6),(1,8),(7,0),(0,0),(2,3),(1,2),(3,3),
(2,7),(6,0),(9,0),(6,9),(4,6),(9,8),(0,7),(9,1),(9,6),(4,3),(7,7),(7,7),
(4,1),(4,7),(7,3),(2,8),(5,8),(8,9),(3,9),(7,7),(0,8),(4,9),(3,2),(5,0),
(1,7),(0,3),(2,9),(9,7),(7,5),(6,9),(8,5),(3,6),(1,1),(2,8),(7,9),(4,9),
(6,6),(5,9),(5,3),(9,8),(3,3),(5,6),(0,9),(3,9),(7,9),(7,3),(5,2),(1,4),
(4,4),(8,2),(2,2),(8,3),(9,1),(4,9),(9,8),(1,8),(1,8),(9,1),(1,1),(3,0),
(4,6),(9,3),(3,3),(5,2),(0,1),(3,4),(3,2),(1,3),(4,4),(7,0),(4,6),(7,2),
(4,5),(8,7),(7,8),(8,1),(3,5),(0,6),(3,5),(2,1),(4,4),(3,4),(2,1),(4,1);
INSERT INTO t1 SELECT * FROM t1;
ALTER TABLE t1 DROP a;
# Exploit MDEV-17468 to force the table definition to be reloaded
ALTER TABLE t1 ADD vb INT AS (b) VIRTUAL;
DROP TABLE t1;

--echo #
--echo # MDEV-19030 Assertion index->n_core_null_bytes <= ... failed
--echo # in rec_init_offsets after instant DROP COLUMN
--echo #
CREATE TABLE t1 (a INT, b INT NOT NULL DEFAULT 0) ENGINE=InnoDB;
INSERT INTO t1 () VALUES (),(),(),();
INSERT INTO t1 SELECT * FROM t1;
INSERT INTO t1 SELECT * FROM t1;
INSERT INTO t1 SELECT * FROM t1;
INSERT INTO t1 SELECT * FROM t1;
INSERT INTO t1 SELECT * FROM t1;
ALTER TABLE t1 FORCE;
INSERT INTO t1 SELECT * FROM t1;
ALTER TABLE t1 DROP a, ADD a SMALLINT NOT NULL;
INSERT INTO t1 SELECT * FROM t1;
INSERT INTO t1 SELECT * FROM t1;
# Exploit MDEV-17468 to force the table definition to be reloaded
ALTER TABLE t1 ADD vb INT AS (b) VIRTUAL;
DROP TABLE t1;

--echo #
--echo # MDEV-18623 Assertion after DROP FULLTEXT INDEX and removing NOT NULL
--echo #
CREATE TABLE t1 (c TEXT NOT NULL, FULLTEXT INDEX ftidx(c)) ENGINE=InnoDB
ROW_FORMAT=REDUNDANT;
ALTER TABLE t1 DROP INDEX ftidx;
--error ER_ALTER_OPERATION_NOT_SUPPORTED
ALTER TABLE t1 MODIFY c TEXT NULL, ALGORITHM=INSTANT;
ALTER TABLE t1 MODIFY c TEXT NULL;
DROP TABLE t1;

--echo #
--echo # MDEV-20048 dtuple_get_nth_field(): Assertion 'n < tuple->n_fields'
--echo # failed on ROLLBACK after instant DROP COLUMN
--echo #
CREATE TABLE t1 (a INT PRIMARY KEY) ENGINE=InnoDB;
INSERT INTO t1 VALUES (1);
ALTER TABLE t1 ADD b TEXT, ALGORITHM=INSTANT;
SET @b = REPEAT('b', @@innodb_page_size / 2 + 1);
INSERT INTO t1 VALUES(2, @b), (3, @b);
BEGIN;
DELETE FROM t1 WHERE a=2;

# Stop purge so that it doesn't remove the delete-marked entry.
connect (purge_control,localhost,root);
START TRANSACTION WITH CONSISTENT SNAPSHOT;
connection default;

COMMIT;

ALTER TABLE t1 DROP b, ALGORITHM=INSTANT;
BEGIN;
INSERT INTO t1 VALUES (2);

connection purge_control;
SELECT * FROM t1;
disconnect purge_control;
connection default;
ROLLBACK;

SELECT * FROM t1;
DROP TABLE t1;


--echo #
--echo # MDEV-20479: assertion failure in dict_table_get_nth_col() after INSTANT DROP COLUMN
--echo #

CREATE TABLE t1 (a INT PRIMARY KEY) ENGINE=InnoDB;
ALTER TABLE t1 ADD COLUMN (b INT, c INT, d INT, e INT NOT NULL DEFAULT 0);
ALTER TABLE t1 ADD UNIQUE INDEX(e);
ALTER TABLE t1 DROP b, DROP c, DROP d, DROP e;
DROP TABLE t1;

--echo #
--echo # MDEV-20565 Assertion on CHANGE COLUMN...SYSTEM VERSIONING
--echo #
set @@system_versioning_alter_history = keep;
CREATE TABLE t (a INT WITHOUT SYSTEM VERSIONING, b INT) ENGINE=InnoDB
WITH SYSTEM VERSIONING;
ALTER TABLE t CHANGE COLUMN a alpha INT WITH SYSTEM VERSIONING,
ALGORITHM=INSTANT;
DROP TABLE t;

CREATE TABLE t (alpha INT, b INT) ENGINE=InnoDB WITH SYSTEM VERSIONING;
ALTER TABLE t CHANGE COLUMN alpha a INT WITHOUT SYSTEM VERSIONING,
ALGORITHM=INSTANT;
DROP TABLE t;
set @@system_versioning_alter_history = error;

--echo #
--echo # MDEV-20117 Assertion 0 failed in row_sel_get_clust_rec_for_mysql
--echo #

# This is not repeating the bug itself, but demonstrating that both
# parts of the fix are needed.
# To repeat the original bug, we should be somehow able to empty
# the table of user records while purgeable undo log records exist.
CREATE TABLE t (b INT PRIMARY KEY) ENGINE=InnoDB;
INSERT INTO t SET b=1;
ALTER TABLE t ADD COLUMN a INT FIRST, ALGORITHM=INSTANT;
DELETE FROM t;
ALTER TABLE t ADD COLUMN c INT, ALGORITHM=INSTANT;
# If page_cur_delete_rec() emptied the page (and wrongly reset the
# page type) during the previous ALTER TABLE, the following would hit
# an assertion failure because of root page type mismatch.
ALTER TABLE t DROP COLUMN c, ALGORITHM=INSTANT;
SELECT * FROM t;
DROP TABLE t;

# The following is nondeterministically repeating the bug in a
# different scenario: the table is empty at the time the ALTER TABLE
# is invoked, apparently because purge already processed the records
# for the DELETE, but not the record for the UPDATE.
CREATE TABLE t1 (a INT PRIMARY KEY, b INT, c INT, d INT, e INT) ENGINE=InnoDB;
INSERT INTO t1 SET a=1;
INSERT INTO t1 SET a=2;
BEGIN;
UPDATE t1 SET b=1;
DELETE FROM t1;
COMMIT;

ALTER TABLE t1 DROP b, DROP c, DROP d, DROP e;
--source include/wait_all_purged.inc
SELECT * FROM t1;
DROP TABLE t1;
SET GLOBAL innodb_purge_rseg_truncate_frequency=@save_frequency;
=======
--echo #
--echo # MDEV-20938 Double free of dict_foreign_t during instant ALTER TABLE
--echo #

CREATE TABLE t1 (id INT UNSIGNED PRIMARY KEY) ENGINE=InnoDB;
CREATE TABLE t2 (a INT UNSIGNED PRIMARY KEY, b INT UNSIGNED UNIQUE,
                 FOREIGN KEY fk1 (b) REFERENCES t1 (id)) ENGINE=InnoDB;
ALTER TABLE t2
    DROP FOREIGN KEY fk1,
    CHANGE b d INT UNSIGNED,
    ADD c INT;
DROP TABLE t2, t1;
>>>>>>> 9c72963d
<|MERGE_RESOLUTION|>--- conflicted
+++ resolved
@@ -160,7 +160,19 @@
 --let $datadir= `select @@datadir`
 --remove_file $datadir/test/load.data
 
-<<<<<<< HEAD
+--echo #
+--echo # MDEV-20938 Double free of dict_foreign_t during instant ALTER TABLE
+--echo #
+
+CREATE TABLE t1 (id INT UNSIGNED PRIMARY KEY) ENGINE=InnoDB;
+CREATE TABLE t2 (a INT UNSIGNED PRIMARY KEY, b INT UNSIGNED UNIQUE,
+                 FOREIGN KEY fk1 (b) REFERENCES t1 (id)) ENGINE=InnoDB;
+ALTER TABLE t2
+    DROP FOREIGN KEY fk1,
+    CHANGE b d INT UNSIGNED,
+    ADD c INT;
+DROP TABLE t2, t1;
+
 
 create table t (
   a varchar(9),
@@ -336,18 +348,4 @@
 --source include/wait_all_purged.inc
 SELECT * FROM t1;
 DROP TABLE t1;
-SET GLOBAL innodb_purge_rseg_truncate_frequency=@save_frequency;
-=======
---echo #
---echo # MDEV-20938 Double free of dict_foreign_t during instant ALTER TABLE
---echo #
-
-CREATE TABLE t1 (id INT UNSIGNED PRIMARY KEY) ENGINE=InnoDB;
-CREATE TABLE t2 (a INT UNSIGNED PRIMARY KEY, b INT UNSIGNED UNIQUE,
-                 FOREIGN KEY fk1 (b) REFERENCES t1 (id)) ENGINE=InnoDB;
-ALTER TABLE t2
-    DROP FOREIGN KEY fk1,
-    CHANGE b d INT UNSIGNED,
-    ADD c INT;
-DROP TABLE t2, t1;
->>>>>>> 9c72963d
+SET GLOBAL innodb_purge_rseg_truncate_frequency=@save_frequency;
--- conflicted
+++ resolved
@@ -997,7 +997,6 @@
     }
   }
 
-<<<<<<< HEAD
   if ( $tinfo->{'oqgraph_test'} )
   {
     if ( !$ENV{'GRAPH_ENGINE_SO'} )
@@ -1008,17 +1007,11 @@
     }
   }
 
-
-  # Set extra config file to use
-  if (defined $defaults_extra_file) {
-    $tinfo->{extra_template_path}= $defaults_extra_file;
-=======
   if (not ref $::suites{$tinfo->{suite}})
   {
     $tinfo->{'skip'}= 1;
     $tinfo->{'comment'}= $::suites{$tinfo->{suite}};
     return $tinfo;
->>>>>>> 861d0c86
   }
 
   # ----------------------------------------------------------------------

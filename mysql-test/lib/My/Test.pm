# -*- cperl -*-
# Copyright (c) 2008, 2011, Oracle and/or its affiliates. All rights reserved.
# 
# This program is free software; you can redistribute it and/or modify
# it under the terms of the GNU General Public License as published by
# the Free Software Foundation; version 2 of the License.
#
# This program is distributed in the hope that it will be useful,
# but WITHOUT ANY WARRANTY; without even the implied warranty of
# MERCHANTABILITY or FITNESS FOR A PARTICULAR PURPOSE.  See the
# GNU General Public License for more details.
#
# You should have received a copy of the GNU General Public License
# along with this program; if not, write to the Free Software
# Foundation, Inc., 51 Franklin St, Fifth Floor, Boston, MA  02110-1301  USA


#
# One test
#
package My::Test;

use strict;
use warnings;
use Carp;
<<<<<<< HEAD
use Storable();
=======
use mtr_results;
>>>>>>> 5a0e7394


sub new {
  my $class= shift;
  my $self= bless {
		   @_,
		  }, $class;
  return $self;
}

sub fullname {
  my ($self)= @_;
  $self->{name} . (defined $self->{combination}
                   ? " '$self->{combination}'"
                   : "")
}

#
# Return a unique key that can be used to
# identify this test in a hash
#
sub key {
  my ($self)= @_;
  return $self->{key};
}


sub is_failed {
  my ($self)= @_;
  my $result= $self->{result};
  croak "'is_failed' can't be called until test has been run!"
    unless defined $result;

  return ($result eq 'MTR_RES_FAILED');
}


my %result_names= (
		   'MTR_RES_PASSED'   =>  'pass',
		   'MTR_RES_FAILED'   =>  'fail',
		   'MTR_RES_SKIPPED'  =>  'skipped',
		  );

sub write_test {
  my ($test, $sock, $header)= @_;

  if ($::opt_resfile && defined $test->{'result'}) {
    resfile_test_info("result", $result_names{$test->{'result'}});
    if ($test->{'timeout'}) {
      resfile_test_info("comment", "Timeout");
    } elsif (defined $test->{'comment'}) {
      resfile_test_info("comment", $test->{'comment'});
    }
    resfile_test_info("result", "warning") if defined $test->{'check'};
    resfile_to_test($test);
  }

  # Give the test a unique key before serializing it
  $test->{key}= "$test" unless defined $test->{key};

  my $serialized= Storable::freeze($test);
  $serialized =~ s/([\x0d\x0a\\])/sprintf("\\%02x", ord($1))/eg;
  print $sock $header, "\n", $serialized, "\n";
}


sub read_test {
  my ($sock)= @_;
<<<<<<< HEAD
  my $serialized= <$sock>;
  chomp($serialized);
  $serialized =~ s/\\([0-9a-fA-F]{2})/chr(hex($1))/eg;
  my $test= Storable::thaw($serialized);
  die "wrong class (hack attempt?)"
    unless ref($test) eq 'My::Test';
=======
  my $test= My::Test->new();
  # Read the : separated key value pairs until a
  # single newline on it's own line
  my $line;
  while (defined($line= <$sock>)) {
    # List is terminated by newline on it's own
    if ($line eq "\n") {
      # Correctly terminated reply
      # print "Got newline\n";
      last;
    }
    chomp($line);

    # Split key/value on the first "="
    my ($key, $value)= split("= ", $line, 2);

    if ($value =~ /^\[(.*)\]/){
      my @values= split(", ", _decode($1));
      push(@{$test->{$key}}, @values);
    }
    else
    {
      $test->{$key}= _decode($value);
    }
  }
  resfile_from_test($test) if $::opt_resfile;
>>>>>>> 5a0e7394
  return $test;
}


1;<|MERGE_RESOLUTION|>--- conflicted
+++ resolved
@@ -23,11 +23,8 @@
 use strict;
 use warnings;
 use Carp;
-<<<<<<< HEAD
 use Storable();
-=======
 use mtr_results;
->>>>>>> 5a0e7394
 
 
 sub new {
@@ -96,43 +93,14 @@
 
 sub read_test {
   my ($sock)= @_;
-<<<<<<< HEAD
   my $serialized= <$sock>;
   chomp($serialized);
   $serialized =~ s/\\([0-9a-fA-F]{2})/chr(hex($1))/eg;
   my $test= Storable::thaw($serialized);
   die "wrong class (hack attempt?)"
     unless ref($test) eq 'My::Test';
-=======
-  my $test= My::Test->new();
-  # Read the : separated key value pairs until a
-  # single newline on it's own line
-  my $line;
-  while (defined($line= <$sock>)) {
-    # List is terminated by newline on it's own
-    if ($line eq "\n") {
-      # Correctly terminated reply
-      # print "Got newline\n";
-      last;
-    }
-    chomp($line);
-
-    # Split key/value on the first "="
-    my ($key, $value)= split("= ", $line, 2);
-
-    if ($value =~ /^\[(.*)\]/){
-      my @values= split(", ", _decode($1));
-      push(@{$test->{$key}}, @values);
-    }
-    else
-    {
-      $test->{$key}= _decode($value);
-    }
-  }
   resfile_from_test($test) if $::opt_resfile;
->>>>>>> 5a0e7394
   return $test;
 }
 
-
 1;
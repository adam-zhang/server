SELECT table_name, column_name FROM information_schema.columns where table_name="OPTIMIZER_TRACE";
table_name	column_name
OPTIMIZER_TRACE	QUERY
OPTIMIZER_TRACE	TRACE
OPTIMIZER_TRACE	MISSING_BYTES_BEYOND_MAX_MEM_SIZE
OPTIMIZER_TRACE	INSUFFICIENT_PRIVILEGES
show variables like 'optimizer_trace';
Variable_name	Value
optimizer_trace	enabled=off
set optimizer_trace="enabled=on";
show variables like 'optimizer_trace';
Variable_name	Value
optimizer_trace	enabled=on
set optimizer_trace="enabled=off";
create table t1 (a int, b int);
insert into t1 values (1,2),(2,3);
create table t2 (b int);
insert into t2 values (1),(2);
analyze table t1;
Table	Op	Msg_type	Msg_text
test.t1	analyze	status	Engine-independent statistics collected
test.t1	analyze	status	OK
analyze table t2;
Table	Op	Msg_type	Msg_text
test.t2	analyze	status	Engine-independent statistics collected
test.t2	analyze	status	OK
create function f1 (a int) returns INT
return 1;
create view v1 as select * from t1 where t1.a=1;
create view v2 as select * from t1 where t1.a=1 group by t1.b;
set optimizer_trace="enabled=on";
# Mergeable views/derived tables
select * from v1;
a	b
1	2
select * from information_schema.OPTIMIZER_TRACE;
QUERY	TRACE	MISSING_BYTES_BEYOND_MAX_MEM_SIZE	INSUFFICIENT_PRIVILEGES
select * from v1	{
  "steps": [
    {
      "join_preparation": {
        "select_id": 1,
        "steps": [
          {
            "view": {
              "table": "v1",
              "select_id": 2,
              "algorithm": "merged"
            }
          },
          {
            "join_preparation": {
              "select_id": 2,
              "steps": [
                {
                  "expanded_query": "/* select#2 */ select t1.a AS a,t1.b AS b from t1 where t1.a = 1"
                }
              ]
            }
          },
          {
            "expanded_query": "/* select#1 */ select t1.a AS a,t1.b AS b from v1"
          }
        ]
      }
    },
    {
      "join_optimization": {
        "select_id": 1,
        "steps": [
          {
            "condition_processing": {
              "condition": "WHERE",
              "original_condition": "t1.a = 1",
              "steps": [
                {
                  "transformation": "equality_propagation",
                  "resulting_condition": "multiple equal(1, t1.a)"
                },
                {
                  "transformation": "constant_propagation",
                  "resulting_condition": "multiple equal(1, t1.a)"
                },
                {
                  "transformation": "trivial_condition_removal",
                  "resulting_condition": "multiple equal(1, t1.a)"
                }
              ]
            }
          },
          {
            "table_dependencies": [
              {
                "table": "t1",
                "row_may_be_null": false,
                "map_bit": 0,
                "depends_on_map_bits": []
              }
            ]
          },
          {
            "ref_optimizer_key_uses": []
          },
          {
            "rows_estimation": [
              {
                "selectivity_for_indexes": [],
                "selectivity_for_columns": [
                  {
                    "column_name": "a",
                    "selectivity_from_histogram": 0.5
                  }
                ],
                "cond_selectivity": 0.5
              },
              {
                "table": "t1",
                "table_scan": {
                  "rows": 2,
                  "cost": 2.0044
                }
              }
            ]
          },
          {
            "considered_execution_plans": [
              {
                "plan_prefix": [],
                "table": "t1",
                "best_access_path": {
                  "considered_access_paths": [
                    {
                      "access_type": "scan",
                      "resulting_rows": 1,
                      "cost": 2.2044,
                      "chosen": true
                    }
                  ],
                  "chosen_access_method": {
                    "type": "scan",
                    "records": 1,
                    "cost": 2.2044,
                    "uses_join_buffering": false
                  }
                },
                "rows_for_plan": 1,
                "cost_for_plan": 2.4044,
                "estimated_join_cardinality": 1
              }
            ]
          },
          {
            "best_join_order": ["t1"]
          },
          {
            "attaching_conditions_to_tables": {
              "original_condition": "t1.a = 1",
              "attached_conditions_computation": [],
              "attached_conditions_summary": [
                {
                  "table": "t1",
                  "attached": "t1.a = 1"
                }
              ]
            }
          }
        ]
      }
    },
    {
      "join_execution": {
        "select_id": 1,
        "steps": []
      }
    }
  ]
}	0	0
select * from (select * from t1 where t1.a=1)q;
a	b
1	2
select * from information_schema.OPTIMIZER_TRACE;
QUERY	TRACE	MISSING_BYTES_BEYOND_MAX_MEM_SIZE	INSUFFICIENT_PRIVILEGES
select * from (select * from t1 where t1.a=1)q	{
  "steps": [
    {
      "join_preparation": {
        "select_id": 1,
        "steps": [
          {
            "derived": {
              "table": "q",
              "select_id": 2,
              "algorithm": "merged"
            }
          },
          {
            "join_preparation": {
              "select_id": 2,
              "steps": [
                {
                  "expanded_query": "/* select#2 */ select t1.a AS a,t1.b AS b from t1 where t1.a = 1"
                }
              ]
            }
          },
          {
            "expanded_query": "/* select#1 */ select t1.a AS a,t1.b AS b from (/* select#2 */ select t1.a AS a,t1.b AS b from t1 where t1.a = 1) q"
          }
        ]
      }
    },
    {
      "join_optimization": {
        "select_id": 1,
        "steps": [
          {
            "condition_processing": {
              "condition": "WHERE",
              "original_condition": "t1.a = 1",
              "steps": [
                {
                  "transformation": "equality_propagation",
                  "resulting_condition": "multiple equal(1, t1.a)"
                },
                {
                  "transformation": "constant_propagation",
                  "resulting_condition": "multiple equal(1, t1.a)"
                },
                {
                  "transformation": "trivial_condition_removal",
                  "resulting_condition": "multiple equal(1, t1.a)"
                }
              ]
            }
          },
          {
            "table_dependencies": [
              {
                "table": "t1",
                "row_may_be_null": false,
                "map_bit": 0,
                "depends_on_map_bits": []
              }
            ]
          },
          {
            "ref_optimizer_key_uses": []
          },
          {
            "rows_estimation": [
              {
                "selectivity_for_indexes": [],
                "selectivity_for_columns": [
                  {
                    "column_name": "a",
                    "selectivity_from_histogram": 0.5
                  }
                ],
                "cond_selectivity": 0.5
              },
              {
                "table": "t1",
                "table_scan": {
                  "rows": 2,
                  "cost": 2.0044
                }
              }
            ]
          },
          {
            "considered_execution_plans": [
              {
                "plan_prefix": [],
                "table": "t1",
                "best_access_path": {
                  "considered_access_paths": [
                    {
                      "access_type": "scan",
                      "resulting_rows": 1,
                      "cost": 2.2044,
                      "chosen": true
                    }
                  ],
                  "chosen_access_method": {
                    "type": "scan",
                    "records": 1,
                    "cost": 2.2044,
                    "uses_join_buffering": false
                  }
                },
                "rows_for_plan": 1,
                "cost_for_plan": 2.4044,
                "estimated_join_cardinality": 1
              }
            ]
          },
          {
            "best_join_order": ["t1"]
          },
          {
            "attaching_conditions_to_tables": {
              "original_condition": "t1.a = 1",
              "attached_conditions_computation": [],
              "attached_conditions_summary": [
                {
                  "table": "t1",
                  "attached": "t1.a = 1"
                }
              ]
            }
          }
        ]
      }
    },
    {
      "join_execution": {
        "select_id": 1,
        "steps": []
      }
    }
  ]
}	0	0
# Non-Mergeable views
select * from v2;
a	b
1	2
select * from information_schema.OPTIMIZER_TRACE;
QUERY	TRACE	MISSING_BYTES_BEYOND_MAX_MEM_SIZE	INSUFFICIENT_PRIVILEGES
select * from v2	{
  "steps": [
    {
      "join_preparation": {
        "select_id": 1,
        "steps": [
          {
            "view": {
              "table": "v2",
              "select_id": 2,
              "algorithm": "materialized"
            }
          },
          {
            "join_preparation": {
              "select_id": 2,
              "steps": [
                {
                  "expanded_query": "/* select#2 */ select t1.a AS a,t1.b AS b from t1 where t1.a = 1 group by t1.b"
                }
              ]
            }
          },
          {
            "expanded_query": "/* select#1 */ select v2.a AS a,v2.b AS b from v2"
          }
        ]
      }
    },
    {
      "join_optimization": {
        "select_id": 1,
        "steps": [
          {
            "join_optimization": {
              "select_id": 2,
              "steps": [
                {
                  "condition_processing": {
                    "condition": "WHERE",
                    "original_condition": "t1.a = 1",
                    "steps": [
                      {
                        "transformation": "equality_propagation",
                        "resulting_condition": "multiple equal(1, t1.a)"
                      },
                      {
                        "transformation": "constant_propagation",
                        "resulting_condition": "multiple equal(1, t1.a)"
                      },
                      {
                        "transformation": "trivial_condition_removal",
                        "resulting_condition": "multiple equal(1, t1.a)"
                      }
                    ]
                  }
                },
                {
                  "table_dependencies": [
                    {
                      "table": "t1",
                      "row_may_be_null": false,
                      "map_bit": 0,
                      "depends_on_map_bits": []
                    }
                  ]
                },
                {
                  "ref_optimizer_key_uses": []
                },
                {
                  "rows_estimation": [
                    {
                      "selectivity_for_indexes": [],
                      "selectivity_for_columns": [
                        {
                          "column_name": "a",
                          "selectivity_from_histogram": 0.5
                        }
                      ],
                      "cond_selectivity": 0.5
                    },
                    {
                      "table": "t1",
                      "table_scan": {
                        "rows": 2,
                        "cost": 2.0044
                      }
                    }
                  ]
                },
                {
                  "considered_execution_plans": [
                    {
                      "plan_prefix": [],
                      "table": "t1",
                      "best_access_path": {
                        "considered_access_paths": [
                          {
                            "access_type": "scan",
                            "resulting_rows": 1,
                            "cost": 2.2044,
                            "chosen": true,
                            "use_tmp_table": true
                          }
                        ],
                        "chosen_access_method": {
                          "type": "scan",
                          "records": 1,
                          "cost": 2.2044,
                          "uses_join_buffering": false
                        }
                      },
                      "rows_for_plan": 1,
                      "cost_for_plan": 2.4044,
                      "estimated_join_cardinality": 1
                    }
                  ]
                },
                {
                  "best_join_order": ["t1"]
                },
                {
                  "attaching_conditions_to_tables": {
                    "original_condition": "t1.a = 1",
                    "attached_conditions_computation": [],
                    "attached_conditions_summary": [
                      {
                        "table": "t1",
                        "attached": "t1.a = 1"
                      }
                    ]
                  }
                }
              ]
            }
          },
          {
            "table_dependencies": [
              {
                "table": "<derived2>",
                "row_may_be_null": false,
                "map_bit": 0,
                "depends_on_map_bits": []
              }
            ]
          },
          {
            "rows_estimation": [
              {
                "table": "<derived2>",
                "table_scan": {
                  "rows": 2,
                  "cost": 2
                }
              }
            ]
          },
          {
            "considered_execution_plans": [
              {
                "plan_prefix": [],
                "table": "<derived2>",
                "best_access_path": {
                  "considered_access_paths": [
                    {
                      "access_type": "scan",
                      "resulting_rows": 2,
                      "cost": 2,
                      "chosen": true
                    }
                  ],
                  "chosen_access_method": {
                    "type": "scan",
                    "records": 2,
                    "cost": 2,
                    "uses_join_buffering": false
                  }
                },
                "rows_for_plan": 2,
                "cost_for_plan": 2.4,
                "estimated_join_cardinality": 2
              }
            ]
          },
          {
            "best_join_order": ["<derived2>"]
          },
          {
            "attaching_conditions_to_tables": {
              "original_condition": null,
              "attached_conditions_computation": [],
              "attached_conditions_summary": [
                {
                  "table": "<derived2>",
                  "attached": null
                }
              ]
            }
          }
        ]
      }
    },
    {
      "join_execution": {
        "select_id": 1,
        "steps": [
          {
            "join_execution": {
              "select_id": 2,
              "steps": []
            }
          }
        ]
      }
    }
  ]
}	0	0
drop table t1,t2;
drop view v1,v2;
drop function f1;
create table t1(a int, b int);
insert into t1 values (0,0),(1,1),(2,1),(3,2),(4,3),
(5,3),(6,3),(7,3),(8,3),(9,3);
create table t2(a int, b int);
insert into t2 values (0,0),(1,1),(2,1),(3,2),(4,3),
(5,3),(6,3),(7,3),(8,3),(9,3);
ANALYZE TABLE t1;
Table	Op	Msg_type	Msg_text
test.t1	analyze	status	Engine-independent statistics collected
test.t1	analyze	status	OK
ANALYZE TABLE t2;
Table	Op	Msg_type	Msg_text
test.t2	analyze	status	Engine-independent statistics collected
test.t2	analyze	status	OK
create view v1 as select a from t1 group by b;
create view v2 as select a from t2;
# Mergeable view
explain select * from v2 ;
id	select_type	table	type	possible_keys	key	key_len	ref	rows	Extra
1	SIMPLE	t2	ALL	NULL	NULL	NULL	NULL	10	
select * from information_schema.OPTIMIZER_TRACE;
QUERY	TRACE	MISSING_BYTES_BEYOND_MAX_MEM_SIZE	INSUFFICIENT_PRIVILEGES
explain select * from v2	{
  "steps": [
    {
      "join_preparation": {
        "select_id": 1,
        "steps": [
          {
            "view": {
              "table": "v2",
              "select_id": 2,
              "algorithm": "merged"
            }
          },
          {
            "join_preparation": {
              "select_id": 2,
              "steps": [
                {
                  "expanded_query": "/* select#2 */ select t2.a AS a from t2"
                }
              ]
            }
          },
          {
            "expanded_query": "/* select#1 */ select t2.a AS a from v2"
          }
        ]
      }
    },
    {
      "join_optimization": {
        "select_id": 1,
        "steps": [
          {
            "table_dependencies": [
              {
                "table": "t2",
                "row_may_be_null": false,
                "map_bit": 0,
                "depends_on_map_bits": []
              }
            ]
          },
          {
            "rows_estimation": [
              {
                "table": "t2",
                "table_scan": {
                  "rows": 10,
                  "cost": 2.022
                }
              }
            ]
          },
          {
            "considered_execution_plans": [
              {
                "plan_prefix": [],
                "table": "t2",
                "best_access_path": {
                  "considered_access_paths": [
                    {
                      "access_type": "scan",
                      "resulting_rows": 10,
                      "cost": 2.022,
                      "chosen": true
                    }
                  ],
                  "chosen_access_method": {
                    "type": "scan",
                    "records": 10,
                    "cost": 2.022,
                    "uses_join_buffering": false
                  }
                },
                "rows_for_plan": 10,
                "cost_for_plan": 4.022,
                "estimated_join_cardinality": 10
              }
            ]
          },
          {
            "best_join_order": ["t2"]
          },
          {
            "attaching_conditions_to_tables": {
              "original_condition": null,
              "attached_conditions_computation": [],
              "attached_conditions_summary": [
                {
                  "table": "t2",
                  "attached": null
                }
              ]
            }
          }
        ]
      }
    },
    {
      "join_execution": {
        "select_id": 1,
        "steps": []
      }
    }
  ]
}	0	0
# Non-Mergeable view
explain select * from v1 ;
id	select_type	table	type	possible_keys	key	key_len	ref	rows	Extra
1	PRIMARY	<derived2>	ALL	NULL	NULL	NULL	NULL	10	
2	DERIVED	t1	ALL	NULL	NULL	NULL	NULL	10	Using temporary; Using filesort
select * from information_schema.OPTIMIZER_TRACE;
QUERY	TRACE	MISSING_BYTES_BEYOND_MAX_MEM_SIZE	INSUFFICIENT_PRIVILEGES
explain select * from v1	{
  "steps": [
    {
      "join_preparation": {
        "select_id": 1,
        "steps": [
          {
            "view": {
              "table": "v1",
              "select_id": 2,
              "algorithm": "materialized"
            }
          },
          {
            "join_preparation": {
              "select_id": 2,
              "steps": [
                {
                  "expanded_query": "/* select#2 */ select t1.a AS a from t1 group by t1.b"
                }
              ]
            }
          },
          {
            "expanded_query": "/* select#1 */ select v1.a AS a from v1"
          }
        ]
      }
    },
    {
      "join_optimization": {
        "select_id": 1,
        "steps": [
          {
            "join_optimization": {
              "select_id": 2,
              "steps": [
                {
                  "table_dependencies": [
                    {
                      "table": "t1",
                      "row_may_be_null": false,
                      "map_bit": 0,
                      "depends_on_map_bits": []
                    }
                  ]
                },
                {
                  "rows_estimation": [
                    {
                      "table": "t1",
                      "table_scan": {
                        "rows": 10,
                        "cost": 2.022
                      }
                    }
                  ]
                },
                {
                  "considered_execution_plans": [
                    {
                      "plan_prefix": [],
                      "table": "t1",
                      "best_access_path": {
                        "considered_access_paths": [
                          {
                            "access_type": "scan",
                            "resulting_rows": 10,
                            "cost": 2.022,
                            "chosen": true,
                            "use_tmp_table": true
                          }
                        ],
                        "chosen_access_method": {
                          "type": "scan",
                          "records": 10,
                          "cost": 2.022,
                          "uses_join_buffering": false
                        }
                      },
                      "rows_for_plan": 10,
                      "cost_for_plan": 4.022,
                      "estimated_join_cardinality": 10
                    }
                  ]
                },
                {
                  "best_join_order": ["t1"]
                },
                {
                  "attaching_conditions_to_tables": {
                    "original_condition": null,
                    "attached_conditions_computation": [],
                    "attached_conditions_summary": [
                      {
                        "table": "t1",
                        "attached": null
                      }
                    ]
                  }
                }
              ]
            }
          },
          {
            "table_dependencies": [
              {
                "table": "<derived2>",
                "row_may_be_null": false,
                "map_bit": 0,
                "depends_on_map_bits": []
              }
            ]
          },
          {
            "rows_estimation": [
              {
                "table": "<derived2>",
                "table_scan": {
                  "rows": 10,
                  "cost": 10
                }
              }
            ]
          },
          {
            "considered_execution_plans": [
              {
                "plan_prefix": [],
                "table": "<derived2>",
                "best_access_path": {
                  "considered_access_paths": [
                    {
                      "access_type": "scan",
                      "resulting_rows": 10,
                      "cost": 10,
                      "chosen": true
                    }
                  ],
                  "chosen_access_method": {
                    "type": "scan",
                    "records": 10,
                    "cost": 10,
                    "uses_join_buffering": false
                  }
                },
                "rows_for_plan": 10,
                "cost_for_plan": 12,
                "estimated_join_cardinality": 10
              }
            ]
          },
          {
            "best_join_order": ["<derived2>"]
          },
          {
            "attaching_conditions_to_tables": {
              "original_condition": null,
              "attached_conditions_computation": [],
              "attached_conditions_summary": [
                {
                  "table": "<derived2>",
                  "attached": null
                }
              ]
            }
          }
        ]
      }
    },
    {
      "join_execution": {
        "select_id": 1,
        "steps": [
          {
            "join_execution": {
              "select_id": 2,
              "steps": []
            }
          }
        ]
      }
    }
  ]
}	0	0
drop table t1,t2;
drop view v1,v2;
#
# print ref-keyues array
#
create table t0 (a int);
INSERT INTO t0 VALUES (0),(1),(2),(3),(4),(5),(6),(7),(8),(9);
create table t1 (a int, b int, c int, key(a));
insert into t1 select A.a*10 + B.a, A.a*10 + B.a, A.a*10 + B.a from t0 A, t0 B;
create table t2(a int, b int, c int , key(a));
insert into t2 select A.a*10 + B.a, A.a*10 + B.a, A.a*10 + B.a from t0 A, t0 B;
analyze table t1;
Table	Op	Msg_type	Msg_text
test.t1	analyze	status	Engine-independent statistics collected
test.t1	analyze	status	Table is already up to date
analyze table t2;
Table	Op	Msg_type	Msg_text
test.t2	analyze	status	Engine-independent statistics collected
test.t2	analyze	status	Table is already up to date
explain select * from t1,t2 where t1.a=t2.b+2 and t2.a= t1.b;
id	select_type	table	type	possible_keys	key	key_len	ref	rows	Extra
1	SIMPLE	t1	ALL	a	NULL	NULL	NULL	100	Using where
1	SIMPLE	t2	ref	a	a	5	test.t1.b	1	Using where
select * from information_schema.OPTIMIZER_TRACE;
QUERY	TRACE	MISSING_BYTES_BEYOND_MAX_MEM_SIZE	INSUFFICIENT_PRIVILEGES
explain select * from t1,t2 where t1.a=t2.b+2 and t2.a= t1.b	{
  "steps": [
    {
      "join_preparation": {
        "select_id": 1,
        "steps": [
          {
            "expanded_query": "select t1.a AS a,t1.b AS b,t1.c AS c,t2.a AS a,t2.b AS b,t2.c AS c from t1 join t2 where t1.a = t2.b + 2 and t2.a = t1.b"
          }
        ]
      }
    },
    {
      "join_optimization": {
        "select_id": 1,
        "steps": [
          {
            "condition_processing": {
              "condition": "WHERE",
              "original_condition": "t1.a = t2.b + 2 and t2.a = t1.b",
              "steps": [
                {
                  "transformation": "equality_propagation",
                  "resulting_condition": "t1.a = t2.b + 2 and multiple equal(t2.a, t1.b)"
                },
                {
                  "transformation": "constant_propagation",
                  "resulting_condition": "t1.a = t2.b + 2 and multiple equal(t2.a, t1.b)"
                },
                {
                  "transformation": "trivial_condition_removal",
                  "resulting_condition": "t1.a = t2.b + 2 and multiple equal(t2.a, t1.b)"
                }
              ]
            }
          },
          {
            "table_dependencies": [
              {
                "table": "t1",
                "row_may_be_null": false,
                "map_bit": 0,
                "depends_on_map_bits": []
              },
              {
                "table": "t2",
                "row_may_be_null": false,
                "map_bit": 1,
                "depends_on_map_bits": []
              }
            ]
          },
          {
            "ref_optimizer_key_uses": [
              {
                "table": "t1",
                "field": "a",
                "equals": "t2.b + 2",
                "null_rejecting": true
              },
              {
                "table": "t2",
                "field": "a",
                "equals": "t1.b",
                "null_rejecting": true
              }
            ]
          },
          {
            "rows_estimation": [
              {
                "table": "t1",
                "table_scan": {
                  "rows": 100,
                  "cost": 2.3174
                }
              },
              {
                "table": "t2",
                "table_scan": {
                  "rows": 100,
                  "cost": 2.3174
                }
              }
            ]
          },
          {
            "considered_execution_plans": [
              {
                "plan_prefix": [],
                "table": "t1",
                "best_access_path": {
                  "considered_access_paths": [
                    {
                      "access_type": "scan",
                      "resulting_rows": 100,
                      "cost": 2.3174,
                      "chosen": true
                    }
                  ],
                  "chosen_access_method": {
                    "type": "scan",
                    "records": 100,
                    "cost": 2.3174,
                    "uses_join_buffering": false
                  }
                },
                "rows_for_plan": 100,
                "cost_for_plan": 22.317,
                "rest_of_plan": [
                  {
                    "plan_prefix": ["t1"],
                    "table": "t2",
                    "best_access_path": {
                      "considered_access_paths": [
                        {
                          "access_type": "ref",
                          "index": "a",
                          "used_range_estimates": false,
                          "cause": "not available",
                          "rows": 1,
                          "cost": 200.06,
                          "chosen": true
                        },
                        {
                          "access_type": "scan",
                          "resulting_rows": 100,
                          "cost": 2.3174,
                          "chosen": false
                        }
                      ],
                      "chosen_access_method": {
                        "type": "ref",
                        "records": 1,
<<<<<<< HEAD
                        "cost": 200.06,
                        "uses_join_buffering": false,
                        "filter_used": false
=======
                        "cost": 200,
                        "uses_join_buffering": false
>>>>>>> 476966b3
                      }
                    },
                    "rows_for_plan": 100,
                    "cost_for_plan": 242.38,
                    "estimated_join_cardinality": 100
                  }
                ]
              },
              {
                "plan_prefix": [],
                "table": "t2",
                "best_access_path": {
                  "considered_access_paths": [
                    {
                      "access_type": "scan",
                      "resulting_rows": 100,
                      "cost": 2.3174,
                      "chosen": true
                    }
                  ],
                  "chosen_access_method": {
                    "type": "scan",
                    "records": 100,
                    "cost": 2.3174,
                    "uses_join_buffering": false
                  }
                },
                "rows_for_plan": 100,
                "cost_for_plan": 22.317,
                "rest_of_plan": [
                  {
                    "plan_prefix": ["t2"],
                    "table": "t1",
                    "best_access_path": {
                      "considered_access_paths": [
                        {
                          "access_type": "ref",
                          "index": "a",
                          "used_range_estimates": false,
                          "cause": "not available",
                          "rows": 1,
                          "cost": 200.06,
                          "chosen": true
                        },
                        {
                          "access_type": "scan",
                          "resulting_rows": 100,
                          "cost": 2.3174,
                          "chosen": false
                        }
                      ],
                      "chosen_access_method": {
                        "type": "ref",
                        "records": 1,
<<<<<<< HEAD
                        "cost": 200.06,
                        "uses_join_buffering": false,
                        "filter_used": false
=======
                        "cost": 200,
                        "uses_join_buffering": false
>>>>>>> 476966b3
                      }
                    },
                    "rows_for_plan": 100,
                    "cost_for_plan": 242.38,
                    "pruned_by_cost": true
                  }
                ]
              }
            ]
          },
          {
            "best_join_order": ["t1", "t2"]
          },
          {
            "attaching_conditions_to_tables": {
              "original_condition": "t2.a = t1.b and t1.a = t2.b + 2",
              "attached_conditions_computation": [],
              "attached_conditions_summary": [
                {
                  "table": "t1",
                  "attached": "t1.b is not null"
                },
                {
                  "table": "t2",
                  "attached": "t1.a = t2.b + 2"
                }
              ]
            }
          }
        ]
      }
    },
    {
      "join_execution": {
        "select_id": 1,
        "steps": []
      }
    }
  ]
}	0	0
drop table t1,t2,t0;
#
# group_by min max optimization
#
CREATE TABLE t1 (id INT NOT NULL AUTO_INCREMENT PRIMARY KEY, a INT NOT NULL, KEY(a));
analyze table t1;
Table	Op	Msg_type	Msg_text
test.t1	analyze	status	Engine-independent statistics collected
test.t1	analyze	status	OK
EXPLAIN SELECT DISTINCT a FROM t1;
id	select_type	table	type	possible_keys	key	key_len	ref	rows	Extra
1	SIMPLE	t1	range	NULL	a	4	NULL	5	Using index for group-by
select * from information_schema.OPTIMIZER_TRACE;
QUERY	TRACE	MISSING_BYTES_BEYOND_MAX_MEM_SIZE	INSUFFICIENT_PRIVILEGES
EXPLAIN SELECT DISTINCT a FROM t1	{
  "steps": [
    {
      "join_preparation": {
        "select_id": 1,
        "steps": [
          {
            "expanded_query": "select distinct t1.a AS a from t1"
          }
        ]
      }
    },
    {
      "join_optimization": {
        "select_id": 1,
        "steps": [
          {
            "table_dependencies": [
              {
                "table": "t1",
                "row_may_be_null": false,
                "map_bit": 0,
                "depends_on_map_bits": []
              }
            ]
          },
          {
            "rows_estimation": [
              {
                "table": "t1",
                "range_analysis": {
                  "table_scan": {
                    "rows": 65536,
                    "cost": 13255
                  },
                  "potential_range_indexes": [
                    {
                      "index": "PRIMARY",
                      "usable": false,
                      "cause": "not applicable"
                    },
                    {
                      "index": "a",
                      "usable": true,
                      "key_parts": ["a"]
                    }
                  ],
                  "best_covering_index_scan": {
                    "index": "a",
                    "cost": 13377,
                    "chosen": false,
                    "cause": "cost"
                  },
                  "group_index_range": {
                    "distinct_query": true,
                    "potential_group_range_indexes": [
                      {
                        "index": "a",
                        "covering": true,
                        "rows": 5,
                        "cost": 6.25
                      }
                    ]
                  },
                  "best_group_range_summary": {
                    "type": "index_group",
                    "index": "a",
                    "min_max_arg": null,
                    "min_aggregate": false,
                    "max_aggregate": false,
                    "distinct_aggregate": false,
                    "rows": 5,
                    "cost": 6.25,
                    "key_parts_used_for_access": ["a"],
                    "ranges": [],
                    "chosen": true
                  },
                  "chosen_range_access_summary": {
                    "range_access_plan": {
                      "type": "index_group",
                      "index": "a",
                      "min_max_arg": null,
                      "min_aggregate": false,
                      "max_aggregate": false,
                      "distinct_aggregate": false,
                      "rows": 5,
                      "cost": 6.25,
                      "key_parts_used_for_access": ["a"],
                      "ranges": []
                    },
                    "rows_for_plan": 5,
                    "cost_for_plan": 6.25,
                    "chosen": true
                  }
                }
              }
            ]
          },
          {
            "considered_execution_plans": [
              {
                "plan_prefix": [],
                "table": "t1",
                "best_access_path": {
                  "considered_access_paths": [
                    {
                      "access_type": "index_merge",
                      "resulting_rows": 5,
                      "cost": 6.25,
                      "chosen": true
                    }
                  ],
                  "chosen_access_method": {
                    "type": "index_merge",
                    "records": 5,
<<<<<<< HEAD
                    "cost": 6.25,
                    "uses_join_buffering": false,
                    "filter_used": false
=======
                    "cost": 6.75,
                    "uses_join_buffering": false
>>>>>>> 476966b3
                  }
                },
                "rows_for_plan": 5,
                "cost_for_plan": 7.25,
                "estimated_join_cardinality": 5
              }
            ]
          },
          {
            "best_join_order": ["t1"]
          },
          {
            "attaching_conditions_to_tables": {
              "original_condition": null,
              "attached_conditions_computation": [],
              "attached_conditions_summary": [
                {
                  "table": "t1",
                  "attached": null
                }
              ]
            }
          }
        ]
      }
    },
    {
      "join_execution": {
        "select_id": 1,
        "steps": []
      }
    }
  ]
}	0	0
drop table t1;
# 
# With group by , where clause and MIN/MAX function
# 
CREATE TABLE t1 (a INT, b INT, c int, d int,  KEY(a,b,c,d));
INSERT INTO t1 VALUES (1,1,1,1), (2,2,2,2), (3,3,3,3), (4,4,4,4), (1,0,1,1), (3,2,3,3), (4,5,4,4);
ANALYZE TABLE t1;
Table	Op	Msg_type	Msg_text
test.t1	analyze	status	Engine-independent statistics collected
test.t1	analyze	status	OK
EXPLAIN SELECT MIN(d) FROM t1 where b=2 and c=3  group by a;
id	select_type	table	type	possible_keys	key	key_len	ref	rows	Extra
1	SIMPLE	t1	range	NULL	a	20	NULL	8	Using where; Using index for group-by
select * from information_schema.OPTIMIZER_TRACE;
QUERY	TRACE	MISSING_BYTES_BEYOND_MAX_MEM_SIZE	INSUFFICIENT_PRIVILEGES
EXPLAIN SELECT MIN(d) FROM t1 where b=2 and c=3  group by a	{
  "steps": [
    {
      "join_preparation": {
        "select_id": 1,
        "steps": [
          {
            "expanded_query": "select min(t1.d) AS `MIN(d)` from t1 where t1.b = 2 and t1.c = 3 group by t1.a"
          }
        ]
      }
    },
    {
      "join_optimization": {
        "select_id": 1,
        "steps": [
          {
            "condition_processing": {
              "condition": "WHERE",
              "original_condition": "t1.b = 2 and t1.c = 3",
              "steps": [
                {
                  "transformation": "equality_propagation",
                  "resulting_condition": "multiple equal(2, t1.b) and multiple equal(3, t1.c)"
                },
                {
                  "transformation": "constant_propagation",
                  "resulting_condition": "multiple equal(2, t1.b) and multiple equal(3, t1.c)"
                },
                {
                  "transformation": "trivial_condition_removal",
                  "resulting_condition": "multiple equal(2, t1.b) and multiple equal(3, t1.c)"
                }
              ]
            }
          },
          {
            "table_dependencies": [
              {
                "table": "t1",
                "row_may_be_null": false,
                "map_bit": 0,
                "depends_on_map_bits": []
              }
            ]
          },
          {
            "ref_optimizer_key_uses": []
          },
          {
            "rows_estimation": [
              {
                "table": "t1",
                "range_analysis": {
                  "table_scan": {
                    "rows": 7,
                    "cost": 5.4291
                  },
                  "potential_range_indexes": [
                    {
                      "index": "a",
                      "usable": true,
                      "key_parts": ["a", "b", "c", "d"]
                    }
                  ],
                  "best_covering_index_scan": {
                    "index": "a",
                    "cost": 2.4092,
                    "chosen": true
                  },
                  "setup_range_conditions": [],
                  "analyzing_range_alternatives": {
                    "range_scan_alternatives": [],
                    "analyzing_roworder_intersect": {
                      "cause": "too few roworder scans"
                    },
                    "analyzing_index_merge_union": []
                  },
                  "group_index_range": {
                    "potential_group_range_indexes": [
                      {
                        "index": "a",
                        "covering": true,
                        "ranges": ["(2,3) <= (b,c) <= (2,3)"],
                        "rows": 8,
                        "cost": 2.2
                      }
                    ]
                  },
                  "best_group_range_summary": {
                    "type": "index_group",
                    "index": "a",
                    "min_max_arg": "d",
                    "min_aggregate": true,
                    "max_aggregate": false,
                    "distinct_aggregate": false,
                    "rows": 8,
                    "cost": 2.2,
                    "key_parts_used_for_access": ["a", "b", "c"],
                    "ranges": ["(2,3) <= (b,c) <= (2,3)"],
                    "chosen": true
                  },
                  "chosen_range_access_summary": {
                    "range_access_plan": {
                      "type": "index_group",
                      "index": "a",
                      "min_max_arg": "d",
                      "min_aggregate": true,
                      "max_aggregate": false,
                      "distinct_aggregate": false,
                      "rows": 8,
                      "cost": 2.2,
                      "key_parts_used_for_access": ["a", "b", "c"],
                      "ranges": ["(2,3) <= (b,c) <= (2,3)"]
                    },
                    "rows_for_plan": 8,
                    "cost_for_plan": 2.2,
                    "chosen": true
                  }
                }
              }
            ]
          },
          {
            "considered_execution_plans": [
              {
                "plan_prefix": [],
                "table": "t1",
                "best_access_path": {
                  "considered_access_paths": [
                    {
                      "access_type": "index_merge",
                      "resulting_rows": 8,
                      "cost": 2.2,
                      "chosen": true,
                      "use_tmp_table": true
                    }
                  ],
                  "chosen_access_method": {
<<<<<<< HEAD
                    "type": "index_merge",
                    "records": 8,
                    "cost": 2.2,
                    "uses_join_buffering": false,
                    "filter_used": false
=======
                    "type": "scan",
                    "records": 0.5849,
                    "cost": 3.3121,
                    "uses_join_buffering": false
>>>>>>> 476966b3
                  }
                },
                "rows_for_plan": 8,
                "cost_for_plan": 3.8,
                "estimated_join_cardinality": 8
              }
            ]
          },
          {
            "best_join_order": ["t1"]
          },
          {
            "attaching_conditions_to_tables": {
              "original_condition": "t1.b = 2 and t1.c = 3",
              "attached_conditions_computation": [],
              "attached_conditions_summary": [
                {
                  "table": "t1",
                  "attached": "t1.b = 2 and t1.c = 3"
                }
              ]
            }
          }
        ]
      }
    },
    {
      "join_execution": {
        "select_id": 1,
        "steps": []
      }
    }
  ]
}	0	0
DROP TABLE t1;
CREATE TABLE t1 (id INT NOT NULL, a DATE, KEY(id,a));
INSERT INTO t1 values (1,'2001-01-01'),(1,'2001-01-02'),
(1,'2001-01-03'),(1,'2001-01-04'),
(2,'2001-01-01'),(2,'2001-01-02'),
(2,'2001-01-03'),(2,'2001-01-04'),
(3,'2001-01-01'),(3,'2001-01-02'),
(3,'2001-01-03'),(3,'2001-01-04'),
(4,'2001-01-01'),(4,'2001-01-02'),
(4,'2001-01-03'),(4,'2001-01-04');
set optimizer_trace='enabled=on';
EXPLAIN SELECT id,MIN(a),MAX(a) FROM t1 WHERE a>=20010104e0 GROUP BY id;
id	select_type	table	type	possible_keys	key	key_len	ref	rows	Extra
1	SIMPLE	t1	range	NULL	id	8	NULL	9	Using where; Using index for group-by
select * from INFORMATION_SCHEMA.OPTIMIZER_TRACE;
QUERY	TRACE	MISSING_BYTES_BEYOND_MAX_MEM_SIZE	INSUFFICIENT_PRIVILEGES
EXPLAIN SELECT id,MIN(a),MAX(a) FROM t1 WHERE a>=20010104e0 GROUP BY id	{
  "steps": [
    {
      "join_preparation": {
        "select_id": 1,
        "steps": [
          {
            "expanded_query": "select t1.`id` AS `id`,min(t1.a) AS `MIN(a)`,max(t1.a) AS `MAX(a)` from t1 where t1.a >= 20010104e0 group by t1.`id`"
          }
        ]
      }
    },
    {
      "join_optimization": {
        "select_id": 1,
        "steps": [
          {
            "condition_processing": {
              "condition": "WHERE",
              "original_condition": "t1.a >= 20010104e0",
              "steps": [
                {
                  "transformation": "equality_propagation",
                  "resulting_condition": "t1.a >= 20010104e0"
                },
                {
                  "transformation": "constant_propagation",
                  "resulting_condition": "t1.a >= 20010104e0"
                },
                {
                  "transformation": "trivial_condition_removal",
                  "resulting_condition": "t1.a >= 20010104e0"
                }
              ]
            }
          },
          {
            "table_dependencies": [
              {
                "table": "t1",
                "row_may_be_null": false,
                "map_bit": 0,
                "depends_on_map_bits": []
              }
            ]
          },
          {
            "ref_optimizer_key_uses": []
          },
          {
            "rows_estimation": [
              {
                "table": "t1",
                "range_analysis": {
                  "table_scan": {
                    "rows": 16,
                    "cost": 7.2313
                  },
                  "potential_range_indexes": [
                    {
                      "index": "id",
                      "usable": true,
                      "key_parts": ["id", "a"]
                    }
                  ],
                  "best_covering_index_scan": {
                    "index": "id",
                    "cost": 4.2117,
                    "chosen": true
                  },
                  "setup_range_conditions": [],
                  "analyzing_range_alternatives": {
                    "range_scan_alternatives": [],
                    "analyzing_roworder_intersect": {
                      "cause": "too few roworder scans"
                    },
                    "analyzing_index_merge_union": []
                  },
                  "group_index_range": {
                    "potential_group_range_indexes": [
                      {
                        "index": "id",
                        "covering": true,
                        "ranges": ["(2001-01-04) <= (a)"],
                        "rows": 9,
                        "cost": 2.35
                      }
                    ]
                  },
                  "best_group_range_summary": {
                    "type": "index_group",
                    "index": "id",
                    "min_max_arg": "a",
                    "min_aggregate": true,
                    "max_aggregate": true,
                    "distinct_aggregate": false,
                    "rows": 9,
                    "cost": 2.35,
                    "key_parts_used_for_access": ["id"],
                    "ranges": ["(2001-01-04) <= (a)"],
                    "chosen": true
                  },
                  "chosen_range_access_summary": {
                    "range_access_plan": {
                      "type": "index_group",
                      "index": "id",
                      "min_max_arg": "a",
                      "min_aggregate": true,
                      "max_aggregate": true,
                      "distinct_aggregate": false,
                      "rows": 9,
                      "cost": 2.35,
                      "key_parts_used_for_access": ["id"],
                      "ranges": ["(2001-01-04) <= (a)"]
                    },
                    "rows_for_plan": 9,
                    "cost_for_plan": 2.35,
                    "chosen": true
                  }
                }
              }
            ]
          },
          {
            "considered_execution_plans": [
              {
                "plan_prefix": [],
                "table": "t1",
                "best_access_path": {
                  "considered_access_paths": [
                    {
                      "access_type": "index_merge",
                      "resulting_rows": 9,
                      "cost": 2.35,
                      "chosen": true,
                      "use_tmp_table": true
                    }
                  ],
                  "chosen_access_method": {
<<<<<<< HEAD
                    "type": "index_merge",
                    "records": 9,
                    "cost": 2.35,
                    "uses_join_buffering": false,
                    "filter_used": false
=======
                    "type": "scan",
                    "records": 16,
                    "cost": 2.0312,
                    "uses_join_buffering": false
>>>>>>> 476966b3
                  }
                },
                "rows_for_plan": 9,
                "cost_for_plan": 4.15,
                "estimated_join_cardinality": 9
              }
            ]
          },
          {
            "best_join_order": ["t1"]
          },
          {
            "attaching_conditions_to_tables": {
              "original_condition": "t1.a >= 20010104e0",
              "attached_conditions_computation": [],
              "attached_conditions_summary": [
                {
                  "table": "t1",
                  "attached": "t1.a >= 20010104e0"
                }
              ]
            }
          }
        ]
      }
    },
    {
      "join_execution": {
        "select_id": 1,
        "steps": []
      }
    }
  ]
}	0	0
EXPLAIN SELECT * FROM t1 WHERE a = 20010104e0 GROUP BY id;
id	select_type	table	type	possible_keys	key	key_len	ref	rows	Extra
1	SIMPLE	t1	range	NULL	id	8	NULL	9	Using where; Using index for group-by
select * from INFORMATION_SCHEMA.OPTIMIZER_TRACE;
QUERY	TRACE	MISSING_BYTES_BEYOND_MAX_MEM_SIZE	INSUFFICIENT_PRIVILEGES
EXPLAIN SELECT * FROM t1 WHERE a = 20010104e0 GROUP BY id	{
  "steps": [
    {
      "join_preparation": {
        "select_id": 1,
        "steps": [
          {
            "expanded_query": "select t1.`id` AS `id`,t1.a AS a from t1 where t1.a = 20010104e0 group by t1.`id`"
          }
        ]
      }
    },
    {
      "join_optimization": {
        "select_id": 1,
        "steps": [
          {
            "condition_processing": {
              "condition": "WHERE",
              "original_condition": "t1.a = 20010104e0",
              "steps": [
                {
                  "transformation": "equality_propagation",
                  "resulting_condition": "t1.a = 20010104e0"
                },
                {
                  "transformation": "constant_propagation",
                  "resulting_condition": "t1.a = 20010104e0"
                },
                {
                  "transformation": "trivial_condition_removal",
                  "resulting_condition": "t1.a = 20010104e0"
                }
              ]
            }
          },
          {
            "table_dependencies": [
              {
                "table": "t1",
                "row_may_be_null": false,
                "map_bit": 0,
                "depends_on_map_bits": []
              }
            ]
          },
          {
            "ref_optimizer_key_uses": []
          },
          {
            "rows_estimation": [
              {
                "table": "t1",
                "range_analysis": {
                  "table_scan": {
                    "rows": 16,
                    "cost": 7.2313
                  },
                  "potential_range_indexes": [
                    {
                      "index": "id",
                      "usable": true,
                      "key_parts": ["id", "a"]
                    }
                  ],
                  "best_covering_index_scan": {
                    "index": "id",
                    "cost": 4.2117,
                    "chosen": true
                  },
                  "setup_range_conditions": [],
                  "analyzing_range_alternatives": {
                    "range_scan_alternatives": [],
                    "analyzing_roworder_intersect": {
                      "cause": "too few roworder scans"
                    },
                    "analyzing_index_merge_union": []
                  },
                  "group_index_range": {
                    "potential_group_range_indexes": [
                      {
                        "index": "id",
                        "covering": true,
                        "ranges": ["(2001-01-04) <= (a) <= (2001-01-04)"],
                        "rows": 9,
                        "cost": 2.35
                      }
                    ]
                  },
                  "best_group_range_summary": {
                    "type": "index_group",
                    "index": "id",
                    "min_max_arg": null,
                    "min_aggregate": false,
                    "max_aggregate": false,
                    "distinct_aggregate": false,
                    "rows": 9,
                    "cost": 2.35,
                    "key_parts_used_for_access": ["id", "a"],
                    "ranges": ["(2001-01-04) <= (a) <= (2001-01-04)"],
                    "chosen": true
                  },
                  "chosen_range_access_summary": {
                    "range_access_plan": {
                      "type": "index_group",
                      "index": "id",
                      "min_max_arg": null,
                      "min_aggregate": false,
                      "max_aggregate": false,
                      "distinct_aggregate": false,
                      "rows": 9,
                      "cost": 2.35,
                      "key_parts_used_for_access": ["id", "a"],
                      "ranges": ["(2001-01-04) <= (a) <= (2001-01-04)"]
                    },
                    "rows_for_plan": 9,
                    "cost_for_plan": 2.35,
                    "chosen": true
                  }
                }
              }
            ]
          },
          {
            "considered_execution_plans": [
              {
                "plan_prefix": [],
                "table": "t1",
                "best_access_path": {
                  "considered_access_paths": [
                    {
                      "access_type": "index_merge",
                      "resulting_rows": 9,
                      "cost": 2.35,
                      "chosen": true,
                      "use_tmp_table": true
                    }
                  ],
                  "chosen_access_method": {
<<<<<<< HEAD
                    "type": "index_merge",
                    "records": 9,
                    "cost": 2.35,
                    "uses_join_buffering": false,
                    "filter_used": false
=======
                    "type": "scan",
                    "records": 16,
                    "cost": 2.0312,
                    "uses_join_buffering": false
>>>>>>> 476966b3
                  }
                },
                "rows_for_plan": 9,
                "cost_for_plan": 4.15,
                "estimated_join_cardinality": 9
              }
            ]
          },
          {
            "best_join_order": ["t1"]
          },
          {
            "attaching_conditions_to_tables": {
              "original_condition": "t1.a = 20010104e0",
              "attached_conditions_computation": [],
              "attached_conditions_summary": [
                {
                  "table": "t1",
                  "attached": "t1.a = 20010104e0"
                }
              ]
            }
          }
        ]
      }
    },
    {
      "join_execution": {
        "select_id": 1,
        "steps": []
      }
    }
  ]
}	0	0
drop table t1;
#
# Late ORDER BY optimization
#
create table ten(a int);
insert into ten values (0),(1),(2),(3),(4),(5),(6),(7),(8),(9);
create table one_k(a int primary key);
insert into one_k select A.a + B.a* 10 + C.a * 100 from ten A, ten B, ten C;
create table t1  (
pk int not null,
a int,
b int,
c int,
filler char(100),
KEY a_a(c),
KEY a_c(a,c),
KEY a_b(a,b)
);
insert into t1
select a, a,a,a, 'filler-dataaa' from test.one_k;
update t1 set a=1 where pk between 0 and 180;
update t1 set b=2 where pk between 0 and 20;
analyze table t1;
Table	Op	Msg_type	Msg_text
test.t1	analyze	status	Engine-independent statistics collected
test.t1	analyze	status	OK
set optimizer_trace='enabled=on';
explain  select * from t1 where a=1 and b=2 order by c limit 1;
id	select_type	table	type	possible_keys	key	key_len	ref	rows	Extra
1	SIMPLE	t1	range	a_c,a_b	a_c	5	NULL	180	Using where
select * from INFORMATION_SCHEMA.OPTIMIZER_TRACE;
QUERY	TRACE	MISSING_BYTES_BEYOND_MAX_MEM_SIZE	INSUFFICIENT_PRIVILEGES
explain  select * from t1 where a=1 and b=2 order by c limit 1	{
  "steps": [
    {
      "join_preparation": {
        "select_id": 1,
        "steps": [
          {
            "expanded_query": "select t1.pk AS pk,t1.a AS a,t1.b AS b,t1.c AS c,t1.filler AS filler from t1 where t1.a = 1 and t1.b = 2 order by t1.c limit 1"
          }
        ]
      }
    },
    {
      "join_optimization": {
        "select_id": 1,
        "steps": [
          {
            "condition_processing": {
              "condition": "WHERE",
              "original_condition": "t1.a = 1 and t1.b = 2",
              "steps": [
                {
                  "transformation": "equality_propagation",
                  "resulting_condition": "multiple equal(1, t1.a) and multiple equal(2, t1.b)"
                },
                {
                  "transformation": "constant_propagation",
                  "resulting_condition": "multiple equal(1, t1.a) and multiple equal(2, t1.b)"
                },
                {
                  "transformation": "trivial_condition_removal",
                  "resulting_condition": "multiple equal(1, t1.a) and multiple equal(2, t1.b)"
                }
              ]
            }
          },
          {
            "table_dependencies": [
              {
                "table": "t1",
                "row_may_be_null": false,
                "map_bit": 0,
                "depends_on_map_bits": []
              }
            ]
          },
          {
            "ref_optimizer_key_uses": [
              {
                "table": "t1",
                "field": "a",
                "equals": "1",
                "null_rejecting": true
              },
              {
                "table": "t1",
                "field": "a",
                "equals": "1",
                "null_rejecting": true
              },
              {
                "table": "t1",
                "field": "b",
                "equals": "2",
                "null_rejecting": true
              }
            ]
          },
          {
            "rows_estimation": [
              {
                "table": "t1",
                "range_analysis": {
                  "table_scan": {
                    "rows": 1000,
                    "cost": 232.56
                  },
                  "potential_range_indexes": [
                    {
                      "index": "a_a",
                      "usable": false,
                      "cause": "not applicable"
                    },
                    {
                      "index": "a_c",
                      "usable": true,
                      "key_parts": ["a", "c"]
                    },
                    {
                      "index": "a_b",
                      "usable": true,
                      "key_parts": ["a", "b"]
                    }
                  ],
                  "setup_range_conditions": [],
                  "analyzing_range_alternatives": {
                    "range_scan_alternatives": [
                      {
                        "index": "a_c",
                        "ranges": ["(1) <= (a) <= (1)"],
                        "rowid_ordered": false,
                        "using_mrr": false,
                        "index_only": false,
                        "rows": 180,
                        "cost": 216.29,
                        "chosen": true
                      },
                      {
                        "index": "a_b",
                        "ranges": ["(1,2) <= (a,b) <= (1,2)"],
                        "rowid_ordered": true,
                        "using_mrr": false,
                        "index_only": false,
                        "rows": 21,
                        "cost": 25.362,
                        "chosen": true
                      }
                    ],
                    "analyzing_roworder_intersect": {
                      "cause": "too few roworder scans"
                    },
                    "analyzing_index_merge_union": []
                  },
                  "group_index_range": {
                    "chosen": false,
                    "cause": "no group by or distinct"
                  },
                  "chosen_range_access_summary": {
                    "range_access_plan": {
                      "type": "range_scan",
                      "index": "a_b",
                      "rows": 21,
                      "ranges": ["(1,2) <= (a,b) <= (1,2)"]
                    },
                    "rows_for_plan": 21,
                    "cost_for_plan": 25.362,
                    "chosen": true
                  }
                }
              },
              {
                "table": "t1",
                "rowid_filters": [
                  {
                    "key": "a_b",
                    "build_cost": 2.989,
                    "rows": 21
                  },
                  {
                    "key": "a_c",
                    "build_cost": 23.969,
                    "rows": 180
                  }
                ]
              },
              {
                "selectivity_for_indexes": [
                  {
                    "index_name": "a_b",
                    "selectivity_from_index": 0.021
                  }
                ],
                "selectivity_for_columns": [
                  {
                    "column_name": "a",
                    "selectivity_from_histogram": 0.1797
                  },
                  {
                    "column_name": "b",
                    "selectivity_from_histogram": 0.0156
                  }
                ],
                "cond_selectivity": 0.021
              }
            ]
          },
          {
            "considered_execution_plans": [
              {
                "plan_prefix": [],
                "table": "t1",
                "best_access_path": {
                  "considered_access_paths": [
                    {
                      "access_type": "ref",
                      "index": "a_c",
                      "used_range_estimates": true,
                      "rows": 180,
                      "cost": 180.27,
                      "chosen": true
                    },
                    {
                      "access_type": "ref",
                      "index": "a_b",
                      "used_range_estimates": true,
                      "rows": 21,
                      "cost": 21.142,
                      "chosen": true
                    },
                    {
                      "type": "scan",
                      "chosen": false,
                      "cause": "cost"
                    }
                  ],
                  "chosen_access_method": {
                    "type": "ref",
                    "records": 21,
<<<<<<< HEAD
                    "cost": 21.142,
                    "uses_join_buffering": false,
                    "filter_used": false
=======
                    "cost": 22,
                    "uses_join_buffering": false
>>>>>>> 476966b3
                  }
                },
                "rows_for_plan": 21,
                "cost_for_plan": 25.342,
                "estimated_join_cardinality": 21
              }
            ]
          },
          {
            "best_join_order": ["t1"]
          },
          {
            "attaching_conditions_to_tables": {
              "original_condition": "t1.a = 1 and t1.b = 2",
              "attached_conditions_computation": [],
              "attached_conditions_summary": [
                {
                  "table": "t1",
                  "attached": null
                }
              ]
            }
          },
          {
            "reconsidering_access_paths_for_index_ordering": {
              "clause": "ORDER BY",
              "fanout": 1,
              "read_time": 21.143,
              "table": "t1",
              "rows_estimation": 21,
              "possible_keys": [
                {
                  "index": "a_a",
                  "can_resolve_order": true,
                  "updated_limit": 47,
                  "index_scan_time": 47,
                  "usable": false,
                  "cause": "cost"
                },
                {
                  "index": "a_c",
                  "can_resolve_order": true,
                  "updated_limit": 47,
                  "range_scan_time": 4.331,
                  "index_scan_time": 4.331,
                  "records": 180,
                  "chosen": true
                },
                {
                  "index": "a_b",
                  "can_resolve_order": false,
                  "cause": "not usable index for the query"
                }
              ]
            }
          },
          {
            "table": "t1",
            "range_analysis": {
              "table_scan": {
                "rows": 1000,
                "cost": 2e308
              },
              "potential_range_indexes": [
                {
                  "index": "a_a",
                  "usable": false,
                  "cause": "not applicable"
                },
                {
                  "index": "a_c",
                  "usable": true,
                  "key_parts": ["a", "c"]
                },
                {
                  "index": "a_b",
                  "usable": false,
                  "cause": "not applicable"
                }
              ],
              "setup_range_conditions": [],
              "analyzing_range_alternatives": {
                "range_scan_alternatives": [
                  {
                    "index": "a_c",
                    "ranges": ["(1) <= (a) <= (1)"],
                    "rowid_ordered": false,
                    "using_mrr": false,
                    "index_only": false,
                    "rows": 180,
                    "cost": 216.29,
                    "chosen": true
                  }
                ],
                "analyzing_roworder_intersect": {
                  "cause": "too few roworder scans"
                },
                "analyzing_index_merge_union": []
              },
              "group_index_range": {
                "chosen": false,
                "cause": "no group by or distinct"
              },
              "chosen_range_access_summary": {
                "range_access_plan": {
                  "type": "range_scan",
                  "index": "a_c",
                  "rows": 180,
                  "ranges": ["(1) <= (a) <= (1)"]
                },
                "rows_for_plan": 180,
                "cost_for_plan": 216.29,
                "chosen": true
              }
            }
          }
        ]
      }
    },
    {
      "join_execution": {
        "select_id": 1,
        "steps": []
      }
    }
  ]
}	0	0
drop table t1,ten,one_k;
#
# TABLE ELIMINATION
#
create table t1 (a int);
insert into t1 values (0),(1),(2),(3);
create table t0 as select * from t1;
create table t2 (a int primary key, b int)
as select a, a as b from t1 where a in (1,2);
create table t3 (a int primary key, b int)
as select a, a as b from t1 where a in (1,3);
set optimizer_trace='enabled=on';
analyze table t1;
Table	Op	Msg_type	Msg_text
test.t1	analyze	status	Engine-independent statistics collected
test.t1	analyze	status	OK
analyze table t2;
Table	Op	Msg_type	Msg_text
test.t2	analyze	status	Engine-independent statistics collected
test.t2	analyze	status	OK
analyze table t3;
Table	Op	Msg_type	Msg_text
test.t3	analyze	status	Engine-independent statistics collected
test.t3	analyze	status	OK
# table t2 should be eliminated
explain
select t1.a from t1 left join t2 on t1.a=t2.a;
id	select_type	table	type	possible_keys	key	key_len	ref	rows	Extra
1	SIMPLE	t1	ALL	NULL	NULL	NULL	NULL	4	
select * from INFORMATION_SCHEMA.OPTIMIZER_TRACE;
QUERY	TRACE	MISSING_BYTES_BEYOND_MAX_MEM_SIZE	INSUFFICIENT_PRIVILEGES
explain
select t1.a from t1 left join t2 on t1.a=t2.a	{
  "steps": [
    {
      "join_preparation": {
        "select_id": 1,
        "steps": [
          {
            "expanded_query": "select t1.a AS a from (t1 left join t2 on(t1.a = t2.a))"
          }
        ]
      }
    },
    {
      "join_optimization": {
        "select_id": 1,
        "steps": [
          {
            "table_dependencies": [
              {
                "table": "t1",
                "row_may_be_null": false,
                "map_bit": 0,
                "depends_on_map_bits": []
              },
              {
                "table": "t2",
                "row_may_be_null": true,
                "map_bit": 1,
                "depends_on_map_bits": ["0"]
              }
            ]
          },
          {
            "ref_optimizer_key_uses": [
              {
                "table": "t2",
                "field": "a",
                "equals": "t1.a",
                "null_rejecting": true
              }
            ]
          },
          {
            "eliminated_tables": ["t2"]
          },
          {
            "rows_estimation": [
              {
                "table": "t1",
                "table_scan": {
                  "rows": 4,
                  "cost": 2.0068
                }
              },
              {
                "table": "t2",
                "rows": 1,
                "cost": 1,
                "table_type": "const"
              }
            ]
          },
          {
            "considered_execution_plans": [
              {
                "plan_prefix": ["t2"],
                "table": "t1",
                "best_access_path": {
                  "considered_access_paths": [
                    {
                      "access_type": "scan",
                      "resulting_rows": 4,
                      "cost": 2.0068,
                      "chosen": true
                    }
                  ],
                  "chosen_access_method": {
                    "type": "scan",
                    "records": 4,
                    "cost": 2.0068,
                    "uses_join_buffering": false
                  }
                },
                "rows_for_plan": 4,
                "cost_for_plan": 2.8068,
                "estimated_join_cardinality": 4
              }
            ]
          },
          {
            "best_join_order": ["t2", "t1"]
          },
          {
            "condition_on_constant_tables": "1"
          },
          {
            "attaching_conditions_to_tables": {
              "original_condition": "1",
              "attached_conditions_computation": [],
              "attached_conditions_summary": [
                {
                  "table": "t1",
                  "attached": null
                }
              ]
            }
          }
        ]
      }
    },
    {
      "join_execution": {
        "select_id": 1,
        "steps": []
      }
    }
  ]
}	0	0
# no tables should be eliminated
explain select * from t1 left join t2 on t2.a=t1.a;
id	select_type	table	type	possible_keys	key	key_len	ref	rows	Extra
1	SIMPLE	t1	ALL	NULL	NULL	NULL	NULL	4	
1	SIMPLE	t2	eq_ref	PRIMARY	PRIMARY	4	test.t1.a	1	Using where
select * from INFORMATION_SCHEMA.OPTIMIZER_TRACE;
QUERY	TRACE	MISSING_BYTES_BEYOND_MAX_MEM_SIZE	INSUFFICIENT_PRIVILEGES
explain select * from t1 left join t2 on t2.a=t1.a	{
  "steps": [
    {
      "join_preparation": {
        "select_id": 1,
        "steps": [
          {
            "expanded_query": "select t1.a AS a,t2.a AS a,t2.b AS b from (t1 left join t2 on(t2.a = t1.a))"
          }
        ]
      }
    },
    {
      "join_optimization": {
        "select_id": 1,
        "steps": [
          {
            "table_dependencies": [
              {
                "table": "t1",
                "row_may_be_null": false,
                "map_bit": 0,
                "depends_on_map_bits": []
              },
              {
                "table": "t2",
                "row_may_be_null": true,
                "map_bit": 1,
                "depends_on_map_bits": ["0"]
              }
            ]
          },
          {
            "ref_optimizer_key_uses": [
              {
                "table": "t2",
                "field": "a",
                "equals": "t1.a",
                "null_rejecting": true
              }
            ]
          },
          {
            "eliminated_tables": []
          },
          {
            "rows_estimation": [
              {
                "table": "t1",
                "table_scan": {
                  "rows": 4,
                  "cost": 2.0068
                }
              },
              {
                "table": "t2",
                "table_scan": {
                  "rows": 2,
                  "cost": 2.0044
                }
              }
            ]
          },
          {
            "considered_execution_plans": [
              {
                "plan_prefix": [],
                "table": "t1",
                "best_access_path": {
                  "considered_access_paths": [
                    {
                      "access_type": "scan",
                      "resulting_rows": 4,
                      "cost": 2.0068,
                      "chosen": true
                    }
                  ],
                  "chosen_access_method": {
                    "type": "scan",
                    "records": 4,
                    "cost": 2.0068,
                    "uses_join_buffering": false
                  }
                },
                "rows_for_plan": 4,
                "cost_for_plan": 2.8068,
                "rest_of_plan": [
                  {
                    "plan_prefix": ["t1"],
                    "table": "t2",
                    "best_access_path": {
                      "considered_access_paths": [
                        {
                          "access_type": "eq_ref",
                          "index": "PRIMARY",
                          "rows": 1,
                          "cost": 4,
                          "chosen": true
                        },
                        {
                          "access_type": "scan",
                          "resulting_rows": 2,
                          "cost": 8.0176,
                          "chosen": false
                        }
                      ],
                      "chosen_access_method": {
                        "type": "eq_ref",
                        "records": 1,
                        "cost": 4,
                        "uses_join_buffering": false
                      }
                    },
                    "rows_for_plan": 4,
                    "cost_for_plan": 7.6068,
                    "estimated_join_cardinality": 4
                  }
                ]
              }
            ]
          },
          {
            "best_join_order": ["t1", "t2"]
          },
          {
            "condition_on_constant_tables": "1"
          },
          {
            "attaching_conditions_to_tables": {
              "original_condition": "1",
              "attached_conditions_computation": [],
              "attached_conditions_summary": [
                {
                  "table": "t1",
                  "attached": null
                },
                {
                  "table": "t2",
                  "attached": "trigcond(trigcond(t1.a is not null))"
                }
              ]
            }
          }
        ]
      }
    },
    {
      "join_execution": {
        "select_id": 1,
        "steps": []
      }
    }
  ]
}	0	0
# multiple tables are eliminated
explain select t1.a from t1 left join (t2 join t3 on t2.b=t3.b) on t2.a=t1.a and t3.a=t1.a;
id	select_type	table	type	possible_keys	key	key_len	ref	rows	Extra
1	SIMPLE	t1	ALL	NULL	NULL	NULL	NULL	4	
select * from INFORMATION_SCHEMA.OPTIMIZER_TRACE;
QUERY	TRACE	MISSING_BYTES_BEYOND_MAX_MEM_SIZE	INSUFFICIENT_PRIVILEGES
explain select t1.a from t1 left join (t2 join t3 on t2.b=t3.b) on t2.a=t1.a and t3.a=t1.a	{
  "steps": [
    {
      "join_preparation": {
        "select_id": 1,
        "steps": [
          {
            "expanded_query": "select t1.a AS a from (t1 left join (t2 join t3 on(t2.b = t3.b)) on(t2.a = t1.a and t3.a = t1.a))"
          }
        ]
      }
    },
    {
      "join_optimization": {
        "select_id": 1,
        "steps": [
          {
            "table_dependencies": [
              {
                "table": "t1",
                "row_may_be_null": false,
                "map_bit": 0,
                "depends_on_map_bits": []
              },
              {
                "table": "t2",
                "row_may_be_null": true,
                "map_bit": 1,
                "depends_on_map_bits": ["0"]
              },
              {
                "table": "t3",
                "row_may_be_null": true,
                "map_bit": 2,
                "depends_on_map_bits": ["0"]
              }
            ]
          },
          {
            "ref_optimizer_key_uses": [
              {
                "table": "t2",
                "field": "a",
                "equals": "t1.a",
                "null_rejecting": true
              },
              {
                "table": "t2",
                "field": "a",
                "equals": "t3.a",
                "null_rejecting": true
              },
              {
                "table": "t3",
                "field": "a",
                "equals": "t2.a",
                "null_rejecting": true
              },
              {
                "table": "t3",
                "field": "a",
                "equals": "t1.a",
                "null_rejecting": true
              }
            ]
          },
          {
            "eliminated_tables": ["t3", "t2"]
          },
          {
            "rows_estimation": [
              {
                "table": "t1",
                "table_scan": {
                  "rows": 4,
                  "cost": 2.0068
                }
              },
              {
                "table": "t2",
                "rows": 1,
                "cost": 1,
                "table_type": "const"
              },
              {
                "table": "t3",
                "rows": 1,
                "cost": 1,
                "table_type": "const"
              }
            ]
          },
          {
            "considered_execution_plans": [
              {
                "plan_prefix": ["t3", "t2"],
                "table": "t1",
                "best_access_path": {
                  "considered_access_paths": [
                    {
                      "access_type": "scan",
                      "resulting_rows": 4,
                      "cost": 2.0068,
                      "chosen": true
                    }
                  ],
                  "chosen_access_method": {
                    "type": "scan",
                    "records": 4,
                    "cost": 2.0068,
                    "uses_join_buffering": false
                  }
                },
                "rows_for_plan": 4,
                "cost_for_plan": 2.8068,
                "estimated_join_cardinality": 4
              }
            ]
          },
          {
            "best_join_order": ["t3", "t2", "t1"]
          },
          {
            "condition_on_constant_tables": "1"
          },
          {
            "attaching_conditions_to_tables": {
              "original_condition": "1",
              "attached_conditions_computation": [],
              "attached_conditions_summary": [
                {
                  "table": "t1",
                  "attached": null
                }
              ]
            }
          }
        ]
      }
    },
    {
      "join_execution": {
        "select_id": 1,
        "steps": []
      }
    }
  ]
}	0	0
drop table t0, t1, t2, t3;
#
# IN subquery to sem-join is traced
#
create table t0 (a int);
insert into t0 values (0),(1),(2),(3),(4),(5),(6),(7),(8),(9);
create table t1(a int, b int);
insert into t1 values (0,0),(1,1),(2,2);
create table t2 as select * from t1;
create table t11(a int, b int);
create table t10 (pk int, a int);
insert into t10 select a,a from t0;
create table t12 like t10;
insert into t12 select * from t10;
analyze table t1,t10;
Table	Op	Msg_type	Msg_text
test.t1	analyze	status	Engine-independent statistics collected
test.t1	analyze	status	OK
test.t10	analyze	status	Engine-independent statistics collected
test.t10	analyze	status	OK
set optimizer_trace='enabled=on';
explain extended select * from t1 where a in (select pk from t10);
id	select_type	table	type	possible_keys	key	key_len	ref	rows	filtered	Extra
1	PRIMARY	t1	ALL	NULL	NULL	NULL	NULL	3	100.00	
1	PRIMARY	<subquery2>	eq_ref	distinct_key	distinct_key	4	func	1	100.00	
2	MATERIALIZED	t10	ALL	NULL	NULL	NULL	NULL	10	100.00	
Warnings:
Note	1003	select `test`.`t1`.`a` AS `a`,`test`.`t1`.`b` AS `b` from `test`.`t1` semi join (`test`.`t10`) where 1
select * from INFORMATION_SCHEMA.OPTIMIZER_TRACE;
QUERY	TRACE	MISSING_BYTES_BEYOND_MAX_MEM_SIZE	INSUFFICIENT_PRIVILEGES
explain extended select * from t1 where a in (select pk from t10)	{
  "steps": [
    {
      "join_preparation": {
        "select_id": 1,
        "steps": [
          {
            "join_preparation": {
              "select_id": 2,
              "steps": [
                {
                  "transformation": {
                    "select_id": 2,
                    "from": "IN (SELECT)",
                    "to": "materialization",
                    "sjm_scan_allowed": true,
                    "possible": true
                  }
                },
                {
                  "transformation": {
                    "select_id": 2,
                    "from": "IN (SELECT)",
                    "to": "semijoin",
                    "chosen": true
                  }
                },
                {
                  "expanded_query": "/* select#2 */ select t10.pk from t10"
                }
              ]
            }
          },
          {
            "expanded_query": "/* select#1 */ select t1.a AS a,t1.b AS b from t1 where t1.a in (/* select#2 */ select t10.pk from t10)"
          }
        ]
      }
    },
    {
      "join_optimization": {
        "select_id": 1,
        "steps": [
          {
            "transformation": {
              "select_id": 2,
              "from": "IN (SELECT)",
              "to": "semijoin",
              "converted_to_semi_join": true
            }
          },
          {
            "condition_processing": {
              "condition": "WHERE",
              "original_condition": "1 and t1.a = t10.pk",
              "steps": [
                {
                  "transformation": "equality_propagation",
                  "resulting_condition": "1 and multiple equal(t1.a, t10.pk)"
                },
                {
                  "transformation": "constant_propagation",
                  "resulting_condition": "1 and multiple equal(t1.a, t10.pk)"
                },
                {
                  "transformation": "trivial_condition_removal",
                  "resulting_condition": "multiple equal(t1.a, t10.pk)"
                }
              ]
            }
          },
          {
            "table_dependencies": [
              {
                "table": "t1",
                "row_may_be_null": false,
                "map_bit": 0,
                "depends_on_map_bits": []
              },
              {
                "table": "t10",
                "row_may_be_null": false,
                "map_bit": 1,
                "depends_on_map_bits": []
              }
            ]
          },
          {
            "ref_optimizer_key_uses": []
          },
          {
            "rows_estimation": [
              {
                "table": "t1",
                "table_scan": {
                  "rows": 3,
                  "cost": 2.0066
                }
              },
              {
                "table": "t10",
                "table_scan": {
                  "rows": 10,
                  "cost": 2.022
                }
              }
            ]
          },
          {
            "semijoin_table_pullout": {
              "pulled_out_tables": []
            }
          },
          {
            "execution_plan_for_potential_materialization": {
              "steps": [
                {
                  "considered_execution_plans": [
                    {
                      "plan_prefix": [],
                      "table": "t10",
                      "best_access_path": {
                        "considered_access_paths": [
                          {
                            "access_type": "scan",
                            "resulting_rows": 10,
                            "cost": 2.022,
                            "chosen": true
                          }
                        ],
                        "chosen_access_method": {
                          "type": "scan",
                          "records": 10,
                          "cost": 2.022,
                          "uses_join_buffering": false
                        }
                      },
                      "rows_for_plan": 10,
                      "cost_for_plan": 4.022,
                      "estimated_join_cardinality": 10
                    }
                  ]
                }
              ]
            }
          },
          {
            "considered_execution_plans": [
              {
                "plan_prefix": [],
                "table": "t1",
                "best_access_path": {
                  "considered_access_paths": [
                    {
                      "access_type": "scan",
                      "resulting_rows": 3,
                      "cost": 2.0066,
                      "chosen": true
                    }
                  ],
                  "chosen_access_method": {
                    "type": "scan",
                    "records": 3,
                    "cost": 2.0066,
                    "uses_join_buffering": false
                  }
                },
                "rows_for_plan": 3,
                "cost_for_plan": 2.6066,
                "semijoin_strategy_choice": [],
                "rest_of_plan": [
                  {
                    "plan_prefix": ["t1"],
                    "table": "t10",
                    "best_access_path": {
                      "considered_access_paths": [
                        {
                          "access_type": "scan",
                          "resulting_rows": 10,
                          "cost": 2.022,
                          "chosen": true
                        }
                      ],
                      "chosen_access_method": {
                        "type": "scan",
                        "records": 10,
                        "cost": 2.022,
                        "uses_join_buffering": true
                      }
                    },
                    "rows_for_plan": 30,
                    "cost_for_plan": 10.629,
                    "semijoin_strategy_choice": [
                      {
                        "strategy": "FirstMatch",
                        "records": 3,
                        "read_time": 10.629
                      },
                      {
                        "strategy": "SJ-Materialization",
                        "records": 3,
                        "read_time": 5.2786
                      },
                      {
                        "strategy": "DuplicateWeedout",
                        "records": 3,
                        "read_time": 27.129
                      },
                      {
                        "chosen_strategy": "SJ-Materialization"
                      }
                    ],
                    "estimated_join_cardinality": 3
                  }
                ]
              },
              {
                "plan_prefix": [],
                "table": "t10",
                "best_access_path": {
                  "considered_access_paths": [
                    {
                      "access_type": "scan",
                      "resulting_rows": 10,
                      "cost": 2.022,
                      "chosen": true
                    }
                  ],
                  "chosen_access_method": {
                    "type": "scan",
                    "records": 10,
                    "cost": 2.022,
                    "uses_join_buffering": false
                  }
                },
                "rows_for_plan": 10,
                "cost_for_plan": 4.022,
                "semijoin_strategy_choice": [],
                "pruned_by_heuristic": true
              }
            ]
          },
          {
            "fix_semijoin_strategies_for_picked_join_order": [
              {
                "semi_join_strategy": "SJ-Materialization",
                "join_order": [
                  {
                    "table": "t10"
                  }
                ]
              }
            ]
          },
          {
            "best_join_order": ["t1", "<subquery2>"]
          },
          {
            "condition_on_constant_tables": "1"
          },
          {
            "attaching_conditions_to_tables": {
              "original_condition": "1",
              "attached_conditions_computation": [],
              "attached_conditions_summary": [
                {
                  "table": "t1",
                  "attached": null
                },
                {
                  "table": "t10",
                  "attached": null
                },
                {
                  "table": "<subquery2>",
                  "attached": null
                }
              ]
            }
          }
        ]
      }
    },
    {
      "join_execution": {
        "select_id": 1,
        "steps": []
      }
    }
  ]
}	0	0
drop table t0,t1,t11,t10,t12,t2;
#
# Selectivities for columns and indexes.
#
create table t0 (a int);
insert into t0 values (0),(1),(2),(3),(4),(5),(6),(7),(8),(9);
create table t1 (
pk int,
a int,
b int, 
key pk(pk),
key pk_a(pk,a),
key pk_a_b(pk,a,b));
insert into t1 select a,a,a from t0;
ANALYZE TABLE t1 PERSISTENT FOR COLUMNS (a,b) INDEXES ();
Table	Op	Msg_type	Msg_text
test.t1	analyze	status	Engine-independent statistics collected
test.t1	analyze	status	Table is already up to date
set @save_optimizer_use_condition_selectivity=@@optimizer_use_condition_selectivity;
set @save_use_stat_tables= @@use_stat_tables;
set @@optimizer_use_condition_selectivity=4;
set @@use_stat_tables= PREFERABLY;
set optimizer_trace='enabled=on';
explain select * from t1 where pk = 2 and a=5 and b=1;
id	select_type	table	type	possible_keys	key	key_len	ref	rows	Extra
1	SIMPLE	t1	ref	pk,pk_a,pk_a_b	pk_a_b	15	const,const,const	1	Using index
select * from INFORMATION_SCHEMA.OPTIMIZER_TRACE;
QUERY	TRACE	MISSING_BYTES_BEYOND_MAX_MEM_SIZE	INSUFFICIENT_PRIVILEGES
explain select * from t1 where pk = 2 and a=5 and b=1	{
  "steps": [
    {
      "join_preparation": {
        "select_id": 1,
        "steps": [
          {
            "expanded_query": "select t1.pk AS pk,t1.a AS a,t1.b AS b from t1 where t1.pk = 2 and t1.a = 5 and t1.b = 1"
          }
        ]
      }
    },
    {
      "join_optimization": {
        "select_id": 1,
        "steps": [
          {
            "condition_processing": {
              "condition": "WHERE",
              "original_condition": "t1.pk = 2 and t1.a = 5 and t1.b = 1",
              "steps": [
                {
                  "transformation": "equality_propagation",
                  "resulting_condition": "multiple equal(2, t1.pk) and multiple equal(5, t1.a) and multiple equal(1, t1.b)"
                },
                {
                  "transformation": "constant_propagation",
                  "resulting_condition": "multiple equal(2, t1.pk) and multiple equal(5, t1.a) and multiple equal(1, t1.b)"
                },
                {
                  "transformation": "trivial_condition_removal",
                  "resulting_condition": "multiple equal(2, t1.pk) and multiple equal(5, t1.a) and multiple equal(1, t1.b)"
                }
              ]
            }
          },
          {
            "table_dependencies": [
              {
                "table": "t1",
                "row_may_be_null": false,
                "map_bit": 0,
                "depends_on_map_bits": []
              }
            ]
          },
          {
            "ref_optimizer_key_uses": [
              {
                "table": "t1",
                "field": "pk",
                "equals": "2",
                "null_rejecting": true
              },
              {
                "table": "t1",
                "field": "pk",
                "equals": "2",
                "null_rejecting": true
              },
              {
                "table": "t1",
                "field": "a",
                "equals": "5",
                "null_rejecting": true
              },
              {
                "table": "t1",
                "field": "pk",
                "equals": "2",
                "null_rejecting": true
              },
              {
                "table": "t1",
                "field": "a",
                "equals": "5",
                "null_rejecting": true
              },
              {
                "table": "t1",
                "field": "b",
                "equals": "1",
                "null_rejecting": true
              }
            ]
          },
          {
            "rows_estimation": [
              {
                "table": "t1",
                "range_analysis": {
                  "table_scan": {
                    "rows": 10,
                    "cost": 6.0317
                  },
                  "potential_range_indexes": [
                    {
                      "index": "pk",
                      "usable": true,
                      "key_parts": ["pk"]
                    },
                    {
                      "index": "pk_a",
                      "usable": true,
                      "key_parts": ["pk", "a"]
                    },
                    {
                      "index": "pk_a_b",
                      "usable": true,
                      "key_parts": ["pk", "a", "b"]
                    }
                  ],
                  "best_covering_index_scan": {
                    "index": "pk_a_b",
                    "cost": 3.0107,
                    "chosen": true
                  },
                  "setup_range_conditions": [],
                  "analyzing_range_alternatives": {
                    "range_scan_alternatives": [
                      {
                        "index": "pk",
                        "ranges": ["(2) <= (pk) <= (2)"],
                        "rowid_ordered": true,
                        "using_mrr": false,
                        "index_only": false,
                        "rows": 1,
                        "cost": 1.3456,
                        "chosen": true
                      },
                      {
                        "index": "pk_a",
                        "ranges": ["(2,5) <= (pk,a) <= (2,5)"],
                        "rowid_ordered": true,
                        "using_mrr": false,
                        "index_only": false,
                        "rows": 1,
                        "cost": 1.3458,
                        "chosen": false,
                        "cause": "cost"
                      },
                      {
                        "index": "pk_a_b",
                        "ranges": ["(2,5,1) <= (pk,a,b) <= (2,5,1)"],
                        "rowid_ordered": true,
                        "using_mrr": false,
                        "index_only": true,
                        "rows": 1,
                        "cost": 0.3461,
                        "chosen": true
                      }
                    ],
                    "analyzing_roworder_intersect": {
                      "intersecting_indexes": [
                        {
                          "index": "pk",
                          "index_scan_cost": 1.0006,
                          "cumulated_index_scan_cost": 1.0006,
                          "disk_sweep_cost": 0.9008,
                          "cumulative_total_cost": 1.9014,
                          "usable": true,
                          "matching_rows_now": 1,
                          "intersect_covering_with_this_index": false,
                          "chosen": true
                        },
                        {
                          "index": "pk_a",
                          "usable": false,
                          "cause": "does not reduce cost of intersect"
                        },
                        {
                          "index": "pk_a_b",
                          "usable": false,
                          "cause": "does not reduce cost of intersect"
                        }
                      ],
                      "clustered_pk": {
                        "clustered_pk_added_to_intersect": false,
                        "cause": "no clustered pk index"
                      },
                      "chosen": false,
                      "cause": "cost"
                    },
                    "analyzing_index_merge_union": []
                  },
                  "group_index_range": {
                    "chosen": false,
                    "cause": "no group by or distinct"
                  },
                  "chosen_range_access_summary": {
                    "range_access_plan": {
                      "type": "range_scan",
                      "index": "pk_a_b",
                      "rows": 1,
                      "ranges": ["(2,5,1) <= (pk,a,b) <= (2,5,1)"]
                    },
                    "rows_for_plan": 1,
                    "cost_for_plan": 0.3461,
                    "chosen": true
                  }
                }
              },
              {
                "table": "t1",
                "rowid_filters": [
                  {
                    "key": "pk",
                    "build_cost": 1.1823,
                    "rows": 1
                  },
                  {
                    "key": "pk_a",
                    "build_cost": 1.1833,
                    "rows": 1
                  },
                  {
                    "key": "pk_a_b",
                    "build_cost": 1.1843,
                    "rows": 1
                  }
                ]
              },
              {
                "selectivity_for_indexes": [
                  {
                    "index_name": "pk_a_b",
                    "selectivity_from_index": 0.1
                  }
                ],
                "selectivity_for_columns": [
                  {
                    "column_name": "a",
                    "selectivity_from_histogram": 0.1
                  },
                  {
                    "column_name": "b",
                    "selectivity_from_histogram": 0.1
                  }
                ],
                "cond_selectivity": 0.1
              }
            ]
          },
          {
            "considered_execution_plans": [
              {
                "plan_prefix": [],
                "table": "t1",
                "best_access_path": {
                  "considered_access_paths": [
                    {
                      "access_type": "ref",
                      "index": "pk",
                      "used_range_estimates": true,
                      "rows": 1,
                      "cost": 1.1256,
                      "chosen": true
                    },
                    {
                      "access_type": "ref",
                      "index": "pk_a",
                      "used_range_estimates": true,
                      "rows": 1,
                      "cost": 1.1258,
                      "chosen": false,
                      "cause": "cost"
                    },
                    {
                      "access_type": "ref",
                      "index": "pk_a_b",
                      "used_range_estimates": true,
                      "rows": 1,
                      "cost": 0.1261,
                      "chosen": true
                    },
                    {
                      "type": "scan",
                      "chosen": false,
                      "cause": "cost"
                    }
                  ],
                  "chosen_access_method": {
                    "type": "ref",
                    "records": 1,
<<<<<<< HEAD
                    "cost": 0.1261,
                    "uses_join_buffering": false,
                    "filter_used": false
=======
                    "cost": 1.0043,
                    "uses_join_buffering": false
>>>>>>> 476966b3
                  }
                },
                "rows_for_plan": 1,
                "cost_for_plan": 0.3261,
                "estimated_join_cardinality": 1
              }
            ]
          },
          {
            "best_join_order": ["t1"]
          },
          {
            "attaching_conditions_to_tables": {
              "original_condition": "t1.pk = 2 and t1.a = 5 and t1.b = 1",
              "attached_conditions_computation": [],
              "attached_conditions_summary": [
                {
                  "table": "t1",
                  "attached": null
                }
              ]
            }
          }
        ]
      }
    },
    {
      "join_execution": {
        "select_id": 1,
        "steps": []
      }
    }
  ]
}	0	0
set @@optimizer_use_condition_selectivity=@save_optimizer_use_condition_selectivity;
set @@use_stat_tables= @save_use_stat_tables;
drop table t0,t1;
set optimizer_trace="enabled=off";
#
# Tests added to show that sub-statements are not traced
#
create table t1(a int);
insert into t1 values (1),(2),(3),(4);
create table t2(a int);
insert into t2 values (1),(2),(3),(4);
create function f1(a int) returns int
begin
declare a int default 0;
set a= a+ (select count(*) from t2);
return a;
end|
create function f2(a int) returns int
begin
declare a int default 0;
select count(*) from t2 into a;
return a;
end|
Warnings:
Warning	1287	'<select expression> INTO <destination>;' is deprecated and will be removed in a future release. Please use 'SELECT <select list> INTO <destination> FROM...' instead
set optimizer_trace='enabled=on';
select f1(a) from t1;
f1(a)
4
4
4
4
select * from INFORMATION_SCHEMA.OPTIMIZER_TRACE;
QUERY	TRACE	MISSING_BYTES_BEYOND_MAX_MEM_SIZE	INSUFFICIENT_PRIVILEGES
select f1(a) from t1	{
  "steps": [
    {
      "join_preparation": {
        "select_id": 1,
        "steps": [
          {
            "expanded_query": "select f1(t1.a) AS `f1(a)` from t1"
          }
        ]
      }
    },
    {
      "join_optimization": {
        "select_id": 1,
        "steps": [
          {
            "table_dependencies": [
              {
                "table": "t1",
                "row_may_be_null": false,
                "map_bit": 0,
                "depends_on_map_bits": []
              }
            ]
          },
          {
            "rows_estimation": [
              {
                "table": "t1",
                "table_scan": {
                  "rows": 4,
                  "cost": 2.0068
                }
              }
            ]
          },
          {
            "considered_execution_plans": [
              {
                "plan_prefix": [],
                "table": "t1",
                "best_access_path": {
                  "considered_access_paths": [
                    {
                      "access_type": "scan",
                      "resulting_rows": 4,
                      "cost": 2.0068,
                      "chosen": true
                    }
                  ],
                  "chosen_access_method": {
                    "type": "scan",
                    "records": 4,
                    "cost": 2.0068,
                    "uses_join_buffering": false
                  }
                },
                "rows_for_plan": 4,
                "cost_for_plan": 2.8068,
                "estimated_join_cardinality": 4
              }
            ]
          },
          {
            "best_join_order": ["t1"]
          },
          {
            "attaching_conditions_to_tables": {
              "original_condition": null,
              "attached_conditions_computation": [],
              "attached_conditions_summary": [
                {
                  "table": "t1",
                  "attached": null
                }
              ]
            }
          }
        ]
      }
    },
    {
      "join_execution": {
        "select_id": 1,
        "steps": []
      }
    }
  ]
}	0	0
select f2(a) from t1;
f2(a)
4
4
4
4
select * from INFORMATION_SCHEMA.OPTIMIZER_TRACE;
QUERY	TRACE	MISSING_BYTES_BEYOND_MAX_MEM_SIZE	INSUFFICIENT_PRIVILEGES
select f2(a) from t1	{
  "steps": [
    {
      "join_preparation": {
        "select_id": 1,
        "steps": [
          {
            "expanded_query": "select f2(t1.a) AS `f2(a)` from t1"
          }
        ]
      }
    },
    {
      "join_optimization": {
        "select_id": 1,
        "steps": [
          {
            "table_dependencies": [
              {
                "table": "t1",
                "row_may_be_null": false,
                "map_bit": 0,
                "depends_on_map_bits": []
              }
            ]
          },
          {
            "rows_estimation": [
              {
                "table": "t1",
                "table_scan": {
                  "rows": 4,
                  "cost": 2.0068
                }
              }
            ]
          },
          {
            "considered_execution_plans": [
              {
                "plan_prefix": [],
                "table": "t1",
                "best_access_path": {
                  "considered_access_paths": [
                    {
                      "access_type": "scan",
                      "resulting_rows": 4,
                      "cost": 2.0068,
                      "chosen": true
                    }
                  ],
                  "chosen_access_method": {
                    "type": "scan",
                    "records": 4,
                    "cost": 2.0068,
                    "uses_join_buffering": false
                  }
                },
                "rows_for_plan": 4,
                "cost_for_plan": 2.8068,
                "estimated_join_cardinality": 4
              }
            ]
          },
          {
            "best_join_order": ["t1"]
          },
          {
            "attaching_conditions_to_tables": {
              "original_condition": null,
              "attached_conditions_computation": [],
              "attached_conditions_summary": [
                {
                  "table": "t1",
                  "attached": null
                }
              ]
            }
          }
        ]
      }
    },
    {
      "join_execution": {
        "select_id": 1,
        "steps": []
      }
    }
  ]
}	0	0
drop table t1,t2;
drop function f1;
drop function f2;
set optimizer_trace='enabled=off';
#
# MDEV-18489: Limit the memory used by the optimizer trace
#
create table t1 (a int);
insert into t1 values (1),(2);
set optimizer_trace='enabled=on';
set @save_optimizer_trace_max_mem_size= @@optimizer_trace_max_mem_size;
select * from t1;
a
1
2
select length(trace) from INFORMATION_SCHEMA.OPTIMIZER_TRACE;
length(trace)
2163
set optimizer_trace_max_mem_size=100;
select * from t1;
a
1
2
select * from INFORMATION_SCHEMA.OPTIMIZER_TRACE;
QUERY	TRACE	MISSING_BYTES_BEYOND_MAX_MEM_SIZE	INSUFFICIENT_PRIVILEGES
select * from t1	{
  "steps": [
    {
      "join_preparation": {
        "select_id": 1,
        "steps": [
        	2063	0
set optimizer_trace_max_mem_size=0;
select * from t1;
a
1
2
select * from INFORMATION_SCHEMA.OPTIMIZER_TRACE;
QUERY	TRACE	MISSING_BYTES_BEYOND_MAX_MEM_SIZE	INSUFFICIENT_PRIVILEGES
select * from t1		2163	0
drop table t1;
set optimizer_trace='enabled=off';
set @@optimizer_trace_max_mem_size= @save_optimizer_trace_max_mem_size;
#
# MDEV-18527: Optimizer trace for DELETE query shows table:null
#
create table ten(a int);
insert into ten values (0),(1),(2),(3),(4),(5),(6),(7),(8),(9);
create table t0 (a int, b int);
insert into t0 select a,a from ten;
alter table t0 add key(a);
set optimizer_trace=1;
explain delete from t0 where t0.a<3;
id	select_type	table	type	possible_keys	key	key_len	ref	rows	Extra
1	SIMPLE	t0	range	a	a	5	NULL	3	Using where
select * from information_schema.optimizer_trace;
QUERY	TRACE	MISSING_BYTES_BEYOND_MAX_MEM_SIZE	INSUFFICIENT_PRIVILEGES
explain delete from t0 where t0.a<3	{
  "steps": [
    {
      "table": "t0",
      "range_analysis": {
        "table_scan": {
          "rows": 10,
          "cost": 6.022
        },
        "potential_range_indexes": [
          {
            "index": "a",
            "usable": true,
            "key_parts": ["a"]
          }
        ],
        "setup_range_conditions": [],
        "analyzing_range_alternatives": {
          "range_scan_alternatives": [
            {
              "index": "a",
              "ranges": ["(NULL) < (a) < (3)"],
              "rowid_ordered": false,
              "using_mrr": false,
              "index_only": false,
              "rows": 3,
              "cost": 3.7468,
              "chosen": true
            }
          ],
          "analyzing_index_merge_union": []
        },
        "group_index_range": {
          "chosen": false,
          "cause": "no join"
        },
        "chosen_range_access_summary": {
          "range_access_plan": {
            "type": "range_scan",
            "index": "a",
            "rows": 3,
            "ranges": ["(NULL) < (a) < (3)"]
          },
          "rows_for_plan": 3,
          "cost_for_plan": 3.7468,
          "chosen": true
        }
      }
    }
  ]
}	0	0
drop table ten,t0;
set optimizer_trace='enabled=off';
#
# MDEV-18528: Optimizer trace support for multi-table UPDATE and DELETE
#
set optimizer_trace=1;
create table ten(a int);
insert into ten values (0),(1),(2),(3),(4),(5),(6),(7),(8),(9);
create table t0 (a int, b int);
insert into t0 select a,a from ten;
alter table t0 add key(a);
create table t1 like t0;
insert into t1 select * from t0;
explain delete t0,t1 from t0, t1 where t0.a=t1.a and t1.a<3;
id	select_type	table	type	possible_keys	key	key_len	ref	rows	Extra
1	SIMPLE	t0	range	a	a	5	NULL	3	Using where
1	SIMPLE	t1	ref	a	a	5	test.t0.a	1	
select * from information_schema.optimizer_trace;
QUERY	TRACE	MISSING_BYTES_BEYOND_MAX_MEM_SIZE	INSUFFICIENT_PRIVILEGES
explain delete t0,t1 from t0, t1 where t0.a=t1.a and t1.a<3	{
  "steps": [
    {
      "join_preparation": {
        "select_id": 1,
        "steps": [
          {
            "expanded_query": "select NULL AS `NULL` from t0 join t1 where t0.a = t1.a and t1.a < 3"
          }
        ]
      }
    },
    {
      "join_optimization": {
        "select_id": 1,
        "steps": [
          {
            "condition_processing": {
              "condition": "WHERE",
              "original_condition": "t0.a = t1.a and t1.a < 3",
              "steps": [
                {
                  "transformation": "equality_propagation",
                  "resulting_condition": "t1.a < 3 and multiple equal(t0.a, t1.a)"
                },
                {
                  "transformation": "constant_propagation",
                  "resulting_condition": "t1.a < 3 and multiple equal(t0.a, t1.a)"
                },
                {
                  "transformation": "trivial_condition_removal",
                  "resulting_condition": "t1.a < 3 and multiple equal(t0.a, t1.a)"
                }
              ]
            }
          },
          {
            "table_dependencies": [
              {
                "table": "t0",
                "row_may_be_null": false,
                "map_bit": 0,
                "depends_on_map_bits": []
              },
              {
                "table": "t1",
                "row_may_be_null": false,
                "map_bit": 1,
                "depends_on_map_bits": []
              }
            ]
          },
          {
            "ref_optimizer_key_uses": [
              {
                "table": "t0",
                "field": "a",
                "equals": "t1.a",
                "null_rejecting": true
              },
              {
                "table": "t1",
                "field": "a",
                "equals": "t0.a",
                "null_rejecting": true
              }
            ]
          },
          {
            "rows_estimation": [
              {
                "table": "t0",
                "range_analysis": {
                  "table_scan": {
                    "rows": 10,
                    "cost": 6.022
                  },
                  "potential_range_indexes": [
                    {
                      "index": "a",
                      "usable": true,
                      "key_parts": ["a"]
                    }
                  ],
                  "best_covering_index_scan": {
                    "index": "a",
                    "cost": 3.0059,
                    "chosen": true
                  },
                  "setup_range_conditions": [],
                  "analyzing_range_alternatives": {
                    "range_scan_alternatives": [
                      {
                        "index": "a",
                        "ranges": ["(NULL) < (a) < (3)"],
                        "rowid_ordered": false,
                        "using_mrr": false,
                        "index_only": true,
                        "rows": 3,
                        "cost": 0.7468,
                        "chosen": true
                      }
                    ],
                    "analyzing_roworder_intersect": {
                      "cause": "too few roworder scans"
                    },
                    "analyzing_index_merge_union": []
                  },
                  "group_index_range": {
                    "chosen": false,
                    "cause": "not single_table"
                  },
                  "chosen_range_access_summary": {
                    "range_access_plan": {
                      "type": "range_scan",
                      "index": "a",
                      "rows": 3,
                      "ranges": ["(NULL) < (a) < (3)"]
                    },
                    "rows_for_plan": 3,
                    "cost_for_plan": 0.7468,
                    "chosen": true
                  }
                }
              },
              {
                "selectivity_for_indexes": [
                  {
                    "index_name": "a",
                    "selectivity_from_index": 0.3
                  }
                ],
                "selectivity_for_columns": [],
                "cond_selectivity": 0.3
              },
              {
                "table": "t1",
                "range_analysis": {
                  "table_scan": {
                    "rows": 10,
                    "cost": 6.022
                  },
                  "potential_range_indexes": [
                    {
                      "index": "a",
                      "usable": true,
                      "key_parts": ["a"]
                    }
                  ],
                  "best_covering_index_scan": {
                    "index": "a",
                    "cost": 3.0059,
                    "chosen": true
                  },
                  "setup_range_conditions": [],
                  "analyzing_range_alternatives": {
                    "range_scan_alternatives": [
                      {
                        "index": "a",
                        "ranges": ["(NULL) < (a) < (3)"],
                        "rowid_ordered": false,
                        "using_mrr": false,
                        "index_only": true,
                        "rows": 3,
                        "cost": 0.7468,
                        "chosen": true
                      }
                    ],
                    "analyzing_roworder_intersect": {
                      "cause": "too few roworder scans"
                    },
                    "analyzing_index_merge_union": []
                  },
                  "group_index_range": {
                    "chosen": false,
                    "cause": "not single_table"
                  },
                  "chosen_range_access_summary": {
                    "range_access_plan": {
                      "type": "range_scan",
                      "index": "a",
                      "rows": 3,
                      "ranges": ["(NULL) < (a) < (3)"]
                    },
                    "rows_for_plan": 3,
                    "cost_for_plan": 0.7468,
                    "chosen": true
                  }
                }
              },
              {
                "selectivity_for_indexes": [
                  {
                    "index_name": "a",
                    "selectivity_from_index": 0.3
                  }
                ],
                "selectivity_for_columns": [],
                "cond_selectivity": 0.3
              }
            ]
          },
          {
            "considered_execution_plans": [
              {
                "plan_prefix": [],
                "table": "t0",
                "best_access_path": {
                  "considered_access_paths": [
                    {
                      "access_type": "range",
                      "resulting_rows": 3,
                      "cost": 0.7468,
                      "chosen": true
                    }
                  ],
                  "chosen_access_method": {
                    "type": "range",
                    "records": 3,
<<<<<<< HEAD
                    "cost": 0.7468,
                    "uses_join_buffering": false,
                    "filter_used": false
=======
                    "cost": 1.407,
                    "uses_join_buffering": false
>>>>>>> 476966b3
                  }
                },
                "rows_for_plan": 3,
                "cost_for_plan": 1.3468,
                "rest_of_plan": [
                  {
                    "plan_prefix": ["t0"],
                    "table": "t1",
                    "best_access_path": {
                      "considered_access_paths": [
                        {
                          "access_type": "ref",
                          "index": "a",
                          "used_range_estimates": false,
                          "cause": "not better than ref estimates",
                          "rows": 1,
                          "cost": 3.0018,
                          "chosen": true
                        },
                        {
                          "type": "scan",
                          "chosen": false,
                          "cause": "cost"
                        }
                      ],
                      "chosen_access_method": {
                        "type": "ref",
                        "records": 1,
<<<<<<< HEAD
                        "cost": 3.0018,
                        "uses_join_buffering": false,
                        "filter_used": false
=======
                        "cost": 3.007,
                        "uses_join_buffering": false
>>>>>>> 476966b3
                      }
                    },
                    "rows_for_plan": 3,
                    "cost_for_plan": 4.9485,
                    "estimated_join_cardinality": 3
                  }
                ]
              },
              {
                "plan_prefix": [],
                "table": "t1",
                "best_access_path": {
                  "considered_access_paths": [
                    {
                      "access_type": "range",
                      "resulting_rows": 3,
                      "cost": 0.7468,
                      "chosen": true
                    }
                  ],
                  "chosen_access_method": {
                    "type": "range",
                    "records": 3,
<<<<<<< HEAD
                    "cost": 0.7468,
                    "uses_join_buffering": false,
                    "filter_used": false
=======
                    "cost": 1.407,
                    "uses_join_buffering": false
>>>>>>> 476966b3
                  }
                },
                "rows_for_plan": 3,
                "cost_for_plan": 1.3468,
                "rest_of_plan": [
                  {
                    "plan_prefix": ["t1"],
                    "table": "t0",
                    "best_access_path": {
                      "considered_access_paths": [
                        {
                          "access_type": "ref",
                          "index": "a",
                          "used_range_estimates": false,
                          "cause": "not better than ref estimates",
                          "rows": 2,
                          "cost": 3.0035,
                          "chosen": true
                        },
                        {
                          "type": "scan",
                          "chosen": false,
                          "cause": "cost"
                        }
                      ],
                      "chosen_access_method": {
                        "type": "ref",
                        "records": 2,
<<<<<<< HEAD
                        "cost": 3.0035,
                        "uses_join_buffering": false,
                        "filter_used": false
=======
                        "cost": 3.014,
                        "uses_join_buffering": false
>>>>>>> 476966b3
                      }
                    },
                    "rows_for_plan": 6,
                    "cost_for_plan": 5.5503,
                    "pruned_by_cost": true
                  }
                ]
              }
            ]
          },
          {
            "best_join_order": ["t0", "t1"]
          },
          {
            "attaching_conditions_to_tables": {
              "original_condition": "t1.a = t0.a and t0.a < 3",
              "attached_conditions_computation": [],
              "attached_conditions_summary": [
                {
                  "table": "t0",
                  "attached": "t0.a < 3 and t0.a is not null"
                },
                {
                  "table": "t1",
                  "attached": null
                }
              ]
            }
          }
        ]
      }
    },
    {
      "join_execution": {
        "select_id": 1,
        "steps": []
      }
    }
  ]
}	0	0
drop table ten,t0,t1;
set optimizer_trace='enabled=off';
#
# Merged to Materialized for derived tables
#
set optimizer_trace=1;
create table t1 (a int);
insert into t1 values (1),(2),(3);
explain select * from (select rand() from t1)q;
id	select_type	table	type	possible_keys	key	key_len	ref	rows	Extra
1	PRIMARY	<derived2>	ALL	NULL	NULL	NULL	NULL	3	
2	DERIVED	t1	ALL	NULL	NULL	NULL	NULL	3	
select * from INFORMATION_SCHEMA.OPTIMIZER_TRACE;
QUERY	TRACE	MISSING_BYTES_BEYOND_MAX_MEM_SIZE	INSUFFICIENT_PRIVILEGES
explain select * from (select rand() from t1)q	{
  "steps": [
    {
      "join_preparation": {
        "select_id": 1,
        "steps": [
          {
            "derived": {
              "table": "q",
              "select_id": 2,
              "algorithm": "merged"
            }
          },
          {
            "join_preparation": {
              "select_id": 2,
              "steps": [
                {
                  "expanded_query": "/* select#2 */ select rand() AS `rand()` from t1"
                }
              ]
            }
          },
          {
            "expanded_query": "/* select#1 */ select rand() AS `rand()` from (/* select#2 */ select rand() AS `rand()` from t1) q"
          }
        ]
      }
    },
    {
      "join_optimization": {
        "select_id": 1,
        "steps": [
          {
            "derived": {
              "table": "q",
              "select_id": 2,
              "algorithm": "materialized",
              "cause": "Random function in the select"
            }
          },
          {
            "join_optimization": {
              "select_id": 2,
              "steps": [
                {
                  "table_dependencies": [
                    {
                      "table": "t1",
                      "row_may_be_null": false,
                      "map_bit": 0,
                      "depends_on_map_bits": []
                    }
                  ]
                },
                {
                  "rows_estimation": [
                    {
                      "table": "t1",
                      "table_scan": {
                        "rows": 3,
                        "cost": 2.0051
                      }
                    }
                  ]
                },
                {
                  "considered_execution_plans": [
                    {
                      "plan_prefix": [],
                      "table": "t1",
                      "best_access_path": {
                        "considered_access_paths": [
                          {
                            "access_type": "scan",
                            "resulting_rows": 3,
                            "cost": 2.0051,
                            "chosen": true
                          }
                        ],
                        "chosen_access_method": {
                          "type": "scan",
                          "records": 3,
                          "cost": 2.0051,
                          "uses_join_buffering": false
                        }
                      },
                      "rows_for_plan": 3,
                      "cost_for_plan": 2.6051,
                      "estimated_join_cardinality": 3
                    }
                  ]
                },
                {
                  "best_join_order": ["t1"]
                },
                {
                  "attaching_conditions_to_tables": {
                    "original_condition": null,
                    "attached_conditions_computation": [],
                    "attached_conditions_summary": [
                      {
                        "table": "t1",
                        "attached": null
                      }
                    ]
                  }
                }
              ]
            }
          },
          {
            "table_dependencies": [
              {
                "table": "<derived2>",
                "row_may_be_null": false,
                "map_bit": 0,
                "depends_on_map_bits": []
              }
            ]
          },
          {
            "rows_estimation": [
              {
                "table": "<derived2>",
                "table_scan": {
                  "rows": 3,
                  "cost": 3
                }
              }
            ]
          },
          {
            "considered_execution_plans": [
              {
                "plan_prefix": [],
                "table": "<derived2>",
                "best_access_path": {
                  "considered_access_paths": [
                    {
                      "access_type": "scan",
                      "resulting_rows": 3,
                      "cost": 3,
                      "chosen": true
                    }
                  ],
                  "chosen_access_method": {
                    "type": "scan",
                    "records": 3,
                    "cost": 3,
                    "uses_join_buffering": false
                  }
                },
                "rows_for_plan": 3,
                "cost_for_plan": 3.6,
                "estimated_join_cardinality": 3
              }
            ]
          },
          {
            "best_join_order": ["<derived2>"]
          },
          {
            "attaching_conditions_to_tables": {
              "original_condition": null,
              "attached_conditions_computation": [],
              "attached_conditions_summary": [
                {
                  "table": "<derived2>",
                  "attached": null
                }
              ]
            }
          }
        ]
      }
    },
    {
      "join_execution": {
        "select_id": 1,
        "steps": [
          {
            "join_execution": {
              "select_id": 2,
              "steps": []
            }
          }
        ]
      }
    }
  ]
}	0	0
drop table t1;
set optimizer_trace='enabled=off';
#
# Semi-join nest
#
set optimizer_trace=1;
create table t1 (a int);
insert into t1 values (1),(2),(3);
create table t2(a int);
insert into t2 values (1),(2),(3),(1),(2),(3),(1),(2),(3);
set @save_optimizer_switch= @@optimizer_switch;
explain select * from t1 where a in (select t_inner_1.a from t1 t_inner_1, t1 t_inner_2);
id	select_type	table	type	possible_keys	key	key_len	ref	rows	Extra
1	PRIMARY	t1	ALL	NULL	NULL	NULL	NULL	3	
1	PRIMARY	<subquery2>	eq_ref	distinct_key	distinct_key	4	func	1	
2	MATERIALIZED	t_inner_1	ALL	NULL	NULL	NULL	NULL	3	
2	MATERIALIZED	t_inner_2	ALL	NULL	NULL	NULL	NULL	3	Using join buffer (flat, BNL join)
select * from INFORMATION_SCHEMA.OPTIMIZER_TRACE;
QUERY	TRACE	MISSING_BYTES_BEYOND_MAX_MEM_SIZE	INSUFFICIENT_PRIVILEGES
explain select * from t1 where a in (select t_inner_1.a from t1 t_inner_1, t1 t_inner_2)	{
  "steps": [
    {
      "join_preparation": {
        "select_id": 1,
        "steps": [
          {
            "join_preparation": {
              "select_id": 2,
              "steps": [
                {
                  "transformation": {
                    "select_id": 2,
                    "from": "IN (SELECT)",
                    "to": "materialization",
                    "sjm_scan_allowed": true,
                    "possible": true
                  }
                },
                {
                  "transformation": {
                    "select_id": 2,
                    "from": "IN (SELECT)",
                    "to": "semijoin",
                    "chosen": true
                  }
                },
                {
                  "expanded_query": "/* select#2 */ select t_inner_1.a from t1 t_inner_1 join t1 t_inner_2"
                }
              ]
            }
          },
          {
            "expanded_query": "/* select#1 */ select t1.a AS a from t1 where t1.a in (/* select#2 */ select t_inner_1.a from t1 t_inner_1 join t1 t_inner_2)"
          }
        ]
      }
    },
    {
      "join_optimization": {
        "select_id": 1,
        "steps": [
          {
            "transformation": {
              "select_id": 2,
              "from": "IN (SELECT)",
              "to": "semijoin",
              "converted_to_semi_join": true
            }
          },
          {
            "condition_processing": {
              "condition": "WHERE",
              "original_condition": "1 and t1.a = t_inner_1.a",
              "steps": [
                {
                  "transformation": "equality_propagation",
                  "resulting_condition": "1 and multiple equal(t1.a, t_inner_1.a)"
                },
                {
                  "transformation": "constant_propagation",
                  "resulting_condition": "1 and multiple equal(t1.a, t_inner_1.a)"
                },
                {
                  "transformation": "trivial_condition_removal",
                  "resulting_condition": "multiple equal(t1.a, t_inner_1.a)"
                }
              ]
            }
          },
          {
            "table_dependencies": [
              {
                "table": "t1",
                "row_may_be_null": false,
                "map_bit": 0,
                "depends_on_map_bits": []
              },
              {
                "table": "t_inner_1",
                "row_may_be_null": false,
                "map_bit": 1,
                "depends_on_map_bits": []
              },
              {
                "table": "t_inner_2",
                "row_may_be_null": false,
                "map_bit": 2,
                "depends_on_map_bits": []
              }
            ]
          },
          {
            "ref_optimizer_key_uses": []
          },
          {
            "rows_estimation": [
              {
                "table": "t1",
                "table_scan": {
                  "rows": 3,
                  "cost": 2.0051
                }
              },
              {
                "table": "t_inner_1",
                "table_scan": {
                  "rows": 3,
                  "cost": 2.0051
                }
              },
              {
                "table": "t_inner_2",
                "table_scan": {
                  "rows": 3,
                  "cost": 2.0051
                }
              }
            ]
          },
          {
            "semijoin_table_pullout": {
              "pulled_out_tables": []
            }
          },
          {
            "execution_plan_for_potential_materialization": {
              "steps": [
                {
                  "considered_execution_plans": [
                    {
                      "plan_prefix": [],
                      "table": "t_inner_1",
                      "best_access_path": {
                        "considered_access_paths": [
                          {
                            "access_type": "scan",
                            "resulting_rows": 3,
                            "cost": 2.0051,
                            "chosen": true
                          }
                        ],
                        "chosen_access_method": {
                          "type": "scan",
                          "records": 3,
                          "cost": 2.0051,
                          "uses_join_buffering": false
                        }
                      },
                      "rows_for_plan": 3,
                      "cost_for_plan": 2.6051,
                      "rest_of_plan": [
                        {
                          "plan_prefix": ["t_inner_1"],
                          "table": "t_inner_2",
                          "best_access_path": {
                            "considered_access_paths": [
                              {
                                "access_type": "scan",
                                "resulting_rows": 3,
                                "cost": 2.0051,
                                "chosen": true
                              }
                            ],
                            "chosen_access_method": {
                              "type": "scan",
                              "records": 3,
                              "cost": 2.0051,
                              "uses_join_buffering": true
                            }
                          },
                          "rows_for_plan": 9,
                          "cost_for_plan": 6.4103,
                          "estimated_join_cardinality": 9
                        }
                      ]
                    },
                    {
                      "plan_prefix": [],
                      "table": "t_inner_2",
                      "best_access_path": {
                        "considered_access_paths": [
                          {
                            "access_type": "scan",
                            "resulting_rows": 3,
                            "cost": 2.0051,
                            "chosen": true
                          }
                        ],
                        "chosen_access_method": {
                          "type": "scan",
                          "records": 3,
                          "cost": 2.0051,
                          "uses_join_buffering": false
                        }
                      },
                      "rows_for_plan": 3,
                      "cost_for_plan": 2.6051,
                      "pruned_by_heuristic": true
                    }
                  ]
                }
              ]
            }
          },
          {
            "considered_execution_plans": [
              {
                "plan_prefix": [],
                "table": "t1",
                "best_access_path": {
                  "considered_access_paths": [
                    {
                      "access_type": "scan",
                      "resulting_rows": 3,
                      "cost": 2.0051,
                      "chosen": true
                    }
                  ],
                  "chosen_access_method": {
                    "type": "scan",
                    "records": 3,
                    "cost": 2.0051,
                    "uses_join_buffering": false
                  }
                },
                "rows_for_plan": 3,
                "cost_for_plan": 2.6051,
                "semijoin_strategy_choice": [],
                "rest_of_plan": [
                  {
                    "plan_prefix": ["t1"],
                    "table": "t_inner_1",
                    "best_access_path": {
                      "considered_access_paths": [
                        {
                          "access_type": "scan",
                          "resulting_rows": 3,
                          "cost": 2.0051,
                          "chosen": true
                        }
                      ],
                      "chosen_access_method": {
                        "type": "scan",
                        "records": 3,
                        "cost": 2.0051,
                        "uses_join_buffering": true
                      }
                    },
                    "rows_for_plan": 9,
                    "cost_for_plan": 6.4103,
                    "semijoin_strategy_choice": [],
                    "rest_of_plan": [
                      {
                        "plan_prefix": ["t1", "t_inner_1"],
                        "table": "t_inner_2",
                        "best_access_path": {
                          "considered_access_paths": [
                            {
                              "access_type": "scan",
                              "resulting_rows": 3,
                              "cost": 2.0051,
                              "chosen": true
                            }
                          ],
                          "chosen_access_method": {
                            "type": "scan",
                            "records": 3,
                            "cost": 2.0051,
                            "uses_join_buffering": true
                          }
                        },
                        "rows_for_plan": 27,
                        "cost_for_plan": 13.815,
                        "semijoin_strategy_choice": [
                          {
                            "strategy": "FirstMatch",
                            "records": 3,
                            "read_time": 33.867
                          },
                          {
                            "strategy": "SJ-Materialization",
                            "records": 3,
                            "read_time": 7.2154
                          },
                          {
                            "strategy": "DuplicateWeedout",
                            "records": 3,
                            "read_time": 18.315
                          },
                          {
                            "chosen_strategy": "SJ-Materialization"
                          }
                        ],
                        "estimated_join_cardinality": 3
                      }
                    ]
                  },
                  {
                    "plan_prefix": ["t1"],
                    "table": "t_inner_2",
                    "best_access_path": {
                      "considered_access_paths": [
                        {
                          "access_type": "scan",
                          "resulting_rows": 3,
                          "cost": 2.0051,
                          "chosen": true
                        }
                      ],
                      "chosen_access_method": {
                        "type": "scan",
                        "records": 3,
                        "cost": 2.0051,
                        "uses_join_buffering": true
                      }
                    },
                    "rows_for_plan": 9,
                    "cost_for_plan": 6.4103,
                    "semijoin_strategy_choice": [],
                    "pruned_by_heuristic": true
                  }
                ]
              },
              {
                "plan_prefix": [],
                "table": "t_inner_1",
                "best_access_path": {
                  "considered_access_paths": [
                    {
                      "access_type": "scan",
                      "resulting_rows": 3,
                      "cost": 2.0051,
                      "chosen": true
                    }
                  ],
                  "chosen_access_method": {
                    "type": "scan",
                    "records": 3,
                    "cost": 2.0051,
                    "uses_join_buffering": false
                  }
                },
                "rows_for_plan": 3,
                "cost_for_plan": 2.6051,
                "semijoin_strategy_choice": [],
                "pruned_by_heuristic": true
              },
              {
                "plan_prefix": [],
                "table": "t_inner_2",
                "best_access_path": {
                  "considered_access_paths": [
                    {
                      "access_type": "scan",
                      "resulting_rows": 3,
                      "cost": 2.0051,
                      "chosen": true
                    }
                  ],
                  "chosen_access_method": {
                    "type": "scan",
                    "records": 3,
                    "cost": 2.0051,
                    "uses_join_buffering": false
                  }
                },
                "rows_for_plan": 3,
                "cost_for_plan": 2.6051,
                "semijoin_strategy_choice": [],
                "pruned_by_heuristic": true
              }
            ]
          },
          {
            "fix_semijoin_strategies_for_picked_join_order": [
              {
                "semi_join_strategy": "SJ-Materialization",
                "join_order": [
                  {
                    "table": "t_inner_1"
                  },
                  {
                    "table": "t_inner_2"
                  }
                ]
              }
            ]
          },
          {
            "best_join_order": ["t1", "<subquery2>"]
          },
          {
            "condition_on_constant_tables": "1"
          },
          {
            "attaching_conditions_to_tables": {
              "original_condition": "1",
              "attached_conditions_computation": [],
              "attached_conditions_summary": [
                {
                  "table": "t1",
                  "attached": null
                },
                {
                  "table": "t_inner_1",
                  "attached": null
                },
                {
                  "table": "t_inner_2",
                  "attached": null
                },
                {
                  "table": "<subquery2>",
                  "attached": null
                }
              ]
            }
          }
        ]
      }
    },
    {
      "join_execution": {
        "select_id": 1,
        "steps": []
      }
    }
  ]
}	0	0
# with Firstmatch, mostly for tracing fix_semijoin_strategies_for_picked_join_order
set optimizer_switch='materialization=off';
explain select * from t1 t_outer_1,t2 t_outer_2  where t_outer_1.a in (select t_inner_1.a from t2 t_inner_2, t1 t_inner_1) and
t_outer_2.a in (select t_inner_3.a from t2 t_inner_3, t1 t_inner_4);
id	select_type	table	type	possible_keys	key	key_len	ref	rows	Extra
1	PRIMARY	t_outer_1	ALL	NULL	NULL	NULL	NULL	3	
1	PRIMARY	t_inner_1	ALL	NULL	NULL	NULL	NULL	3	Using where; Start temporary; Using join buffer (flat, BNL join)
1	PRIMARY	t_inner_2	ALL	NULL	NULL	NULL	NULL	9	End temporary; Using join buffer (incremental, BNL join)
1	PRIMARY	t_inner_4	ALL	NULL	NULL	NULL	NULL	3	Start temporary; Using join buffer (incremental, BNL join)
1	PRIMARY	t_outer_2	ALL	NULL	NULL	NULL	NULL	9	Using join buffer (incremental, BNL join)
1	PRIMARY	t_inner_3	ALL	NULL	NULL	NULL	NULL	9	Using where; End temporary; Using join buffer (incremental, BNL join)
select * from INFORMATION_SCHEMA.OPTIMIZER_TRACE;
QUERY	TRACE	MISSING_BYTES_BEYOND_MAX_MEM_SIZE	INSUFFICIENT_PRIVILEGES
explain select * from t1 t_outer_1,t2 t_outer_2  where t_outer_1.a in (select t_inner_1.a from t2 t_inner_2, t1 t_inner_1) and
t_outer_2.a in (select t_inner_3.a from t2 t_inner_3, t1 t_inner_4)	{
  "steps": [
    {
      "join_preparation": {
        "select_id": 1,
        "steps": [
          {
            "join_preparation": {
              "select_id": 2,
              "steps": [
                {
                  "transformation": {
                    "select_id": 2,
                    "from": "IN (SELECT)",
                    "to": "materialization",
                    "sjm_scan_allowed": true,
                    "possible": true
                  }
                },
                {
                  "transformation": {
                    "select_id": 2,
                    "from": "IN (SELECT)",
                    "to": "semijoin",
                    "chosen": true
                  }
                },
                {
                  "expanded_query": "/* select#2 */ select t_inner_1.a from t2 t_inner_2 join t1 t_inner_1"
                }
              ]
            }
          },
          {
            "join_preparation": {
              "select_id": 3,
              "steps": [
                {
                  "transformation": {
                    "select_id": 3,
                    "from": "IN (SELECT)",
                    "to": "materialization",
                    "sjm_scan_allowed": true,
                    "possible": true
                  }
                },
                {
                  "transformation": {
                    "select_id": 3,
                    "from": "IN (SELECT)",
                    "to": "semijoin",
                    "chosen": true
                  }
                },
                {
                  "expanded_query": "/* select#3 */ select t_inner_3.a from t2 t_inner_3 join t1 t_inner_4"
                }
              ]
            }
          },
          {
            "expanded_query": "/* select#1 */ select t_outer_1.a AS a,t_outer_2.a AS a from t1 t_outer_1 join t2 t_outer_2 where t_outer_1.a in (/* select#2 */ select t_inner_1.a from t2 t_inner_2 join t1 t_inner_1) and t_outer_2.a in (/* select#3 */ select t_inner_3.a from t2 t_inner_3 join t1 t_inner_4)"
          }
        ]
      }
    },
    {
      "join_optimization": {
        "select_id": 1,
        "steps": [
          {
            "transformation": {
              "select_id": 2,
              "from": "IN (SELECT)",
              "to": "semijoin",
              "converted_to_semi_join": true
            }
          },
          {
            "transformation": {
              "select_id": 3,
              "from": "IN (SELECT)",
              "to": "semijoin",
              "converted_to_semi_join": true
            }
          },
          {
            "condition_processing": {
              "condition": "WHERE",
              "original_condition": "1 and 1 and t_outer_1.a = t_inner_1.a and t_outer_2.a = t_inner_3.a",
              "steps": [
                {
                  "transformation": "equality_propagation",
                  "resulting_condition": "1 and 1 and multiple equal(t_outer_1.a, t_inner_1.a) and multiple equal(t_outer_2.a, t_inner_3.a)"
                },
                {
                  "transformation": "constant_propagation",
                  "resulting_condition": "1 and 1 and multiple equal(t_outer_1.a, t_inner_1.a) and multiple equal(t_outer_2.a, t_inner_3.a)"
                },
                {
                  "transformation": "trivial_condition_removal",
                  "resulting_condition": "multiple equal(t_outer_1.a, t_inner_1.a) and multiple equal(t_outer_2.a, t_inner_3.a)"
                }
              ]
            }
          },
          {
            "table_dependencies": [
              {
                "table": "t_outer_1",
                "row_may_be_null": false,
                "map_bit": 0,
                "depends_on_map_bits": []
              },
              {
                "table": "t_outer_2",
                "row_may_be_null": false,
                "map_bit": 1,
                "depends_on_map_bits": []
              },
              {
                "table": "t_inner_2",
                "row_may_be_null": false,
                "map_bit": 2,
                "depends_on_map_bits": []
              },
              {
                "table": "t_inner_1",
                "row_may_be_null": false,
                "map_bit": 3,
                "depends_on_map_bits": []
              },
              {
                "table": "t_inner_3",
                "row_may_be_null": false,
                "map_bit": 4,
                "depends_on_map_bits": []
              },
              {
                "table": "t_inner_4",
                "row_may_be_null": false,
                "map_bit": 5,
                "depends_on_map_bits": []
              }
            ]
          },
          {
            "ref_optimizer_key_uses": []
          },
          {
            "rows_estimation": [
              {
                "table": "t_outer_1",
                "table_scan": {
                  "rows": 3,
                  "cost": 2.0051
                }
              },
              {
                "table": "t_outer_2",
                "table_scan": {
                  "rows": 9,
                  "cost": 2.0154
                }
              },
              {
                "table": "t_inner_2",
                "table_scan": {
                  "rows": 9,
                  "cost": 2.0154
                }
              },
              {
                "table": "t_inner_1",
                "table_scan": {
                  "rows": 3,
                  "cost": 2.0051
                }
              },
              {
                "table": "t_inner_3",
                "table_scan": {
                  "rows": 9,
                  "cost": 2.0154
                }
              },
              {
                "table": "t_inner_4",
                "table_scan": {
                  "rows": 3,
                  "cost": 2.0051
                }
              }
            ]
          },
          {
            "semijoin_table_pullout": {
              "pulled_out_tables": []
            }
          },
          {
            "semijoin_table_pullout": {
              "pulled_out_tables": []
            }
          },
          {
            "execution_plan_for_potential_materialization": {
              "steps": []
            }
          },
          {
            "considered_execution_plans": [
              {
                "plan_prefix": [],
                "table": "t_outer_1",
                "best_access_path": {
                  "considered_access_paths": [
                    {
                      "access_type": "scan",
                      "resulting_rows": 3,
                      "cost": 2.0051,
                      "chosen": true
                    }
                  ],
                  "chosen_access_method": {
                    "type": "scan",
                    "records": 3,
                    "cost": 2.0051,
                    "uses_join_buffering": false
                  }
                },
                "rows_for_plan": 3,
                "cost_for_plan": 2.6051,
                "semijoin_strategy_choice": [],
                "rest_of_plan": [
                  {
                    "plan_prefix": ["t_outer_1"],
                    "table": "t_inner_1",
                    "best_access_path": {
                      "considered_access_paths": [
                        {
                          "access_type": "scan",
                          "resulting_rows": 3,
                          "cost": 2.0051,
                          "chosen": true
                        }
                      ],
                      "chosen_access_method": {
                        "type": "scan",
                        "records": 3,
                        "cost": 2.0051,
                        "uses_join_buffering": true
                      }
                    },
                    "rows_for_plan": 9,
                    "cost_for_plan": 6.4103,
                    "semijoin_strategy_choice": [],
                    "rest_of_plan": [
                      {
                        "plan_prefix": ["t_outer_1", "t_inner_1"],
                        "table": "t_inner_2",
                        "best_access_path": {
                          "considered_access_paths": [
                            {
                              "access_type": "scan",
                              "resulting_rows": 9,
                              "cost": 2.0154,
                              "chosen": true
                            }
                          ],
                          "chosen_access_method": {
                            "type": "scan",
                            "records": 9,
                            "cost": 2.0154,
                            "uses_join_buffering": true
                          }
                        },
                        "rows_for_plan": 81,
                        "cost_for_plan": 24.626,
                        "semijoin_strategy_choice": [
                          {
                            "strategy": "FirstMatch",
                            "records": 3,
                            "read_time": 44.759
                          },
                          {
                            "strategy": "DuplicateWeedout",
                            "records": 3,
                            "read_time": 37.226
                          },
                          {
                            "chosen_strategy": "DuplicateWeedout"
                          }
                        ],
                        "rest_of_plan": [
                          {
                            "plan_prefix": ["t_outer_1", "t_inner_1", "t_inner_2"],
                            "table": "t_outer_2",
                            "best_access_path": {
                              "considered_access_paths": [
                                {
                                  "access_type": "scan",
                                  "resulting_rows": 9,
                                  "cost": 2.0154,
                                  "chosen": true
                                }
                              ],
                              "chosen_access_method": {
                                "type": "scan",
                                "records": 9,
                                "cost": 2.0154,
                                "uses_join_buffering": true
                              }
                            },
                            "rows_for_plan": 27,
                            "cost_for_plan": 44.641,
                            "semijoin_strategy_choice": [],
                            "rest_of_plan": [
                              {
                                "plan_prefix": [
                                  "t_outer_1",
                                  "t_inner_1",
                                  "t_inner_2",
                                  "t_outer_2"
                                ],
                                "table": "t_inner_4",
                                "best_access_path": {
                                  "considered_access_paths": [
                                    {
                                      "access_type": "scan",
                                      "resulting_rows": 3,
                                      "cost": 2.0051,
                                      "chosen": true
                                    }
                                  ],
                                  "chosen_access_method": {
                                    "type": "scan",
                                    "records": 3,
                                    "cost": 2.0051,
                                    "uses_join_buffering": true
                                  }
                                },
                                "rows_for_plan": 81,
                                "cost_for_plan": 62.846,
                                "semijoin_strategy_choice": [],
                                "rest_of_plan": [
                                  {
                                    "plan_prefix": [
                                      "t_outer_1",
                                      "t_inner_1",
                                      "t_inner_2",
                                      "t_outer_2",
                                      "t_inner_4"
                                    ],
                                    "table": "t_inner_3",
                                    "best_access_path": {
                                      "considered_access_paths": [
                                        {
                                          "access_type": "scan",
                                          "resulting_rows": 9,
                                          "cost": 2.0154,
                                          "chosen": true
                                        }
                                      ],
                                      "chosen_access_method": {
                                        "type": "scan",
                                        "records": 9,
                                        "cost": 2.0154,
                                        "uses_join_buffering": true
                                      }
                                    },
                                    "rows_for_plan": 729,
                                    "cost_for_plan": 210.66,
                                    "semijoin_strategy_choice": [
                                      {
                                        "strategy": "FirstMatch",
                                        "records": 27,
                                        "read_time": 424.03
                                      },
                                      {
                                        "strategy": "DuplicateWeedout",
                                        "records": 27,
                                        "read_time": 324.06
                                      },
                                      {
                                        "chosen_strategy": "DuplicateWeedout"
                                      }
                                    ],
                                    "estimated_join_cardinality": 27
                                  }
                                ]
                              },
                              {
                                "plan_prefix": [
                                  "t_outer_1",
                                  "t_inner_1",
                                  "t_inner_2",
                                  "t_outer_2"
                                ],
                                "table": "t_inner_3",
                                "best_access_path": {
                                  "considered_access_paths": [
                                    {
                                      "access_type": "scan",
                                      "resulting_rows": 9,
                                      "cost": 2.0154,
                                      "chosen": true
                                    }
                                  ],
                                  "chosen_access_method": {
                                    "type": "scan",
                                    "records": 9,
                                    "cost": 2.0154,
                                    "uses_join_buffering": true
                                  }
                                },
                                "rows_for_plan": 243,
                                "cost_for_plan": 95.256,
                                "semijoin_strategy_choice": [],
                                "pruned_by_heuristic": true
                              }
                            ]
                          },
                          {
                            "plan_prefix": ["t_outer_1", "t_inner_1", "t_inner_2"],
                            "table": "t_inner_4",
                            "best_access_path": {
                              "considered_access_paths": [
                                {
                                  "access_type": "scan",
                                  "resulting_rows": 3,
                                  "cost": 2.0051,
                                  "chosen": true
                                }
                              ],
                              "chosen_access_method": {
                                "type": "scan",
                                "records": 3,
                                "cost": 2.0051,
                                "uses_join_buffering": true
                              }
                            },
                            "rows_for_plan": 9,
                            "cost_for_plan": 41.031,
                            "semijoin_strategy_choice": [],
                            "rest_of_plan": [
                              {
                                "plan_prefix": [
                                  "t_outer_1",
                                  "t_inner_1",
                                  "t_inner_2",
                                  "t_inner_4"
                                ],
                                "table": "t_outer_2",
                                "best_access_path": {
                                  "considered_access_paths": [
                                    {
                                      "access_type": "scan",
                                      "resulting_rows": 9,
                                      "cost": 2.0154,
                                      "chosen": true
                                    }
                                  ],
                                  "chosen_access_method": {
                                    "type": "scan",
                                    "records": 9,
                                    "cost": 2.0154,
                                    "uses_join_buffering": true
                                  }
                                },
                                "rows_for_plan": 81,
                                "cost_for_plan": 59.246,
                                "semijoin_strategy_choice": [],
                                "rest_of_plan": [
                                  {
                                    "plan_prefix": [
                                      "t_outer_1",
                                      "t_inner_1",
                                      "t_inner_2",
                                      "t_inner_4",
                                      "t_outer_2"
                                    ],
                                    "table": "t_inner_3",
                                    "best_access_path": {
                                      "considered_access_paths": [
                                        {
                                          "access_type": "scan",
                                          "resulting_rows": 9,
                                          "cost": 2.0154,
                                          "chosen": true
                                        }
                                      ],
                                      "chosen_access_method": {
                                        "type": "scan",
                                        "records": 9,
                                        "cost": 2.0154,
                                        "uses_join_buffering": true
                                      }
                                    },
                                    "rows_for_plan": 729,
                                    "cost_for_plan": 207.06,
                                    "semijoin_strategy_choice": [
                                      {
                                        "strategy": "DuplicateWeedout",
                                        "records": 27,
                                        "read_time": 320.46
                                      },
                                      {
                                        "chosen_strategy": "DuplicateWeedout"
                                      }
                                    ],
                                    "estimated_join_cardinality": 27
                                  }
                                ]
                              },
                              {
                                "plan_prefix": [
                                  "t_outer_1",
                                  "t_inner_1",
                                  "t_inner_2",
                                  "t_inner_4"
                                ],
                                "table": "t_inner_3",
                                "best_access_path": {
                                  "considered_access_paths": [
                                    {
                                      "access_type": "scan",
                                      "resulting_rows": 9,
                                      "cost": 2.0154,
                                      "chosen": true
                                    }
                                  ],
                                  "chosen_access_method": {
                                    "type": "scan",
                                    "records": 9,
                                    "cost": 2.0154,
                                    "uses_join_buffering": true
                                  }
                                },
                                "rows_for_plan": 81,
                                "cost_for_plan": 59.246,
                                "semijoin_strategy_choice": [],
                                "pruned_by_heuristic": true
                              }
                            ]
                          },
                          {
                            "plan_prefix": ["t_outer_1", "t_inner_1", "t_inner_2"],
                            "table": "t_inner_3",
                            "best_access_path": {
                              "considered_access_paths": [
                                {
                                  "access_type": "scan",
                                  "resulting_rows": 9,
                                  "cost": 2.0154,
                                  "chosen": true
                                }
                              ],
                              "chosen_access_method": {
                                "type": "scan",
                                "records": 9,
                                "cost": 2.0154,
                                "uses_join_buffering": true
                              }
                            },
                            "rows_for_plan": 27,
                            "cost_for_plan": 44.641,
                            "semijoin_strategy_choice": [],
                            "pruned_by_heuristic": true
                          }
                        ]
                      },
                      {
                        "plan_prefix": ["t_outer_1", "t_inner_1"],
                        "table": "t_outer_2",
                        "best_access_path": {
                          "considered_access_paths": [
                            {
                              "access_type": "scan",
                              "resulting_rows": 9,
                              "cost": 2.0154,
                              "chosen": true
                            }
                          ],
                          "chosen_access_method": {
                            "type": "scan",
                            "records": 9,
                            "cost": 2.0154,
                            "uses_join_buffering": true
                          }
                        },
                        "rows_for_plan": 81,
                        "cost_for_plan": 24.626,
                        "semijoin_strategy_choice": [],
                        "rest_of_plan": [
                          {
                            "plan_prefix": ["t_outer_1", "t_inner_1", "t_outer_2"],
                            "table": "t_inner_2",
                            "best_access_path": {
                              "considered_access_paths": [
                                {
                                  "access_type": "scan",
                                  "resulting_rows": 9,
                                  "cost": 2.0154,
                                  "chosen": true
                                }
                              ],
                              "chosen_access_method": {
                                "type": "scan",
                                "records": 9,
                                "cost": 2.0154,
                                "uses_join_buffering": true
                              }
                            },
                            "rows_for_plan": 729,
                            "cost_for_plan": 172.44,
                            "semijoin_strategy_choice": [
                              {
                                "strategy": "DuplicateWeedout",
                                "records": 27,
                                "read_time": 285.84
                              },
                              {
                                "chosen_strategy": "DuplicateWeedout"
                              }
                            ],
                            "rest_of_plan": [
                              {
                                "plan_prefix": [
                                  "t_outer_1",
                                  "t_inner_1",
                                  "t_outer_2",
                                  "t_inner_2"
                                ],
                                "table": "t_inner_4",
                                "best_access_path": {
                                  "considered_access_paths": [
                                    {
                                      "access_type": "scan",
                                      "resulting_rows": 3,
                                      "cost": 2.0051,
                                      "chosen": true
                                    }
                                  ],
                                  "chosen_access_method": {
                                    "type": "scan",
                                    "records": 3,
                                    "cost": 2.0051,
                                    "uses_join_buffering": true
                                  }
                                },
                                "rows_for_plan": 81,
                                "cost_for_plan": 304.05,
                                "semijoin_strategy_choice": [],
                                "rest_of_plan": [
                                  {
                                    "plan_prefix": [
                                      "t_outer_1",
                                      "t_inner_1",
                                      "t_outer_2",
                                      "t_inner_2",
                                      "t_inner_4"
                                    ],
                                    "table": "t_inner_3",
                                    "best_access_path": {
                                      "considered_access_paths": [
                                        {
                                          "access_type": "scan",
                                          "resulting_rows": 9,
                                          "cost": 2.0154,
                                          "chosen": true
                                        }
                                      ],
                                      "chosen_access_method": {
                                        "type": "scan",
                                        "records": 9,
                                        "cost": 2.0154,
                                        "uses_join_buffering": true
                                      }
                                    },
                                    "rows_for_plan": 729,
                                    "cost_for_plan": 451.86,
                                    "semijoin_strategy_choice": [
                                      {
                                        "strategy": "DuplicateWeedout",
                                        "records": 27,
                                        "read_time": 565.26
                                      },
                                      {
                                        "chosen_strategy": "DuplicateWeedout"
                                      }
                                    ],
                                    "pruned_by_cost": true
                                  }
                                ]
                              },
                              {
                                "plan_prefix": [
                                  "t_outer_1",
                                  "t_inner_1",
                                  "t_outer_2",
                                  "t_inner_2"
                                ],
                                "table": "t_inner_3",
                                "best_access_path": {
                                  "considered_access_paths": [
                                    {
                                      "access_type": "scan",
                                      "resulting_rows": 9,
                                      "cost": 2.0154,
                                      "chosen": true
                                    }
                                  ],
                                  "chosen_access_method": {
                                    "type": "scan",
                                    "records": 9,
                                    "cost": 2.0154,
                                    "uses_join_buffering": true
                                  }
                                },
                                "rows_for_plan": 243,
                                "cost_for_plan": 336.46,
                                "semijoin_strategy_choice": [],
                                "pruned_by_cost": true
                              }
                            ]
                          },
                          {
                            "plan_prefix": ["t_outer_1", "t_inner_1", "t_outer_2"],
                            "table": "t_inner_4",
                            "best_access_path": {
                              "considered_access_paths": [
                                {
                                  "access_type": "scan",
                                  "resulting_rows": 3,
                                  "cost": 2.0051,
                                  "chosen": true
                                }
                              ],
                              "chosen_access_method": {
                                "type": "scan",
                                "records": 3,
                                "cost": 2.0051,
                                "uses_join_buffering": true
                              }
                            },
                            "rows_for_plan": 243,
                            "cost_for_plan": 75.231,
                            "semijoin_strategy_choice": [],
                            "rest_of_plan": [
                              {
                                "plan_prefix": [
                                  "t_outer_1",
                                  "t_inner_1",
                                  "t_outer_2",
                                  "t_inner_4"
                                ],
                                "table": "t_inner_2",
                                "best_access_path": {
                                  "considered_access_paths": [
                                    {
                                      "access_type": "scan",
                                      "resulting_rows": 9,
                                      "cost": 2.0154,
                                      "chosen": true
                                    }
                                  ],
                                  "chosen_access_method": {
                                    "type": "scan",
                                    "records": 9,
                                    "cost": 2.0154,
                                    "uses_join_buffering": true
                                  }
                                },
                                "rows_for_plan": 2187,
                                "cost_for_plan": 514.65,
                                "semijoin_strategy_choice": [],
                                "pruned_by_cost": true
                              },
                              {
                                "plan_prefix": [
                                  "t_outer_1",
                                  "t_inner_1",
                                  "t_outer_2",
                                  "t_inner_4"
                                ],
                                "table": "t_inner_3",
                                "best_access_path": {
                                  "considered_access_paths": [
                                    {
                                      "access_type": "scan",
                                      "resulting_rows": 9,
                                      "cost": 2.0154,
                                      "chosen": true
                                    }
                                  ],
                                  "chosen_access_method": {
                                    "type": "scan",
                                    "records": 9,
                                    "cost": 2.0154,
                                    "uses_join_buffering": true
                                  }
                                },
                                "rows_for_plan": 2187,
                                "cost_for_plan": 514.65,
                                "semijoin_strategy_choice": [],
                                "pruned_by_cost": true
                              }
                            ]
                          },
                          {
                            "plan_prefix": ["t_outer_1", "t_inner_1", "t_outer_2"],
                            "table": "t_inner_3",
                            "best_access_path": {
                              "considered_access_paths": [
                                {
                                  "access_type": "scan",
                                  "resulting_rows": 9,
                                  "cost": 2.0154,
                                  "chosen": true
                                }
                              ],
                              "chosen_access_method": {
                                "type": "scan",
                                "records": 9,
                                "cost": 2.0154,
                                "uses_join_buffering": true
                              }
                            },
                            "rows_for_plan": 729,
                            "cost_for_plan": 172.44,
                            "semijoin_strategy_choice": [],
                            "rest_of_plan": [
                              {
                                "plan_prefix": [
                                  "t_outer_1",
                                  "t_inner_1",
                                  "t_outer_2",
                                  "t_inner_3"
                                ],
                                "table": "t_inner_4",
                                "best_access_path": {
                                  "considered_access_paths": [
                                    {
                                      "access_type": "scan",
                                      "resulting_rows": 3,
                                      "cost": 2.0051,
                                      "chosen": true
                                    }
                                  ],
                                  "chosen_access_method": {
                                    "type": "scan",
                                    "records": 3,
                                    "cost": 2.0051,
                                    "uses_join_buffering": true
                                  }
                                },
                                "rows_for_plan": 2187,
                                "cost_for_plan": 611.85,
                                "semijoin_strategy_choice": [
                                  {
                                    "strategy": "FirstMatch",
                                    "records": 81,
                                    "read_time": 2232.8
                                  },
                                  {
                                    "chosen_strategy": "FirstMatch"
                                  }
                                ],
                                "pruned_by_cost": true
                              },
                              {
                                "plan_prefix": [
                                  "t_outer_1",
                                  "t_inner_1",
                                  "t_outer_2",
                                  "t_inner_3"
                                ],
                                "table": "t_inner_2",
                                "best_access_path": {
                                  "considered_access_paths": [
                                    {
                                      "access_type": "scan",
                                      "resulting_rows": 9,
                                      "cost": 2.0154,
                                      "chosen": true
                                    }
                                  ],
                                  "chosen_access_method": {
                                    "type": "scan",
                                    "records": 9,
                                    "cost": 2.0154,
                                    "uses_join_buffering": true
                                  }
                                },
                                "rows_for_plan": 6561,
                                "cost_for_plan": 1486.7,
                                "semijoin_strategy_choice": [],
                                "pruned_by_cost": true
                              }
                            ]
                          }
                        ]
                      },
                      {
                        "plan_prefix": ["t_outer_1", "t_inner_1"],
                        "table": "t_inner_4",
                        "best_access_path": {
                          "considered_access_paths": [
                            {
                              "access_type": "scan",
                              "resulting_rows": 3,
                              "cost": 2.0051,
                              "chosen": true
                            }
                          ],
                          "chosen_access_method": {
                            "type": "scan",
                            "records": 3,
                            "cost": 2.0051,
                            "uses_join_buffering": true
                          }
                        },
                        "rows_for_plan": 27,
                        "cost_for_plan": 13.815,
                        "semijoin_strategy_choice": [],
                        "rest_of_plan": [
                          {
                            "plan_prefix": ["t_outer_1", "t_inner_1", "t_inner_4"],
                            "table": "t_outer_2",
                            "best_access_path": {
                              "considered_access_paths": [
                                {
                                  "access_type": "scan",
                                  "resulting_rows": 9,
                                  "cost": 2.0154,
                                  "chosen": true
                                }
                              ],
                              "chosen_access_method": {
                                "type": "scan",
                                "records": 9,
                                "cost": 2.0154,
                                "uses_join_buffering": true
                              }
                            },
                            "rows_for_plan": 243,
                            "cost_for_plan": 64.431,
                            "semijoin_strategy_choice": [],
                            "rest_of_plan": [
                              {
                                "plan_prefix": [
                                  "t_outer_1",
                                  "t_inner_1",
                                  "t_inner_4",
                                  "t_outer_2"
                                ],
                                "table": "t_inner_2",
                                "best_access_path": {
                                  "considered_access_paths": [
                                    {
                                      "access_type": "scan",
                                      "resulting_rows": 9,
                                      "cost": 2.0154,
                                      "chosen": true
                                    }
                                  ],
                                  "chosen_access_method": {
                                    "type": "scan",
                                    "records": 9,
                                    "cost": 2.0154,
                                    "uses_join_buffering": true
                                  }
                                },
                                "rows_for_plan": 2187,
                                "cost_for_plan": 503.85,
                                "semijoin_strategy_choice": [],
                                "pruned_by_cost": true
                              },
                              {
                                "plan_prefix": [
                                  "t_outer_1",
                                  "t_inner_1",
                                  "t_inner_4",
                                  "t_outer_2"
                                ],
                                "table": "t_inner_3",
                                "best_access_path": {
                                  "considered_access_paths": [
                                    {
                                      "access_type": "scan",
                                      "resulting_rows": 9,
                                      "cost": 2.0154,
                                      "chosen": true
                                    }
                                  ],
                                  "chosen_access_method": {
                                    "type": "scan",
                                    "records": 9,
                                    "cost": 2.0154,
                                    "uses_join_buffering": true
                                  }
                                },
                                "rows_for_plan": 2187,
                                "cost_for_plan": 503.85,
                                "semijoin_strategy_choice": [],
                                "pruned_by_cost": true
                              }
                            ]
                          },
                          {
                            "plan_prefix": ["t_outer_1", "t_inner_1", "t_inner_4"],
                            "table": "t_inner_2",
                            "best_access_path": {
                              "considered_access_paths": [
                                {
                                  "access_type": "scan",
                                  "resulting_rows": 9,
                                  "cost": 2.0154,
                                  "chosen": true
                                }
                              ],
                              "chosen_access_method": {
                                "type": "scan",
                                "records": 9,
                                "cost": 2.0154,
                                "uses_join_buffering": true
                              }
                            },
                            "rows_for_plan": 243,
                            "cost_for_plan": 64.431,
                            "semijoin_strategy_choice": [],
                            "pruned_by_heuristic": true
                          },
                          {
                            "plan_prefix": ["t_outer_1", "t_inner_1", "t_inner_4"],
                            "table": "t_inner_3",
                            "best_access_path": {
                              "considered_access_paths": [
                                {
                                  "access_type": "scan",
                                  "resulting_rows": 9,
                                  "cost": 2.0154,
                                  "chosen": true
                                }
                              ],
                              "chosen_access_method": {
                                "type": "scan",
                                "records": 9,
                                "cost": 2.0154,
                                "uses_join_buffering": true
                              }
                            },
                            "rows_for_plan": 243,
                            "cost_for_plan": 64.431,
                            "semijoin_strategy_choice": [],
                            "pruned_by_heuristic": true
                          }
                        ]
                      },
                      {
                        "plan_prefix": ["t_outer_1", "t_inner_1"],
                        "table": "t_inner_3",
                        "best_access_path": {
                          "considered_access_paths": [
                            {
                              "access_type": "scan",
                              "resulting_rows": 9,
                              "cost": 2.0154,
                              "chosen": true
                            }
                          ],
                          "chosen_access_method": {
                            "type": "scan",
                            "records": 9,
                            "cost": 2.0154,
                            "uses_join_buffering": true
                          }
                        },
                        "rows_for_plan": 81,
                        "cost_for_plan": 24.626,
                        "semijoin_strategy_choice": [],
                        "rest_of_plan": [
                          {
                            "plan_prefix": ["t_outer_1", "t_inner_1", "t_inner_3"],
                            "table": "t_outer_2",
                            "best_access_path": {
                              "considered_access_paths": [
                                {
                                  "access_type": "scan",
                                  "resulting_rows": 9,
                                  "cost": 2.0154,
                                  "chosen": true
                                }
                              ],
                              "chosen_access_method": {
                                "type": "scan",
                                "records": 9,
                                "cost": 2.0154,
                                "uses_join_buffering": true
                              }
                            },
                            "rows_for_plan": 729,
                            "cost_for_plan": 172.44,
                            "semijoin_strategy_choice": [],
                            "rest_of_plan": [
                              {
                                "plan_prefix": [
                                  "t_outer_1",
                                  "t_inner_1",
                                  "t_inner_3",
                                  "t_outer_2"
                                ],
                                "table": "t_inner_4",
                                "best_access_path": {
                                  "considered_access_paths": [
                                    {
                                      "access_type": "scan",
                                      "resulting_rows": 3,
                                      "cost": 2.0051,
                                      "chosen": true
                                    }
                                  ],
                                  "chosen_access_method": {
                                    "type": "scan",
                                    "records": 3,
                                    "cost": 2.0051,
                                    "uses_join_buffering": true
                                  }
                                },
                                "rows_for_plan": 2187,
                                "cost_for_plan": 611.85,
                                "semijoin_strategy_choice": [],
                                "pruned_by_cost": true
                              },
                              {
                                "plan_prefix": [
                                  "t_outer_1",
                                  "t_inner_1",
                                  "t_inner_3",
                                  "t_outer_2"
                                ],
                                "table": "t_inner_2",
                                "best_access_path": {
                                  "considered_access_paths": [
                                    {
                                      "access_type": "scan",
                                      "resulting_rows": 9,
                                      "cost": 2.0154,
                                      "chosen": true
                                    }
                                  ],
                                  "chosen_access_method": {
                                    "type": "scan",
                                    "records": 9,
                                    "cost": 2.0154,
                                    "uses_join_buffering": true
                                  }
                                },
                                "rows_for_plan": 6561,
                                "cost_for_plan": 1486.7,
                                "semijoin_strategy_choice": [],
                                "pruned_by_cost": true
                              }
                            ]
                          },
                          {
                            "plan_prefix": ["t_outer_1", "t_inner_1", "t_inner_3"],
                            "table": "t_inner_4",
                            "best_access_path": {
                              "considered_access_paths": [
                                {
                                  "access_type": "scan",
                                  "resulting_rows": 3,
                                  "cost": 2.0051,
                                  "chosen": true
                                }
                              ],
                              "chosen_access_method": {
                                "type": "scan",
                                "records": 3,
                                "cost": 2.0051,
                                "uses_join_buffering": true
                              }
                            },
                            "rows_for_plan": 243,
                            "cost_for_plan": 75.231,
                            "semijoin_strategy_choice": [],
                            "rest_of_plan": [
                              {
                                "plan_prefix": [
                                  "t_outer_1",
                                  "t_inner_1",
                                  "t_inner_3",
                                  "t_inner_4"
                                ],
                                "table": "t_outer_2",
                                "best_access_path": {
                                  "considered_access_paths": [
                                    {
                                      "access_type": "scan",
                                      "resulting_rows": 9,
                                      "cost": 2.0154,
                                      "chosen": true
                                    }
                                  ],
                                  "chosen_access_method": {
                                    "type": "scan",
                                    "records": 9,
                                    "cost": 2.0154,
                                    "uses_join_buffering": true
                                  }
                                },
                                "rows_for_plan": 2187,
                                "cost_for_plan": 514.65,
                                "semijoin_strategy_choice": [],
                                "pruned_by_cost": true
                              },
                              {
                                "plan_prefix": [
                                  "t_outer_1",
                                  "t_inner_1",
                                  "t_inner_3",
                                  "t_inner_4"
                                ],
                                "table": "t_inner_2",
                                "best_access_path": {
                                  "considered_access_paths": [
                                    {
                                      "access_type": "scan",
                                      "resulting_rows": 9,
                                      "cost": 2.0154,
                                      "chosen": true
                                    }
                                  ],
                                  "chosen_access_method": {
                                    "type": "scan",
                                    "records": 9,
                                    "cost": 2.0154,
                                    "uses_join_buffering": true
                                  }
                                },
                                "rows_for_plan": 2187,
                                "cost_for_plan": 514.65,
                                "semijoin_strategy_choice": [],
                                "pruned_by_cost": true
                              }
                            ]
                          },
                          {
                            "plan_prefix": ["t_outer_1", "t_inner_1", "t_inner_3"],
                            "table": "t_inner_2",
                            "best_access_path": {
                              "considered_access_paths": [
                                {
                                  "access_type": "scan",
                                  "resulting_rows": 9,
                                  "cost": 2.0154,
                                  "chosen": true
                                }
                              ],
                              "chosen_access_method": {
                                "type": "scan",
                                "records": 9,
                                "cost": 2.0154,
                                "uses_join_buffering": true
                              }
                            },
                            "rows_for_plan": 729,
                            "cost_for_plan": 172.44,
                            "semijoin_strategy_choice": [],
                            "pruned_by_heuristic": true
                          }
                        ]
                      }
                    ]
                  },
                  {
                    "plan_prefix": ["t_outer_1"],
                    "table": "t_inner_2",
                    "best_access_path": {
                      "considered_access_paths": [
                        {
                          "access_type": "scan",
                          "resulting_rows": 9,
                          "cost": 2.0154,
                          "chosen": true
                        }
                      ],
                      "chosen_access_method": {
                        "type": "scan",
                        "records": 9,
                        "cost": 2.0154,
                        "uses_join_buffering": true
                      }
                    },
                    "rows_for_plan": 27,
                    "cost_for_plan": 10.021,
                    "semijoin_strategy_choice": [],
                    "pruned_by_heuristic": true
                  },
                  {
                    "plan_prefix": ["t_outer_1"],
                    "table": "t_outer_2",
                    "best_access_path": {
                      "considered_access_paths": [
                        {
                          "access_type": "scan",
                          "resulting_rows": 9,
                          "cost": 2.0154,
                          "chosen": true
                        }
                      ],
                      "chosen_access_method": {
                        "type": "scan",
                        "records": 9,
                        "cost": 2.0154,
                        "uses_join_buffering": true
                      }
                    },
                    "rows_for_plan": 27,
                    "cost_for_plan": 10.021,
                    "semijoin_strategy_choice": [],
                    "pruned_by_heuristic": true
                  },
                  {
                    "plan_prefix": ["t_outer_1"],
                    "table": "t_inner_4",
                    "best_access_path": {
                      "considered_access_paths": [
                        {
                          "access_type": "scan",
                          "resulting_rows": 3,
                          "cost": 2.0051,
                          "chosen": true
                        }
                      ],
                      "chosen_access_method": {
                        "type": "scan",
                        "records": 3,
                        "cost": 2.0051,
                        "uses_join_buffering": true
                      }
                    },
                    "rows_for_plan": 9,
                    "cost_for_plan": 6.4103,
                    "semijoin_strategy_choice": [],
                    "pruned_by_heuristic": true
                  },
                  {
                    "plan_prefix": ["t_outer_1"],
                    "table": "t_inner_3",
                    "best_access_path": {
                      "considered_access_paths": [
                        {
                          "access_type": "scan",
                          "resulting_rows": 9,
                          "cost": 2.0154,
                          "chosen": true
                        }
                      ],
                      "chosen_access_method": {
                        "type": "scan",
                        "records": 9,
                        "cost": 2.0154,
                        "uses_join_buffering": true
                      }
                    },
                    "rows_for_plan": 27,
                    "cost_for_plan": 10.021,
                    "semijoin_strategy_choice": [],
                    "pruned_by_heuristic": true
                  }
                ]
              },
              {
                "plan_prefix": [],
                "table": "t_inner_1",
                "best_access_path": {
                  "considered_access_paths": [
                    {
                      "access_type": "scan",
                      "resulting_rows": 3,
                      "cost": 2.0051,
                      "chosen": true
                    }
                  ],
                  "chosen_access_method": {
                    "type": "scan",
                    "records": 3,
                    "cost": 2.0051,
                    "uses_join_buffering": false
                  }
                },
                "rows_for_plan": 3,
                "cost_for_plan": 2.6051,
                "semijoin_strategy_choice": [],
                "pruned_by_heuristic": true
              },
              {
                "plan_prefix": [],
                "table": "t_inner_2",
                "best_access_path": {
                  "considered_access_paths": [
                    {
                      "access_type": "scan",
                      "resulting_rows": 9,
                      "cost": 2.0154,
                      "chosen": true
                    }
                  ],
                  "chosen_access_method": {
                    "type": "scan",
                    "records": 9,
                    "cost": 2.0154,
                    "uses_join_buffering": false
                  }
                },
                "rows_for_plan": 9,
                "cost_for_plan": 3.8154,
                "semijoin_strategy_choice": [],
                "pruned_by_heuristic": true
              },
              {
                "plan_prefix": [],
                "table": "t_outer_2",
                "best_access_path": {
                  "considered_access_paths": [
                    {
                      "access_type": "scan",
                      "resulting_rows": 9,
                      "cost": 2.0154,
                      "chosen": true
                    }
                  ],
                  "chosen_access_method": {
                    "type": "scan",
                    "records": 9,
                    "cost": 2.0154,
                    "uses_join_buffering": false
                  }
                },
                "rows_for_plan": 9,
                "cost_for_plan": 3.8154,
                "semijoin_strategy_choice": [],
                "pruned_by_heuristic": true
              },
              {
                "plan_prefix": [],
                "table": "t_inner_4",
                "best_access_path": {
                  "considered_access_paths": [
                    {
                      "access_type": "scan",
                      "resulting_rows": 3,
                      "cost": 2.0051,
                      "chosen": true
                    }
                  ],
                  "chosen_access_method": {
                    "type": "scan",
                    "records": 3,
                    "cost": 2.0051,
                    "uses_join_buffering": false
                  }
                },
                "rows_for_plan": 3,
                "cost_for_plan": 2.6051,
                "semijoin_strategy_choice": [],
                "pruned_by_heuristic": true
              },
              {
                "plan_prefix": [],
                "table": "t_inner_3",
                "best_access_path": {
                  "considered_access_paths": [
                    {
                      "access_type": "scan",
                      "resulting_rows": 9,
                      "cost": 2.0154,
                      "chosen": true
                    }
                  ],
                  "chosen_access_method": {
                    "type": "scan",
                    "records": 9,
                    "cost": 2.0154,
                    "uses_join_buffering": false
                  }
                },
                "rows_for_plan": 9,
                "cost_for_plan": 3.8154,
                "semijoin_strategy_choice": [],
                "pruned_by_heuristic": true
              }
            ]
          },
          {
            "fix_semijoin_strategies_for_picked_join_order": [
              {
                "semi_join_strategy": "DuplicateWeedout"
              },
              {
                "semi_join_strategy": "DuplicateWeedout"
              }
            ]
          },
          {
            "best_join_order": [
              "t_outer_1",
              "t_inner_1",
              "t_inner_2",
              "t_inner_4",
              "t_outer_2",
              "t_inner_3"
            ]
          },
          {
            "attaching_conditions_to_tables": {
              "original_condition": "t_inner_1.a = t_outer_1.a and t_inner_3.a = t_outer_2.a",
              "attached_conditions_computation": [],
              "attached_conditions_summary": [
                {
                  "table": "t_outer_1",
                  "attached": null
                },
                {
                  "table": "t_inner_1",
                  "attached": "t_inner_1.a = t_outer_1.a"
                },
                {
                  "table": "t_inner_2",
                  "attached": null
                },
                {
                  "table": "t_inner_4",
                  "attached": null
                },
                {
                  "table": "t_outer_2",
                  "attached": null
                },
                {
                  "table": "t_inner_3",
                  "attached": "t_inner_3.a = t_outer_2.a"
                }
              ]
            }
          }
        ]
      }
    },
    {
      "join_execution": {
        "select_id": 1,
        "steps": []
      }
    }
  ]
}	0	0
set optimizer_switch='materialization=on';
explain select * from t1 t_outer_1,t2 t_outer_2  where t_outer_1.a in (select t_inner_1.a from t2 t_inner_2, t1 t_inner_1) and
t_outer_2.a in (select t_inner_3.a from t2 t_inner_3, t1 t_inner_4);
id	select_type	table	type	possible_keys	key	key_len	ref	rows	Extra
1	PRIMARY	t_outer_1	ALL	NULL	NULL	NULL	NULL	3	
1	PRIMARY	<subquery2>	eq_ref	distinct_key	distinct_key	4	func	1	
1	PRIMARY	t_outer_2	ALL	NULL	NULL	NULL	NULL	9	Using join buffer (flat, BNL join)
1	PRIMARY	<subquery3>	eq_ref	distinct_key	distinct_key	4	func	1	
2	MATERIALIZED	t_inner_1	ALL	NULL	NULL	NULL	NULL	3	
2	MATERIALIZED	t_inner_2	ALL	NULL	NULL	NULL	NULL	9	Using join buffer (flat, BNL join)
3	MATERIALIZED	t_inner_4	ALL	NULL	NULL	NULL	NULL	3	
3	MATERIALIZED	t_inner_3	ALL	NULL	NULL	NULL	NULL	9	Using join buffer (flat, BNL join)
select * from INFORMATION_SCHEMA.OPTIMIZER_TRACE;
QUERY	TRACE	MISSING_BYTES_BEYOND_MAX_MEM_SIZE	INSUFFICIENT_PRIVILEGES
explain select * from t1 t_outer_1,t2 t_outer_2  where t_outer_1.a in (select t_inner_1.a from t2 t_inner_2, t1 t_inner_1) and
t_outer_2.a in (select t_inner_3.a from t2 t_inner_3, t1 t_inner_4)	{
  "steps": [
    {
      "join_preparation": {
        "select_id": 1,
        "steps": [
          {
            "join_preparation": {
              "select_id": 2,
              "steps": [
                {
                  "transformation": {
                    "select_id": 2,
                    "from": "IN (SELECT)",
                    "to": "materialization",
                    "sjm_scan_allowed": true,
                    "possible": true
                  }
                },
                {
                  "transformation": {
                    "select_id": 2,
                    "from": "IN (SELECT)",
                    "to": "semijoin",
                    "chosen": true
                  }
                },
                {
                  "expanded_query": "/* select#2 */ select t_inner_1.a from t2 t_inner_2 join t1 t_inner_1"
                }
              ]
            }
          },
          {
            "join_preparation": {
              "select_id": 3,
              "steps": [
                {
                  "transformation": {
                    "select_id": 3,
                    "from": "IN (SELECT)",
                    "to": "materialization",
                    "sjm_scan_allowed": true,
                    "possible": true
                  }
                },
                {
                  "transformation": {
                    "select_id": 3,
                    "from": "IN (SELECT)",
                    "to": "semijoin",
                    "chosen": true
                  }
                },
                {
                  "expanded_query": "/* select#3 */ select t_inner_3.a from t2 t_inner_3 join t1 t_inner_4"
                }
              ]
            }
          },
          {
            "expanded_query": "/* select#1 */ select t_outer_1.a AS a,t_outer_2.a AS a from t1 t_outer_1 join t2 t_outer_2 where t_outer_1.a in (/* select#2 */ select t_inner_1.a from t2 t_inner_2 join t1 t_inner_1) and t_outer_2.a in (/* select#3 */ select t_inner_3.a from t2 t_inner_3 join t1 t_inner_4)"
          }
        ]
      }
    },
    {
      "join_optimization": {
        "select_id": 1,
        "steps": [
          {
            "transformation": {
              "select_id": 2,
              "from": "IN (SELECT)",
              "to": "semijoin",
              "converted_to_semi_join": true
            }
          },
          {
            "transformation": {
              "select_id": 3,
              "from": "IN (SELECT)",
              "to": "semijoin",
              "converted_to_semi_join": true
            }
          },
          {
            "condition_processing": {
              "condition": "WHERE",
              "original_condition": "1 and 1 and t_outer_1.a = t_inner_1.a and t_outer_2.a = t_inner_3.a",
              "steps": [
                {
                  "transformation": "equality_propagation",
                  "resulting_condition": "1 and 1 and multiple equal(t_outer_1.a, t_inner_1.a) and multiple equal(t_outer_2.a, t_inner_3.a)"
                },
                {
                  "transformation": "constant_propagation",
                  "resulting_condition": "1 and 1 and multiple equal(t_outer_1.a, t_inner_1.a) and multiple equal(t_outer_2.a, t_inner_3.a)"
                },
                {
                  "transformation": "trivial_condition_removal",
                  "resulting_condition": "multiple equal(t_outer_1.a, t_inner_1.a) and multiple equal(t_outer_2.a, t_inner_3.a)"
                }
              ]
            }
          },
          {
            "table_dependencies": [
              {
                "table": "t_outer_1",
                "row_may_be_null": false,
                "map_bit": 0,
                "depends_on_map_bits": []
              },
              {
                "table": "t_outer_2",
                "row_may_be_null": false,
                "map_bit": 1,
                "depends_on_map_bits": []
              },
              {
                "table": "t_inner_2",
                "row_may_be_null": false,
                "map_bit": 2,
                "depends_on_map_bits": []
              },
              {
                "table": "t_inner_1",
                "row_may_be_null": false,
                "map_bit": 3,
                "depends_on_map_bits": []
              },
              {
                "table": "t_inner_3",
                "row_may_be_null": false,
                "map_bit": 4,
                "depends_on_map_bits": []
              },
              {
                "table": "t_inner_4",
                "row_may_be_null": false,
                "map_bit": 5,
                "depends_on_map_bits": []
              }
            ]
          },
          {
            "ref_optimizer_key_uses": []
          },
          {
            "rows_estimation": [
              {
                "table": "t_outer_1",
                "table_scan": {
                  "rows": 3,
                  "cost": 2.0051
                }
              },
              {
                "table": "t_outer_2",
                "table_scan": {
                  "rows": 9,
                  "cost": 2.0154
                }
              },
              {
                "table": "t_inner_2",
                "table_scan": {
                  "rows": 9,
                  "cost": 2.0154
                }
              },
              {
                "table": "t_inner_1",
                "table_scan": {
                  "rows": 3,
                  "cost": 2.0051
                }
              },
              {
                "table": "t_inner_3",
                "table_scan": {
                  "rows": 9,
                  "cost": 2.0154
                }
              },
              {
                "table": "t_inner_4",
                "table_scan": {
                  "rows": 3,
                  "cost": 2.0051
                }
              }
            ]
          },
          {
            "semijoin_table_pullout": {
              "pulled_out_tables": []
            }
          },
          {
            "semijoin_table_pullout": {
              "pulled_out_tables": []
            }
          },
          {
            "execution_plan_for_potential_materialization": {
              "steps": [
                {
                  "considered_execution_plans": [
                    {
                      "plan_prefix": [],
                      "table": "t_inner_1",
                      "best_access_path": {
                        "considered_access_paths": [
                          {
                            "access_type": "scan",
                            "resulting_rows": 3,
                            "cost": 2.0051,
                            "chosen": true
                          }
                        ],
                        "chosen_access_method": {
                          "type": "scan",
                          "records": 3,
                          "cost": 2.0051,
                          "uses_join_buffering": false
                        }
                      },
                      "rows_for_plan": 3,
                      "cost_for_plan": 2.6051,
                      "rest_of_plan": [
                        {
                          "plan_prefix": ["t_inner_1"],
                          "table": "t_inner_2",
                          "best_access_path": {
                            "considered_access_paths": [
                              {
                                "access_type": "scan",
                                "resulting_rows": 9,
                                "cost": 2.0154,
                                "chosen": true
                              }
                            ],
                            "chosen_access_method": {
                              "type": "scan",
                              "records": 9,
                              "cost": 2.0154,
                              "uses_join_buffering": true
                            }
                          },
                          "rows_for_plan": 27,
                          "cost_for_plan": 10.021,
                          "estimated_join_cardinality": 27
                        }
                      ]
                    },
                    {
                      "plan_prefix": [],
                      "table": "t_inner_2",
                      "best_access_path": {
                        "considered_access_paths": [
                          {
                            "access_type": "scan",
                            "resulting_rows": 9,
                            "cost": 2.0154,
                            "chosen": true
                          }
                        ],
                        "chosen_access_method": {
                          "type": "scan",
                          "records": 9,
                          "cost": 2.0154,
                          "uses_join_buffering": false
                        }
                      },
                      "rows_for_plan": 9,
                      "cost_for_plan": 3.8154,
                      "pruned_by_heuristic": true
                    }
                  ]
                },
                {
                  "considered_execution_plans": [
                    {
                      "plan_prefix": [],
                      "table": "t_inner_4",
                      "best_access_path": {
                        "considered_access_paths": [
                          {
                            "access_type": "scan",
                            "resulting_rows": 3,
                            "cost": 2.0051,
                            "chosen": true
                          }
                        ],
                        "chosen_access_method": {
                          "type": "scan",
                          "records": 3,
                          "cost": 2.0051,
                          "uses_join_buffering": false
                        }
                      },
                      "rows_for_plan": 3,
                      "cost_for_plan": 2.6051,
                      "rest_of_plan": [
                        {
                          "plan_prefix": ["t_inner_4"],
                          "table": "t_inner_3",
                          "best_access_path": {
                            "considered_access_paths": [
                              {
                                "access_type": "scan",
                                "resulting_rows": 9,
                                "cost": 2.0154,
                                "chosen": true
                              }
                            ],
                            "chosen_access_method": {
                              "type": "scan",
                              "records": 9,
                              "cost": 2.0154,
                              "uses_join_buffering": true
                            }
                          },
                          "rows_for_plan": 27,
                          "cost_for_plan": 10.021,
                          "estimated_join_cardinality": 27
                        }
                      ]
                    },
                    {
                      "plan_prefix": [],
                      "table": "t_inner_3",
                      "best_access_path": {
                        "considered_access_paths": [
                          {
                            "access_type": "scan",
                            "resulting_rows": 9,
                            "cost": 2.0154,
                            "chosen": true
                          }
                        ],
                        "chosen_access_method": {
                          "type": "scan",
                          "records": 9,
                          "cost": 2.0154,
                          "uses_join_buffering": false
                        }
                      },
                      "rows_for_plan": 9,
                      "cost_for_plan": 3.8154,
                      "pruned_by_heuristic": true
                    }
                  ]
                }
              ]
            }
          },
          {
            "considered_execution_plans": [
              {
                "plan_prefix": [],
                "table": "t_outer_1",
                "best_access_path": {
                  "considered_access_paths": [
                    {
                      "access_type": "scan",
                      "resulting_rows": 3,
                      "cost": 2.0051,
                      "chosen": true
                    }
                  ],
                  "chosen_access_method": {
                    "type": "scan",
                    "records": 3,
                    "cost": 2.0051,
                    "uses_join_buffering": false
                  }
                },
                "rows_for_plan": 3,
                "cost_for_plan": 2.6051,
                "semijoin_strategy_choice": [],
                "rest_of_plan": [
                  {
                    "plan_prefix": ["t_outer_1"],
                    "table": "t_inner_1",
                    "best_access_path": {
                      "considered_access_paths": [
                        {
                          "access_type": "scan",
                          "resulting_rows": 3,
                          "cost": 2.0051,
                          "chosen": true
                        }
                      ],
                      "chosen_access_method": {
                        "type": "scan",
                        "records": 3,
                        "cost": 2.0051,
                        "uses_join_buffering": true
                      }
                    },
                    "rows_for_plan": 9,
                    "cost_for_plan": 6.4103,
                    "semijoin_strategy_choice": [],
                    "rest_of_plan": [
                      {
                        "plan_prefix": ["t_outer_1", "t_inner_1"],
                        "table": "t_inner_2",
                        "best_access_path": {
                          "considered_access_paths": [
                            {
                              "access_type": "scan",
                              "resulting_rows": 9,
                              "cost": 2.0154,
                              "chosen": true
                            }
                          ],
                          "chosen_access_method": {
                            "type": "scan",
                            "records": 9,
                            "cost": 2.0154,
                            "uses_join_buffering": true
                          }
                        },
                        "rows_for_plan": 81,
                        "cost_for_plan": 24.626,
                        "semijoin_strategy_choice": [
                          {
                            "strategy": "FirstMatch",
                            "records": 3,
                            "read_time": 44.759
                          },
                          {
                            "strategy": "SJ-Materialization",
                            "records": 3,
                            "read_time": 8.1256
                          },
                          {
                            "strategy": "DuplicateWeedout",
                            "records": 3,
                            "read_time": 37.226
                          },
                          {
                            "chosen_strategy": "SJ-Materialization"
                          }
                        ],
                        "rest_of_plan": [
                          {
                            "plan_prefix": ["t_outer_1", "t_inner_1", "t_inner_2"],
                            "table": "t_outer_2",
                            "best_access_path": {
                              "considered_access_paths": [
                                {
                                  "access_type": "scan",
                                  "resulting_rows": 9,
                                  "cost": 2.0154,
                                  "chosen": true
                                }
                              ],
                              "chosen_access_method": {
                                "type": "scan",
                                "records": 9,
                                "cost": 2.0154,
                                "uses_join_buffering": true
                              }
                            },
                            "rows_for_plan": 27,
                            "cost_for_plan": 15.541,
                            "semijoin_strategy_choice": [],
                            "rest_of_plan": [
                              {
                                "plan_prefix": [
                                  "t_outer_1",
                                  "t_inner_1",
                                  "t_inner_2",
                                  "t_outer_2"
                                ],
                                "table": "t_inner_4",
                                "best_access_path": {
                                  "considered_access_paths": [
                                    {
                                      "access_type": "scan",
                                      "resulting_rows": 3,
                                      "cost": 2.0051,
                                      "chosen": true
                                    }
                                  ],
                                  "chosen_access_method": {
                                    "type": "scan",
                                    "records": 3,
                                    "cost": 2.0051,
                                    "uses_join_buffering": true
                                  }
                                },
                                "rows_for_plan": 81,
                                "cost_for_plan": 33.746,
                                "semijoin_strategy_choice": [],
                                "rest_of_plan": [
                                  {
                                    "plan_prefix": [
                                      "t_outer_1",
                                      "t_inner_1",
                                      "t_inner_2",
                                      "t_outer_2",
                                      "t_inner_4"
                                    ],
                                    "table": "t_inner_3",
                                    "best_access_path": {
                                      "considered_access_paths": [
                                        {
                                          "access_type": "scan",
                                          "resulting_rows": 9,
                                          "cost": 2.0154,
                                          "chosen": true
                                        }
                                      ],
                                      "chosen_access_method": {
                                        "type": "scan",
                                        "records": 9,
                                        "cost": 2.0154,
                                        "uses_join_buffering": true
                                      }
                                    },
                                    "rows_for_plan": 729,
                                    "cost_for_plan": 181.56,
                                    "semijoin_strategy_choice": [
                                      {
                                        "strategy": "FirstMatch",
                                        "records": 27,
                                        "read_time": 394.93
                                      },
                                      {
                                        "strategy": "SJ-Materialization",
                                        "records": 27,
                                        "read_time": 22.262
                                      },
                                      {
                                        "strategy": "DuplicateWeedout",
                                        "records": 27,
                                        "read_time": 294.96
                                      },
                                      {
                                        "chosen_strategy": "SJ-Materialization"
                                      }
                                    ],
                                    "estimated_join_cardinality": 27
                                  }
                                ]
                              },
                              {
                                "plan_prefix": [
                                  "t_outer_1",
                                  "t_inner_1",
                                  "t_inner_2",
                                  "t_outer_2"
                                ],
                                "table": "t_inner_3",
                                "best_access_path": {
                                  "considered_access_paths": [
                                    {
                                      "access_type": "scan",
                                      "resulting_rows": 9,
                                      "cost": 2.0154,
                                      "chosen": true
                                    }
                                  ],
                                  "chosen_access_method": {
                                    "type": "scan",
                                    "records": 9,
                                    "cost": 2.0154,
                                    "uses_join_buffering": true
                                  }
                                },
                                "rows_for_plan": 243,
                                "cost_for_plan": 66.156,
                                "semijoin_strategy_choice": [],
                                "pruned_by_cost": true
                              }
                            ]
                          },
                          {
                            "plan_prefix": ["t_outer_1", "t_inner_1", "t_inner_2"],
                            "table": "t_inner_4",
                            "best_access_path": {
                              "considered_access_paths": [
                                {
                                  "access_type": "scan",
                                  "resulting_rows": 3,
                                  "cost": 2.0051,
                                  "chosen": true
                                }
                              ],
                              "chosen_access_method": {
                                "type": "scan",
                                "records": 3,
                                "cost": 2.0051,
                                "uses_join_buffering": true
                              }
                            },
                            "rows_for_plan": 9,
                            "cost_for_plan": 11.931,
                            "semijoin_strategy_choice": [],
                            "rest_of_plan": [
                              {
                                "plan_prefix": [
                                  "t_outer_1",
                                  "t_inner_1",
                                  "t_inner_2",
                                  "t_inner_4"
                                ],
                                "table": "t_outer_2",
                                "best_access_path": {
                                  "considered_access_paths": [
                                    {
                                      "access_type": "scan",
                                      "resulting_rows": 9,
                                      "cost": 2.0154,
                                      "chosen": true
                                    }
                                  ],
                                  "chosen_access_method": {
                                    "type": "scan",
                                    "records": 9,
                                    "cost": 2.0154,
                                    "uses_join_buffering": true
                                  }
                                },
                                "rows_for_plan": 81,
                                "cost_for_plan": 30.146,
                                "semijoin_strategy_choice": [],
                                "pruned_by_cost": true
                              },
                              {
                                "plan_prefix": [
                                  "t_outer_1",
                                  "t_inner_1",
                                  "t_inner_2",
                                  "t_inner_4"
                                ],
                                "table": "t_inner_3",
                                "best_access_path": {
                                  "considered_access_paths": [
                                    {
                                      "access_type": "scan",
                                      "resulting_rows": 9,
                                      "cost": 2.0154,
                                      "chosen": true
                                    }
                                  ],
                                  "chosen_access_method": {
                                    "type": "scan",
                                    "records": 9,
                                    "cost": 2.0154,
                                    "uses_join_buffering": true
                                  }
                                },
                                "rows_for_plan": 81,
                                "cost_for_plan": 30.146,
                                "semijoin_strategy_choice": [],
                                "pruned_by_cost": true
                              }
                            ]
                          },
                          {
                            "plan_prefix": ["t_outer_1", "t_inner_1", "t_inner_2"],
                            "table": "t_inner_3",
                            "best_access_path": {
                              "considered_access_paths": [
                                {
                                  "access_type": "scan",
                                  "resulting_rows": 9,
                                  "cost": 2.0154,
                                  "chosen": true
                                }
                              ],
                              "chosen_access_method": {
                                "type": "scan",
                                "records": 9,
                                "cost": 2.0154,
                                "uses_join_buffering": true
                              }
                            },
                            "rows_for_plan": 27,
                            "cost_for_plan": 15.541,
                            "semijoin_strategy_choice": [],
                            "pruned_by_heuristic": true
                          }
                        ]
                      },
                      {
                        "plan_prefix": ["t_outer_1", "t_inner_1"],
                        "table": "t_outer_2",
                        "best_access_path": {
                          "considered_access_paths": [
                            {
                              "access_type": "scan",
                              "resulting_rows": 9,
                              "cost": 2.0154,
                              "chosen": true
                            }
                          ],
                          "chosen_access_method": {
                            "type": "scan",
                            "records": 9,
                            "cost": 2.0154,
                            "uses_join_buffering": true
                          }
                        },
                        "rows_for_plan": 81,
                        "cost_for_plan": 24.626,
                        "semijoin_strategy_choice": [],
                        "pruned_by_cost": true
                      },
                      {
                        "plan_prefix": ["t_outer_1", "t_inner_1"],
                        "table": "t_inner_4",
                        "best_access_path": {
                          "considered_access_paths": [
                            {
                              "access_type": "scan",
                              "resulting_rows": 3,
                              "cost": 2.0051,
                              "chosen": true
                            }
                          ],
                          "chosen_access_method": {
                            "type": "scan",
                            "records": 3,
                            "cost": 2.0051,
                            "uses_join_buffering": true
                          }
                        },
                        "rows_for_plan": 27,
                        "cost_for_plan": 13.815,
                        "semijoin_strategy_choice": [],
                        "pruned_by_heuristic": true
                      },
                      {
                        "plan_prefix": ["t_outer_1", "t_inner_1"],
                        "table": "t_inner_3",
                        "best_access_path": {
                          "considered_access_paths": [
                            {
                              "access_type": "scan",
                              "resulting_rows": 9,
                              "cost": 2.0154,
                              "chosen": true
                            }
                          ],
                          "chosen_access_method": {
                            "type": "scan",
                            "records": 9,
                            "cost": 2.0154,
                            "uses_join_buffering": true
                          }
                        },
                        "rows_for_plan": 81,
                        "cost_for_plan": 24.626,
                        "semijoin_strategy_choice": [],
                        "pruned_by_cost": true
                      }
                    ]
                  },
                  {
                    "plan_prefix": ["t_outer_1"],
                    "table": "t_inner_2",
                    "best_access_path": {
                      "considered_access_paths": [
                        {
                          "access_type": "scan",
                          "resulting_rows": 9,
                          "cost": 2.0154,
                          "chosen": true
                        }
                      ],
                      "chosen_access_method": {
                        "type": "scan",
                        "records": 9,
                        "cost": 2.0154,
                        "uses_join_buffering": true
                      }
                    },
                    "rows_for_plan": 27,
                    "cost_for_plan": 10.021,
                    "semijoin_strategy_choice": [],
                    "pruned_by_heuristic": true
                  },
                  {
                    "plan_prefix": ["t_outer_1"],
                    "table": "t_outer_2",
                    "best_access_path": {
                      "considered_access_paths": [
                        {
                          "access_type": "scan",
                          "resulting_rows": 9,
                          "cost": 2.0154,
                          "chosen": true
                        }
                      ],
                      "chosen_access_method": {
                        "type": "scan",
                        "records": 9,
                        "cost": 2.0154,
                        "uses_join_buffering": true
                      }
                    },
                    "rows_for_plan": 27,
                    "cost_for_plan": 10.021,
                    "semijoin_strategy_choice": [],
                    "pruned_by_heuristic": true
                  },
                  {
                    "plan_prefix": ["t_outer_1"],
                    "table": "t_inner_4",
                    "best_access_path": {
                      "considered_access_paths": [
                        {
                          "access_type": "scan",
                          "resulting_rows": 3,
                          "cost": 2.0051,
                          "chosen": true
                        }
                      ],
                      "chosen_access_method": {
                        "type": "scan",
                        "records": 3,
                        "cost": 2.0051,
                        "uses_join_buffering": true
                      }
                    },
                    "rows_for_plan": 9,
                    "cost_for_plan": 6.4103,
                    "semijoin_strategy_choice": [],
                    "pruned_by_heuristic": true
                  },
                  {
                    "plan_prefix": ["t_outer_1"],
                    "table": "t_inner_3",
                    "best_access_path": {
                      "considered_access_paths": [
                        {
                          "access_type": "scan",
                          "resulting_rows": 9,
                          "cost": 2.0154,
                          "chosen": true
                        }
                      ],
                      "chosen_access_method": {
                        "type": "scan",
                        "records": 9,
                        "cost": 2.0154,
                        "uses_join_buffering": true
                      }
                    },
                    "rows_for_plan": 27,
                    "cost_for_plan": 10.021,
                    "semijoin_strategy_choice": [],
                    "pruned_by_heuristic": true
                  }
                ]
              },
              {
                "plan_prefix": [],
                "table": "t_inner_1",
                "best_access_path": {
                  "considered_access_paths": [
                    {
                      "access_type": "scan",
                      "resulting_rows": 3,
                      "cost": 2.0051,
                      "chosen": true
                    }
                  ],
                  "chosen_access_method": {
                    "type": "scan",
                    "records": 3,
                    "cost": 2.0051,
                    "uses_join_buffering": false
                  }
                },
                "rows_for_plan": 3,
                "cost_for_plan": 2.6051,
                "semijoin_strategy_choice": [],
                "pruned_by_heuristic": true
              },
              {
                "plan_prefix": [],
                "table": "t_inner_2",
                "best_access_path": {
                  "considered_access_paths": [
                    {
                      "access_type": "scan",
                      "resulting_rows": 9,
                      "cost": 2.0154,
                      "chosen": true
                    }
                  ],
                  "chosen_access_method": {
                    "type": "scan",
                    "records": 9,
                    "cost": 2.0154,
                    "uses_join_buffering": false
                  }
                },
                "rows_for_plan": 9,
                "cost_for_plan": 3.8154,
                "semijoin_strategy_choice": [],
                "pruned_by_heuristic": true
              },
              {
                "plan_prefix": [],
                "table": "t_outer_2",
                "best_access_path": {
                  "considered_access_paths": [
                    {
                      "access_type": "scan",
                      "resulting_rows": 9,
                      "cost": 2.0154,
                      "chosen": true
                    }
                  ],
                  "chosen_access_method": {
                    "type": "scan",
                    "records": 9,
                    "cost": 2.0154,
                    "uses_join_buffering": false
                  }
                },
                "rows_for_plan": 9,
                "cost_for_plan": 3.8154,
                "semijoin_strategy_choice": [],
                "pruned_by_heuristic": true
              },
              {
                "plan_prefix": [],
                "table": "t_inner_4",
                "best_access_path": {
                  "considered_access_paths": [
                    {
                      "access_type": "scan",
                      "resulting_rows": 3,
                      "cost": 2.0051,
                      "chosen": true
                    }
                  ],
                  "chosen_access_method": {
                    "type": "scan",
                    "records": 3,
                    "cost": 2.0051,
                    "uses_join_buffering": false
                  }
                },
                "rows_for_plan": 3,
                "cost_for_plan": 2.6051,
                "semijoin_strategy_choice": [],
                "pruned_by_heuristic": true
              },
              {
                "plan_prefix": [],
                "table": "t_inner_3",
                "best_access_path": {
                  "considered_access_paths": [
                    {
                      "access_type": "scan",
                      "resulting_rows": 9,
                      "cost": 2.0154,
                      "chosen": true
                    }
                  ],
                  "chosen_access_method": {
                    "type": "scan",
                    "records": 9,
                    "cost": 2.0154,
                    "uses_join_buffering": false
                  }
                },
                "rows_for_plan": 9,
                "cost_for_plan": 3.8154,
                "semijoin_strategy_choice": [],
                "pruned_by_heuristic": true
              }
            ]
          },
          {
            "fix_semijoin_strategies_for_picked_join_order": [
              {
                "semi_join_strategy": "SJ-Materialization",
                "join_order": [
                  {
                    "table": "t_inner_4"
                  },
                  {
                    "table": "t_inner_3"
                  }
                ]
              },
              {
                "semi_join_strategy": "SJ-Materialization",
                "join_order": [
                  {
                    "table": "t_inner_1"
                  },
                  {
                    "table": "t_inner_2"
                  }
                ]
              }
            ]
          },
          {
            "best_join_order": [
              "t_outer_1",
              "<subquery2>",
              "t_outer_2",
              "<subquery3>"
            ]
          },
          {
            "condition_on_constant_tables": "1"
          },
          {
            "attaching_conditions_to_tables": {
              "original_condition": "1",
              "attached_conditions_computation": [],
              "attached_conditions_summary": [
                {
                  "table": "t_outer_1",
                  "attached": null
                },
                {
                  "table": "t_inner_1",
                  "attached": null
                },
                {
                  "table": "t_inner_2",
                  "attached": null
                },
                {
                  "table": "<subquery2>",
                  "attached": null
                },
                {
                  "table": "t_outer_2",
                  "attached": null
                },
                {
                  "table": "t_inner_4",
                  "attached": null
                },
                {
                  "table": "t_inner_3",
                  "attached": null
                },
                {
                  "table": "<subquery3>",
                  "attached": null
                }
              ]
            }
          }
        ]
      }
    },
    {
      "join_execution": {
        "select_id": 1,
        "steps": []
      }
    }
  ]
}	0	0
set @@optimizer_switch= @save_optimizer_switch;
drop table t1,t2;
#
# MDEV-18942: Json_writer::add_bool: Conditional jump or move depends on uninitialised value upon 
# fulltext search under optimizer trace
#
CREATE TABLE t1 (f VARCHAR(255), FULLTEXT(f));
CREATE VIEW v1 AS SELECT * FROM t1;
INSERT INTO t1 VALUES ('fooba'),('abcde'),('xyzab');
SET optimizer_trace = 'enabled=on';
SELECT COUNT(*) FROM v1 WHERE MATCH (f) AGAINST ('fooba');
COUNT(*)
1
DROP VIEW v1;
DROP TABLE t1;
#
# MDEV-18741: Optimizer trace: multi-part key ranges are printed incorrectly.
#
create table t0(a int);
insert into t0 values (0),(1),(2),(3),(4),(5),(6),(7),(8),(9);
create table one_k (a int);
insert into one_k select A.a + B.a*10 + C.a*100 from t0 A, t0 B, t0 C;
create table t1 ( a int, b int, key a_b(a,b));
insert into t1 select a,a from one_k;
set optimizer_trace='enabled=on';
explain select * from t1 force index (a_b) where a=2 and b=4;
id	select_type	table	type	possible_keys	key	key_len	ref	rows	Extra
1	SIMPLE	t1	ref	a_b	a_b	10	const,const	1	Using index
select JSON_DETAILED(JSON_EXTRACT(trace, '$**.analyzing_range_alternatives')) from INFORMATION_SCHEMA.OPTIMIZER_TRACE;
JSON_DETAILED(JSON_EXTRACT(trace, '$**.analyzing_range_alternatives'))
[
    
    {
        "range_scan_alternatives": 
        [
            
            {
                "index": "a_b",
                "ranges": 
                [
                    "(2,4) <= (a,b) <= (2,4)"
                ],
                "rowid_ordered": true,
                "using_mrr": false,
                "index_only": true,
                "rows": 1,
                "cost": 0.3458,
                "chosen": true
            }
        ],
        "analyzing_roworder_intersect": 
        {
            "cause": "too few roworder scans"
        },
        "analyzing_index_merge_union": 
        [
        ]
    }
]
explain select * from t1 where a >= 900 and b between 10 and 20;
id	select_type	table	type	possible_keys	key	key_len	ref	rows	Extra
1	SIMPLE	t1	range	a_b	a_b	10	NULL	107	Using where; Using index
select JSON_DETAILED(JSON_EXTRACT(trace, '$**.analyzing_range_alternatives')) from INFORMATION_SCHEMA.OPTIMIZER_TRACE;
JSON_DETAILED(JSON_EXTRACT(trace, '$**.analyzing_range_alternatives'))
[
    
    {
        "range_scan_alternatives": 
        [
            
            {
                "index": "a_b",
                "ranges": 
                [
                    "(900,10) <= (a,b)"
                ],
                "rowid_ordered": false,
                "using_mrr": false,
                "index_only": true,
                "rows": 107,
                "cost": 21.634,
                "chosen": true
            }
        ],
        "analyzing_roworder_intersect": 
        {
            "cause": "too few roworder scans"
        },
        "analyzing_index_merge_union": 
        [
        ]
    }
]
drop table t0,t1;
create table t1 (start_date date, end_date date, filler char(100), key(start_date, end_date)) ;
insert into t1 select date_add(now(), interval a day), date_add(now(), interval (a+7) day), 'data' from one_k;
explain select * from t1 force index(start_date) where start_date >= '2019-02-10' and end_date <'2019-04-01';
id	select_type	table	type	possible_keys	key	key_len	ref	rows	Extra
1	SIMPLE	t1	range	start_date	start_date	8	NULL	1000	Using index condition
select JSON_DETAILED(JSON_EXTRACT(trace, '$**.analyzing_range_alternatives')) from INFORMATION_SCHEMA.OPTIMIZER_TRACE;
JSON_DETAILED(JSON_EXTRACT(trace, '$**.analyzing_range_alternatives'))
[
    
    {
        "range_scan_alternatives": 
        [
            
            {
                "index": "start_date",
                "ranges": 
                [
                    "(2019-02-10,NULL) < (start_date,end_date)"
                ],
                "rowid_ordered": false,
                "using_mrr": false,
                "index_only": false,
                "rows": 1000,
                "cost": 1203.9,
                "chosen": true
            }
        ],
        "analyzing_roworder_intersect": 
        {
            "cause": "too few roworder scans"
        },
        "analyzing_index_merge_union": 
        [
        ]
    }
]
drop table t1,one_k;
create table ten(a int);
insert into ten values (0),(1),(2),(3),(4),(5),(6),(7),(8),(9);
create table t1 (
a int not null,
b int not null,
c int not null,
d int not null,
key a_b_c(a,b,c)
);
insert into t1 select a,a, a,a from ten;
explain select * from t1 force index(a_b_c) where a between 1 and 4 and b < 50;
id	select_type	table	type	possible_keys	key	key_len	ref	rows	Extra
1	SIMPLE	t1	range	a_b_c	a_b_c	8	NULL	4	Using index condition
select JSON_DETAILED(JSON_EXTRACT(trace, '$**.analyzing_range_alternatives')) from INFORMATION_SCHEMA.OPTIMIZER_TRACE;
JSON_DETAILED(JSON_EXTRACT(trace, '$**.analyzing_range_alternatives'))
[
    
    {
        "range_scan_alternatives": 
        [
            
            {
                "index": "a_b_c",
                "ranges": 
                [
                    "(1) <= (a,b) < (4,50)"
                ],
                "rowid_ordered": false,
                "using_mrr": false,
                "index_only": false,
                "rows": 4,
                "cost": 4.9487,
                "chosen": true
            }
        ],
        "analyzing_roworder_intersect": 
        {
            "cause": "too few roworder scans"
        },
        "analyzing_index_merge_union": 
        [
        ]
    }
]
drop table ten,t1;
# Ported test from MYSQL for ranges involving Binary column
CREATE TABLE t1(i INT PRIMARY KEY, b BINARY(16), INDEX i_b(b));
INSERT INTO t1 VALUES (1, x'D95B94336A9946A39CF5B58CFE772D8C');
INSERT INTO t1 VALUES (2, NULL);
EXPLAIN SELECT * FROM t1 WHERE b IN (0xD95B94336A9946A39CF5B58CFE772D8C);
id	select_type	table	type	possible_keys	key	key_len	ref	rows	Extra
1	SIMPLE	t1	ref	i_b	i_b	17	const	1	Using index condition
select JSON_DETAILED(JSON_EXTRACT(trace, '$**.analyzing_range_alternatives')) from INFORMATION_SCHEMA.OPTIMIZER_TRACE;
JSON_DETAILED(JSON_EXTRACT(trace, '$**.analyzing_range_alternatives'))
[
    
    {
        "range_scan_alternatives": 
        [
            
            {
                "index": "i_b",
                "ranges": 
                [
                    "(\xD9[\x943j\x99F\xA3\x9C\xF5\xB5\x8C\xFEw-\x8C) <= (b) <= (\xD9[\x943j\x99F\xA3\x9C\xF5\xB5\x8C\xFEw-\x8C)"
                ],
                "rowid_ordered": true,
                "using_mrr": false,
                "index_only": false,
                "rows": 1,
                "cost": 1.3462,
                "chosen": true
            }
        ],
        "analyzing_roworder_intersect": 
        {
            "cause": "too few roworder scans"
        },
        "analyzing_index_merge_union": 
        [
        ]
    }
]
EXPLAIN SELECT * FROM t1 WHERE b IS NULL;
id	select_type	table	type	possible_keys	key	key_len	ref	rows	Extra
1	SIMPLE	t1	ref	i_b	i_b	17	const	1	Using index condition
select JSON_DETAILED(JSON_EXTRACT(trace, '$**.analyzing_range_alternatives')) from INFORMATION_SCHEMA.OPTIMIZER_TRACE;
JSON_DETAILED(JSON_EXTRACT(trace, '$**.analyzing_range_alternatives'))
[
    
    {
        "range_scan_alternatives": 
        [
            
            {
                "index": "i_b",
                "ranges": 
                [
                    "(NULL) <= (b) <= (NULL)"
                ],
                "rowid_ordered": true,
                "using_mrr": false,
                "index_only": false,
                "rows": 1,
                "cost": 1.3462,
                "chosen": true
            }
        ],
        "analyzing_roworder_intersect": 
        {
            "cause": "too few roworder scans"
        },
        "analyzing_index_merge_union": 
        [
        ]
    }
]
drop table t1;
#
# MDEV-18880: Optimizer trace prints date in hexadecimal
#
CREATE TABLE t1(i INT PRIMARY KEY, b VARCHAR(10) CHARSET BINARY , INDEX i_b(b));
INSERT INTO t1 VALUES (1, 'ab\n');
INSERT INTO t1 VALUES (2, NULL);
set optimizer_trace=1;
EXPLAIN SELECT * FROM t1 WHERE b='ab\n';
id	select_type	table	type	possible_keys	key	key_len	ref	rows	Extra
1	SIMPLE	t1	ref	i_b	i_b	13	const	1	Using index condition
select JSON_DETAILED(JSON_EXTRACT(trace, '$**.analyzing_range_alternatives')) from INFORMATION_SCHEMA.OPTIMIZER_TRACE;
JSON_DETAILED(JSON_EXTRACT(trace, '$**.analyzing_range_alternatives'))
[
    
    {
        "range_scan_alternatives": 
        [
            
            {
                "index": "i_b",
                "ranges": 
                [
                    "(ab\x0A) <= (b) <= (ab\x0A)"
                ],
                "rowid_ordered": true,
                "using_mrr": false,
                "index_only": false,
                "rows": 1,
                "cost": 1.3459,
                "chosen": true
            }
        ],
        "analyzing_roworder_intersect": 
        {
            "cause": "too few roworder scans"
        },
        "analyzing_index_merge_union": 
        [
        ]
    }
]
ALTER TABLE t1 modify column b BINARY(10) AFTER i;
EXPLAIN SELECT * FROM t1 WHERE b='ab\n';
id	select_type	table	type	possible_keys	key	key_len	ref	rows	Extra
1	SIMPLE	t1	ref	i_b	i_b	11	const	1	Using index condition
select JSON_DETAILED(JSON_EXTRACT(trace, '$**.analyzing_range_alternatives')) from INFORMATION_SCHEMA.OPTIMIZER_TRACE;
JSON_DETAILED(JSON_EXTRACT(trace, '$**.analyzing_range_alternatives'))
[
    
    {
        "range_scan_alternatives": 
        [
            
            {
                "index": "i_b",
                "ranges": 
                [
                    "(ab\x0A\x00\x00\x00\x00\x00\x00\x00) <= (b) <= (ab\x0A\x00\x00\x00\x00\x00\x00\x00)"
                ],
                "rowid_ordered": true,
                "using_mrr": false,
                "index_only": false,
                "rows": 1,
                "cost": 1.3459,
                "chosen": true
            }
        ],
        "analyzing_roworder_intersect": 
        {
            "cause": "too few roworder scans"
        },
        "analyzing_index_merge_union": 
        [
        ]
    }
]
ALTER TABLE t1 modify column b VARBINARY(10) AFTER i;
EXPLAIN SELECT * FROM t1 WHERE b='ab\n';
id	select_type	table	type	possible_keys	key	key_len	ref	rows	Extra
1	SIMPLE	t1	ref	i_b	i_b	13	const	1	Using index condition
select JSON_DETAILED(JSON_EXTRACT(trace, '$**.analyzing_range_alternatives')) from INFORMATION_SCHEMA.OPTIMIZER_TRACE;
JSON_DETAILED(JSON_EXTRACT(trace, '$**.analyzing_range_alternatives'))
[
    
    {
        "range_scan_alternatives": 
        [
            
            {
                "index": "i_b",
                "ranges": 
                [
                    "(ab\x0A) <= (b) <= (ab\x0A)"
                ],
                "rowid_ordered": true,
                "using_mrr": false,
                "index_only": false,
                "rows": 1,
                "cost": 1.3459,
                "chosen": true
            }
        ],
        "analyzing_roworder_intersect": 
        {
            "cause": "too few roworder scans"
        },
        "analyzing_index_merge_union": 
        [
        ]
    }
]
drop table t1;
CREATE TABLE t1(i INT PRIMARY KEY, b CHAR(10), INDEX i_b(b));
INSERT INTO t1 VALUES (1, 'ab\n');
INSERT INTO t1 VALUES (2, NULL);
EXPLAIN SELECT * FROM t1 WHERE b='ab\n';
id	select_type	table	type	possible_keys	key	key_len	ref	rows	Extra
1	SIMPLE	t1	ref	i_b	i_b	11	const	1	Using index condition
select JSON_DETAILED(JSON_EXTRACT(trace, '$**.analyzing_range_alternatives')) from INFORMATION_SCHEMA.OPTIMIZER_TRACE;
JSON_DETAILED(JSON_EXTRACT(trace, '$**.analyzing_range_alternatives'))
[
    
    {
        "range_scan_alternatives": 
        [
            
            {
                "index": "i_b",
                "ranges": 
                [
                    "(ab\n) <= (b) <= (ab\n)"
                ],
                "rowid_ordered": true,
                "using_mrr": false,
                "index_only": false,
                "rows": 1,
                "cost": 1.3459,
                "chosen": true
            }
        ],
        "analyzing_roworder_intersect": 
        {
            "cause": "too few roworder scans"
        },
        "analyzing_index_merge_union": 
        [
        ]
    }
]
drop table t1;
CREATE TABLE t1(i INT PRIMARY KEY, b blob , INDEX i_b(b));
Warnings:
Note	1071	Specified key was too long; max key length is 1000 bytes
INSERT INTO t1 VALUES (1, 'ab\n');
INSERT INTO t1 VALUES (2, NULL);
set optimizer_trace=1;
EXPLAIN SELECT * FROM t1 WHERE b= 'ab\n';
id	select_type	table	type	possible_keys	key	key_len	ref	rows	Extra
1	SIMPLE	t1	ref	i_b	i_b	1003	const	1	Using where
select JSON_DETAILED(JSON_EXTRACT(trace, '$**.analyzing_range_alternatives')) from INFORMATION_SCHEMA.OPTIMIZER_TRACE;
JSON_DETAILED(JSON_EXTRACT(trace, '$**.analyzing_range_alternatives'))
[
    
    {
        "range_scan_alternatives": 
        [
            
            {
                "index": "i_b",
                "ranges": 
                [
                    "(ab\x0A) <= (b) <= (ab\x0A)"
                ],
                "rowid_ordered": false,
                "using_mrr": false,
                "index_only": false,
                "rows": 1,
                "cost": 1.3943,
                "chosen": true
            }
        ],
        "analyzing_roworder_intersect": 
        {
            "cause": "too few roworder scans"
        },
        "analyzing_index_merge_union": 
        [
        ]
    }
]
drop table t1;
CREATE TABLE t1(i INT PRIMARY KEY, b VARCHAR(10), INDEX i_b(b));
INSERT INTO t1 VALUES (1, 'ab\n');
INSERT INTO t1 VALUES (2, 'ab\n');
set optimizer_trace=1;
EXPLAIN SELECT * FROM t1 WHERE b='ab\n';
id	select_type	table	type	possible_keys	key	key_len	ref	rows	Extra
1	SIMPLE	t1	ref	i_b	i_b	13	const	2	Using index condition
select JSON_DETAILED(JSON_EXTRACT(trace, '$**.analyzing_range_alternatives')) from INFORMATION_SCHEMA.OPTIMIZER_TRACE;
JSON_DETAILED(JSON_EXTRACT(trace, '$**.analyzing_range_alternatives'))
[
    
    {
        "range_scan_alternatives": 
        [
            
            {
                "index": "i_b",
                "ranges": 
                [
                    "(ab\n) <= (b) <= (ab\n)"
                ],
                "rowid_ordered": true,
                "using_mrr": false,
                "index_only": false,
                "rows": 2,
                "cost": 2.5469,
                "chosen": true
            }
        ],
        "analyzing_roworder_intersect": 
        {
            "cause": "too few roworder scans"
        },
        "analyzing_index_merge_union": 
        [
        ]
    }
]
drop table t1;
create table t0(a int);
insert into t0 values (0),(1),(2),(3),(4),(5),(6),(7),(8),(9);
create table one_k (a int);
insert into one_k select A.a + B.a*10 + C.a*100 from t0 A, t0 B, t0 C;
create table t1 (start_date date, end_date date, filler char(100), key(start_date, end_date)) ;
insert into t1 select date_add(now(), interval a day), date_add(now(), interval (a+7) day), 'data' from one_k;
explain format=json select * from t1 force index(start_date) where start_date >= '2019-02-10' and end_date <'2019-04-01';
EXPLAIN
{
  "query_block": {
    "select_id": 1,
    "table": {
      "table_name": "t1",
      "access_type": "range",
      "possible_keys": ["start_date"],
      "key": "start_date",
      "key_length": "8",
      "used_key_parts": ["start_date", "end_date"],
      "rows": 1000,
      "filtered": 100,
      "index_condition": "t1.start_date >= '2019-02-10' and t1.end_date < '2019-04-01'"
    }
  }
}
select JSON_DETAILED(JSON_EXTRACT(trace, '$**.analyzing_range_alternatives')) from INFORMATION_SCHEMA.OPTIMIZER_TRACE;
JSON_DETAILED(JSON_EXTRACT(trace, '$**.analyzing_range_alternatives'))
[
    
    {
        "range_scan_alternatives": 
        [
            
            {
                "index": "start_date",
                "ranges": 
                [
                    "(2019-02-10,NULL) < (start_date,end_date)"
                ],
                "rowid_ordered": false,
                "using_mrr": false,
                "index_only": false,
                "rows": 1000,
                "cost": 1203.9,
                "chosen": true
            }
        ],
        "analyzing_roworder_intersect": 
        {
            "cause": "too few roworder scans"
        },
        "analyzing_index_merge_union": 
        [
        ]
    }
]
drop table t1, t0, one_k;
#
# MDEV-19776: Assertion `to_len >= 8' failed in convert_to_printable with optimizer trace enabled
#
CREATE TABLE t1 (f VARBINARY(16) NOT NULL, KEY(f));
INSERT INTO t1 VALUES ('a'),('b');
SET optimizer_trace = 'enabled=on';
DELETE FROM t1 WHERE f = 'x';
DROP TABLE t1;
#
# Print cost_for_plan and rows_for_plan for join prefix
#
create table t0(a int);
insert into t0 values (0),(1),(2),(3),(4),(5),(6),(7),(8),(9);
create table one_k (a int, b int, key(b));
insert into one_k select A.a + B.a*10 + C.a*100, A.a + B.a*10 + C.a*100 from t0 A, t0 B, t0 C;
analyze table t0, one_k persistent for all;
Table	Op	Msg_type	Msg_text
test.t0	analyze	status	Engine-independent statistics collected
test.t0	analyze	status	OK
test.one_k	analyze	status	Engine-independent statistics collected
test.one_k	analyze	status	Table is already up to date
set @tmp_jcl=@@join_cache_level;
set join_cache_level=0;
set optimizer_trace=1;
# Check cost/row numbers when multiple tables are joined
#  (cost_for_plan is the same as best_access_path.cost for single-table SELECTs
#   but for joins using condition selectivity it is not as trivial. So,
#   now we are printing it)
explain select * from t0 A, one_k B where A.a<5 and B.a<800;
id	select_type	table	type	possible_keys	key	key_len	ref	rows	Extra
1	SIMPLE	A	ALL	NULL	NULL	NULL	NULL	10	Using where
1	SIMPLE	B	ALL	NULL	NULL	NULL	NULL	1000	Using where
select JSON_DETAILED(JSON_EXTRACT(trace, '$**.considered_execution_plans')) from INFORMATION_SCHEMA.OPTIMIZER_TRACE;
JSON_DETAILED(JSON_EXTRACT(trace, '$**.considered_execution_plans'))
[
    
    [
        
        {
            "plan_prefix": 
            [
            ],
            "table": "A",
            "best_access_path": 
            {
                "considered_access_paths": 
                [
                    
                    {
                        "access_type": "scan",
                        "resulting_rows": 5.9375,
                        "cost": 2.8296,
                        "chosen": true
                    }
                ],
                "chosen_access_method": 
                {
                    "type": "scan",
                    "records": 5.9375,
                    "cost": 2.8296,
                    "uses_join_buffering": false
                }
            },
            "rows_for_plan": 5.9375,
            "cost_for_plan": 4.0171,
            "rest_of_plan": 
            [
                
                {
                    "plan_prefix": 
                    [
                        "A"
                    ],
                    "table": "B",
                    "best_access_path": 
                    {
                        "considered_access_paths": 
                        [
                            
                            {
                                "access_type": "scan",
                                "resulting_rows": 804.69,
                                "cost": 256.85,
                                "chosen": true
                            }
                        ],
                        "chosen_access_method": 
                        {
                            "type": "scan",
                            "records": 804.69,
                            "cost": 256.85,
                            "uses_join_buffering": false
                        }
                    },
                    "rows_for_plan": 4777.8,
                    "cost_for_plan": 1216.4,
                    "estimated_join_cardinality": 4777.8
                }
            ]
        },
        
        {
            "plan_prefix": 
            [
            ],
            "table": "B",
            "best_access_path": 
            {
                "considered_access_paths": 
                [
                    
                    {
                        "access_type": "scan",
                        "resulting_rows": 804.69,
                        "cost": 43.26,
                        "chosen": true
                    }
                ],
                "chosen_access_method": 
                {
                    "type": "scan",
                    "records": 804.69,
                    "cost": 43.26,
                    "uses_join_buffering": false
                }
            },
            "rows_for_plan": 804.69,
            "cost_for_plan": 204.2,
            "pruned_by_heuristic": true
        }
    ]
]
set join_cache_level=@tmp_jcl;
# This shows post-join selectivity
explain select * from t0 A, one_k B where A.a=B.b and B.a<800;
id	select_type	table	type	possible_keys	key	key_len	ref	rows	Extra
1	SIMPLE	A	ALL	NULL	NULL	NULL	NULL	10	Using where
1	SIMPLE	B	ref	b	b	5	test.A.a	1	Using where
select JSON_DETAILED(JSON_EXTRACT(trace, '$**.considered_execution_plans')) from INFORMATION_SCHEMA.OPTIMIZER_TRACE;
JSON_DETAILED(JSON_EXTRACT(trace, '$**.considered_execution_plans'))
[
    
    [
        
        {
            "plan_prefix": 
            [
            ],
            "table": "A",
            "best_access_path": 
            {
                "considered_access_paths": 
                [
                    
                    {
                        "access_type": "scan",
                        "resulting_rows": 10,
                        "cost": 2.0171,
                        "chosen": true
                    }
                ],
                "chosen_access_method": 
                {
                    "type": "scan",
                    "records": 10,
                    "cost": 2.0171,
                    "uses_join_buffering": false
                }
            },
            "rows_for_plan": 10,
            "cost_for_plan": 4.0171,
            "rest_of_plan": 
            [
                
                {
                    "plan_prefix": 
                    [
                        "A"
                    ],
                    "table": "B",
                    "best_access_path": 
                    {
                        "considered_access_paths": 
                        [
                            
                            {
                                "access_type": "ref",
                                "index": "b",
                                "used_range_estimates": false,
                                "cause": "not available",
                                "rows": 1,
                                "cost": 20.006,
                                "chosen": true
                            },
                            
                            {
                                "access_type": "scan",
                                "resulting_rows": 804.69,
                                "cost": 43.26,
                                "chosen": false
                            }
                        ],
                        "chosen_access_method": 
                        {
                            "type": "ref",
                            "records": 1,
<<<<<<< HEAD
                            "cost": 20.006,
                            "uses_join_buffering": false,
                            "filter_used": false
=======
                            "cost": 20,
                            "uses_join_buffering": false
>>>>>>> 476966b3
                        }
                    },
                    "rows_for_plan": 10,
                    "cost_for_plan": 26.023,
                    "selectivity": 0.8047,
                    "estimated_join_cardinality": 8.0469
                }
            ]
        },
        
        {
            "plan_prefix": 
            [
            ],
            "table": "B",
            "best_access_path": 
            {
                "considered_access_paths": 
                [
                    
                    {
                        "access_type": "scan",
                        "resulting_rows": 804.69,
                        "cost": 43.26,
                        "chosen": true
                    }
                ],
                "chosen_access_method": 
                {
                    "type": "scan",
                    "records": 804.69,
                    "cost": 43.26,
                    "uses_join_buffering": false
                }
            },
            "rows_for_plan": 804.69,
            "cost_for_plan": 204.2,
            "pruned_by_cost": true
        }
    ]
]
drop table t0, one_k;
#
# Assertion `to_len >= 8' failed in convert_to_printable
#
CREATE TABLE t1 ( a blob, KEY (a(255)));
insert into t1 values ('foo'), ('bar');
EXPLAIN SELECT * FROM t1 WHERE a= REPEAT('a', 0);
id	select_type	table	type	possible_keys	key	key_len	ref	rows	Extra
1	SIMPLE	t1	ref	a	a	258	const	1	Using where
SELECT * FROM t1 WHERE a= REPEAT('a', 0);
a
select JSON_DETAILED(JSON_EXTRACT(trace, '$**.analyzing_range_alternatives')) from INFORMATION_SCHEMA.OPTIMIZER_TRACE;
JSON_DETAILED(JSON_EXTRACT(trace, '$**.analyzing_range_alternatives'))
[
    
    {
        "range_scan_alternatives": 
        [
            
            {
                "index": "a",
                "ranges": 
                [
                    "() <= (a) <= ()"
                ],
                "rowid_ordered": false,
                "using_mrr": false,
                "index_only": false,
                "rows": 1,
                "cost": 1.3579,
                "chosen": true
            }
        ],
        "analyzing_roworder_intersect": 
        {
            "cause": "too few roworder scans"
        },
        "analyzing_index_merge_union": 
        [
        ]
    }
]
DROP TABLE t1;
#
# Test for Semi-Join table pullout element
#
create table t1 (a int primary key, b int);
insert into t1 (a) values (1),(2),(3),(4),(5);
create table t2 (a int primary key, b int);
insert into t2 (a) values (1),(2),(3),(4),(5);
create table t3 (a int);
insert into t3 values (1),(2),(3),(4),(5),(6),(7),(8),(9),(10);
explain 
select * from t3 where (a,a) in (select t1.a, t2.a from t1, t2 where t1.b=t2.b);
id	select_type	table	type	possible_keys	key	key_len	ref	rows	Extra
1	PRIMARY	t1	ALL	PRIMARY	NULL	NULL	NULL	5	
1	PRIMARY	t2	eq_ref	PRIMARY	PRIMARY	4	test.t1.a	1	Using where
1	PRIMARY	t3	ALL	NULL	NULL	NULL	NULL	10	Using where; Using join buffer (flat, BNL join)
select JSON_DETAILED(JSON_EXTRACT(trace, '$**.semijoin_table_pullout')) from INFORMATION_SCHEMA.OPTIMIZER_TRACE;
JSON_DETAILED(JSON_EXTRACT(trace, '$**.semijoin_table_pullout'))
[
    
    {
        "pulled_out_tables": 
        [
            "t2",
            "t1"
        ]
    }
]
drop table t1,t2,t3;
set optimizer_trace='enabled=off';<|MERGE_RESOLUTION|>--- conflicted
+++ resolved
@@ -1027,14 +1027,8 @@
                       "chosen_access_method": {
                         "type": "ref",
                         "records": 1,
-<<<<<<< HEAD
                         "cost": 200.06,
-                        "uses_join_buffering": false,
-                        "filter_used": false
-=======
-                        "cost": 200,
                         "uses_join_buffering": false
->>>>>>> 476966b3
                       }
                     },
                     "rows_for_plan": 100,
@@ -1089,14 +1083,8 @@
                       "chosen_access_method": {
                         "type": "ref",
                         "records": 1,
-<<<<<<< HEAD
                         "cost": 200.06,
-                        "uses_join_buffering": false,
-                        "filter_used": false
-=======
-                        "cost": 200,
                         "uses_join_buffering": false
->>>>>>> 476966b3
                       }
                     },
                     "rows_for_plan": 100,
@@ -1266,14 +1254,8 @@
                   "chosen_access_method": {
                     "type": "index_merge",
                     "records": 5,
-<<<<<<< HEAD
                     "cost": 6.25,
-                    "uses_join_buffering": false,
-                    "filter_used": false
-=======
-                    "cost": 6.75,
                     "uses_join_buffering": false
->>>>>>> 476966b3
                   }
                 },
                 "rows_for_plan": 5,
@@ -1462,18 +1444,10 @@
                     }
                   ],
                   "chosen_access_method": {
-<<<<<<< HEAD
                     "type": "index_merge",
                     "records": 8,
                     "cost": 2.2,
-                    "uses_join_buffering": false,
-                    "filter_used": false
-=======
-                    "type": "scan",
-                    "records": 0.5849,
-                    "cost": 3.3121,
                     "uses_join_buffering": false
->>>>>>> 476966b3
                   }
                 },
                 "rows_for_plan": 8,
@@ -1663,18 +1637,10 @@
                     }
                   ],
                   "chosen_access_method": {
-<<<<<<< HEAD
                     "type": "index_merge",
                     "records": 9,
                     "cost": 2.35,
-                    "uses_join_buffering": false,
-                    "filter_used": false
-=======
-                    "type": "scan",
-                    "records": 16,
-                    "cost": 2.0312,
                     "uses_join_buffering": false
->>>>>>> 476966b3
                   }
                 },
                 "rows_for_plan": 9,
@@ -1853,18 +1819,10 @@
                     }
                   ],
                   "chosen_access_method": {
-<<<<<<< HEAD
                     "type": "index_merge",
                     "records": 9,
                     "cost": 2.35,
-                    "uses_join_buffering": false,
-                    "filter_used": false
-=======
-                    "type": "scan",
-                    "records": 16,
-                    "cost": 2.0312,
                     "uses_join_buffering": false
->>>>>>> 476966b3
                   }
                 },
                 "rows_for_plan": 9,
@@ -2076,12 +2034,12 @@
                 "rowid_filters": [
                   {
                     "key": "a_b",
-                    "build_cost": 2.989,
+                    "build_cost": 0.8868,
                     "rows": 21
                   },
                   {
                     "key": "a_c",
-                    "build_cost": 23.969,
+                    "build_cost": 10.522,
                     "rows": 180
                   }
                 ]
@@ -2139,14 +2097,8 @@
                   "chosen_access_method": {
                     "type": "ref",
                     "records": 21,
-<<<<<<< HEAD
                     "cost": 21.142,
-                    "uses_join_buffering": false,
-                    "filter_used": false
-=======
-                    "cost": 22,
                     "uses_join_buffering": false
->>>>>>> 476966b3
                   }
                 },
                 "rows_for_plan": 21,
@@ -3295,17 +3247,17 @@
                 "rowid_filters": [
                   {
                     "key": "pk",
-                    "build_cost": 1.1823,
+                    "build_cost": 0.1306,
                     "rows": 1
                   },
                   {
                     "key": "pk_a",
-                    "build_cost": 1.1833,
+                    "build_cost": 0.1308,
                     "rows": 1
                   },
                   {
                     "key": "pk_a_b",
-                    "build_cost": 1.1843,
+                    "build_cost": 0.1311,
                     "rows": 1
                   }
                 ]
@@ -3372,14 +3324,8 @@
                   "chosen_access_method": {
                     "type": "ref",
                     "records": 1,
-<<<<<<< HEAD
                     "cost": 0.1261,
-                    "uses_join_buffering": false,
-                    "filter_used": false
-=======
-                    "cost": 1.0043,
                     "uses_join_buffering": false
->>>>>>> 476966b3
                   }
                 },
                 "rows_for_plan": 1,
@@ -3982,14 +3928,8 @@
                   "chosen_access_method": {
                     "type": "range",
                     "records": 3,
-<<<<<<< HEAD
                     "cost": 0.7468,
-                    "uses_join_buffering": false,
-                    "filter_used": false
-=======
-                    "cost": 1.407,
                     "uses_join_buffering": false
->>>>>>> 476966b3
                   }
                 },
                 "rows_for_plan": 3,
@@ -4018,14 +3958,8 @@
                       "chosen_access_method": {
                         "type": "ref",
                         "records": 1,
-<<<<<<< HEAD
                         "cost": 3.0018,
-                        "uses_join_buffering": false,
-                        "filter_used": false
-=======
-                        "cost": 3.007,
                         "uses_join_buffering": false
->>>>>>> 476966b3
                       }
                     },
                     "rows_for_plan": 3,
@@ -4049,14 +3983,8 @@
                   "chosen_access_method": {
                     "type": "range",
                     "records": 3,
-<<<<<<< HEAD
                     "cost": 0.7468,
-                    "uses_join_buffering": false,
-                    "filter_used": false
-=======
-                    "cost": 1.407,
                     "uses_join_buffering": false
->>>>>>> 476966b3
                   }
                 },
                 "rows_for_plan": 3,
@@ -4085,14 +4013,8 @@
                       "chosen_access_method": {
                         "type": "ref",
                         "records": 2,
-<<<<<<< HEAD
                         "cost": 3.0035,
-                        "uses_join_buffering": false,
-                        "filter_used": false
-=======
-                        "cost": 3.014,
                         "uses_join_buffering": false
->>>>>>> 476966b3
                       }
                     },
                     "rows_for_plan": 6,
@@ -8192,14 +8114,8 @@
                         {
                             "type": "ref",
                             "records": 1,
-<<<<<<< HEAD
                             "cost": 20.006,
-                            "uses_join_buffering": false,
-                            "filter_used": false
-=======
-                            "cost": 20,
                             "uses_join_buffering": false
->>>>>>> 476966b3
                         }
                     },
                     "rows_for_plan": 10,

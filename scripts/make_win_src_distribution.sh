#!/bin/sh

#
# Script to create a Windows src package
#

version=@VERSION@
export version
CP="cp -p"

DEBUG=0
SILENT=0
SUFFIX=""
DIRNAME=""
OUTTAR="0"
OUTZIP="0"

#
# An "abort" function taking a variable number of strings (one per line)
#

abort()
{
  for line
  do
    echo "$line"
  done
  exit 1
}


#
# This script must run from MySQL top directory
#

if [ ! -f scripts/make_win_src_distribution ]; then
  abort "ERROR : You must run this script from the MySQL top-level directory"
fi
SOURCE=`pwd`

#
# Check for source compilation/configuration
#

if [ ! -f sql/sql_yacc.cc ]; then
  abort "ERROR : Sorry, you must run this script after the complete build," \
        "        hope you know what you are trying to do !!"
fi

#
# Debug print of the status
#

print_debug() 
{
  for statement 
  do
    if [ "$DEBUG" = "1" ] ; then
      echo $statement
    fi
  done
}

#
# Usage of the script
#

show_usage() 
{
  echo "MySQL utility script to create a Windows src package, and it takes"
  echo "the following arguments:"
  echo ""
  echo "  --debug   Debug, without creating the package"
  echo "  --tmp     Specify the temporary location"
  echo "  --suffix  Suffix name for the package"
  echo "  --dirname Directory name to copy files (intermediate)"
  echo "  --silent  Do not list verbosely files processed"
  echo "  --tar     Create tar.gz package"
  echo "  --zip     Create zip package"
  echo "  --help    Show this help message"

  exit 0
}

#
# Parse the input arguments
#

parse_arguments() {
  for arg do
    case "$arg" in
      --add-tar)  ADDTAR=1 ;;
      --debug)    DEBUG=1;;
      --tmp=*)    TMP=`echo "$arg" | sed -e "s;--tmp=;;"` ;;
      --suffix=*) SUFFIX=`echo "$arg" | sed -e "s;--suffix=;;"` ;;
      --dirname=*) DIRNAME=`echo "$arg" | sed -e "s;--dirname=;;"` ;;
      --silent)   SILENT=1 ;;
      --tar)      OUTTAR=1 ;;
      --zip)      OUTZIP=1 ;;
      --help)     show_usage ;;
      *)          abort "Unknown argument '$arg'"
      ;;
    esac
  done
}

parse_arguments "$@"

#
# Assign the tmp directory if it was set from the environment variables
#

for i in $TMP $TMPDIR $TEMPDIR $TEMP /tmp
do
  if [ "$i" ]; then
    print_debug "Setting TMP to '$i'"
    TMP=$i
    break
  fi
done


#
# Convert argument file from unix to DOS text
#

unix_to_dos()
{
  for arg do
    print_debug "Replacing LF -> CRLF from '$arg'"

    awk '{sub(/$/,"\r");print}' < $arg   > $arg.tmp
    rm -f $arg
    mv $arg.tmp $arg
  done
}


#
# Create a tmp dest directory to copy files
#

BASE=$TMP/my_win_dist$SUFFIX

if [ -d $BASE ] ; then
  print_debug "Destination directory '$BASE' already exists, deleting it"
  rm -r -f $BASE
fi

$CP -r $SOURCE/VC++Files $BASE
# This includes an implicit 'mkdir $BASE' !

#
# Process version tags in InstallShield files
#

vreplace()
{
  for arg do
    unix_to_dos $arg
    cat $arg | sed -e 's!@''VERSION''@!@VERSION@!' > $arg.tmp
    rm -f $arg
    mv $arg.tmp $arg
  done
}

if test -d $BASE/InstallShield
then
  for d in 4.1.XX-gpl 4.1.XX-pro 4.1.XX-classic
  do
    cd $BASE/InstallShield/$d/String\ Tables/0009-English
    vreplace value.shl
    cd ../../Setup\ Files/Compressed\ Files/Language\ Independent/OS\ Independent
    vreplace infolist.txt
  done
fi

#
# Move all error message files to root directory
#

$CP -r $SOURCE/sql/share $BASE/
rm -r -f "$BASE/share/Makefile"
rm -r -f "$BASE/share/Makefile.in"
rm -r -f "$BASE/share/Makefile.am"

mkdir $BASE/Docs $BASE/extra $BASE/include

#
# Copy directory files
#

copy_dir_files()
{
  for arg do
    print_debug "Copying files from directory '$arg'"
    cd $SOURCE/$arg
    if [ ! -d $BASE/$arg ]; then
       print_debug "Creating directory '$arg'"
       mkdir $BASE/$arg
     fi
    for i in *.c *.cpp *.h *.ih *.i *.ic *.asm *.def *.hpp *.dsp *.dsw \
             README INSTALL* LICENSE AUTHORS NEWS ChangeLog \
             *.inc *.test *.result *.pem Moscow_leap des_key_file \
             *.vcproj *.sln *.dat *.000001 *.require *.opt
    do
      if [ -f $i ]
      then
        $CP $SOURCE/$arg/$i $BASE/$arg/$i
      fi
    done
    for i in *.cc
    do
      if [ -f $i ]
      then
        i=`echo $i | sed 's/.cc$//g'`
        $CP $SOURCE/$arg/$i.cc $BASE/$arg/$i.cpp
      fi
    done
  done
}

#
# Copy directory contents recursively
#

copy_dir_dirs() {

  for arg do

    cd $SOURCE
    (
    find $arg -type d \
              -and -not -path \*SCCS\* \
              -and -not -path \*.deps\* \
              -and -not -path \*.libs\* \
              -and -not -path \*autom4te.cache -print
    )|(
      while read v
      do
        copy_dir_files $v
      done
    )

  done
}

#
# Input directories to be copied
#

for i in client dbug extra heap include isam \
         libmysql libmysqld merge myisam \
         myisammrg mysys regex sql strings sql-common sql/examples \
         tools vio zlib
do
  copy_dir_files $i
done

#
# Create project files for ndb
#
make -C $SOURCE/ndb windoze

#
# Input directories to be copied recursively
#

for i in bdb innobase ndb
do
  copy_dir_dirs $i
done

#
# Create dummy innobase configure header
#

if [ -f $BASE/innobase/ib_config.h ]; then
  rm -f $BASE/innobase/ib_config.h
fi
touch $BASE/innobase/ib_config.h


#
# Copy miscellaneous files
#

cd $SOURCE
for i in COPYING ChangeLog README EXCEPTIONS-CLIENT\
         INSTALL-SOURCE INSTALL-WIN \
         INSTALL-WIN-SOURCE \
<<<<<<< HEAD
         Docs/INSTALL-BINARY
=======
         Docs/INSTALL-BINARY Docs/manual.chm

>>>>>>> 28dffbcd
do
  print_debug "Copying file '$i'"
  if [ -f $i ]
  then
    $CP $i $BASE/$i
  fi
done

#
# support files
#
mkdir $BASE/support-files

# Rename the cnf files to <file>.ini
for i in support-files/*.cnf
do
  i=`echo $i | sed 's/.cnf$//g'`
  cp $i.cnf $BASE/$i.ini
done

#
# Raw dirs from source tree
#

for i in scripts sql-bench mysql-test SSL tests
do
  print_debug "Copying directory '$i'"
  if [ -d $i ]
  then
    if [ -d $BASE/$i ]
    then
      $CP -R $i $BASE
    else
      $CP -R $i $BASE/$i
    fi
  fi
  # But remove object files from destination
  find $BASE/$i -type f -name \*.o | xargs rm -f
done

#
# Fix some windows files to avoid compiler warnings
#

./extra/replace std:: "" < $BASE/sql/sql_yacc.cpp | sed '/^ *switch (yytype)$/ { N; /\n *{$/ { N; /\n *default:$/ { N; /\n *break;$/ { N; /\n *}$/ d; };};};} ' > $BASE/sql/sql_yacc.cpp-new
mv $BASE/sql/sql_yacc.cpp-new $BASE/sql/sql_yacc.cpp

#
# Search the tree for plain text files and adapt the line end marker
#
find $BASE \( -name "*.dsp" -o -name "*.dsw" -o -name "*.cnf" -o -name "*.ini" \
           -o -name COPYING -o -name ChangeLog -o -name EXCEPTIONS-CLIENT \
           -o -name "INSTALL*" -o -name LICENSE -o -name "README*" \
           -o -name "*.vcproj" -o -name "*.sln" \) -type f -print \
| while read v
  do
    unix_to_dos $v
  done
# File extension '.txt' matches too many other files, error messages etc.
unix_to_dos $BASE/Docs/*.txt 

mv $BASE/README $BASE/README.txt

#
# Clean up if we did this from a bk tree
#

if [ -d $BASE/SSL/SCCS ]
then
  find $BASE/ -type d -name SCCS -printf " \"%p\"" | xargs rm -r -f
fi
find $BASE/ -type d -name .deps -printf " \"%p\"" | xargs rm -r -f
find $BASE/ -type d -name .libs -printf " \"%p\"" | xargs rm -r -f
rm -r -f "$BASE/mysql-test/var"

#
# Initialize the initial data directory
#

if [ -f scripts/mysql_install_db ]; then
  print_debug "Initializing the 'data' directory"
  scripts/mysql_install_db --no-defaults --windows --datadir=$BASE/data
  if test "$?" = 1
  then
    exit 1;
  fi
fi

#
# Specify the distribution package name and copy it
#

if test -z $DIRNAME
then
  NEW_DIR_NAME=mysql@MYSQL_SERVER_SUFFIX@-$version$SUFFIX
else
  NEW_DIR_NAME=$DIRNAME
fi
NEW_NAME=$NEW_DIR_NAME-win-src

BASE2=$TMP/$NEW_DIR_NAME
rm -r -f $BASE2
mv $BASE $BASE2
BASE=$BASE2

#
# If debugging, don't create a zip/tar/gz
#

if [ "$DEBUG" = "1" ] ; then
  echo "Please check the distribution files from $BASE"
  echo "Exiting (without creating the package).."
  exit
fi

#
# This is needed to prefere gnu tar instead of tar because tar can't
# always handle long filenames
#

PATH_DIRS=`echo $PATH | sed -e 's/^:/. /' -e 's/:$/ ./' -e 's/::/ . /g' -e 's/:/ /g' `
which_1 ()
{
  for cmd
  do
    for d in $PATH_DIRS
    do
      for file in $d/$cmd
      do
	if test -x $file -a ! -d $file
	then
	  echo $file
	  exit 0
	fi
      done
    done
  done
  exit 1
}

#
# Create the result zip/tar file
#

if [ "$OUTTAR" = "0" ]; then
  if [ "$OUTZIP" = "0" ]; then
    OUTZIP=1
  fi
fi

set_tarzip_options()
{
  for arg
  do
    if [ "$arg" = "tar" ]; then
      ZIPFILE1=gnutar
      ZIPFILE2=gtar
      OPT=cvf
      EXT=".tar"
      NEED_COMPRESS=1
      if [ "$SILENT" = "1" ] ; then
        OPT=cf
      fi
    else
      ZIPFILE1=zip
      ZIPFILE2=""
      OPT="-r"
      EXT=".zip"
      NEED_COMPRESS=0
      if [ "$SILENT" = "1" ] ; then
        OPT="$OPT -q"
      fi
    fi
  done
}


#
# Create the archive
#
create_archive()
{

  print_debug "Using $tar to create archive"

  cd $TMP

  rm -f $SOURCE/$NEW_NAME$EXT
  $tar $OPT $SOURCE/$NEW_NAME$EXT $NEW_DIR_NAME
  cd $SOURCE

  if [ "$NEED_COMPRESS" = "1" ]
  then
    print_debug "Compressing archive"
    gzip -9 $NEW_NAME$EXT
    EXT="$EXT.gz"
  fi

  if [ "$SILENT" = "0" ] ; then
    echo "$NEW_NAME$EXT created successfully !!"
  fi
}

if [ "$OUTTAR" = "1" ]; then
  set_tarzip_options 'tar'

  tar=`which_1 $ZIPFILE1 $ZIPFILE2`
  if test "$?" = "1" -o "$tar" = ""
  then
    print_debug "Search failed for '$ZIPFILE1', '$ZIPFILE2', using default 'tar'"
    tar=tar
    set_tarzip_options 'tar'
  fi
  
  create_archive 
fi

if [ "$OUTZIP" = "1" ]; then
  set_tarzip_options 'zip'

  tar=`which_1 $ZIPFILE1 $ZIPFILE2`
  if test "$?" = "1" -o "$tar" = ""
  then
    echo "Search failed for '$ZIPFILE1', '$ZIPFILE2', cannot create zip!"
  fi
 
  create_archive
fi

print_debug "Removing temporary directory"
rm -r -f $BASE

# End of script<|MERGE_RESOLUTION|>--- conflicted
+++ resolved
@@ -289,12 +289,7 @@
 for i in COPYING ChangeLog README EXCEPTIONS-CLIENT\
          INSTALL-SOURCE INSTALL-WIN \
          INSTALL-WIN-SOURCE \
-<<<<<<< HEAD
-         Docs/INSTALL-BINARY
-=======
          Docs/INSTALL-BINARY Docs/manual.chm
-
->>>>>>> 28dffbcd
 do
   print_debug "Copying file '$i'"
   if [ -f $i ]

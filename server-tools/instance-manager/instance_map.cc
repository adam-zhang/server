/* Copyright (C) 2004 MySQL AB

   This program is free software; you can redistribute it and/or modify
   it under the terms of the GNU General Public License as published by
   the Free Software Foundation; either version 2 of the License, or
   (at your option) any later version.

   This program is distributed in the hope that it will be useful,
   but WITHOUT ANY WARRANTY; without even the implied warranty of
   MERCHANTABILITY or FITNESS FOR A PARTICULAR PURPOSE.  See the
   GNU General Public License for more details.

   You should have received a copy of the GNU General Public License
   along with this program; if not, write to the Free Software
   Foundation, Inc., 59 Temple Place, Suite 330, Boston, MA  02111-1307  USA */

#if defined(__GNUC__) && defined(USE_PRAGMA_IMPLEMENTATION)
#pragma implementation
#endif

#include "instance_map.h"

#include <my_global.h>
#include <m_ctype.h>
#include <mysql_com.h>

#include "buffer.h"
#include "guardian.h"
#include "instance.h"
#include "log.h"
#include "manager.h"
#include "mysqld_error.h"
#include "mysql_manager_error.h"
#include "options.h"
#include "priv.h"

/*
  Note:  As we are going to suppost different types of connections,
  we shouldn't have connection-specific functions. To avoid it we could
  put such functions to the Command-derived class instead.
  The command could be easily constructed for a specific connection if
  we would provide a special factory for each connection.
*/

C_MODE_START

/* Procedure needed for HASH initialization */

static byte* get_instance_key(const byte* u, uint* len,
                          my_bool __attribute__((unused)) t)
{
  const Instance *instance= (const Instance *) u;
  *len= instance->options.instance_name.length;
  return (byte *) instance->options.instance_name.str;
}

static void delete_instance(void *u)
{
  Instance *instance= (Instance *) u;
  delete instance;
}

/*
  The option handler to pass to the process_default_option_files finction.

  SYNOPSYS
    process_option()
    ctx               Handler context. Here it is an instance_map structure.
    group_name        The name of the group the option belongs to.
    option            The very option to be processed. It is already
                      prepared to be used in argv (has -- prefix)

  DESCRIPTION

    This handler checks whether a group is an instance group and adds
    an option to the appropriate instance class. If this is the first
    occurence of an instance name, we'll also create the instance
    with such name and add it to the instance map.

  RETURN
    0 - ok
    1 - error occured
*/

static int process_option(void *ctx, const char *group, const char *option)
{
  Instance_map *map= (Instance_map*) ctx;
  LEX_STRING group_str;

  group_str.str= (char *) group;
  group_str.length= strlen(group);

  return map->process_one_option(&group_str, option);
}

C_MODE_END


/*
   Parse option string.

  SYNOPSIS
    parse_option()
      option_str        [IN] option string (e.g. "--name=value")
      option_name_buf   [OUT] parsed name of the option.
                        Must be of (MAX_OPTION_LEN + 1) size.
      option_value_buf  [OUT] parsed value of the option.
                        Must be of (MAX_OPTION_LEN + 1) size.

  DESCRIPTION
    This is an auxiliary function and should not be used externally. It is
    intended to parse whole option string into option name and option value.
*/

static void parse_option(const char *option_str,
                         char *option_name_buf,
                         char *option_value_buf)
{
  const char *eq_pos;
  const char *ptr= option_str;

  while (*ptr == '-')
    ++ptr;

  strmake(option_name_buf, ptr, MAX_OPTION_LEN + 1);

  eq_pos= strchr(ptr, '=');
  if (eq_pos)
  {
    option_name_buf[eq_pos - ptr]= 0;
    strmake(option_value_buf, eq_pos + 1, MAX_OPTION_LEN + 1);
  }
  else
  {
    option_value_buf[0]= 0;
  }
}


/*
  Process one option from the configuration file.

  SYNOPSIS
    Instance_map::process_one_option()
      group         group name
      option        option string (e.g. "--name=value")

  DESCRIPTION
    This is an auxiliary function and should not be used externally.
    It is used only by flush_instances(), which pass it to
    process_option(). The caller ensures proper locking
    of the instance map object.
*/

int Instance_map::process_one_option(const LEX_STRING *group,
                                     const char *option)
{
  Instance *instance= NULL;

  if (!Instance::is_name_valid(group))
  {
    /*
      Current section name is not a valid instance name.
      We should skip it w/o error.
    */
    return 0;
  }

  if (!(instance= (Instance *) hash_search(&hash, (byte *) group->str,
                                           group->length)))
  {
    if (!(instance= new Instance()))
      return 1;

    if (instance->init(group) || add_instance(instance))
    {
      delete instance;
      return 1;
    }

    if (instance->is_mysqld_compatible())
      log_info("Warning: instance name '%s' is mysqld-compatible.",
               (const char *) group->str);

    log_info("mysqld instance '%s' has been added successfully.",
             (const char *) group->str);
  }

  if (option)
  {
    char option_name[MAX_OPTION_LEN + 1];
    char option_value[MAX_OPTION_LEN + 1];

    parse_option(option, option_name, option_value);

    if (instance->is_mysqld_compatible() &&
        Instance_options::is_option_im_specific(option_name))
    {
      log_info("Warning: configuration of mysqld-compatible instance '%s' "
               "contains IM-specific option '%s'. "
               "This breaks backward compatibility for the configuration file.",
               (const char *) group->str,
               (const char *) option_name);
    }

    Named_value option(option_name, option_value);

    if (instance->options.set_option(&option))
      return 1;   /* the instance'll be deleted when we destroy the map */
  }

  return 0;
}


Instance_map::Instance_map(const char *default_mysqld_path_arg):
mysqld_path(default_mysqld_path_arg)
{
  pthread_mutex_init(&LOCK_instance_map, 0);
}


int Instance_map::init()
{
  return hash_init(&hash, default_charset_info, START_HASH_SIZE, 0, 0,
                   get_instance_key, delete_instance, 0);
}

Instance_map::~Instance_map()
{
  pthread_mutex_lock(&LOCK_instance_map);
  hash_free(&hash);
  pthread_mutex_unlock(&LOCK_instance_map);
  pthread_mutex_destroy(&LOCK_instance_map);
}


void Instance_map::lock()
{
  pthread_mutex_lock(&LOCK_instance_map);
}


void Instance_map::unlock()
{
  pthread_mutex_unlock(&LOCK_instance_map);
}

/*
  Re-read instance configuration file.

  SYNOPSIS
    Instance_map::flush_instances()

  DESCRIPTION
    This function will:
     - clear the current list of instances. This removes both
       running and stopped instances.
     - load a new instance configuration from the file.
     - pass on the new map to the guardian thread: it will start
       all instances that are marked `guarded' and not yet started.
    Note, as the check whether an instance is started is currently
    very simple (returns TRUE if there is a MySQL server running
    at the given port), this function has some peculiar
    side-effects:
     * if the port number of a running instance was changed, the
       old instance is forgotten, even if it was running. The new
       instance will be started at the new port.
     * if the configuration was changed in a way that two
       instances swapped their port numbers, the guardian thread
       will not notice that and simply report that both instances
       are configured successfully and running.
    In order to avoid such side effects one should never call
    FLUSH INSTANCES without prior stop of all running instances.

  NOTE: The operation should be invoked with the following locks acquired:
    - Guardian_thread;
    - Instance_map;
*/

int Instance_map::flush_instances()
{
  int rc;

  /*
    Guardian thread relies on the instance map repository for guarding
    instances. This is why refreshing instance map, we need (1) to stop
    guardian (2) reload the instance map (3) reinitialize the guardian
    with new instances.
  */
  hash_free(&hash);
  hash_init(&hash, default_charset_info, START_HASH_SIZE, 0, 0,
            get_instance_key, delete_instance, 0);

  rc= load();
<<<<<<< HEAD
  guardian->init();
=======
  guardian->init(); // TODO: check error status.
  pthread_mutex_unlock(&LOCK_instance_map);
  guardian->unlock();
>>>>>>> 3435f614
  return rc;
}


bool Instance_map::is_there_active_instance()
{
  Instance *instance;
  Iterator iterator(this);

  while ((instance= iterator.next()))
  {
    if (guardian->find_instance_node(instance) != NULL ||
        instance->is_running())
    {
      return TRUE;
    }
  }

  return FALSE;
}


int Instance_map::add_instance(Instance *instance)
{
  return my_hash_insert(&hash, (byte *) instance);
}


int Instance_map::remove_instance(Instance *instance)
{
  return hash_delete(&hash, (byte *) instance);
}


int Instance_map::create_instance(const LEX_STRING *instance_name,
                                  const Named_value_arr *options)
{
  Instance *instance= new Instance();

  if (!instance)
  {
    log_error("Error: can not initialize (name: '%s').",
              (const char *) instance_name->str);
    return ER_OUT_OF_RESOURCES;
  }

  if (instance->init(instance_name))
  {
    log_error("Error: can not initialize (name: '%s').",
              (const char *) instance_name->str);
    delete instance;
    return ER_OUT_OF_RESOURCES;
  }

  for (int i= 0; options && i < options->get_size(); ++i)
  {
    Named_value option= options->get_element(i);

    if (instance->is_mysqld_compatible() &&
        Instance_options::is_option_im_specific(option.get_name()))
    {
      log_error("Error: IM-option (%s) can not be used "
                "in configuration of mysqld-compatible instance (%s).",
                (const char *) option.get_name(),
                (const char *) instance_name->str);
      delete instance;
      return ER_INCOMPATIBLE_OPTION;
    }

    instance->options.set_option(&option);
  }

  if (instance->is_mysqld_compatible())
    log_info("Warning: instance name '%s' is mysqld-compatible.",
             (const char *) instance_name->str);

  if (instance->complete_initialization(this, mysqld_path))
  {
    log_error("Error: can not complete initialization of instance (name: '%s').",
              (const char *) instance_name->str);
    delete instance;
    return ER_OUT_OF_RESOURCES;
    /* TODO: return more appropriate error code in this case. */
  }

  if (add_instance(instance))
  {
    log_error("Error: can not register instance (name: '%s').",
              (const char *) instance_name->str);
    delete instance;
    return ER_OUT_OF_RESOURCES;
  }

  return 0;
}


Instance * Instance_map::find(const LEX_STRING *name)
{
  return (Instance *) hash_search(&hash, (byte *) name->str, name->length);
}


bool Instance_map::complete_initialization()
{
  bool mysqld_found;

  /* Complete initialization of all registered instances. */

  for (uint i= 0; i < hash.records; ++i)
  {
    Instance *instance= (Instance *) hash_element(&hash, i);

    if (instance->complete_initialization(this, mysqld_path))
      return TRUE;
  }

  /* That's all if we are runnning in an ordinary mode. */

  if (!Options::Main::mysqld_safe_compatible)
    return FALSE;

  /* In mysqld-compatible mode we must ensure that there 'mysqld' instance. */

  mysqld_found= find(&Instance::DFLT_INSTANCE_NAME) != NULL;

  if (mysqld_found)
    return FALSE;

  if (create_instance(&Instance::DFLT_INSTANCE_NAME, NULL))
  {
    log_error("Error: could not create default instance.");
    return TRUE;
  }

  switch (create_instance_in_file(&Instance::DFLT_INSTANCE_NAME, NULL))
  {
  case 0:
  case ER_CONF_FILE_DOES_NOT_EXIST:
    /*
      Continue if the instance has been added to the config file
      successfully, or the config file just does not exist.
    */
    break;

  default:
    log_error("Error: could not add default instance to the config file.");

    Instance *instance= find(&Instance::DFLT_INSTANCE_NAME);

    if (instance)
      remove_instance(instance); /* instance is deleted here. */

    return TRUE;
  }

  return FALSE;
}


/* load options from config files and create appropriate instance structures */

int Instance_map::load()
{
  int argc= 1;
  /* this is a dummy variable for search_option_files() */
  uint args_used= 0;
  const char *argv_options[3];
  char **argv= (char **) &argv_options;
  char defaults_file_arg[FN_REFLEN];

  /* the name of the program may be orbitrary here in fact */
  argv_options[0]= "mysqlmanager";

  /*
    If the option file was forced by the user when starting
    the IM with --defaults-file=xxxx, make sure it is also
    passed as --defaults-file, not only as Options::config_file.
    This is important for option files given with relative path:
    e.g. --defaults-file=my.cnf.
    Otherwise my_search_option_files will treat "my.cnf" as a group
    name and start looking for files named "my.cnf.cnf" in all
    default dirs. Which is not what we want.
  */
  if (Options::Main::is_forced_default_file)
  {
    snprintf(defaults_file_arg, FN_REFLEN, "--defaults-file=%s",
             Options::Main::config_file);

    argv_options[1]= defaults_file_arg;
    argv_options[2]= '\0';

    argc= 2;
  }
  else
    argv_options[1]= '\0';

  /*
    If the routine failed, we'll simply fallback to defaults in
    complete_initialization().
  */
  if (my_search_option_files(Options::Main::config_file, &argc,
                             (char ***) &argv, &args_used,
                             process_option, (void*) this))
    log_info("Falling back to compiled-in defaults");

  return complete_initialization();
}


/*--- Implementaton of the Instance map iterator class  ---*/


void Instance_map::Iterator::go_to_first()
{
  current_instance=0;
}


Instance *Instance_map::Iterator::next()
{
  if (current_instance < instance_map->hash.records)
    return (Instance *) hash_element(&instance_map->hash, current_instance++);

  return NULL;
}


const char *Instance_map::get_instance_state_name(Instance *instance)
{
  LIST *instance_node;

  if (!instance->is_configured())
    return "misconfigured";

  if ((instance_node= guardian->find_instance_node(instance)) != NULL)
  {
    /* The instance is managed by Guardian: we can report precise state. */

    return Guardian_thread::get_instance_state_name(
      guardian->get_instance_state(instance_node));
  }

  /* The instance is not managed by Guardian: we can report status only.  */

  return instance->is_running() ? "online" : "offline";
}


/*
  Create a new configuration section for mysqld-instance in the config file.

  SYNOPSYS
    create_instance_in_file()
    instance_name       mysqld-instance name
    options             options for the new mysqld-instance

  RETURN
    0     On success
    ER_CONF_FILE_DOES_NOT_EXIST     If config file does not exist
    ER_ACCESS_OPTION_FILE           If config file is not writable or some I/O
                                    error ocurred during writing configuration
*/

int create_instance_in_file(const LEX_STRING *instance_name,
                            const Named_value_arr *options)
{
  File cnf_file;

  if (my_access(Options::Main::config_file, W_OK))
  {
    log_error("Error: configuration file (%s) does not exist.",
              (const char *) Options::Main::config_file);
    return ER_CONF_FILE_DOES_NOT_EXIST;
  }

  cnf_file= my_open(Options::Main::config_file, O_WRONLY | O_APPEND, MYF(0));

  if (cnf_file <= 0)
  {
    log_error("Error: can not open configuration file (%s): %s.",
              (const char *) Options::Main::config_file,
              (const char *) strerror(errno));
    return ER_ACCESS_OPTION_FILE;
  }

  if (my_write(cnf_file, (byte*)NEWLINE, NEWLINE_LEN, MYF(MY_NABP)) ||
      my_write(cnf_file, (byte*)"[", 1, MYF(MY_NABP)) ||
      my_write(cnf_file, (byte*)instance_name->str, instance_name->length,
               MYF(MY_NABP)) ||
      my_write(cnf_file, (byte*)"]", 1,   MYF(MY_NABP)) ||
      my_write(cnf_file, (byte*)NEWLINE, NEWLINE_LEN, MYF(MY_NABP)))
  {
    log_error("Error: can not write to configuration file (%s): %s.",
              (const char *) Options::Main::config_file,
              (const char *) strerror(errno));
    my_close(cnf_file, MYF(0));
    return ER_ACCESS_OPTION_FILE;
  }

  for (int i= 0; options && i < options->get_size(); ++i)
  {
    char option_str[MAX_OPTION_STR_LEN];
    char *ptr;
    int option_str_len;
    Named_value option= options->get_element(i);

    ptr= strxnmov(option_str, MAX_OPTION_LEN + 1, option.get_name(), NullS);

    if (option.get_value()[0])
      ptr= strxnmov(ptr, MAX_OPTION_LEN + 2, "=", option.get_value(), NullS);

    option_str_len= ptr - option_str;

    if (my_write(cnf_file, (byte*)option_str, option_str_len, MYF(MY_NABP)) ||
        my_write(cnf_file, (byte*)NEWLINE, NEWLINE_LEN, MYF(MY_NABP)))
    {
      log_error("Error: can not write to configuration file (%s): %s.",
                (const char *) Options::Main::config_file,
                (const char *) strerror(errno));
      my_close(cnf_file, MYF(0));
      return ER_ACCESS_OPTION_FILE;
    }
  }

  my_close(cnf_file, MYF(0));

  return 0;
}<|MERGE_RESOLUTION|>--- conflicted
+++ resolved
@@ -293,13 +293,7 @@
             get_instance_key, delete_instance, 0);
 
   rc= load();
-<<<<<<< HEAD
-  guardian->init();
-=======
   guardian->init(); // TODO: check error status.
-  pthread_mutex_unlock(&LOCK_instance_map);
-  guardian->unlock();
->>>>>>> 3435f614
   return rc;
 }
 

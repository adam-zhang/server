/******************************************************
XtraBackup: hot backup tool for InnoDB
(c) 2009-2017 Percona LLC and/or its affiliates
Originally Created 3/3/2009 Yasufumi Kinoshita
Written by Alexey Kopytov, Aleksandr Kuzminsky, Stewart Smith, Vadim Tkachenko,
Yasufumi Kinoshita, Ignacio Nin and Baron Schwartz.

This program is free software; you can redistribute it and/or modify
it under the terms of the GNU General Public License as published by
the Free Software Foundation; version 2 of the License.

This program is distributed in the hope that it will be useful,
but WITHOUT ANY WARRANTY; without even the implied warranty of
MERCHANTABILITY or FITNESS FOR A PARTICULAR PURPOSE.  See the
GNU General Public License for more details.

You should have received a copy of the GNU General Public License
along with this program; if not, write to the Free Software
Foundation, Inc., 51 Franklin Street, Fifth Floor, Boston, MA  02110-1301, USA

*******************************************************

This file incorporates work covered by the following copyright and
permission notice:

Copyright (c) 2000, 2011, MySQL AB & Innobase Oy. All Rights Reserved.

This program is free software; you can redistribute it and/or modify it under
the terms of the GNU General Public License as published by the Free Software
Foundation; version 2 of the License.

This program is distributed in the hope that it will be useful, but WITHOUT
ANY WARRANTY; without even the implied warranty of MERCHANTABILITY or FITNESS
FOR A PARTICULAR PURPOSE. See the GNU General Public License for more details.

You should have received a copy of the GNU General Public License along with
this program; if not, write to the Free Software Foundation, Inc., 59 Temple
Place, Suite 330, Boston, MA 02111-1307 USA

*******************************************************/

//#define XTRABACKUP_TARGET_IS_PLUGIN

#include <mysql_version.h>
#include <my_base.h>
#include <my_getopt.h>
#include <mysql_com.h>
#include <my_default.h>
#include <mysqld.h>

#include <fcntl.h>
#include <string.h>

#ifdef __linux__
# include <sys/prctl.h>
#include <sys/resource.h>
#endif


#include <btr0sea.h>
#include <dict0priv.h>
#include <dict0stats.h>
#include <lock0lock.h>
#include <log0recv.h>
#include <row0mysql.h>
#include <row0quiesce.h>
#include <srv0start.h>
#include <buf0dblwr.h>

#include <list>
#include <sstream>
#include <set>
#include <mysql.h>

#define G_PTR uchar*

#include "common.h"
#include "datasink.h"

#include "xb_regex.h"
#include "fil_cur.h"
#include "write_filt.h"
#include "xtrabackup.h"
#include "ds_buffer.h"
#include "ds_tmpfile.h"
#include "xbstream.h"
#include "changed_page_bitmap.h"
#include "read_filt.h"
#include "wsrep.h"
#include "innobackupex.h"
#include "backup_mysql.h"
#include "backup_copy.h"
#include "backup_mysql.h"
#include "xb0xb.h"
#include "encryption_plugin.h"
#include <sql_plugin.h>
#include <srv0srv.h>
#include <crc_glue.h>

/* TODO: replace with appropriate macros used in InnoDB 5.6 */
#define PAGE_ZIP_MIN_SIZE_SHIFT	10
#define DICT_TF_ZSSIZE_SHIFT	1
#define DICT_TF_FORMAT_ZIP	1
#define DICT_TF_FORMAT_SHIFT		5

int sys_var_init();

my_bool innodb_inited= 0;

/* === xtrabackup specific options === */
char xtrabackup_real_target_dir[FN_REFLEN] = "./xtrabackup_backupfiles/";
char *xtrabackup_target_dir= xtrabackup_real_target_dir;
my_bool xtrabackup_version = FALSE;
my_bool xtrabackup_backup = FALSE;
my_bool xtrabackup_stats = FALSE;
my_bool xtrabackup_prepare = FALSE;
my_bool xtrabackup_copy_back = FALSE;
my_bool xtrabackup_move_back = FALSE;
my_bool xtrabackup_decrypt_decompress = FALSE;
my_bool xtrabackup_print_param = FALSE;

my_bool xtrabackup_export = FALSE;
my_bool xtrabackup_apply_log_only = FALSE;

longlong xtrabackup_use_memory = 100*1024*1024L;
my_bool xtrabackup_create_ib_logfile = FALSE;

long xtrabackup_throttle = 0; /* 0:unlimited */
lint io_ticket;
os_event_t wait_throttle = NULL;
os_event_t log_copying_stop = NULL;

char *xtrabackup_incremental = NULL;
lsn_t incremental_lsn;
lsn_t incremental_to_lsn;
lsn_t incremental_last_lsn;
xb_page_bitmap *changed_page_bitmap = NULL;

char *xtrabackup_incremental_basedir = NULL; /* for --backup */
char *xtrabackup_extra_lsndir = NULL; /* for --backup with --extra-lsndir */
char *xtrabackup_incremental_dir = NULL; /* for --prepare */

char xtrabackup_real_incremental_basedir[FN_REFLEN];
char xtrabackup_real_extra_lsndir[FN_REFLEN];
char xtrabackup_real_incremental_dir[FN_REFLEN];

lsn_t xtrabackup_archived_to_lsn = 0; /* for --archived-to-lsn */

char *xtrabackup_tmpdir;

char *xtrabackup_tables = NULL;
char *xtrabackup_tables_file = NULL;
char *xtrabackup_tables_exclude = NULL;

typedef std::list<regex_t> regex_list_t;
static regex_list_t regex_include_list;
static regex_list_t regex_exclude_list;

static hash_table_t* tables_include_hash = NULL;
static hash_table_t* tables_exclude_hash = NULL;

char *xtrabackup_databases = NULL;
char *xtrabackup_databases_file = NULL;
char *xtrabackup_databases_exclude = NULL;
static hash_table_t* databases_include_hash = NULL;
static hash_table_t* databases_exclude_hash = NULL;

static hash_table_t* inc_dir_tables_hash;

struct xb_filter_entry_struct{
	char*		name;
	ibool		has_tables;
	hash_node_t	name_hash;
};
typedef struct xb_filter_entry_struct	xb_filter_entry_t;

static ulint		thread_nr[SRV_MAX_N_IO_THREADS + 6];
static os_thread_id_t	thread_ids[SRV_MAX_N_IO_THREADS + 6];

lsn_t checkpoint_lsn_start;
lsn_t checkpoint_no_start;
lsn_t log_copy_scanned_lsn;
ibool log_copying = TRUE;
ibool log_copying_running = FALSE;
ibool io_watching_thread_running = FALSE;

ibool xtrabackup_logfile_is_renamed = FALSE;

int xtrabackup_parallel;

char *xtrabackup_stream_str = NULL;
xb_stream_fmt_t xtrabackup_stream_fmt = XB_STREAM_FMT_NONE;
ibool xtrabackup_stream = FALSE;

const char *xtrabackup_compress_alg = NULL;
ibool xtrabackup_compress = FALSE;
uint xtrabackup_compress_threads;
ulonglong xtrabackup_compress_chunk_size = 0;

const char *xtrabackup_encrypt_algo_names[] =
{ "NONE", "AES128", "AES192", "AES256", NullS};
TYPELIB xtrabackup_encrypt_algo_typelib=
{array_elements(xtrabackup_encrypt_algo_names)-1,"",
	xtrabackup_encrypt_algo_names, NULL};

ibool xtrabackup_encrypt = FALSE;
ulong xtrabackup_encrypt_algo;
char *xtrabackup_encrypt_key = NULL;
char *xtrabackup_encrypt_key_file = NULL;
uint xtrabackup_encrypt_threads;
ulonglong xtrabackup_encrypt_chunk_size = 0;

ulint xtrabackup_rebuild_threads = 1;

/* sleep interval beetween log copy iterations in log copying thread
in milliseconds (default is 1 second) */
ulint xtrabackup_log_copy_interval = 1000;
static ulong max_buf_pool_modified_pct;

/* Ignored option (--log) for MySQL option compatibility */
char*	log_ignored_opt				= NULL;

/* === metadata of backup === */
#define XTRABACKUP_METADATA_FILENAME "xtrabackup_checkpoints"
char metadata_type[30] = ""; /*[full-backuped|log-applied|
			     full-prepared|incremental]*/
lsn_t metadata_from_lsn = 0;
lsn_t metadata_to_lsn = 0;
lsn_t metadata_last_lsn = 0;

#define XB_LOG_FILENAME "xtrabackup_logfile"

ds_file_t	*dst_log_file = NULL;

static char mysql_data_home_buff[2];

const char *defaults_group = "mysqld";

/* === static parameters in ha_innodb.cc */

#define HA_INNOBASE_ROWS_IN_TABLE 10000 /* to get optimization right */
#define HA_INNOBASE_RANGE_COUNT	  100

ulong 	innobase_large_page_size = 0;

/* The default values for the following, type long or longlong, start-up
parameters are declared in mysqld.cc: */

long innobase_additional_mem_pool_size = 1*1024*1024L;
long innobase_buffer_pool_awe_mem_mb = 0;
long innobase_file_io_threads = 4;
long innobase_read_io_threads = 4;
long innobase_write_io_threads = 4;
long innobase_force_recovery = 0;
long innobase_log_buffer_size = 1024*1024L;
long innobase_log_files_in_group = 2;
long innobase_open_files = 300L;

longlong innobase_page_size = (1LL << 14); /* 16KB */
static ulong innobase_log_block_size = 512;
my_bool innobase_fast_checksum = FALSE;
char*	innobase_doublewrite_file = NULL;
char*	innobase_buffer_pool_filename = NULL;

longlong innobase_buffer_pool_size = 8*1024*1024L;
longlong innobase_log_file_size = 48*1024*1024L;

/* The default values for the following char* start-up parameters
are determined in innobase_init below: */

char*	innobase_ignored_opt			= NULL;
char*	innobase_data_home_dir			= NULL;
char*	innobase_data_file_path 		= NULL;
char*	innobase_log_arch_dir			= NULL;/* unused */
/* The following has a misleading name: starting from 4.0.5, this also
affects Windows: */
char*	innobase_unix_file_flush_method		= NULL;

/* Below we have boolean-valued start-up parameters, and their default
values */

ulong	innobase_fast_shutdown			= 1;
my_bool innobase_log_archive			= FALSE;/* unused */
my_bool innobase_use_doublewrite    = TRUE;
my_bool innobase_use_checksums      = TRUE;
my_bool innobase_use_large_pages    = FALSE;
my_bool	innobase_file_per_table			= FALSE;
my_bool innobase_locks_unsafe_for_binlog        = FALSE;
my_bool innobase_rollback_on_timeout		= FALSE;
my_bool innobase_create_status_file		= FALSE;
my_bool innobase_adaptive_hash_index		= TRUE;

static char *internal_innobase_data_file_path	= NULL;

/* The following counter is used to convey information to InnoDB
about server activity: in selects it is not sensible to call
srv_active_wake_master_thread after each fetch or search, we only do
it every INNOBASE_WAKE_INTERVAL'th step. */

#define INNOBASE_WAKE_INTERVAL	32
ulong	innobase_active_counter	= 0;


static char *xtrabackup_debug_sync = NULL;

my_bool xtrabackup_compact = FALSE;
my_bool xtrabackup_rebuild_indexes = FALSE;

my_bool xtrabackup_incremental_force_scan = FALSE;

/* The flushed lsn which is read from data files */
lsn_t	flushed_lsn= 0;

/* The size of archived log file */
ib_int64_t xtrabackup_arch_file_size = 0ULL;
/* The minimal LSN of found archived log files */
lsn_t xtrabackup_arch_first_file_lsn = 0ULL;
/* The maximum LSN of found archived log files */
lsn_t xtrabackup_arch_last_file_lsn = 0ULL;

ulong xb_open_files_limit= 0;
char *xb_plugin_dir;
char *xb_plugin_load;
my_bool xb_close_files= FALSE;

/* Datasinks */
ds_ctxt_t       *ds_data     = NULL;
ds_ctxt_t       *ds_meta     = NULL;
ds_ctxt_t       *ds_redo     = NULL;

static bool	innobackupex_mode = false;

static long	innobase_log_files_in_group_save;
static char	*srv_log_group_home_dir_save;
static longlong	innobase_log_file_size_save;

/* String buffer used by --print-param to accumulate server options as they are
parsed from the defaults file */
static std::ostringstream print_param_str;

/* Set of specified parameters */
std::set<std::string> param_set;

static ulonglong global_max_value;

extern "C" sig_handler handle_fatal_signal(int sig);

my_bool opt_galera_info = FALSE;
my_bool opt_slave_info = FALSE;
my_bool opt_no_lock = FALSE;
my_bool opt_safe_slave_backup = FALSE;
my_bool opt_rsync = FALSE;
my_bool opt_force_non_empty_dirs = FALSE;
my_bool opt_noversioncheck = FALSE;
my_bool opt_no_backup_locks = FALSE;
my_bool opt_decompress = FALSE;
my_bool opt_remove_original = FALSE;

static const char *binlog_info_values[] = {"off", "lockless", "on", "auto",
					   NullS};
static TYPELIB binlog_info_typelib = {array_elements(binlog_info_values)-1, "",
				      binlog_info_values, NULL};
ulong opt_binlog_info;

char *opt_incremental_history_name = NULL;
char *opt_incremental_history_uuid = NULL;

char *opt_user = NULL;
char *opt_password = NULL;
char *opt_host = NULL;
char *opt_defaults_group = NULL;
char *opt_socket = NULL;
uint opt_port = 0;
char *opt_login_path = NULL;
char *opt_log_bin = NULL;

const char *query_type_names[] = { "ALL", "UPDATE", "SELECT", NullS};

TYPELIB query_type_typelib= {array_elements(query_type_names) - 1, "",
	query_type_names, NULL};

ulong opt_lock_wait_query_type;
ulong opt_kill_long_query_type;

ulong opt_decrypt_algo = 0;

uint opt_kill_long_queries_timeout = 0;
uint opt_lock_wait_timeout = 0;
uint opt_lock_wait_threshold = 0;
uint opt_debug_sleep_before_unlock = 0;
uint opt_safe_slave_backup_timeout = 0;

const char *opt_history = NULL;
my_bool opt_decrypt = FALSE;

#if defined(HAVE_OPENSSL)
my_bool opt_ssl_verify_server_cert = FALSE;
#if !defined(HAVE_YASSL)
char *opt_server_public_key = NULL;
#endif
#endif

/* Whether xtrabackup_binlog_info should be created on recovery */
static bool recover_binlog_info;

/* Simple datasink creation tracking...add datasinks in the reverse order you
want them destroyed. */
#define XTRABACKUP_MAX_DATASINKS	10
static	ds_ctxt_t	*datasinks[XTRABACKUP_MAX_DATASINKS];
static	uint		actual_datasinks = 0;
static inline
void
xtrabackup_add_datasink(ds_ctxt_t *ds)
{
	xb_ad(actual_datasinks < XTRABACKUP_MAX_DATASINKS);
	datasinks[actual_datasinks] = ds; actual_datasinks++;
}

/* ======== Datafiles iterator ======== */
datafiles_iter_t *
datafiles_iter_new(fil_system_t *f_system)
{
	datafiles_iter_t *it;

	it = static_cast<datafiles_iter_t *>
		(ut_malloc(sizeof(datafiles_iter_t)));
	it->mutex = os_mutex_create();

	it->system = f_system;
	it->space = NULL;
	it->node = NULL;
	it->started = FALSE;

	return it;
}

fil_node_t *
datafiles_iter_next(datafiles_iter_t *it)
{
	fil_node_t *new_node;

	os_mutex_enter(it->mutex);

	if (it->node == NULL) {
		if (it->started)
			goto end;
		it->started = TRUE;
	} else {
		it->node = UT_LIST_GET_NEXT(chain, it->node);
		if (it->node != NULL)
			goto end;
	}

	it->space = (it->space == NULL) ?
		UT_LIST_GET_FIRST(it->system->space_list) :
		UT_LIST_GET_NEXT(space_list, it->space);

	while (it->space != NULL &&
	       (it->space->purpose != FIL_TABLESPACE ||
		UT_LIST_GET_LEN(it->space->chain) == 0))
		it->space = UT_LIST_GET_NEXT(space_list, it->space);
	if (it->space == NULL)
		goto end;

	it->node = UT_LIST_GET_FIRST(it->space->chain);

end:
	new_node = it->node;
	os_mutex_exit(it->mutex);

	return new_node;
}

void
datafiles_iter_free(datafiles_iter_t *it)
{
	os_mutex_free(it->mutex);
	ut_free(it);
}

/* ======== Date copying thread context ======== */

typedef struct {
	datafiles_iter_t 	*it;
	uint			num;
	uint			*count;
	os_ib_mutex_t		count_mutex;
	os_thread_id_t		id;
} data_thread_ctxt_t;

/* ======== for option and variables ======== */

enum options_xtrabackup
{
  OPT_XTRA_TARGET_DIR = 1000,     /* make sure it is larger
                                     than OPT_MAX_CLIENT_OPTION */
  OPT_XTRA_BACKUP,
  OPT_XTRA_STATS,
  OPT_XTRA_PREPARE,
  OPT_XTRA_EXPORT,
  OPT_XTRA_APPLY_LOG_ONLY,
  OPT_XTRA_PRINT_PARAM,
  OPT_XTRA_USE_MEMORY,
  OPT_XTRA_THROTTLE,
  OPT_XTRA_LOG_COPY_INTERVAL,
  OPT_XTRA_INCREMENTAL,
  OPT_XTRA_INCREMENTAL_BASEDIR,
  OPT_XTRA_EXTRA_LSNDIR,
  OPT_XTRA_INCREMENTAL_DIR,
  OPT_XTRA_ARCHIVED_TO_LSN,
  OPT_XTRA_TABLES,
  OPT_XTRA_TABLES_FILE,
  OPT_XTRA_DATABASES,
  OPT_XTRA_DATABASES_FILE,
  OPT_XTRA_CREATE_IB_LOGFILE,
  OPT_XTRA_PARALLEL,
  OPT_XTRA_STREAM,
  OPT_XTRA_COMPRESS,
  OPT_XTRA_COMPRESS_THREADS,
  OPT_XTRA_COMPRESS_CHUNK_SIZE,
  OPT_XTRA_ENCRYPT,
  OPT_XTRA_ENCRYPT_KEY,
  OPT_XTRA_ENCRYPT_KEY_FILE,
  OPT_XTRA_ENCRYPT_THREADS,
  OPT_XTRA_ENCRYPT_CHUNK_SIZE,
  OPT_LOG,
  OPT_INNODB,
  OPT_INNODB_CHECKSUMS,
  OPT_INNODB_DATA_FILE_PATH,
  OPT_INNODB_DATA_HOME_DIR,
  OPT_INNODB_ADAPTIVE_HASH_INDEX,
  OPT_INNODB_DOUBLEWRITE,
  OPT_INNODB_FAST_SHUTDOWN,
  OPT_INNODB_FILE_PER_TABLE,
  OPT_INNODB_FLUSH_LOG_AT_TRX_COMMIT,
  OPT_INNODB_FLUSH_METHOD,
  OPT_INNODB_LOCKS_UNSAFE_FOR_BINLOG,
  OPT_INNODB_LOG_ARCH_DIR,
  OPT_INNODB_LOG_ARCHIVE,
  OPT_INNODB_LOG_GROUP_HOME_DIR,
  OPT_INNODB_MAX_DIRTY_PAGES_PCT,
  OPT_INNODB_MAX_PURGE_LAG,
  OPT_INNODB_ROLLBACK_ON_TIMEOUT,
  OPT_INNODB_STATUS_FILE,
  OPT_INNODB_ADDITIONAL_MEM_POOL_SIZE,
  OPT_INNODB_AUTOEXTEND_INCREMENT,
  OPT_INNODB_BUFFER_POOL_SIZE,
  OPT_INNODB_COMMIT_CONCURRENCY,
  OPT_INNODB_CONCURRENCY_TICKETS,
  OPT_INNODB_FILE_IO_THREADS,
  OPT_INNODB_IO_CAPACITY,
  OPT_INNODB_READ_IO_THREADS,
  OPT_INNODB_WRITE_IO_THREADS,
  OPT_INNODB_USE_NATIVE_AIO,
  OPT_INNODB_PAGE_SIZE,
  OPT_INNODB_LOG_BLOCK_SIZE,
  OPT_INNODB_FAST_CHECKSUM,
  OPT_INNODB_EXTRA_UNDOSLOTS,
  OPT_INNODB_DOUBLEWRITE_FILE,
  OPT_INNODB_BUFFER_POOL_FILENAME,
  OPT_INNODB_FORCE_RECOVERY,
  OPT_INNODB_LOCK_WAIT_TIMEOUT,
  OPT_INNODB_LOG_BUFFER_SIZE,
  OPT_INNODB_LOG_FILE_SIZE,
  OPT_INNODB_LOG_FILES_IN_GROUP,
  OPT_INNODB_OPEN_FILES,
  OPT_INNODB_SYNC_SPIN_LOOPS,
  OPT_INNODB_THREAD_CONCURRENCY,
  OPT_INNODB_THREAD_SLEEP_DELAY,
  OPT_XTRA_DEBUG_SYNC,
  OPT_XTRA_COMPACT,
  OPT_XTRA_REBUILD_INDEXES,
  OPT_XTRA_REBUILD_THREADS,
  OPT_INNODB_CHECKSUM_ALGORITHM,
  OPT_INNODB_UNDO_DIRECTORY,
  OPT_INNODB_UNDO_TABLESPACES,
  OPT_INNODB_LOG_CHECKSUM_ALGORITHM,
  OPT_XTRA_INCREMENTAL_FORCE_SCAN,
  OPT_DEFAULTS_GROUP,
  OPT_OPEN_FILES_LIMIT,
  OPT_PLUGIN_DIR,
  OPT_PLUGIN_LOAD,
  OPT_INNODB_ENCRYPT_LOG,
  OPT_CLOSE_FILES,
  OPT_CORE_FILE,

  OPT_COPY_BACK,
  OPT_MOVE_BACK,
  OPT_GALERA_INFO,
  OPT_SLAVE_INFO,
  OPT_NO_LOCK,
  OPT_SAFE_SLAVE_BACKUP,
  OPT_RSYNC,
  OPT_FORCE_NON_EMPTY_DIRS,
  OPT_NO_VERSION_CHECK,
  OPT_NO_BACKUP_LOCKS,
  OPT_DECOMPRESS,
  OPT_INCREMENTAL_HISTORY_NAME,
  OPT_INCREMENTAL_HISTORY_UUID,
  OPT_DECRYPT,
  OPT_REMOVE_ORIGINAL,
  OPT_LOCK_WAIT_QUERY_TYPE,
  OPT_KILL_LONG_QUERY_TYPE,
  OPT_HISTORY,
  OPT_KILL_LONG_QUERIES_TIMEOUT,
  OPT_LOCK_WAIT_TIMEOUT,
  OPT_LOCK_WAIT_THRESHOLD,
  OPT_DEBUG_SLEEP_BEFORE_UNLOCK,
  OPT_SAFE_SLAVE_BACKUP_TIMEOUT,
  OPT_BINLOG_INFO,
  OPT_XB_SECURE_AUTH,

  OPT_SSL_SSL,
  OPT_SSL_VERIFY_SERVER_CERT,
  OPT_SERVER_PUBLIC_KEY,

  OPT_XTRA_TABLES_EXCLUDE,
  OPT_XTRA_DATABASES_EXCLUDE,
};

struct my_option xb_client_options[] =
{
  {"version", 'v', "print xtrabackup version information",
   (G_PTR *) &xtrabackup_version, (G_PTR *) &xtrabackup_version, 0, GET_BOOL,
   NO_ARG, 0, 0, 0, 0, 0, 0},
  {"target-dir", OPT_XTRA_TARGET_DIR, "destination directory", (G_PTR*) &xtrabackup_target_dir,
   (G_PTR*) &xtrabackup_target_dir, 0, GET_STR, REQUIRED_ARG, 0, 0, 0, 0, 0, 0},
  {"backup", OPT_XTRA_BACKUP, "take backup to target-dir",
   (G_PTR*) &xtrabackup_backup, (G_PTR*) &xtrabackup_backup,
   0, GET_BOOL, NO_ARG, 0, 0, 0, 0, 0, 0},
  {"stats", OPT_XTRA_STATS, "calc statistic of datadir (offline mysqld is recommended)",
   (G_PTR*) &xtrabackup_stats, (G_PTR*) &xtrabackup_stats,
   0, GET_BOOL, NO_ARG, 0, 0, 0, 0, 0, 0},
  {"prepare", OPT_XTRA_PREPARE, "prepare a backup for starting mysql server on the backup.",
   (G_PTR*) &xtrabackup_prepare, (G_PTR*) &xtrabackup_prepare,
   0, GET_BOOL, NO_ARG, 0, 0, 0, 0, 0, 0},
  {"export", OPT_XTRA_EXPORT, "create files to import to another database when prepare.",
   (G_PTR*) &xtrabackup_export, (G_PTR*) &xtrabackup_export,
   0, GET_BOOL, NO_ARG, 0, 0, 0, 0, 0, 0},
  {"apply-log-only", OPT_XTRA_APPLY_LOG_ONLY,
   "stop recovery process not to progress LSN after applying log when prepare.",
   (G_PTR*) &xtrabackup_apply_log_only, (G_PTR*) &xtrabackup_apply_log_only,
   0, GET_BOOL, NO_ARG, 0, 0, 0, 0, 0, 0},
  {"print-param", OPT_XTRA_PRINT_PARAM, "print parameter of mysqld needed for copyback.",
   (G_PTR*) &xtrabackup_print_param, (G_PTR*) &xtrabackup_print_param,
   0, GET_BOOL, NO_ARG, 0, 0, 0, 0, 0, 0},
  {"use-memory", OPT_XTRA_USE_MEMORY, "The value is used instead of buffer_pool_size",
   (G_PTR*) &xtrabackup_use_memory, (G_PTR*) &xtrabackup_use_memory,
   0, GET_LL, REQUIRED_ARG, 100*1024*1024L, 1024*1024L, LONGLONG_MAX, 0,
   1024*1024L, 0},
  {"throttle", OPT_XTRA_THROTTLE, "limit count of IO operations (pairs of read&write) per second to IOS values (for '--backup')",
   (G_PTR*) &xtrabackup_throttle, (G_PTR*) &xtrabackup_throttle,
   0, GET_LONG, REQUIRED_ARG, 0, 0, LONG_MAX, 0, 1, 0},
  {"log", OPT_LOG, "Ignored option for MySQL option compatibility",
   (G_PTR*) &log_ignored_opt, (G_PTR*) &log_ignored_opt, 0,
   GET_STR, OPT_ARG, 0, 0, 0, 0, 0, 0},
  {"log-copy-interval", OPT_XTRA_LOG_COPY_INTERVAL, "time interval between checks done by log copying thread in milliseconds (default is 1 second).",
   (G_PTR*) &xtrabackup_log_copy_interval, (G_PTR*) &xtrabackup_log_copy_interval,
   0, GET_LONG, REQUIRED_ARG, 1000, 0, LONG_MAX, 0, 1, 0},
  {"extra-lsndir", OPT_XTRA_EXTRA_LSNDIR, "(for --backup): save an extra copy of the xtrabackup_checkpoints file in this directory.",
   (G_PTR*) &xtrabackup_extra_lsndir, (G_PTR*) &xtrabackup_extra_lsndir,
   0, GET_STR, REQUIRED_ARG, 0, 0, 0, 0, 0, 0},
  {"incremental-lsn", OPT_XTRA_INCREMENTAL, "(for --backup): copy only .ibd pages newer than specified LSN 'high:low'. ##ATTENTION##: If a wrong LSN value is specified, it is impossible to diagnose this, causing the backup to be unusable. Be careful!",
   (G_PTR*) &xtrabackup_incremental, (G_PTR*) &xtrabackup_incremental,
   0, GET_STR, REQUIRED_ARG, 0, 0, 0, 0, 0, 0},
  {"incremental-basedir", OPT_XTRA_INCREMENTAL_BASEDIR, "(for --backup): copy only .ibd pages newer than backup at specified directory.",
   (G_PTR*) &xtrabackup_incremental_basedir, (G_PTR*) &xtrabackup_incremental_basedir,
   0, GET_STR, REQUIRED_ARG, 0, 0, 0, 0, 0, 0},
  {"incremental-dir", OPT_XTRA_INCREMENTAL_DIR, "(for --prepare): apply .delta files and logfile in the specified directory.",
   (G_PTR*) &xtrabackup_incremental_dir, (G_PTR*) &xtrabackup_incremental_dir,
   0, GET_STR, REQUIRED_ARG, 0, 0, 0, 0, 0, 0},
 {"to-archived-lsn", OPT_XTRA_ARCHIVED_TO_LSN,
   "Don't apply archived logs with bigger log sequence number.",
   (G_PTR*) &xtrabackup_archived_to_lsn, (G_PTR*) &xtrabackup_archived_to_lsn, 0,
   GET_LL, REQUIRED_ARG, 0, 0, LONGLONG_MAX, 0, 0, 0},
  {"tables", OPT_XTRA_TABLES, "filtering by regexp for table names.",
   (G_PTR*) &xtrabackup_tables, (G_PTR*) &xtrabackup_tables,
   0, GET_STR, REQUIRED_ARG, 0, 0, 0, 0, 0, 0},
  {"tables_file", OPT_XTRA_TABLES_FILE, "filtering by list of the exact database.table name in the file.",
   (G_PTR*) &xtrabackup_tables_file, (G_PTR*) &xtrabackup_tables_file,
   0, GET_STR, REQUIRED_ARG, 0, 0, 0, 0, 0, 0},
  {"databases", OPT_XTRA_DATABASES, "filtering by list of databases.",
   (G_PTR*) &xtrabackup_databases, (G_PTR*) &xtrabackup_databases,
   0, GET_STR, REQUIRED_ARG, 0, 0, 0, 0, 0, 0},
  {"databases_file", OPT_XTRA_TABLES_FILE,
   "filtering by list of databases in the file.",
   (G_PTR*) &xtrabackup_databases_file, (G_PTR*) &xtrabackup_databases_file,
   0, GET_STR, REQUIRED_ARG, 0, 0, 0, 0, 0, 0},
  {"tables-exclude", OPT_XTRA_TABLES_EXCLUDE, "filtering by regexp for table names. "
  "Operates the same way as --tables, but matched names are excluded from backup. "
  "Note that this option has a higher priority than --tables.",
    (G_PTR*) &xtrabackup_tables_exclude, (G_PTR*) &xtrabackup_tables_exclude,
    0, GET_STR, REQUIRED_ARG, 0, 0, 0, 0, 0, 0},
  {"databases-exclude", OPT_XTRA_DATABASES_EXCLUDE, "Excluding databases based on name, "
  "Operates the same way as --databases, but matched names are excluded from backup. "
  "Note that this option has a higher priority than --databases.",
    (G_PTR*) &xtrabackup_databases_exclude, (G_PTR*) &xtrabackup_databases_exclude,
    0, GET_STR, REQUIRED_ARG, 0, 0, 0, 0, 0, 0},
  {"create-ib-logfile", OPT_XTRA_CREATE_IB_LOGFILE, "** not work for now** creates ib_logfile* also after '--prepare'. ### If you want create ib_logfile*, only re-execute this command in same options. ###",
   (G_PTR*) &xtrabackup_create_ib_logfile, (G_PTR*) &xtrabackup_create_ib_logfile,
   0, GET_BOOL, NO_ARG, 0, 0, 0, 0, 0, 0},

  {"stream", OPT_XTRA_STREAM, "Stream all backup files to the standard output "
   "in the specified format." 
   "Supported format is 'xbstream'."
   ,
   (G_PTR*) &xtrabackup_stream_str, (G_PTR*) &xtrabackup_stream_str, 0, GET_STR,
   REQUIRED_ARG, 0, 0, 0, 0, 0, 0},

  {"compress", OPT_XTRA_COMPRESS, "Compress individual backup files using the "
   "specified compression algorithm. Currently the only supported algorithm "
   "is 'quicklz'. It is also the default algorithm, i.e. the one used when "
   "--compress is used without an argument.",
   (G_PTR*) &xtrabackup_compress_alg, (G_PTR*) &xtrabackup_compress_alg, 0,
   GET_STR, OPT_ARG, 0, 0, 0, 0, 0, 0},

  {"compress-threads", OPT_XTRA_COMPRESS_THREADS,
   "Number of threads for parallel data compression. The default value is 1.",
   (G_PTR*) &xtrabackup_compress_threads, (G_PTR*) &xtrabackup_compress_threads,
   0, GET_UINT, REQUIRED_ARG, 1, 1, UINT_MAX, 0, 0, 0},

  {"compress-chunk-size", OPT_XTRA_COMPRESS_CHUNK_SIZE,
   "Size of working buffer(s) for compression threads in bytes. The default value is 64K.",
   (G_PTR*) &xtrabackup_compress_chunk_size, (G_PTR*) &xtrabackup_compress_chunk_size,
   0, GET_ULL, REQUIRED_ARG, (1 << 16), 1024, ULONGLONG_MAX, 0, 0, 0},

  {"encrypt", OPT_XTRA_ENCRYPT, "Encrypt individual backup files using the "
   "specified encryption algorithm.",
   &xtrabackup_encrypt_algo, &xtrabackup_encrypt_algo,
   &xtrabackup_encrypt_algo_typelib, GET_ENUM, REQUIRED_ARG, 0, 0, 0, 0, 0, 0},

  {"encrypt-key", OPT_XTRA_ENCRYPT_KEY, "Encryption key to use.",
   (G_PTR*) &xtrabackup_encrypt_key, (G_PTR*) &xtrabackup_encrypt_key, 0,
   GET_STR_ALLOC, REQUIRED_ARG, 0, 0, 0, 0, 0, 0},

  {"encrypt-key-file", OPT_XTRA_ENCRYPT_KEY_FILE, "File which contains encryption key to use.",
   (G_PTR*) &xtrabackup_encrypt_key_file, (G_PTR*) &xtrabackup_encrypt_key_file, 0,
   GET_STR_ALLOC, REQUIRED_ARG, 0, 0, 0, 0, 0, 0},

  {"encrypt-threads", OPT_XTRA_ENCRYPT_THREADS,
   "Number of threads for parallel data encryption. The default value is 1.",
   (G_PTR*) &xtrabackup_encrypt_threads, (G_PTR*) &xtrabackup_encrypt_threads,
   0, GET_UINT, REQUIRED_ARG, 1, 1, UINT_MAX, 0, 0, 0},

  {"encrypt-chunk-size", OPT_XTRA_ENCRYPT_CHUNK_SIZE,
   "Size of working buffer(S) for encryption threads in bytes. The default value is 64K.",
   (G_PTR*) &xtrabackup_encrypt_chunk_size, (G_PTR*) &xtrabackup_encrypt_chunk_size,
   0, GET_ULL, REQUIRED_ARG, (1 << 16), 1024, ULONGLONG_MAX, 0, 0, 0},

  {"compact", OPT_XTRA_COMPACT,
   "Create a compact backup by skipping secondary index pages.",
   (G_PTR*) &xtrabackup_compact, (G_PTR*) &xtrabackup_compact,
   0, GET_BOOL, NO_ARG, 0, 0, 0, 0, 0, 0},

  {"rebuild_indexes", OPT_XTRA_REBUILD_INDEXES,
   "Rebuild secondary indexes in InnoDB tables after applying the log. "
   "Only has effect with --prepare.",
   (G_PTR*) &xtrabackup_rebuild_indexes, (G_PTR*) &xtrabackup_rebuild_indexes,
   0, GET_BOOL, NO_ARG, 0, 0, 0, 0, 0, 0},

  {"rebuild_threads", OPT_XTRA_REBUILD_THREADS,
   "Use this number of threads to rebuild indexes in a compact backup. "
   "Only has effect with --prepare and --rebuild-indexes.",
   (G_PTR*) &xtrabackup_rebuild_threads, (G_PTR*) &xtrabackup_rebuild_threads,
   0, GET_UINT, REQUIRED_ARG, 1, 1, UINT_MAX, 0, 0, 0},

  {"incremental-force-scan", OPT_XTRA_INCREMENTAL_FORCE_SCAN,
   "Perform a full-scan incremental backup even in the presence of changed "
   "page bitmap data",
   (G_PTR*)&xtrabackup_incremental_force_scan,
   (G_PTR*)&xtrabackup_incremental_force_scan, 0, GET_BOOL, NO_ARG,
   0, 0, 0, 0, 0, 0},


  {"close_files", OPT_CLOSE_FILES, "do not keep files opened. Use at your own "
   "risk.", (G_PTR*) &xb_close_files, (G_PTR*) &xb_close_files, 0, GET_BOOL,
   NO_ARG, 0, 0, 0, 0, 0, 0},

  {"core-file", OPT_CORE_FILE, "Write core on fatal signals", 0, 0, 0,
   GET_NO_ARG, NO_ARG, 0, 0, 0, 0, 0, 0},


  {"copy-back", OPT_COPY_BACK, "Copy all the files in a previously made "
   "backup from the backup directory to their original locations.",
   (uchar *) &xtrabackup_copy_back, (uchar *) &xtrabackup_copy_back, 0,
   GET_BOOL, NO_ARG, 0, 0, 0, 0, 0, 0},

  {"move-back", OPT_MOVE_BACK, "Move all the files in a previously made "
   "backup from the backup directory to the actual datadir location. "
   "Use with caution, as it removes backup files.",
   (uchar *) &xtrabackup_move_back, (uchar *) &xtrabackup_move_back, 0,
   GET_BOOL, NO_ARG, 0, 0, 0, 0, 0, 0},

  {"galera-info", OPT_GALERA_INFO, "This options creates the "
   "xtrabackup_galera_info file which contains the local node state at "
   "the time of the backup. Option should be used when performing the "
   "backup of Percona-XtraDB-Cluster. Has no effect when backup locks "
   "are used to create the backup.",
   (uchar *) &opt_galera_info, (uchar *) &opt_galera_info, 0,
   GET_BOOL, NO_ARG, 0, 0, 0, 0, 0, 0},

  {"slave-info", OPT_SLAVE_INFO, "This option is useful when backing "
   "up a replication slave server. It prints the binary log position "
   "and name of the master server. It also writes this information to "
   "the \"xtrabackup_slave_info\" file as a \"CHANGE MASTER\" command. "
   "A new slave for this master can be set up by starting a slave server "
   "on this backup and issuing a \"CHANGE MASTER\" command with the "
   "binary log position saved in the \"xtrabackup_slave_info\" file.",
   (uchar *) &opt_slave_info, (uchar *) &opt_slave_info, 0,
   GET_BOOL, NO_ARG, 0, 0, 0, 0, 0, 0},

  {"no-lock", OPT_NO_LOCK, "Use this option to disable table lock "
   "with \"FLUSH TABLES WITH READ LOCK\". Use it only if ALL your "
   "tables are InnoDB and you DO NOT CARE about the binary log "
   "position of the backup. This option shouldn't be used if there "
   "are any DDL statements being executed or if any updates are "
   "happening on non-InnoDB tables (this includes the system MyISAM "
   "tables in the mysql database), otherwise it could lead to an "
   "inconsistent backup. If you are considering to use --no-lock "
   "because your backups are failing to acquire the lock, this could "
   "be because of incoming replication events preventing the lock "
   "from succeeding. Please try using --safe-slave-backup to "
   "momentarily stop the replication slave thread, this may help "
   "the backup to succeed and you then don't need to resort to "
   "using this option.",
   (uchar *) &opt_no_lock, (uchar *) &opt_no_lock, 0,
   GET_BOOL, NO_ARG, 0, 0, 0, 0, 0, 0},

  {"safe-slave-backup", OPT_SAFE_SLAVE_BACKUP, "Stop slave SQL thread "
   "and wait to start backup until Slave_open_temp_tables in "
   "\"SHOW STATUS\" is zero. If there are no open temporary tables, "
   "the backup will take place, otherwise the SQL thread will be "
   "started and stopped until there are no open temporary tables. "
   "The backup will fail if Slave_open_temp_tables does not become "
   "zero after --safe-slave-backup-timeout seconds. The slave SQL "
   "thread will be restarted when the backup finishes.",
   (uchar *) &opt_safe_slave_backup,
   (uchar *) &opt_safe_slave_backup,
   0, GET_BOOL, NO_ARG, 0, 0, 0, 0, 0, 0},

  {"rsync", OPT_RSYNC, "Uses the rsync utility to optimize local file "
   "transfers. When this option is specified, innobackupex uses rsync "
   "to copy all non-InnoDB files instead of spawning a separate cp for "
   "each file, which can be much faster for servers with a large number "
   "of databases or tables.  This option cannot be used together with "
   "--stream.",
   (uchar *) &opt_rsync, (uchar *) &opt_rsync,
   0, GET_BOOL, NO_ARG, 0, 0, 0, 0, 0, 0},

  {"force-non-empty-directories", OPT_FORCE_NON_EMPTY_DIRS, "This "
   "option, when specified, makes --copy-back or --move-back transfer "
   "files to non-empty directories. Note that no existing files will be "
   "overwritten. If --copy-back or --nove-back has to copy a file from "
   "the backup directory which already exists in the destination "
   "directory, it will still fail with an error.",
   (uchar *) &opt_force_non_empty_dirs,
   (uchar *) &opt_force_non_empty_dirs,
   0, GET_BOOL, NO_ARG, 0, 0, 0, 0, 0, 0},

  {"no-version-check", OPT_NO_VERSION_CHECK, "This option disables the "
   "version check which is enabled by the --version-check option.",
   (uchar *) &opt_noversioncheck,
   (uchar *) &opt_noversioncheck,
   0, GET_BOOL, NO_ARG, 0, 0, 0, 0, 0, 0},

  {"no-backup-locks", OPT_NO_BACKUP_LOCKS, "This option controls if "
   "backup locks should be used instead of FLUSH TABLES WITH READ LOCK "
   "on the backup stage. The option has no effect when backup locks are "
   "not supported by the server. This option is enabled by default, "
   "disable with --no-backup-locks.",
   (uchar *) &opt_no_backup_locks,
   (uchar *) &opt_no_backup_locks,
   0, GET_BOOL, NO_ARG, 0, 0, 0, 0, 0, 0},

  {"decompress", OPT_DECOMPRESS, "Decompresses all files with the .qp "
   "extension in a backup previously made with the --compress option.",
   (uchar *) &opt_decompress,
   (uchar *) &opt_decompress,
   0, GET_BOOL, NO_ARG, 0, 0, 0, 0, 0, 0},

  {"user", 'u', "This option specifies the MySQL username used "
   "when connecting to the server, if that's not the current user. "
   "The option accepts a string argument. See mysql --help for details.",
   (uchar*) &opt_user, (uchar*) &opt_user, 0, GET_STR,
   REQUIRED_ARG, 0, 0, 0, 0, 0, 0},

  {"host", 'H', "This option specifies the host to use when "
   "connecting to the database server with TCP/IP.  The option accepts "
   "a string argument. See mysql --help for details.",
   (uchar*) &opt_host, (uchar*) &opt_host, 0, GET_STR,
   REQUIRED_ARG, 0, 0, 0, 0, 0, 0},

  {"port", 'P', "This option specifies the port to use when "
   "connecting to the database server with TCP/IP.  The option accepts "
   "a string argument. See mysql --help for details.",
   &opt_port, &opt_port, 0, GET_UINT, REQUIRED_ARG,
   0, 0, 0, 0, 0, 0},

  {"password", 'p', "This option specifies the password to use "
   "when connecting to the database. It accepts a string argument.  "
   "See mysql --help for details.",
   0, 0, 0, GET_STR,
   REQUIRED_ARG, 0, 0, 0, 0, 0, 0},

  {"socket", 'S', "This option specifies the socket to use when "
   "connecting to the local database server with a UNIX domain socket.  "
   "The option accepts a string argument. See mysql --help for details.",
   (uchar*) &opt_socket, (uchar*) &opt_socket, 0, GET_STR,
   REQUIRED_ARG, 0, 0, 0, 0, 0, 0},

  {"incremental-history-name", OPT_INCREMENTAL_HISTORY_NAME,
   "This option specifies the name of the backup series stored in the "
   "PERCONA_SCHEMA.xtrabackup_history history record to base an "
   "incremental backup on. Xtrabackup will search the history table "
   "looking for the most recent (highest innodb_to_lsn), successful "
   "backup in the series and take the to_lsn value to use as the "
   "starting lsn for the incremental backup. This will be mutually "
   "exclusive with --incremental-history-uuid, --incremental-basedir "
   "and --incremental-lsn. If no valid lsn can be found (no series by "
   "that name, no successful backups by that name) xtrabackup will "
   "return with an error. It is used with the --incremental option.",
   (uchar*) &opt_incremental_history_name,
   (uchar*) &opt_incremental_history_name, 0, GET_STR,
   REQUIRED_ARG, 0, 0, 0, 0, 0, 0},

  {"incremental-history-uuid", OPT_INCREMENTAL_HISTORY_UUID,
   "This option specifies the UUID of the specific history record "
   "stored in the PERCONA_SCHEMA.xtrabackup_history to base an "
   "incremental backup on. --incremental-history-name, "
   "--incremental-basedir and --incremental-lsn. If no valid lsn can be "
   "found (no success record with that uuid) xtrabackup will return "
   "with an error. It is used with the --incremental option.",
   (uchar*) &opt_incremental_history_uuid,
   (uchar*) &opt_incremental_history_uuid, 0, GET_STR,
   REQUIRED_ARG, 0, 0, 0, 0, 0, 0},

  {"decrypt", OPT_DECRYPT, "Decrypts all files with the .xbcrypt "
   "extension in a backup previously made with --encrypt option.",
   &opt_decrypt_algo, &opt_decrypt_algo,
   &xtrabackup_encrypt_algo_typelib, GET_ENUM, REQUIRED_ARG,
   0, 0, 0, 0, 0, 0},

  {"remove-original", OPT_REMOVE_ORIGINAL, "Remove .qp and .xbcrypt files "
   "after decryption and decompression.",
   (uchar *) &opt_remove_original,
   (uchar *) &opt_remove_original,
   0, GET_BOOL, NO_ARG, 0, 0, 0, 0, 0, 0},

  {"ftwrl-wait-query-type", OPT_LOCK_WAIT_QUERY_TYPE,
   "This option specifies which types of queries are allowed to complete "
   "before innobackupex will issue the global lock. Default is all.",
   (uchar*) &opt_lock_wait_query_type,
   (uchar*) &opt_lock_wait_query_type, &query_type_typelib,
   GET_ENUM, REQUIRED_ARG, QUERY_TYPE_ALL, 0, 0, 0, 0, 0},

  {"kill-long-query-type", OPT_KILL_LONG_QUERY_TYPE,
   "This option specifies which types of queries should be killed to "
   "unblock the global lock. Default is \"all\".",
   (uchar*) &opt_kill_long_query_type,
   (uchar*) &opt_kill_long_query_type, &query_type_typelib,
   GET_ENUM, REQUIRED_ARG, QUERY_TYPE_SELECT, 0, 0, 0, 0, 0},

  {"history", OPT_HISTORY,
   "This option enables the tracking of backup history in the "
   "PERCONA_SCHEMA.xtrabackup_history table. An optional history "
   "series name may be specified that will be placed with the history "
   "record for the current backup being taken.",
   NULL, NULL, 0, GET_STR, OPT_ARG, 0, 0, 0, 0, 0, 0},

  {"kill-long-queries-timeout", OPT_KILL_LONG_QUERIES_TIMEOUT,
   "This option specifies the number of seconds innobackupex waits "
   "between starting FLUSH TABLES WITH READ LOCK and killing those "
   "queries that block it. Default is 0 seconds, which means "
   "innobackupex will not attempt to kill any queries.",
   (uchar*) &opt_kill_long_queries_timeout,
   (uchar*) &opt_kill_long_queries_timeout, 0, GET_UINT,
   REQUIRED_ARG, 0, 0, 0, 0, 0, 0},

  {"ftwrl-wait-timeout", OPT_LOCK_WAIT_TIMEOUT,
   "This option specifies time in seconds that innobackupex should wait "
   "for queries that would block FTWRL before running it. If there are "
   "still such queries when the timeout expires, innobackupex terminates "
   "with an error. Default is 0, in which case innobackupex does not "
   "wait for queries to complete and starts FTWRL immediately.",
   (uchar*) &opt_lock_wait_timeout,
   (uchar*) &opt_lock_wait_timeout, 0, GET_UINT,
   REQUIRED_ARG, 0, 0, 0, 0, 0, 0},

  {"ftwrl-wait-threshold", OPT_LOCK_WAIT_THRESHOLD,
   "This option specifies the query run time threshold which is used by "
   "innobackupex to detect long-running queries with a non-zero value "
   "of --ftwrl-wait-timeout. FTWRL is not started until such "
   "long-running queries exist. This option has no effect if "
   "--ftwrl-wait-timeout is 0. Default value is 60 seconds.",
   (uchar*) &opt_lock_wait_threshold,
   (uchar*) &opt_lock_wait_threshold, 0, GET_UINT,
   REQUIRED_ARG, 60, 0, 0, 0, 0, 0},

  {"debug-sleep-before-unlock", OPT_DEBUG_SLEEP_BEFORE_UNLOCK,
   "This is a debug-only option used by the XtraBackup test suite.",
   (uchar*) &opt_debug_sleep_before_unlock,
   (uchar*) &opt_debug_sleep_before_unlock, 0, GET_UINT,
   REQUIRED_ARG, 0, 0, 0, 0, 0, 0},

  {"safe-slave-backup-timeout", OPT_SAFE_SLAVE_BACKUP_TIMEOUT,
   "How many seconds --safe-slave-backup should wait for "
   "Slave_open_temp_tables to become zero. (default 300)",
   (uchar*) &opt_safe_slave_backup_timeout,
   (uchar*) &opt_safe_slave_backup_timeout, 0, GET_UINT,
   REQUIRED_ARG, 300, 0, 0, 0, 0, 0},

  {"binlog-info", OPT_BINLOG_INFO,
   "This option controls how XtraBackup should retrieve server's binary log "
   "coordinates corresponding to the backup. Possible values are OFF, ON, "
   "LOCKLESS and AUTO. See the XtraBackup manual for more information",
   &opt_binlog_info, &opt_binlog_info,
   &binlog_info_typelib, GET_ENUM, OPT_ARG, BINLOG_INFO_AUTO, 0, 0, 0, 0, 0},

  {"secure-auth", OPT_XB_SECURE_AUTH, "Refuse client connecting to server if it"
    " uses old (pre-4.1.1) protocol.", &opt_secure_auth,
    &opt_secure_auth, 0, GET_BOOL, NO_ARG, 1, 0, 0, 0, 0, 0},

#include "sslopt-longopts.h"


  { 0, 0, 0, 0, 0, 0, GET_NO_ARG, NO_ARG, 0, 0, 0, 0, 0, 0}
};

uint xb_client_options_count = array_elements(xb_client_options);

struct my_option xb_server_options[] =
{
  {"datadir", 'h', "Path to the database root.", (G_PTR*) &mysql_data_home,
   (G_PTR*) &mysql_data_home, 0, GET_STR, REQUIRED_ARG, 0, 0, 0, 0, 0, 0},
  {"tmpdir", 't',
   "Path for temporary files. Several paths may be specified, separated by a "
#if defined(__WIN__) || defined(OS2) || defined(__NETWARE__)
   "semicolon (;)"
#else
   "colon (:)"
#endif
   ", in this case they are used in a round-robin fashion.",
   (G_PTR*) &opt_mysql_tmpdir,
   (G_PTR*) &opt_mysql_tmpdir, 0, GET_STR, REQUIRED_ARG, 0, 0, 0, 0, 0, 0},
  {"parallel", OPT_XTRA_PARALLEL,
   "Number of threads to use for parallel datafiles transfer. "
   "The default value is 1.",
   (G_PTR*) &xtrabackup_parallel, (G_PTR*) &xtrabackup_parallel, 0, GET_INT,
   REQUIRED_ARG, 1, 1, INT_MAX, 0, 0, 0},

   {"log", OPT_LOG, "Ignored option for MySQL option compatibility",
   (G_PTR*) &log_ignored_opt, (G_PTR*) &log_ignored_opt, 0,
   GET_STR, OPT_ARG, 0, 0, 0, 0, 0, 0},

   {"log_bin", OPT_LOG, "Base name for the log sequence",
   &opt_log_bin, &opt_log_bin, 0, GET_STR_ALLOC, OPT_ARG, 0, 0, 0, 0, 0, 0},

   {"innodb", OPT_INNODB, "Ignored option for MySQL option compatibility",
   (G_PTR*) &innobase_ignored_opt, (G_PTR*) &innobase_ignored_opt, 0,
   GET_STR, OPT_ARG, 0, 0, 0, 0, 0, 0},

  {"innodb_adaptive_hash_index", OPT_INNODB_ADAPTIVE_HASH_INDEX,
   "Enable InnoDB adaptive hash index (enabled by default).  "
   "Disable with --skip-innodb-adaptive-hash-index.",
   (G_PTR*) &innobase_adaptive_hash_index,
   (G_PTR*) &innobase_adaptive_hash_index,
   0, GET_BOOL, NO_ARG, 1, 0, 0, 0, 0, 0},
  {"innodb_additional_mem_pool_size", OPT_INNODB_ADDITIONAL_MEM_POOL_SIZE,
   "Size of a memory pool InnoDB uses to store data dictionary information and other internal data structures.",
   (G_PTR*) &innobase_additional_mem_pool_size,
   (G_PTR*) &innobase_additional_mem_pool_size, 0, GET_LONG, REQUIRED_ARG,
   1*1024*1024L, 512*1024L, LONG_MAX, 0, 1024, 0},
  {"innodb_autoextend_increment", OPT_INNODB_AUTOEXTEND_INCREMENT,
   "Data file autoextend increment in megabytes",
   (G_PTR*) &srv_auto_extend_increment,
   (G_PTR*) &srv_auto_extend_increment,
   0, GET_ULONG, REQUIRED_ARG, 8L, 1L, 1000L, 0, 1L, 0},
  {"innodb_buffer_pool_size", OPT_INNODB_BUFFER_POOL_SIZE,
   "The size of the memory buffer InnoDB uses to cache data and indexes of its tables.",
   (G_PTR*) &innobase_buffer_pool_size, (G_PTR*) &innobase_buffer_pool_size, 0,
   GET_LL, REQUIRED_ARG, 8*1024*1024L, 1024*1024L, LONGLONG_MAX, 0,
   1024*1024L, 0},
  {"innodb_checksums", OPT_INNODB_CHECKSUMS, "Enable InnoDB checksums validation (enabled by default). \
Disable with --skip-innodb-checksums.", (G_PTR*) &innobase_use_checksums,
   (G_PTR*) &innobase_use_checksums, 0, GET_BOOL, NO_ARG, 1, 0, 0, 0, 0, 0},
  {"innodb_data_file_path", OPT_INNODB_DATA_FILE_PATH,
   "Path to individual files and their sizes.", &innobase_data_file_path,
   &innobase_data_file_path, 0, GET_STR_ALLOC, REQUIRED_ARG, 0, 0, 0, 0, 0, 0},
  {"innodb_data_home_dir", OPT_INNODB_DATA_HOME_DIR,
   "The common part for InnoDB table spaces.", &innobase_data_home_dir,
   &innobase_data_home_dir, 0, GET_STR_ALLOC, REQUIRED_ARG, 0, 0, 0, 0, 0, 0},
  {"innodb_doublewrite", OPT_INNODB_DOUBLEWRITE, "Enable InnoDB doublewrite buffer (enabled by default). \
Disable with --skip-innodb-doublewrite.", (G_PTR*) &innobase_use_doublewrite,
   (G_PTR*) &innobase_use_doublewrite, 0, GET_BOOL, NO_ARG, 1, 0, 0, 0, 0, 0},
  {"innodb_io_capacity", OPT_INNODB_IO_CAPACITY,
   "Number of IOPs the server can do. Tunes the background IO rate",
   (G_PTR*) &srv_io_capacity, (G_PTR*) &srv_io_capacity,
   0, GET_ULONG, OPT_ARG, 200, 100, ~0UL, 0, 0, 0},
  {"innodb_file_io_threads", OPT_INNODB_FILE_IO_THREADS,
   "Number of file I/O threads in InnoDB.", (G_PTR*) &innobase_file_io_threads,
   (G_PTR*) &innobase_file_io_threads, 0, GET_LONG, REQUIRED_ARG, 4, 4, 64, 0,
   1, 0},
  {"innodb_read_io_threads", OPT_INNODB_READ_IO_THREADS,
   "Number of background read I/O threads in InnoDB.", (G_PTR*) &innobase_read_io_threads,
   (G_PTR*) &innobase_read_io_threads, 0, GET_LONG, REQUIRED_ARG, 4, 1, 64, 0,
   1, 0},
  {"innodb_write_io_threads", OPT_INNODB_WRITE_IO_THREADS,
   "Number of background write I/O threads in InnoDB.", (G_PTR*) &innobase_write_io_threads,
   (G_PTR*) &innobase_write_io_threads, 0, GET_LONG, REQUIRED_ARG, 4, 1, 64, 0,
   1, 0},
  {"innodb_file_per_table", OPT_INNODB_FILE_PER_TABLE,
   "Stores each InnoDB table to an .ibd file in the database dir.",
   (G_PTR*) &innobase_file_per_table,
   (G_PTR*) &innobase_file_per_table, 0, GET_BOOL, NO_ARG,
   FALSE, 0, 0, 0, 0, 0},

  {"innodb_flush_method", OPT_INNODB_FLUSH_METHOD,
   "With which method to flush data.", (G_PTR*) &innobase_unix_file_flush_method,
   (G_PTR*) &innobase_unix_file_flush_method, 0, GET_STR, REQUIRED_ARG, 0, 0, 0,
   0, 0, 0},

/* ####### Should we use this option? ####### */
  {"innodb_force_recovery", OPT_INNODB_FORCE_RECOVERY,
   "Helps to save your data in case the disk image of the database becomes corrupt.",
   (G_PTR*) &innobase_force_recovery, (G_PTR*) &innobase_force_recovery, 0,
   GET_LONG, REQUIRED_ARG, 0, 0, 6, 0, 1, 0},

  {"innodb_log_arch_dir", OPT_INNODB_LOG_ARCH_DIR,
   "Where full logs should be archived.", (G_PTR*) &innobase_log_arch_dir,
   (G_PTR*) &innobase_log_arch_dir, 0, GET_STR, REQUIRED_ARG, 0, 0, 0, 0, 0, 0},
  {"innodb_log_buffer_size", OPT_INNODB_LOG_BUFFER_SIZE,
   "The size of the buffer which InnoDB uses to write log to the log files on disk.",
   (G_PTR*) &innobase_log_buffer_size, (G_PTR*) &innobase_log_buffer_size, 0,
   GET_LONG, REQUIRED_ARG, 1024*1024L, 256*1024L, LONG_MAX, 0, 1024, 0},
  {"innodb_log_file_size", OPT_INNODB_LOG_FILE_SIZE,
   "Size of each log file in a log group.",
   (G_PTR*) &innobase_log_file_size, (G_PTR*) &innobase_log_file_size, 0,
   GET_LL, REQUIRED_ARG, 48*1024*1024L, 1*1024*1024L, LONGLONG_MAX, 0,
   1024*1024L, 0},
  {"innodb_log_files_in_group", OPT_INNODB_LOG_FILES_IN_GROUP,
   "Number of log files in the log group. InnoDB writes to the files in a "
   "circular fashion. Value 3 is recommended here.",
   &innobase_log_files_in_group, &innobase_log_files_in_group,
   0, GET_LONG, REQUIRED_ARG, 2, 2, 100, 0, 1, 0},
  {"innodb_log_group_home_dir", OPT_INNODB_LOG_GROUP_HOME_DIR,
   "Path to InnoDB log files.", &srv_log_group_home_dir,
   &srv_log_group_home_dir, 0, GET_STR_ALLOC, REQUIRED_ARG, 0, 0, 0, 0, 0, 0},
  {"innodb_max_dirty_pages_pct", OPT_INNODB_MAX_DIRTY_PAGES_PCT,
   "Percentage of dirty pages allowed in bufferpool.", (G_PTR*) &srv_max_buf_pool_modified_pct,
   (G_PTR*) &srv_max_buf_pool_modified_pct, 0, GET_ULONG, REQUIRED_ARG, 90, 0, 100, 0, 0, 0},
  {"innodb_open_files", OPT_INNODB_OPEN_FILES,
   "How many files at the maximum InnoDB keeps open at the same time.",
   (G_PTR*) &innobase_open_files, (G_PTR*) &innobase_open_files, 0,
   GET_LONG, REQUIRED_ARG, 300L, 10L, LONG_MAX, 0, 1L, 0},
  {"innodb_use_native_aio", OPT_INNODB_USE_NATIVE_AIO,
   "Use native AIO if supported on this platform.",
   (G_PTR*) &srv_use_native_aio,
   (G_PTR*) &srv_use_native_aio, 0, GET_BOOL, NO_ARG,
   FALSE, 0, 0, 0, 0, 0},
  {"innodb_page_size", OPT_INNODB_PAGE_SIZE,
   "The universal page size of the database.",
   (G_PTR*) &innobase_page_size, (G_PTR*) &innobase_page_size, 0,
   /* Use GET_LL to support numeric suffixes in 5.6 */
   GET_LL, REQUIRED_ARG,
   (1LL << 14), (1LL << 12), (1LL << UNIV_PAGE_SIZE_SHIFT_MAX), 0, 1L, 0},
  {"innodb_log_block_size", OPT_INNODB_LOG_BLOCK_SIZE,
  "The log block size of the transaction log file. "
   "Changing for created log file is not supported. Use on your own risk!",
   (G_PTR*) &innobase_log_block_size, (G_PTR*) &innobase_log_block_size, 0,
   GET_ULONG, REQUIRED_ARG, 512, 512, 1 << UNIV_PAGE_SIZE_SHIFT_MAX, 0, 1L, 0},
  {"innodb_fast_checksum", OPT_INNODB_FAST_CHECKSUM,
   "Change the algorithm of checksum for the whole of datapage to 4-bytes word based.",
   (G_PTR*) &innobase_fast_checksum,
   (G_PTR*) &innobase_fast_checksum, 0, GET_BOOL, NO_ARG, 0, 0, 0, 0, 0, 0},
  {"innodb_doublewrite_file", OPT_INNODB_DOUBLEWRITE_FILE,
   "Path to special datafile for doublewrite buffer. (default is "": not used)",
   (G_PTR*) &innobase_doublewrite_file, (G_PTR*) &innobase_doublewrite_file,
   0, GET_STR, REQUIRED_ARG, 0, 0, 0, 0, 0, 0},
  {"innodb_buffer_pool_filename", OPT_INNODB_BUFFER_POOL_FILENAME,
   "Filename to/from which to dump/load the InnoDB buffer pool",
   (G_PTR*) &innobase_buffer_pool_filename,
   (G_PTR*) &innobase_buffer_pool_filename,
   0, GET_STR, REQUIRED_ARG, 0, 0, 0, 0, 0, 0},

#ifndef __WIN__
  {"debug-sync", OPT_XTRA_DEBUG_SYNC,
   "Debug sync point. This is only used by the xtrabackup test suite",
   (G_PTR*) &xtrabackup_debug_sync,
   (G_PTR*) &xtrabackup_debug_sync,
   0, GET_STR, REQUIRED_ARG, 0, 0, 0, 0, 0, 0},
#endif

  {"innodb_checksum_algorithm", OPT_INNODB_CHECKSUM_ALGORITHM,
  "The algorithm InnoDB uses for page checksumming. [CRC32, STRICT_CRC32, "
   "INNODB, STRICT_INNODB, NONE, STRICT_NONE]", &srv_checksum_algorithm,
   &srv_checksum_algorithm, &innodb_checksum_algorithm_typelib, GET_ENUM,
   REQUIRED_ARG, SRV_CHECKSUM_ALGORITHM_INNODB, 0, 0, 0, 0, 0},
  {"innodb_log_checksum_algorithm", OPT_INNODB_LOG_CHECKSUM_ALGORITHM,
  "The algorithm InnoDB uses for log checksumming. [CRC32, STRICT_CRC32, "
   "INNODB, STRICT_INNODB, NONE, STRICT_NONE]", &srv_log_checksum_algorithm,
   &srv_log_checksum_algorithm, &innodb_checksum_algorithm_typelib, GET_ENUM,
   REQUIRED_ARG, SRV_CHECKSUM_ALGORITHM_INNODB, 0, 0, 0, 0, 0},
  {"innodb_undo_directory", OPT_INNODB_UNDO_DIRECTORY,
   "Directory where undo tablespace files live, this path can be absolute.",
   &srv_undo_dir, &srv_undo_dir, 0, GET_STR_ALLOC, REQUIRED_ARG, 0, 0, 0, 0, 0,
   0},

  {"innodb_undo_tablespaces", OPT_INNODB_UNDO_TABLESPACES,
   "Number of undo tablespaces to use.",
   (G_PTR*)&srv_undo_tablespaces, (G_PTR*)&srv_undo_tablespaces,
   0, GET_ULONG, REQUIRED_ARG, 0, 0, 126, 0, 1, 0},

  {"defaults_group", OPT_DEFAULTS_GROUP, "defaults group in config file (default \"mysqld\").",
   (G_PTR*) &defaults_group, (G_PTR*) &defaults_group,
   0, GET_STR, REQUIRED_ARG, 0, 0, 0, 0, 0, 0},

  {"plugin-dir", OPT_PLUGIN_DIR, "Server plugin directory",
  &xb_plugin_dir, &xb_plugin_dir,
  0, GET_STR, REQUIRED_ARG, 0, 0, 0, 0, 0, 0 },

  { "plugin-load", OPT_PLUGIN_LOAD, "encrypton plugin to load",
  &xb_plugin_load, &xb_plugin_load,
  0, GET_STR, REQUIRED_ARG, 0, 0, 0, 0, 0, 0 },

  { "innodb-encrypt-log", OPT_INNODB_ENCRYPT_LOG, "encrypton plugin to load",
  &srv_encrypt_log, &srv_encrypt_log,
  0, GET_BOOL, REQUIRED_ARG, 0, 0, 0, 0, 0, 0 },
  
  {"open_files_limit", OPT_OPEN_FILES_LIMIT, "the maximum number of file "
   "descriptors to reserve with setrlimit().",
   (G_PTR*) &xb_open_files_limit, (G_PTR*) &xb_open_files_limit, 0, GET_ULONG,
   REQUIRED_ARG, 0, 0, UINT_MAX, 0, 1, 0},

  { 0, 0, 0, 0, 0, 0, GET_NO_ARG, NO_ARG, 0, 0, 0, 0, 0, 0}
};

uint xb_server_options_count = array_elements(xb_server_options);

#ifndef __WIN__
static int debug_sync_resumed;

static void sigcont_handler(int sig);

static void sigcont_handler(int sig __attribute__((unused)))
{
	debug_sync_resumed= 1;
}
#endif

static inline
void
debug_sync_point(const char *name)
{
#ifndef __WIN__
	FILE	*fp;
	pid_t	pid;
	char	pid_path[FN_REFLEN];

	if (xtrabackup_debug_sync == NULL) {
		return;
	}

	if (strcmp(xtrabackup_debug_sync, name)) {
		return;
	}

	pid = getpid();

	snprintf(pid_path, sizeof(pid_path), "%s/xtrabackup_debug_sync",
		 xtrabackup_target_dir);
	fp = fopen(pid_path, "w");
	if (fp == NULL) {
		msg("xtrabackup: Error: cannot open %s\n", pid_path);
		exit(EXIT_FAILURE);
	}
	fprintf(fp, "%u\n", (uint) pid);
	fclose(fp);

	msg("xtrabackup: DEBUG: Suspending at debug sync point '%s'. "
	    "Resume with 'kill -SIGCONT %u'.\n", name, (uint) pid);

	debug_sync_resumed= 0;
	kill(pid, SIGSTOP);
	while (!debug_sync_resumed) {
		sleep(1);
	}

	/* On resume */
	msg("xtrabackup: DEBUG: removing the pid file.\n");
	my_delete(pid_path, MYF(MY_WME));
#endif
}

static const char *xb_client_default_groups[]=
	{ "xtrabackup", "client", 0, 0, 0 };

static const char *xb_server_default_groups[]=
	{ "xtrabackup", "mysqld", 0, 0, 0 };

static void print_version(void)
{
  msg("%s based on MariaDB server %s %s (%s) \n",
      my_progname, MYSQL_SERVER_VERSION, SYSTEM_TYPE, MACHINE_TYPE);
}

static void usage(void)
{
  puts("Open source backup tool for InnoDB and XtraDB\n\
\n\
Copyright (C) 2009-2015 Percona LLC and/or its affiliates.\n\
Portions Copyright (C) 2000, 2011, MySQL AB & Innobase Oy. All Rights Reserved.\n\
\n\
This program is free software; you can redistribute it and/or\n\
modify it under the terms of the GNU General Public License\n\
as published by the Free Software Foundation version 2\n\
of the License.\n\
\n\
This program is distributed in the hope that it will be useful,\n\
but WITHOUT ANY WARRANTY; without even the implied warranty of\n\
MERCHANTABILITY or FITNESS FOR A PARTICULAR PURPOSE.  See the\n\
GNU General Public License for more details.\n\
\n\
You can download full text of the license on http://www.gnu.org/licenses/gpl-2.0.txt\n");

  printf("Usage: [%s [--defaults-file=#] --backup | %s [--defaults-file=#] --prepare] [OPTIONS]\n",my_progname,my_progname);
  print_defaults("my", xb_server_default_groups);
  my_print_help(xb_client_options);
  my_print_help(xb_server_options);
  my_print_variables(xb_server_options);
  my_print_variables(xb_client_options);
}

#define ADD_PRINT_PARAM_OPT(value)              \
  { \
    print_param_str << opt->name << "=" << value << "\n"; \
    param_set.insert(opt->name); \
  }

/************************************************************************
Check if parameter is set in defaults file or via command line argument
@return true if parameter is set. */
bool
check_if_param_set(const char *param)
{
	return param_set.find(param) != param_set.end();
}

my_bool
xb_get_one_option(int optid,
		  const struct my_option *opt __attribute__((unused)),
		  char *argument)
{
  switch(optid) {
  case 'h':
    strmake(mysql_real_data_home,argument, FN_REFLEN - 1);
    mysql_data_home= mysql_real_data_home;

    ADD_PRINT_PARAM_OPT(mysql_real_data_home);
    break;

  case 't':

    ADD_PRINT_PARAM_OPT(opt_mysql_tmpdir);
    break;

  case OPT_INNODB_DATA_HOME_DIR:

    ADD_PRINT_PARAM_OPT(innobase_data_home_dir);
    break;

  case OPT_INNODB_DATA_FILE_PATH:

    ADD_PRINT_PARAM_OPT(innobase_data_file_path);
    break;

  case OPT_INNODB_LOG_GROUP_HOME_DIR:

    ADD_PRINT_PARAM_OPT(srv_log_group_home_dir);
    break;

  case OPT_INNODB_LOG_FILES_IN_GROUP:

    ADD_PRINT_PARAM_OPT(innobase_log_files_in_group);
    break;

  case OPT_INNODB_LOG_FILE_SIZE:

    ADD_PRINT_PARAM_OPT(innobase_log_file_size);
    break;

  case OPT_INNODB_FLUSH_METHOD:

    ADD_PRINT_PARAM_OPT(innobase_unix_file_flush_method);
    break;

  case OPT_INNODB_PAGE_SIZE:

    ADD_PRINT_PARAM_OPT(innobase_page_size);
    break;

  case OPT_INNODB_FAST_CHECKSUM:

    ADD_PRINT_PARAM_OPT(!!innobase_fast_checksum);
    break;

  case OPT_INNODB_LOG_BLOCK_SIZE:

    ADD_PRINT_PARAM_OPT(innobase_log_block_size);
    break;

  case OPT_INNODB_DOUBLEWRITE_FILE:

    ADD_PRINT_PARAM_OPT(innobase_doublewrite_file);
    break;

  case OPT_INNODB_UNDO_DIRECTORY:

    ADD_PRINT_PARAM_OPT(srv_undo_dir);
    break;

  case OPT_INNODB_UNDO_TABLESPACES:

    ADD_PRINT_PARAM_OPT(srv_undo_tablespaces);
    break;

  case OPT_INNODB_CHECKSUM_ALGORITHM:

    ut_a(srv_checksum_algorithm <= SRV_CHECKSUM_ALGORITHM_STRICT_NONE);

    ADD_PRINT_PARAM_OPT(innodb_checksum_algorithm_names[srv_checksum_algorithm]);
    break;

  case OPT_INNODB_LOG_CHECKSUM_ALGORITHM:

    ut_a(srv_log_checksum_algorithm <= SRV_CHECKSUM_ALGORITHM_STRICT_NONE);

    ADD_PRINT_PARAM_OPT(innodb_checksum_algorithm_names[srv_log_checksum_algorithm]);
    break;

  case OPT_INNODB_BUFFER_POOL_FILENAME:

    ADD_PRINT_PARAM_OPT(innobase_buffer_pool_filename);
    break;

  case OPT_XTRA_TARGET_DIR:
    strmake(xtrabackup_real_target_dir,argument, sizeof(xtrabackup_real_target_dir)-1);
    xtrabackup_target_dir= xtrabackup_real_target_dir;
    break;
  case OPT_XTRA_STREAM:
    if (!strcasecmp(argument, "xbstream"))
      xtrabackup_stream_fmt = XB_STREAM_FMT_XBSTREAM;
    else
    {
      msg("Invalid --stream argument: %s\n", argument);
      return 1;
    }
    xtrabackup_stream = TRUE;
    break;
  case OPT_XTRA_COMPRESS:
    if (argument == NULL)
      xtrabackup_compress_alg = "quicklz";
    else if (strcasecmp(argument, "quicklz"))
    {
      msg("Invalid --compress argument: %s\n", argument);
      return 1;
    }
    xtrabackup_compress = TRUE;
    break;
  case OPT_XTRA_ENCRYPT:
    if (argument == NULL)
    {
      msg("Missing --encrypt argument, must specify a valid encryption "
          " algorithm.\n");
      return 1;
    }
    xtrabackup_encrypt = TRUE;
    break;
  case OPT_DECRYPT:
    if (argument == NULL) {
      msg("Missing --decrypt argument, must specify a "
          "valid encryption  algorithm.\n");
      return(1);
    }
    opt_decrypt = TRUE;
    xtrabackup_decrypt_decompress = true;
    break;
  case OPT_DECOMPRESS:
    opt_decompress = TRUE;
    xtrabackup_decrypt_decompress = true;
    break;
  case (int) OPT_CORE_FILE:
    test_flags |= TEST_CORE_ON_SIGNAL;
    break;
  case OPT_HISTORY:
    if (argument) {
      opt_history = argument;
    } else {
      opt_history = "";
    }
    break;
  case 'p':
    if (argument)
    {
      char *start= argument;
      my_free(opt_password);
      opt_password= my_strdup(argument, MYF(MY_FAE));
      while (*argument) *argument++= 'x';               // Destroy argument
      if (*start)
        start[1]=0 ;
    }
    break;


#include "sslopt-case.h"

  case '?':
    usage();
    exit(EXIT_SUCCESS);
    break;
  case 'v':
    print_version();
    exit(EXIT_SUCCESS);
    break;
  default:
    break;
  }
  return 0;
}

/***********************************************************************
Initializes log_block_size */
static
ibool
xb_init_log_block_size(void)
{
	srv_log_block_size = 0;
	if (innobase_log_block_size != 512) {
		uint	n_shift = (uint)get_bit_shift(innobase_log_block_size);;

		if (n_shift > 0) {
			srv_log_block_size = (ulint)(1LL << n_shift);
			msg("InnoDB: The log block size is set to %lu.\n",
			    srv_log_block_size);
		}
	} else {
		srv_log_block_size = 512;
	}
	if (!srv_log_block_size) {
		msg("InnoDB: Error: %lu is not valid value for "
		    "innodb_log_block_size.\n", innobase_log_block_size);
		return FALSE;
	}

	return TRUE;
}

static my_bool
innodb_init_param(void)
{
	/* innobase_init */
	static char	current_dir[3];		/* Set if using current lib */
	my_bool		ret;
	char		*default_path;
	srv_is_being_started = TRUE;
	/* === some variables from mysqld === */
	memset((G_PTR) &mysql_tmpdir_list, 0, sizeof(mysql_tmpdir_list));

	if (init_tmpdir(&mysql_tmpdir_list, opt_mysql_tmpdir))
		exit(EXIT_FAILURE);
	xtrabackup_tmpdir = my_tmpdir(&mysql_tmpdir_list);
	/* dummy for initialize all_charsets[] */
	get_charset_name(0);

	srv_page_size = 0;
	srv_page_size_shift = 0;

	if (innobase_page_size != (1LL << 14)) {
		int n_shift = (int)get_bit_shift((ulint) innobase_page_size);

		if (n_shift >= 12 && n_shift <= UNIV_PAGE_SIZE_SHIFT_MAX) {
			srv_page_size_shift = n_shift;
			srv_page_size = 1 << n_shift;
			msg("InnoDB: The universal page size of the "
			    "database is set to %lu.\n", srv_page_size);
		} else {
			msg("InnoDB: Error: invalid value of "
			    "innobase_page_size: %lld", innobase_page_size);
			exit(EXIT_FAILURE);
		}
	} else {
		srv_page_size_shift = 14;
		srv_page_size = (1 << srv_page_size_shift);
	}

	if (!xb_init_log_block_size()) {
		goto error;
	}

	/* Check that values don't overflow on 32-bit systems. */
	if (sizeof(ulint) == 4) {
		if (xtrabackup_use_memory > UINT_MAX32) {
			msg("xtrabackup: use-memory can't be over 4GB"
			    " on 32-bit systems\n");
		}

		if (innobase_buffer_pool_size > UINT_MAX32) {
			msg("xtrabackup: innobase_buffer_pool_size can't be "
			    "over 4GB on 32-bit systems\n");

			goto error;
		}

		if (innobase_log_file_size > UINT_MAX32) {
			msg("xtrabackup: innobase_log_file_size can't be "
			    "over 4GB on 32-bit systemsi\n");

			goto error;
		}
	}

  	os_innodb_umask = (ulint)0664;

	/* First calculate the default path for innodb_data_home_dir etc.,
	in case the user has not given any value.

	Note that when using the embedded server, the datadirectory is not
	necessarily the current directory of this program. */

	  	/* It's better to use current lib, to keep paths short */
	  	current_dir[0] = FN_CURLIB;
	  	current_dir[1] = FN_LIBCHAR;
	  	current_dir[2] = 0;
	  	default_path = current_dir;

	ut_a(default_path);

	/* Set InnoDB initialization parameters according to the values
	read from MySQL .cnf file */

	if (xtrabackup_backup || xtrabackup_stats) {
		msg("xtrabackup: using the following InnoDB configuration:\n");
	} else {
		msg("xtrabackup: using the following InnoDB configuration "
		    "for recovery:\n");
	}

	/*--------------- Data files -------------------------*/

	/* The default dir for data files is the datadir of MySQL */

	srv_data_home = ((xtrabackup_backup || xtrabackup_stats) && innobase_data_home_dir
			 ? innobase_data_home_dir : default_path);
	msg("xtrabackup:   innodb_data_home_dir = %s\n", srv_data_home);

	/* Set default InnoDB data file size to 10 MB and let it be
  	auto-extending. Thus users can use InnoDB in >= 4.0 without having
	to specify any startup options. */

	if (!innobase_data_file_path) {
  		innobase_data_file_path = (char*) "ibdata1:10M:autoextend";
	}
	msg("xtrabackup:   innodb_data_file_path = %s\n",
	    innobase_data_file_path);

	/* Since InnoDB edits the argument in the next call, we make another
	copy of it: */

	internal_innobase_data_file_path = strdup(innobase_data_file_path);

	ret = (my_bool) srv_parse_data_file_paths_and_sizes(
			internal_innobase_data_file_path);
	if (ret == FALSE) {
		msg("xtrabackup: syntax error in innodb_data_file_path\n");
mem_free_and_error:
		free(internal_innobase_data_file_path);
		internal_innobase_data_file_path = NULL;
		goto error;
	}

	if (xtrabackup_prepare) {
		/* "--prepare" needs filenames only */
		ulint i;

		for (i=0; i < srv_n_data_files; i++) {
			char *p;

			p = srv_data_file_names[i];
			while ((p = strchr(p, SRV_PATH_SEPARATOR)) != NULL)
			{
				p++;
				srv_data_file_names[i] = p;
			}
		}
	}

	/* -------------- Log files ---------------------------*/

	/* The default dir for log files is the datadir of MySQL */

	if (!((xtrabackup_backup || xtrabackup_stats) &&
	      srv_log_group_home_dir)) {
		srv_log_group_home_dir = default_path;
	}
	if (xtrabackup_prepare && xtrabackup_incremental_dir) {
		srv_log_group_home_dir = xtrabackup_incremental_dir;
	}
	msg("xtrabackup:   innodb_log_group_home_dir = %s\n",
	    srv_log_group_home_dir);

	srv_normalize_path_for_win(srv_log_group_home_dir);

	if (strchr(srv_log_group_home_dir, ';')) {

		msg("syntax error in innodb_log_group_home_dir, ");

		goto mem_free_and_error;
	}

	srv_adaptive_flushing = FALSE;
	srv_use_sys_malloc = TRUE;
	srv_file_format = 1; /* Barracuda */
	srv_max_file_format_at_startup = UNIV_FORMAT_MIN; /* on */
	/* --------------------------------------------------*/

	srv_file_flush_method_str = innobase_unix_file_flush_method;

	srv_n_log_files = (ulint) innobase_log_files_in_group;
	srv_log_file_size = (ulint) innobase_log_file_size;
	msg("xtrabackup:   innodb_log_files_in_group = %ld\n",
	    srv_n_log_files);
	msg("xtrabackup:   innodb_log_file_size = %lld\n",
	    (long long int) srv_log_file_size);

	srv_log_archive_on = (ulint) innobase_log_archive;
	srv_log_buffer_size = (ulint) innobase_log_buffer_size;

        /* We set srv_pool_size here in units of 1 kB. InnoDB internally
        changes the value so that it becomes the number of database pages. */

	//srv_buf_pool_size = (ulint) innobase_buffer_pool_size;
	srv_buf_pool_size = (ulint) xtrabackup_use_memory;

	srv_mem_pool_size = (ulint) innobase_additional_mem_pool_size;

	srv_n_file_io_threads = (ulint) innobase_file_io_threads;
	srv_n_read_io_threads = (ulint) innobase_read_io_threads;
	srv_n_write_io_threads = (ulint) innobase_write_io_threads;

	srv_force_recovery = (ulint) innobase_force_recovery;

	srv_use_doublewrite_buf = (ibool) innobase_use_doublewrite;

	if (!innobase_use_checksums) {

		srv_checksum_algorithm = SRV_CHECKSUM_ALGORITHM_NONE;
	}

	btr_search_enabled = (char) innobase_adaptive_hash_index;
	btr_search_index_num = 1;

	os_use_large_pages = (ibool) innobase_use_large_pages;
	os_large_page_size = (ulint) innobase_large_page_size;

	if (!innobase_log_arch_dir) {
		static char default_dir[3] = "./";
		srv_arch_dir = default_dir;
	}
	row_rollback_on_timeout = (ibool) innobase_rollback_on_timeout;

	srv_file_per_table = (my_bool) innobase_file_per_table;

        srv_locks_unsafe_for_binlog = (ibool) innobase_locks_unsafe_for_binlog;

	srv_max_n_open_files = (ulint) innobase_open_files;
	srv_innodb_status = (ibool) innobase_create_status_file;

	srv_print_verbose_log = 1;

	/* Store the default charset-collation number of this MySQL
	installation */

	/* We cannot treat characterset here for now!! */
	data_mysql_default_charset_coll = (ulint)default_charset_info->number;

	ut_a(DATA_MYSQL_LATIN1_SWEDISH_CHARSET_COLL ==
					my_charset_latin1.number);
	ut_a(DATA_MYSQL_BINARY_CHARSET_COLL == my_charset_bin.number);

	/* Store the latin1_swedish_ci character ordering table to InnoDB. For
	non-latin1_swedish_ci charsets we use the MySQL comparison functions,
	and consequently we do not need to know the ordering internally in
	InnoDB. */

	ut_a(0 == strcmp(my_charset_latin1.name, "latin1_swedish_ci"));
	srv_latin1_ordering = my_charset_latin1.sort_order;

	//innobase_commit_concurrency_init_default();

	/* Since we in this module access directly the fields of a trx
        struct, and due to different headers and flags it might happen that
	mutex_t has a different size in this module and in InnoDB
	modules, we check at run time that the size is the same in
	these compilation modules. */

	/* On 5.5+ srv_use_native_aio is TRUE by default. It is later reset
	if it is not supported by the platform in
	innobase_start_or_create_for_mysql(). As we don't call it in xtrabackup,
	we have to duplicate checks from that function here. */

#ifdef __WIN__
	switch (os_get_os_version()) {
	case OS_WIN95:
	case OS_WIN31:
	case OS_WINNT:
		/* On Win 95, 98, ME, Win32 subsystem for Windows 3.1,
		and NT use simulated aio. In NT Windows provides async i/o,
		but when run in conjunction with InnoDB Hot Backup, it seemed
		to corrupt the data files. */

		srv_use_native_aio = FALSE;
		break;

	case OS_WIN2000:
	case OS_WINXP:
		/* On 2000 and XP, async IO is available. */
		srv_use_native_aio = TRUE;
		break;

	default:
		/* Vista and later have both async IO and condition variables */
		srv_use_native_aio = TRUE;
		srv_use_native_conditions = TRUE;
		break;
	}

#elif defined(LINUX_NATIVE_AIO)

	if (srv_use_native_aio) {
		ut_print_timestamp(stderr);
		msg(" InnoDB: Using Linux native AIO\n");
	}
#else
	/* Currently native AIO is supported only on windows and linux
	and that also when the support is compiled in. In all other
	cases, we ignore the setting of innodb_use_native_aio. */
	srv_use_native_aio = FALSE;

#endif

	/* Assign the default value to srv_undo_dir if it's not specified, as
	my_getopt does not support default values for string options. We also
	ignore the option and override innodb_undo_directory on --prepare,
	because separate undo tablespaces are copied to the root backup
	directory. */

	if (!srv_undo_dir || !xtrabackup_backup) {
		my_free(srv_undo_dir);
		srv_undo_dir = my_strdup(".", MYF(MY_FAE));
	}

	innodb_log_checksum_func_update(srv_log_checksum_algorithm);

	return(FALSE);

error:
	msg("xtrabackup: innodb_init_param(): Error occured.\n");
	return(TRUE);
}

static my_bool
innodb_init(void)
{
	int	err;
	srv_is_being_started = TRUE;
	err = innobase_start_or_create_for_mysql();

	if (err != DB_SUCCESS) {
		free(internal_innobase_data_file_path);
		internal_innobase_data_file_path = NULL;
		goto error;
	}

	/* They may not be needed for now */
//	(void) hash_init(&innobase_open_tables,system_charset_info, 32, 0, 0,
//			 		(hash_get_key) innobase_get_key, 0, 0);
//        pthread_mutex_init(&innobase_share_mutex, MY_MUTEX_INIT_FAST);
//        pthread_mutex_init(&prepare_commit_mutex, MY_MUTEX_INIT_FAST);
//        pthread_mutex_init(&commit_threads_m, MY_MUTEX_INIT_FAST);
//        pthread_mutex_init(&commit_cond_m, MY_MUTEX_INIT_FAST);
//        pthread_cond_init(&commit_cond, NULL);

	innodb_inited= 1;

	return(FALSE);

error:
	msg("xtrabackup: innodb_init(): Error occured.\n");
	return(TRUE);
}

static my_bool
innodb_end(void)
{
	srv_fast_shutdown = (ulint) innobase_fast_shutdown;
	innodb_inited = 0;

	msg("xtrabackup: starting shutdown with innodb_fast_shutdown = %lu\n",
	    srv_fast_shutdown);

	if (innobase_shutdown_for_mysql() != DB_SUCCESS) {
		goto error;
	}
	free(internal_innobase_data_file_path);
	internal_innobase_data_file_path = NULL;

	/* They may not be needed for now */
//	hash_free(&innobase_open_tables);
//	pthread_mutex_destroy(&innobase_share_mutex);
//	pthread_mutex_destroy(&prepare_commit_mutex);
//	pthread_mutex_destroy(&commit_threads_m);
//	pthread_mutex_destroy(&commit_cond_m);
//	pthread_cond_destroy(&commit_cond);

	return(FALSE);

error:
	msg("xtrabackup: innodb_end(): Error occured.\n");
	return(TRUE);
}

/* ================= common ================= */

/***********************************************************************
Read backup meta info.
@return TRUE on success, FALSE on failure. */
static
my_bool
xtrabackup_read_metadata(char *filename)
{
	FILE	*fp;
	my_bool	 r = TRUE;
	int	 t;

	fp = fopen(filename,"r");
	if(!fp) {
		msg("xtrabackup: Error: cannot open %s\n", filename);
		return(FALSE);
	}

	if (fscanf(fp, "backup_type = %29s\n", metadata_type)
	    != 1) {
		r = FALSE;
		goto end;
	}
	/* Use UINT64PF instead of LSN_PF here, as we have to maintain the file
	format. */
	if (fscanf(fp, "from_lsn = " UINT64PF "\n", &metadata_from_lsn)
			!= 1) {
		r = FALSE;
		goto end;
	}
	if (fscanf(fp, "to_lsn = " UINT64PF "\n", &metadata_to_lsn)
			!= 1) {
		r = FALSE;
		goto end;
	}
	if (fscanf(fp, "last_lsn = " UINT64PF "\n", &metadata_last_lsn)
			!= 1) {
		metadata_last_lsn = 0;
	}
	/* Optional fields */

	if (fscanf(fp, "recover_binlog_info = %d\n", &t) == 1) {
		recover_binlog_info = (t == 1);
	}
end:
	fclose(fp);

	return(r);
}

/***********************************************************************
Print backup meta info to a specified buffer. */
static
void
xtrabackup_print_metadata(char *buf, size_t buf_len)
{
	/* Use UINT64PF instead of LSN_PF here, as we have to maintain the file
	format. */
	snprintf(buf, buf_len,
		 "backup_type = %s\n"
		 "from_lsn = " UINT64PF "\n"
		 "to_lsn = " UINT64PF "\n"
		 "last_lsn = " UINT64PF "\n"
		 "compact = %d\n"
		 "recover_binlog_info = %d\n",
		 metadata_type,
		 metadata_from_lsn,
		 metadata_to_lsn,
		 metadata_last_lsn,
		 MY_TEST(false),
		 MY_TEST(opt_binlog_info == BINLOG_INFO_LOCKLESS));
}

/***********************************************************************
Stream backup meta info to a specified datasink.
@return TRUE on success, FALSE on failure. */
static
my_bool
xtrabackup_stream_metadata(ds_ctxt_t *ds_ctxt)
{
	char		buf[1024];
	size_t		len;
	ds_file_t	*stream;
	MY_STAT		mystat;
	my_bool		rc = TRUE;

	xtrabackup_print_metadata(buf, sizeof(buf));

	len = strlen(buf);

	mystat.st_size = len;
	mystat.st_mtime = my_time(0);

	stream = ds_open(ds_ctxt, XTRABACKUP_METADATA_FILENAME, &mystat);
	if (stream == NULL) {
		msg("xtrabackup: Error: cannot open output stream "
		    "for %s\n", XTRABACKUP_METADATA_FILENAME);
		return(FALSE);
	}

	if (ds_write(stream, buf, len)) {
		rc = FALSE;
	}

	if (ds_close(stream)) {
		rc = FALSE;
	}

	return(rc);
}

/***********************************************************************
Write backup meta info to a specified file.
@return TRUE on success, FALSE on failure. */
static
my_bool
xtrabackup_write_metadata(const char *filepath)
{
	char		buf[1024];
	size_t		len;
	FILE		*fp;

	xtrabackup_print_metadata(buf, sizeof(buf));

	len = strlen(buf);

	fp = fopen(filepath, "w");
	if(!fp) {
		msg("xtrabackup: Error: cannot open %s\n", filepath);
		return(FALSE);
	}
	if (fwrite(buf, len, 1, fp) < 1) {
		fclose(fp);
		return(FALSE);
	}

	fclose(fp);

	return(TRUE);
}

/***********************************************************************
Read meta info for an incremental delta.
@return TRUE on success, FALSE on failure. */
static my_bool
xb_read_delta_metadata(const char *filepath, xb_delta_info_t *info)
{
	FILE*	fp;
	char	key[51];
	char	value[51];
	my_bool	r			= TRUE;

	/* set defaults */
	info->page_size = ULINT_UNDEFINED;
	info->zip_size = ULINT_UNDEFINED;
	info->space_id = ULINT_UNDEFINED;

	fp = fopen(filepath, "r");
	if (!fp) {
		/* Meta files for incremental deltas are optional */
		return(TRUE);
	}

	while (!feof(fp)) {
		if (fscanf(fp, "%50s = %50s\n", key, value) == 2) {
			if (strcmp(key, "page_size") == 0) {
				info->page_size = strtoul(value, NULL, 10);
			} else if (strcmp(key, "zip_size") == 0) {
				info->zip_size = strtoul(value, NULL, 10);
			} else if (strcmp(key, "space_id") == 0) {
				info->space_id = strtoul(value, NULL, 10);
			}
		}
	}

	fclose(fp);

	if (info->page_size == ULINT_UNDEFINED) {
		msg("xtrabackup: page_size is required in %s\n", filepath);
		r = FALSE;
	}
	if (info->space_id == ULINT_UNDEFINED) {
		msg("xtrabackup: Warning: This backup was taken with XtraBackup 2.0.1 "
			"or earlier, some DDL operations between full and incremental "
			"backups may be handled incorrectly\n");
	}

	return(r);
}

/***********************************************************************
Write meta info for an incremental delta.
@return TRUE on success, FALSE on failure. */
my_bool
xb_write_delta_metadata(const char *filename, const xb_delta_info_t *info)
{
	ds_file_t	*f;
	char		buf[64];
	my_bool		ret;
	size_t		len;
	MY_STAT		mystat;

	snprintf(buf, sizeof(buf),
		 "page_size = %lu\n"
		 "zip_size = %lu\n"
		 "space_id = %lu\n",
		 info->page_size, info->zip_size, info->space_id);
	len = strlen(buf);

	mystat.st_size = len;
	mystat.st_mtime = my_time(0);

	f = ds_open(ds_meta, filename, &mystat);
	if (f == NULL) {
		msg("xtrabackup: Error: cannot open output stream for %s\n",
		    filename);
		return(FALSE);
	}

	ret = (ds_write(f, buf, len) == 0);

	if (ds_close(f)) {
		ret = FALSE;
	}

	return(ret);
}

/* ================= backup ================= */
void
xtrabackup_io_throttling(void)
{
	if (xtrabackup_backup && xtrabackup_throttle && (io_ticket--) < 0) {
		os_event_reset(wait_throttle);
		os_event_wait(wait_throttle);
	}
}

static
my_bool regex_list_check_match(
	const regex_list_t& list,
	const char* name)
{
	regmatch_t tables_regmatch[1];
	for (regex_list_t::const_iterator i = list.begin(), end = list.end();
	     i != end; ++i) {
		const regex_t& regex = *i;
		int regres = regexec(&regex, name, 1, tables_regmatch, 0);

		if (regres != REG_NOMATCH) {
			return(TRUE);
		}
	}
	return(FALSE);
}

static
my_bool
find_filter_in_hashtable(
	const char* name,
	hash_table_t* table,
	xb_filter_entry_t** result
)
{
	xb_filter_entry_t* found = NULL;
	HASH_SEARCH(name_hash, table, ut_fold_string(name),
		    xb_filter_entry_t*,
		    found, (void) 0,
		    !strcmp(found->name, name));

	if (found && result) {
		*result = found;
	}
	return (found != NULL);
}

/************************************************************************
Checks if a given table name matches any of specifications given in
regex_list or tables_hash.

@return TRUE on match or both regex_list and tables_hash are empty.*/
static my_bool
check_if_table_matches_filters(const char *name,
	const regex_list_t& regex_list,
	hash_table_t* tables_hash)
{
	if (regex_list.empty() && !tables_hash) {
		return(FALSE);
	}

	if (regex_list_check_match(regex_list, name)) {
		return(TRUE);
	}

	if (tables_hash && find_filter_in_hashtable(name, tables_hash, NULL)) {
		return(TRUE);
	}

	return FALSE;
}

enum skip_database_check_result {
	DATABASE_SKIP,
	DATABASE_SKIP_SOME_TABLES,
	DATABASE_DONT_SKIP,
	DATABASE_DONT_SKIP_UNLESS_EXPLICITLY_EXCLUDED,
};

/************************************************************************
Checks if a database specified by name should be skipped from backup based on
the --databases, --databases_file or --databases_exclude options.

@return TRUE if entire database should be skipped,
	FALSE otherwise.
*/
static
skip_database_check_result
check_if_skip_database(
	const char* name  /*!< in: path to the database */
)
{
	/* There are some filters for databases, check them */
	xb_filter_entry_t*	database = NULL;

	if (databases_exclude_hash &&
		find_filter_in_hashtable(name, databases_exclude_hash,
					 &database) &&
		!database->has_tables) {
		/* Database is found and there are no tables specified,
		   skip entire db. */
		return DATABASE_SKIP;
	}

	if (databases_include_hash) {
		if (!find_filter_in_hashtable(name, databases_include_hash,
					      &database)) {
		/* Database isn't found, skip the database */
			return DATABASE_SKIP;
		} else if (database->has_tables) {
			return DATABASE_SKIP_SOME_TABLES;
		} else {
			return DATABASE_DONT_SKIP_UNLESS_EXPLICITLY_EXCLUDED;
		}
	}

	return DATABASE_DONT_SKIP;
}

/************************************************************************
Checks if a database specified by path should be skipped from backup based on
the --databases, --databases_file or --databases_exclude options.

@return TRUE if the table should be skipped. */
my_bool
check_if_skip_database_by_path(
	const char* path /*!< in: path to the db directory. */
)
{
	if (databases_include_hash == NULL &&
		databases_exclude_hash == NULL) {
		return(FALSE);
	}

	const char* db_name = strrchr(path, SRV_PATH_SEPARATOR);
	if (db_name == NULL) {
		db_name = path;
	} else {
		++db_name;
	}

	return check_if_skip_database(db_name) == DATABASE_SKIP;
}

/************************************************************************
Checks if a table specified as a name in the form "database/name" (InnoDB 5.6)
or "./database/name.ibd" (InnoDB 5.5-) should be skipped from backup based on
the --tables or --tables-file options.

@return TRUE if the table should be skipped. */
my_bool
check_if_skip_table(
/******************/
	const char*	name)	/*!< in: path to the table */
{
	char buf[FN_REFLEN];
	const char *dbname, *tbname;
	const char *ptr;
	char *eptr;

	if (regex_exclude_list.empty() &&
		regex_include_list.empty() &&
		tables_include_hash == NULL &&
		tables_exclude_hash == NULL &&
		databases_include_hash == NULL &&
		databases_exclude_hash == NULL) {
		return(FALSE);
	}

	dbname = NULL;
	tbname = name;
	while ((ptr = strchr(tbname, '/')) != NULL) {
		dbname = tbname;
		tbname = ptr + 1;
	}

	if (dbname == NULL) {
		return(FALSE);
	}

	strncpy(buf, dbname, FN_REFLEN);
	buf[tbname - 1 - dbname] = 0;

	const skip_database_check_result skip_database =
			check_if_skip_database(buf);
	if (skip_database == DATABASE_SKIP) {
		return (TRUE);
	}

	buf[FN_REFLEN - 1] = '\0';
	buf[tbname - 1 - dbname] = '.';

	/* Check if there's a suffix in the table name. If so, truncate it. We
	rely on the fact that a dot cannot be a part of a table name (it is
	encoded by the server with the @NNNN syntax). */
	if ((eptr = strchr(&buf[tbname - dbname], '.')) != NULL) {

		*eptr = '\0';
	}

	/* For partitioned tables first try to match against the regexp
	without truncating the #P#... suffix so we can backup individual
	partitions with regexps like '^test[.]t#P#p5' */
	if (check_if_table_matches_filters(buf, regex_exclude_list,
					   tables_exclude_hash)) {
		return(TRUE);
	}
	if (check_if_table_matches_filters(buf, regex_include_list,
					   tables_include_hash)) {
		return(FALSE);
	}
	if ((eptr = strstr(buf, "#P#")) != NULL) {
		*eptr = 0;

		if (check_if_table_matches_filters(buf, regex_exclude_list,
						   tables_exclude_hash)) {
			return (TRUE);
		}
		if (check_if_table_matches_filters(buf, regex_include_list,
						   tables_include_hash)) {
			return(FALSE);
		}
	}

	if (skip_database == DATABASE_DONT_SKIP_UNLESS_EXPLICITLY_EXCLUDED) {
		/* Database is in include-list, and qualified name wasn't
		   found in any of exclusion filters.*/
		return (FALSE);
	}

	if (skip_database == DATABASE_SKIP_SOME_TABLES ||
		!regex_include_list.empty() ||
		tables_include_hash) {

		/* Include lists are present, but qualified name
		   failed to match any.*/
		return(TRUE);
	}

	return(FALSE);
}

/***********************************************************************
Reads the space flags from a given data file and returns the compressed
page size, or 0 if the space is not compressed. */
ulint
xb_get_zip_size(pfs_os_file_t file)
{
	byte	*buf;
	byte	*page;
	ulint	 zip_size = ULINT_UNDEFINED;
	ibool	 success;
	ulint	 space;

	buf = static_cast<byte *>(ut_malloc(2 * UNIV_PAGE_SIZE));
	page = static_cast<byte *>(ut_align(buf, UNIV_PAGE_SIZE));

	success = os_file_read(file, page, 0, UNIV_PAGE_SIZE);
	if (!success) {
		goto end;
	}

	space = mach_read_from_4(page + FIL_PAGE_ARCH_LOG_NO_OR_SPACE_ID);
	zip_size = (space == 0 ) ? 0 :
		dict_tf_get_zip_size(fsp_header_get_flags(page));
end:
	ut_free(buf);

	return(zip_size);
}

const char*
xb_get_copy_action(const char *dflt)
{
	const char *action;

	if (xtrabackup_stream) {
		if (xtrabackup_compress) {
			if (xtrabackup_encrypt) {
				action = "Compressing, encrypting and streaming";
			} else {
				action = "Compressing and streaming";
			}
		} else if (xtrabackup_encrypt) {
			action = "Encrypting and streaming";
		} else {
			action = "Streaming";
		}
	} else {
		if (xtrabackup_compress) {
			if (xtrabackup_encrypt) {
				action = "Compressing and encrypting";
			} else {
				action = "Compressing";
			}
		} else if (xtrabackup_encrypt) {
			action = "Encrypting";
		} else {
			action = dflt;
		}
	}

	return(action);
}

/* TODO: We may tune the behavior (e.g. by fil_aio)*/

static
my_bool
xtrabackup_copy_datafile(fil_node_t* node, uint thread_n)
{
	char			 dst_name[FN_REFLEN];
	ds_file_t		*dstfile = NULL;
	xb_fil_cur_t		 cursor;
	xb_fil_cur_result_t	 res;
	xb_write_filt_t		*write_filter = NULL;
	xb_write_filt_ctxt_t	 write_filt_ctxt;
	const char		*action;
	xb_read_filt_t		*read_filter;
	ibool			is_system;
	my_bool			rc = FALSE;

	/* Get the name and the path for the tablespace. node->name always
	contains the path (which may be absolute for remote tablespaces in
	5.6+). space->name contains the tablespace name in the form
	"./database/table.ibd" (in 5.5-) or "database/table" (in 5.6+). For a
	multi-node shared tablespace, space->name contains the name of the first
	node, but that's irrelevant, since we only need node_name to match them
	against filters, and the shared tablespace is always copied regardless
	of the filters value. */

	const char* const node_name = node->space->name;
	const char* const node_path = node->name;

	is_system = !fil_is_user_tablespace_id(node->space->id);

	if (!is_system && check_if_skip_table(node_name)) {
		msg("[%02u] Skipping %s.\n", thread_n, node_name);
		return(FALSE);
	}

	if (!changed_page_bitmap) {
		read_filter = &rf_pass_through;
	}
	else {
		read_filter = &rf_bitmap;
	}
	res = xb_fil_cur_open(&cursor, read_filter, node, thread_n);
	if (res == XB_FIL_CUR_SKIP) {
		goto skip;
	} else if (res == XB_FIL_CUR_ERROR) {
		goto error;
	}

	strncpy(dst_name, cursor.rel_path, sizeof(dst_name));

	/* Setup the page write filter */
	if (xtrabackup_incremental) {
		write_filter = &wf_incremental;
	} else {
		write_filter = &wf_write_through;
	}

	memset(&write_filt_ctxt, 0, sizeof(xb_write_filt_ctxt_t));
	ut_a(write_filter->process != NULL);

	if (write_filter->init != NULL &&
	    !write_filter->init(&write_filt_ctxt, dst_name, &cursor)) {
		msg("[%02u] xtrabackup: error: "
		    "failed to initialize page write filter.\n", thread_n);
		goto error;
	}

	dstfile = ds_open(ds_data, dst_name, &cursor.statinfo);
	if (dstfile == NULL) {
		msg("[%02u] xtrabackup: error: "
		    "cannot open the destination stream for %s\n",
		    thread_n, dst_name);
		goto error;
	}

	action = xb_get_copy_action();

	if (xtrabackup_stream) {
		msg_ts("[%02u] %s %s\n", thread_n, action, node_path);
	} else {
		msg_ts("[%02u] %s %s to %s\n", thread_n, action,
		       node_path, dstfile->path);
	}

	/* The main copy loop */
	while ((res = xb_fil_cur_read(&cursor)) == XB_FIL_CUR_SUCCESS) {
		if (!write_filter->process(&write_filt_ctxt, dstfile)) {
			goto error;
		}
	}

	if (res == XB_FIL_CUR_ERROR) {
		goto error;
	}

	if (write_filter->finalize
	    && !write_filter->finalize(&write_filt_ctxt, dstfile)) {
		goto error;
	}

	/* close */
	msg_ts("[%02u]        ...done\n", thread_n);
	xb_fil_cur_close(&cursor);
	if (ds_close(dstfile)) {
		rc = TRUE;
	}
	if (write_filter && write_filter->deinit) {
		write_filter->deinit(&write_filt_ctxt);
	}
	return(rc);

error:
	xb_fil_cur_close(&cursor);
	if (dstfile != NULL) {
		ds_close(dstfile);
	}
	if (write_filter && write_filter->deinit) {
		write_filter->deinit(&write_filt_ctxt);;
	}
	msg("[%02u] xtrabackup: Error: "
	    "xtrabackup_copy_datafile() failed.\n", thread_n);
	return(TRUE); /*ERROR*/

skip:

	if (dstfile != NULL) {
		ds_close(dstfile);
	}
	if (write_filter && write_filter->deinit) {
		write_filter->deinit(&write_filt_ctxt);
	}
	msg("[%02u] xtrabackup: Warning: We assume the "
	    "table was dropped during xtrabackup execution "
	    "and ignore the file.\n", thread_n);
	msg("[%02u] xtrabackup: Warning: skipping tablespace %s.\n",
	    thread_n, node_name);
	return(FALSE);
}

extern ibool log_block_checksum_is_ok_or_old_format(const byte*	block);

/*******************************************************//**
Scans log from a buffer and writes new log data to the outpud datasinc.
@return true if success */
static
bool
xtrabackup_scan_log_recs(
/*===============*/
	log_group_t*	group,		/*!< in: log group */
	bool		is_last,	/*!< in: whether it is last segment
					to copy */
	lsn_t		start_lsn,	/*!< in: buffer start lsn */
	lsn_t*		contiguous_lsn,	/*!< in/out: it is known that all log
					groups contain contiguous log data up
					to this lsn */
	lsn_t*		group_scanned_lsn,/*!< out: scanning succeeded up to
					this lsn */
	bool*		finished)	/*!< out: false if is not able to scan
					any more in this log group */
{
	lsn_t		scanned_lsn;
	ulint		data_len;
	ulint		write_size;
	const byte*	log_block;

	ulint		scanned_checkpoint_no = 0;

	*finished = false;
	scanned_lsn = start_lsn;
	log_block = log_sys->buf;

	while (log_block < log_sys->buf + RECV_SCAN_SIZE && !*finished) {
		ulint	no = log_block_get_hdr_no(log_block);
		ulint	scanned_no = log_block_convert_lsn_to_no(scanned_lsn);
		ibool	checksum_is_ok =
			log_block_checksum_is_ok_or_old_format(log_block);

		if (no != scanned_no && checksum_is_ok) {
			ulint blocks_in_group;

			blocks_in_group = log_block_convert_lsn_to_no(
				log_group_get_capacity(group)) - 1;

			if ((no < scanned_no &&
			    ((scanned_no - no) % blocks_in_group) == 0) ||
			    no == 0 ||
			    /* Log block numbers wrap around at 0x3FFFFFFF */
			    ((scanned_no | 0x40000000UL) - no) %
			    blocks_in_group == 0) {

				/* old log block, do nothing */
				*finished = true;
				break;
			}

			msg("xtrabackup: error:"
			    " log block numbers mismatch:\n"
			    "xtrabackup: error: expected log block no. %lu,"
			    " but got no. %lu from the log file.\n",
			    (ulong) scanned_no, (ulong) no);

			if ((no - scanned_no) % blocks_in_group == 0) {
				msg("xtrabackup: error:"
				    " it looks like InnoDB log has wrapped"
				    " around before xtrabackup could"
				    " process all records due to either"
				    " log copying being too slow, or "
				    " log files being too small.\n");
			}

			return(false);
		} else if (!checksum_is_ok) {
			/* Garbage or an incompletely written log block */

			msg("xtrabackup: warning: Log block checksum mismatch"
			    " (block no %lu at lsn " LSN_PF "): \n"
			    "expected %lu, calculated checksum %lu\n",
				(ulong) no,
				scanned_lsn,
				(ulong) log_block_get_checksum(log_block),
				(ulong) log_block_calc_checksum(log_block));
			msg("xtrabackup: warning: this is possible when the "
			    "log block has not been fully written by the "
			    "server, will retry later.\n");
			*finished = true;
			break;
		}

		if (log_block_get_flush_bit(log_block)) {
			/* This block was a start of a log flush operation:
			we know that the previous flush operation must have
			been completed for all log groups before this block
			can have been flushed to any of the groups. Therefore,
			we know that log data is contiguous up to scanned_lsn
			in all non-corrupt log groups. */

			if (scanned_lsn > *contiguous_lsn) {

				*contiguous_lsn = scanned_lsn;
			}
		}

		data_len = log_block_get_data_len(log_block);

		if (
		    (scanned_checkpoint_no > 0)
		    && (log_block_get_checkpoint_no(log_block)
		       < scanned_checkpoint_no)
		    && (scanned_checkpoint_no
			- log_block_get_checkpoint_no(log_block)
			> 0x80000000UL)) {

			/* Garbage from a log buffer flush which was made
			before the most recent database recovery */

			*finished = true;
			break;
		}

		scanned_lsn = scanned_lsn + data_len;
		scanned_checkpoint_no = log_block_get_checkpoint_no(log_block);

		if (data_len < OS_FILE_LOG_BLOCK_SIZE) {
			/* Log data for this group ends here */

			*finished = true;
		} else {
			log_block += OS_FILE_LOG_BLOCK_SIZE;
		}
	}

	*group_scanned_lsn = scanned_lsn;

	/* ===== write log to 'xtrabackup_logfile' ====== */
	if (!*finished) {
		write_size = RECV_SCAN_SIZE;
	} else {
		write_size = (ulint)(ut_uint64_align_up(scanned_lsn,
					OS_FILE_LOG_BLOCK_SIZE) - start_lsn);
		if (!is_last && scanned_lsn % OS_FILE_LOG_BLOCK_SIZE) {
			write_size -= OS_FILE_LOG_BLOCK_SIZE;
		}
	}

	if (write_size == 0) {
		return(true);
	}

	if (srv_encrypt_log) {
		log_encrypt_before_write(scanned_checkpoint_no,
			log_sys->buf, write_size);
	}

	if (ds_write(dst_log_file, log_sys->buf, write_size)) {
		msg("xtrabackup: Error: "
		    "write to logfile failed\n");
		return(false);
	}

	return(true);
}

static my_bool
xtrabackup_copy_logfile(lsn_t from_lsn, my_bool is_last)
{
	/* definition from recv_recovery_from_checkpoint_start() */
	lsn_t		contiguous_lsn;

	ut_a(dst_log_file != NULL);

	/* read from checkpoint_lsn_start to current */
	contiguous_lsn = ut_uint64_align_down(from_lsn, OS_FILE_LOG_BLOCK_SIZE);

	/* TODO: We must check the contiguous_lsn still exists in log file.. */

	bool	finished;
	lsn_t	start_lsn;
	lsn_t	end_lsn;

	/* reference recv_group_scan_log_recs() */

	start_lsn = contiguous_lsn;

	do {
		end_lsn = start_lsn + RECV_SCAN_SIZE;

		xtrabackup_io_throttling();

		log_mutex_enter();

		log_group_read_log_seg(LOG_RECOVER, log_sys->buf,
				       &log_sys->log, start_lsn, end_lsn);

		bool success = xtrabackup_scan_log_recs(
			&log_sys->log, is_last,
			start_lsn, &contiguous_lsn,
			&log_sys->log.scanned_lsn,
			&finished);

		log_mutex_exit();

		if (!success) {
			ds_close(dst_log_file);
			msg("xtrabackup: Error: xtrabackup_copy_logfile()"
			    " failed.\n");
			return(TRUE);
		}

		start_lsn = end_lsn;
	} while (!finished);

	msg_ts(">> log scanned up to (" LSN_PF ")\n",
	       log_sys->log.scanned_lsn);

	/* update global variable*/
	log_copy_scanned_lsn = log_sys->log.scanned_lsn;

	debug_sync_point("xtrabackup_copy_logfile_pause");
	return(FALSE);
}

static
#ifndef __WIN__
void*
#else
ulint
#endif
log_copying_thread(
	void*	arg __attribute__((unused)))
{
	/*
	  Initialize mysys thread-specific memory so we can
	  use mysys functions in this thread.
	*/
	my_thread_init();

	ut_a(dst_log_file != NULL);

	log_copying_running = TRUE;

	while(log_copying) {
		os_event_reset(log_copying_stop);
		os_event_wait_time_low(log_copying_stop,
				       xtrabackup_log_copy_interval * 1000ULL,
				       0);
		if (log_copying) {
			if(xtrabackup_copy_logfile(log_copy_scanned_lsn,
						   FALSE)) {

				exit(EXIT_FAILURE);
			}
		}
	}

	/* last copying */
	if(xtrabackup_copy_logfile(log_copy_scanned_lsn, TRUE)) {

		exit(EXIT_FAILURE);
	}

	log_copying_running = FALSE;
	my_thread_end();
	os_thread_exit(NULL);

	return(0);
}

/* io throttle watching (rough) */
static
#ifndef __WIN__
void*
#else
ulint
#endif
io_watching_thread(
	void*	arg)
{
	(void)arg;
	/* currently, for --backup only */
	ut_a(xtrabackup_backup);

	io_watching_thread_running = TRUE;

	while (log_copying) {
		os_thread_sleep(1000000); /*1 sec*/
		io_ticket = xtrabackup_throttle;
		os_event_set(wait_throttle);
	}

	/* stop io throttle */
	xtrabackup_throttle = 0;
	os_event_set(wait_throttle);

	io_watching_thread_running = FALSE;

	os_thread_exit(NULL);

	return(0);
}

/************************************************************************
I/o-handler thread function. */
static

#ifndef __WIN__
void*
#else
ulint
#endif
io_handler_thread(
/*==============*/
	void*	arg)
{
	ulint	segment;


	segment = *((ulint*)arg);

 	while (srv_shutdown_state != SRV_SHUTDOWN_EXIT_THREADS) {
		fil_aio_wait(segment);
	}

	/* We count the number of threads in os_thread_exit(). A created
	thread should always use that to exit and not use return() to exit.
	The thread actually never comes here because it is exited in an
	os_event_wait(). */

	os_thread_exit(NULL);

#ifndef __WIN__
	return(NULL);				/* Not reached */
#else
	return(0);
#endif
}

/**************************************************************************
Datafiles copying thread.*/
static
os_thread_ret_t
data_copy_thread_func(
/*==================*/
	void *arg) /* thread context */
{
	data_thread_ctxt_t	*ctxt = (data_thread_ctxt_t *) arg;
	uint			num = ctxt->num;
	fil_node_t*		node;

	/*
	  Initialize mysys thread-specific memory so we can
	  use mysys functions in this thread.
	*/
	my_thread_init();

	debug_sync_point("data_copy_thread_func");

	while ((node = datafiles_iter_next(ctxt->it)) != NULL) {

		/* copy the datafile */
		if(xtrabackup_copy_datafile(node, num)) {
			msg("[%02u] xtrabackup: Error: "
			    "failed to copy datafile.\n", num);
			exit(EXIT_FAILURE);
		}
	}

	os_mutex_enter(ctxt->count_mutex);
	(*ctxt->count)--;
	os_mutex_exit(ctxt->count_mutex);

	my_thread_end();
	os_thread_exit(NULL);
	OS_THREAD_DUMMY_RETURN;
}

/************************************************************************
Initialize the appropriate datasink(s). Both local backups and streaming in the
'xbstream' format allow parallel writes so we can write directly.

Otherwise (i.e. when streaming in the 'tar' format) we need 2 separate datasinks
for the data stream (and don't allow parallel data copying) and for metainfo
files (including xtrabackup_logfile). The second datasink writes to temporary
files first, and then streams them in a serialized way when closed. */
static void
xtrabackup_init_datasinks(void)
{
	/* Start building out the pipelines from the terminus back */
	if (xtrabackup_stream) {
		/* All streaming goes to stdout */
		ds_data = ds_meta = ds_redo = ds_create(xtrabackup_target_dir,
						        DS_TYPE_STDOUT);
	} else {
		/* Local filesystem */
		ds_data = ds_meta = ds_redo = ds_create(xtrabackup_target_dir,
						        DS_TYPE_LOCAL);
	}

	/* Track it for destruction */
	xtrabackup_add_datasink(ds_data);

	/* Stream formatting */
	if (xtrabackup_stream) {
		ds_ctxt_t	*ds;

	 ut_a(xtrabackup_stream_fmt == XB_STREAM_FMT_XBSTREAM);
	 ds = ds_create(xtrabackup_target_dir, DS_TYPE_XBSTREAM);

		xtrabackup_add_datasink(ds);

		ds_set_pipe(ds, ds_data);
		ds_data = ds;


		ds_redo = ds_meta = ds_data;
	}

	/* Encryption */
	if (xtrabackup_encrypt) {
		ds_ctxt_t	*ds;



		ds = ds_create(xtrabackup_target_dir, DS_TYPE_ENCRYPT);
		xtrabackup_add_datasink(ds);

		ds_set_pipe(ds, ds_data);
		if (ds_data != ds_meta) {
			ds_data = ds;
			ds = ds_create(xtrabackup_target_dir, DS_TYPE_ENCRYPT);
			xtrabackup_add_datasink(ds);

			ds_set_pipe(ds, ds_meta);
			ds_redo = ds_meta = ds;
		} else {
			ds_redo = ds_data = ds_meta = ds;
		}
	}

	/* Compression for ds_data and ds_redo */
	if (xtrabackup_compress) {
		ds_ctxt_t	*ds;

		/* Use a 1 MB buffer for compressed output stream */
		ds = ds_create(xtrabackup_target_dir, DS_TYPE_BUFFER);
		ds_buffer_set_size(ds, 1024 * 1024);
		xtrabackup_add_datasink(ds);
		ds_set_pipe(ds, ds_data);
		if (ds_data != ds_redo) {
			ds_data = ds;
			ds = ds_create(xtrabackup_target_dir, DS_TYPE_BUFFER);
			ds_buffer_set_size(ds, 1024 * 1024);
			xtrabackup_add_datasink(ds);
			ds_set_pipe(ds, ds_redo);
			ds_redo = ds;
		} else {
			ds_redo = ds_data = ds;
		}

		ds = ds_create(xtrabackup_target_dir, DS_TYPE_COMPRESS);
		xtrabackup_add_datasink(ds);
		ds_set_pipe(ds, ds_data);
		if (ds_data != ds_redo) {
			ds_data = ds;
			ds = ds_create(xtrabackup_target_dir, DS_TYPE_COMPRESS);
			xtrabackup_add_datasink(ds);
			ds_set_pipe(ds, ds_redo);
			ds_redo = ds;
		} else {
			ds_redo = ds_data = ds;
		}
	}
}

/************************************************************************
Destroy datasinks.

Destruction is done in the specific order to not violate their order in the
pipeline so that each datasink is able to flush data down the pipeline. */
static void xtrabackup_destroy_datasinks(void)
{
	for (uint i = actual_datasinks; i > 0; i--) {
		ds_destroy(datasinks[i-1]);
		datasinks[i-1] = NULL;
	}
	ds_data = NULL;
	ds_meta = NULL;
	ds_redo = NULL;
}

#define SRV_N_PENDING_IOS_PER_THREAD 	OS_AIO_N_PENDING_IOS_PER_THREAD
#define SRV_MAX_N_PENDING_SYNC_IOS	100

/************************************************************************
@return TRUE if table should be opened. */
static
ibool
xb_check_if_open_tablespace(
	const char*	db,
	const char*	table)
{
	char buf[FN_REFLEN];

	snprintf(buf, sizeof(buf), "%s/%s", db, table);

	return !check_if_skip_table(buf);
}

/************************************************************************
Initializes the I/O and tablespace cache subsystems. */
static
void
xb_fil_io_init(void)
/*================*/
{
	srv_n_file_io_threads = srv_n_read_io_threads;

	os_aio_init(8 * SRV_N_PENDING_IOS_PER_THREAD,
		    srv_n_read_io_threads,
		    srv_n_write_io_threads,
		    SRV_MAX_N_PENDING_SYNC_IOS);

	fil_init(srv_file_per_table ? 50000 : 5000, LONG_MAX);

	fsp_init();
}

/****************************************************************************
Populates the tablespace memory cache by scanning for and opening data files.
@returns DB_SUCCESS or error code.*/
static
dberr_t
xb_load_tablespaces()
{
	ulint	i;
<<<<<<< HEAD
	ibool	create_new_db;
	dberr_t	err;
=======
	bool	create_new_db;
	ulint	err;
>>>>>>> fbeb9489
	ulint   sum_of_new_sizes;
	lsn_t min_arch_logno, max_arch_logno;

	for (i = 0; i < srv_n_file_io_threads; i++) {
		thread_nr[i] = i;

		os_thread_create(io_handler_thread, thread_nr + i,
				 thread_ids + i);
    	}

	os_thread_sleep(200000); /*0.2 sec*/

	err = open_or_create_data_files(&create_new_db,
					&min_arch_logno, &max_arch_logno,
					&flushed_lsn,
					&sum_of_new_sizes);
	if (err != DB_SUCCESS) {
		msg("xtrabackup: Could not open or create data files.\n"
		    "xtrabackup: If you tried to add new data files, and it "
		    "failed here,\n"
		    "xtrabackup: you should now edit innodb_data_file_path in "
		    "my.cnf back\n"
		    "xtrabackup: to what it was, and remove the new ibdata "
		    "files InnoDB created\n"
		    "xtrabackup: in this failed attempt. InnoDB only wrote "
		    "those files full of\n"
		    "xtrabackup: zeros, but did not yet use them in any way. "
		    "But be careful: do not\n"
		    "xtrabackup: remove old data files which contain your "
		    "precious data!\n");
		return(err);
	}

	/* create_new_db must not be TRUE.. */
	if (create_new_db) {
		msg("xtrabackup: could not find data files at the "
		    "specified datadir\n");
		return(DB_ERROR);
	}

	/* Add separate undo tablespaces to fil_system */

	err = srv_undo_tablespaces_init(FALSE,
					TRUE,
					srv_undo_tablespaces,
					&srv_undo_tablespaces_open);
	if (err != DB_SUCCESS) {
		return(err);
	}

	/* It is important to call fil_load_single_table_tablespace() after
	srv_undo_tablespaces_init(), because fil_is_user_tablespace_id() *
	relies on srv_undo_tablespaces_open to be properly initialized */

	msg("xtrabackup: Generating a list of tablespaces\n");

	err = fil_load_single_table_tablespaces(xb_check_if_open_tablespace);
	if (err != DB_SUCCESS) {
		return(err);
	}

	debug_sync_point("xtrabackup_load_tablespaces_pause");

	return(DB_SUCCESS);
}

/************************************************************************
Initialize the tablespace memory cache and populate it by scanning for and
opening data files.
@returns DB_SUCCESS or error code.*/
static
dberr_t
xb_data_files_init()
{
	xb_fil_io_init();

	return(xb_load_tablespaces());
}

/************************************************************************
Destroy the tablespace memory cache. */
static
void
xb_data_files_close()
{
	ulint	i;

	/* Shutdown the aio threads. This has been copied from
	innobase_shutdown_for_mysql(). */

	srv_shutdown_state = SRV_SHUTDOWN_EXIT_THREADS;

	for (i = 0; i < 1000; i++) {
		os_aio_wake_all_threads_at_shutdown();

		if (os_thread_count == 0) {
			break;
		}
		os_thread_sleep(10000);
	}

	if (i == 1000) {
		msg("xtrabackup: Warning: %lu threads created by InnoDB"
		    " had not exited at shutdown!\n",
		    (ulong) os_thread_count);
	}

	os_aio_free();

	fil_close_all_files();

	/* Free the double write data structures. */
	if (buf_dblwr) {
		buf_dblwr_free();
	}

	/* Reset srv_file_io_threads to its default value to avoid confusing
	warning on --prepare in innobase_start_or_create_for_mysql()*/
	srv_n_file_io_threads = 4;

	srv_shutdown_state = SRV_SHUTDOWN_NONE;
}

/***********************************************************************
Allocate and initialize the entry for databases and tables filtering
hash tables. If memory allocation is not successful, terminate program.
@return pointer to the created entry.  */
static
xb_filter_entry_t *
xb_new_filter_entry(
/*================*/
	const char*	name)	/*!< in: name of table/database */
{
	xb_filter_entry_t	*entry;
	ulint namelen = strlen(name);

	ut_a(namelen <= NAME_LEN * 2 + 1);

	entry = static_cast<xb_filter_entry_t *>
		(ut_malloc(sizeof(xb_filter_entry_t) + namelen + 1));
	memset(entry, '\0', sizeof(xb_filter_entry_t) + namelen + 1);
	entry->name = ((char*)entry) + sizeof(xb_filter_entry_t);
	strcpy(entry->name, name);
	entry->has_tables = FALSE;

	return entry;
}

/***********************************************************************
Add entry to hash table. If hash table is NULL, allocate and initialize
new hash table */
static
xb_filter_entry_t*
xb_add_filter(
/*========================*/
	const char*	name,	/*!< in: name of table/database */
	hash_table_t**	hash)	/*!< in/out: hash to insert into */
{
	xb_filter_entry_t*	entry;

	entry = xb_new_filter_entry(name);

	if (UNIV_UNLIKELY(*hash == NULL)) {
		*hash = hash_create(1000);
	}
	HASH_INSERT(xb_filter_entry_t,
		name_hash, *hash,
		ut_fold_string(entry->name),
		entry);

	return entry;
}

/***********************************************************************
Validate name of table or database. If name is invalid, program will
be finished with error code */
static
void
xb_validate_name(
/*=============*/
	const char*	name,	/*!< in: name */
	size_t		len)	/*!< in: length of name */
{
	const char*	p;

	/* perform only basic validation. validate length and
	path symbols */
	if (len > NAME_LEN) {
		msg("xtrabackup: name `%s` is too long.\n", name);
		exit(EXIT_FAILURE);
	}
	p = strpbrk(name, "/\\~");
	if (p && p - name < NAME_LEN) {
		msg("xtrabackup: name `%s` is not valid.\n", name);
		exit(EXIT_FAILURE);
	}
}

/***********************************************************************
Register new filter entry which can be either database
or table name.  */
static
void
xb_register_filter_entry(
/*=====================*/
	const char*	name,	/*!< in: name */
	hash_table_t** databases_hash,
	hash_table_t** tables_hash
	)
{
	const char*		p;
	size_t			namelen;
	xb_filter_entry_t*	db_entry = NULL;

	namelen = strlen(name);
	if ((p = strchr(name, '.')) != NULL) {
		char dbname[NAME_LEN + 1];

		xb_validate_name(name, p - name);
		xb_validate_name(p + 1, namelen - (p - name));

		strncpy(dbname, name, p - name);
		dbname[p - name] = 0;

		if (*databases_hash) {
			HASH_SEARCH(name_hash, (*databases_hash),
					ut_fold_string(dbname),
					xb_filter_entry_t*,
					db_entry, (void) 0,
					!strcmp(db_entry->name, dbname));
		}
		if (!db_entry) {
			db_entry = xb_add_filter(dbname, databases_hash);
		}
		db_entry->has_tables = TRUE;
		xb_add_filter(name, tables_hash);
	} else {
		xb_validate_name(name, namelen);

		xb_add_filter(name, databases_hash);
	}
}

static
void
xb_register_include_filter_entry(
	const char* name
)
{
	xb_register_filter_entry(name, &databases_include_hash,
				 &tables_include_hash);
}

static
void
xb_register_exclude_filter_entry(
	const char* name
)
{
	xb_register_filter_entry(name, &databases_exclude_hash,
				 &tables_exclude_hash);
}

/***********************************************************************
Register new table for the filter.  */
static
void
xb_register_table(
/*==============*/
	const char* name)	/*!< in: name of table */
{
	if (strchr(name, '.') == NULL) {
		msg("xtrabackup: `%s` is not fully qualified name.\n", name);
		exit(EXIT_FAILURE);
	}

	xb_register_include_filter_entry(name);
}

static
void
xb_add_regex_to_list(
	const char* regex,  /*!< in: regex */
	const char* error_context,  /*!< in: context to error message */
	regex_list_t* list) /*! in: list to put new regex to */
{
	char			errbuf[100];
	int			ret;

	regex_t compiled_regex;
	ret = regcomp(&compiled_regex, regex, REG_EXTENDED);

	if (ret != 0) {
		regerror(ret, &compiled_regex, errbuf, sizeof(errbuf));
		msg("xtrabackup: error: %s regcomp(%s): %s\n",
			error_context, regex, errbuf);
		exit(EXIT_FAILURE);
	}

	list->push_back(compiled_regex);
}

/***********************************************************************
Register new regex for the include filter.  */
static
void
xb_register_include_regex(
/*==============*/
	const char* regex)	/*!< in: regex */
{
	xb_add_regex_to_list(regex, "tables", &regex_include_list);
}

/***********************************************************************
Register new regex for the exclude filter.  */
static
void
xb_register_exclude_regex(
/*==============*/
	const char* regex)	/*!< in: regex */
{
	xb_add_regex_to_list(regex, "tables-exclude", &regex_exclude_list);
}

typedef void (*insert_entry_func_t)(const char*);

/***********************************************************************
Scan string and load filter entries from it.  */
static
void
xb_load_list_string(
/*================*/
	char* list,			/*!< in: string representing a list */
	const char* delimiters,		/*!< in: delimiters of entries */
	insert_entry_func_t ins)	/*!< in: callback to add entry */
{
	char*	p;
	char*	saveptr;

	p = strtok_r(list, delimiters, &saveptr);
	while (p) {

		ins(p);

		p = strtok_r(NULL, delimiters, &saveptr);
	}
}

/***********************************************************************
Scan file and load filter entries from it.  */
static
void
xb_load_list_file(
/*==============*/
	const char* filename,		/*!< in: name of file */
	insert_entry_func_t ins)	/*!< in: callback to add entry */
{
	char	name_buf[NAME_LEN*2+2];
	FILE*	fp;

	/* read and store the filenames */
	fp = fopen(filename, "r");
	if (!fp) {
		msg("xtrabackup: cannot open %s\n",
		    filename);
		exit(EXIT_FAILURE);
	}
	while (fgets(name_buf, sizeof(name_buf), fp) != NULL) {
		char*	p = strchr(name_buf, '\n');
		if (p) {
			*p = '\0';
		} else {
			msg("xtrabackup: `%s...` name is too long", name_buf);
			exit(EXIT_FAILURE);
		}

		ins(name_buf);
	}

	fclose(fp);
}


static
void
xb_filters_init()
{
	if (xtrabackup_databases) {
		xb_load_list_string(xtrabackup_databases, " \t",
				    xb_register_include_filter_entry);
	}

	if (xtrabackup_databases_file) {
		xb_load_list_file(xtrabackup_databases_file,
				  xb_register_include_filter_entry);
	}

	if (xtrabackup_databases_exclude) {
		xb_load_list_string(xtrabackup_databases_exclude, " \t",
				    xb_register_exclude_filter_entry);
	}

	if (xtrabackup_tables) {
		xb_load_list_string(xtrabackup_tables, ",",
				    xb_register_include_regex);
	}

	if (xtrabackup_tables_file) {
		xb_load_list_file(xtrabackup_tables_file, xb_register_table);
	}

	if (xtrabackup_tables_exclude) {
		xb_load_list_string(xtrabackup_tables_exclude, ",",
				    xb_register_exclude_regex);
	}
}

static
void
xb_filter_hash_free(hash_table_t* hash)
{
	ulint	i;

	/* free the hash elements */
	for (i = 0; i < hash_get_n_cells(hash); i++) {
		xb_filter_entry_t*	table;

		table = static_cast<xb_filter_entry_t *>
			(HASH_GET_FIRST(hash, i));

		while (table) {
			xb_filter_entry_t*	prev_table = table;

			table = static_cast<xb_filter_entry_t *>
				(HASH_GET_NEXT(name_hash, prev_table));

			HASH_DELETE(xb_filter_entry_t, name_hash, hash,
				ut_fold_string(prev_table->name), prev_table);
			ut_free(prev_table);
		}
	}

	/* free hash */
	hash_table_free(hash);
}

static void xb_regex_list_free(regex_list_t* list)
{
	while (list->size() > 0) {
		xb_regfree(&list->front());
		list->pop_front();
	}
}

/************************************************************************
Destroy table filters for partial backup. */
static
void
xb_filters_free()
{
	xb_regex_list_free(&regex_include_list);
	xb_regex_list_free(&regex_exclude_list);

	if (tables_include_hash) {
		xb_filter_hash_free(tables_include_hash);
	}

	if (tables_exclude_hash) {
		xb_filter_hash_free(tables_exclude_hash);
	}

	if (databases_include_hash) {
		xb_filter_hash_free(databases_include_hash);
	}

	if (databases_exclude_hash) {
		xb_filter_hash_free(databases_exclude_hash);
	}
}

/*********************************************************************//**
Creates or opens the log files and closes them.
@return	DB_SUCCESS or error code */
static
ulint
open_or_create_log_file(
/*====================*/
	ibool	create_new_db,		/*!< in: TRUE if we should create a
					new database */
	ibool*	log_file_created,	/*!< out: TRUE if new log file
					created */
	ibool	log_file_has_been_opened,/*!< in: TRUE if a log file has been
					opened before: then it is an error
					to try to create another log file */
	ulint	i)			/*!< in: log file number in group */
{
	ibool	ret;
	os_offset_t	size;
	char	name[10000];
	ulint	dirnamelen;

	UT_NOT_USED(create_new_db);
	UT_NOT_USED(log_file_has_been_opened);

	*log_file_created = FALSE;

	srv_normalize_path_for_win(srv_log_group_home_dir);

	dirnamelen = strlen(srv_log_group_home_dir);
	ut_a(dirnamelen < (sizeof name) - 10 - sizeof "ib_logfile");
	memcpy(name, srv_log_group_home_dir, dirnamelen);

	/* Add a path separator if needed. */
	if (dirnamelen && name[dirnamelen - 1] != SRV_PATH_SEPARATOR) {
		name[dirnamelen++] = SRV_PATH_SEPARATOR;
	}

	sprintf(name + dirnamelen, "%s%lu", "ib_logfile", (ulong) i);

	files[i] = os_file_create(innodb_file_log_key, name,
				  OS_FILE_OPEN, OS_FILE_NORMAL,
				  OS_LOG_FILE, &ret,0);
	if (ret == FALSE) {
		fprintf(stderr, "InnoDB: Error in opening %s\n", name);

		return(DB_ERROR);
	}

	size = os_file_get_size(files[i]);

	if (size != srv_log_file_size * UNIV_PAGE_SIZE) {

		fprintf(stderr,
			"InnoDB: Error: log file %s is"
			" of different size " UINT64PF " bytes\n"
			"InnoDB: than specified in the .cnf"
			" file " UINT64PF " bytes!\n",
			name, size, srv_log_file_size * UNIV_PAGE_SIZE);

		return(DB_ERROR);
	}

	ret = os_file_close(files[i]);
	ut_a(ret);

	if (i == 0) {
		/* Create in memory the file space object
		which is for this log group */

		fil_space_create(name,
				 SRV_LOG_SPACE_FIRST_ID, 0, FIL_TYPE_LOG, 0, 0);
		log_init(srv_n_log_files, srv_log_file_size * UNIV_PAGE_SIZE);
	}

	ut_a(fil_validate());

	ut_a(fil_node_create(name, (ulint)srv_log_file_size,
			     SRV_LOG_SPACE_FIRST_ID, FALSE));

	return(DB_SUCCESS);
}

/*********************************************************************//**
Normalizes init parameter values to use units we use inside InnoDB.
@return	DB_SUCCESS or error code */
static
void
xb_normalize_init_values(void)
/*==========================*/
{
	ulint	i;

	for (i = 0; i < srv_n_data_files; i++) {
		srv_data_file_sizes[i] = srv_data_file_sizes[i]
					* ((1024 * 1024) / UNIV_PAGE_SIZE);
	}

	srv_last_file_size_max = srv_last_file_size_max
					* ((1024 * 1024) / UNIV_PAGE_SIZE);

	srv_log_file_size = srv_log_file_size / UNIV_PAGE_SIZE;

	srv_log_buffer_size = srv_log_buffer_size / UNIV_PAGE_SIZE;

	srv_lock_table_size = 5 * (srv_buf_pool_size / UNIV_PAGE_SIZE);
}

/***********************************************************************
Set the open files limit. Based on set_max_open_files().

@return the resulting open files limit. May be less or more than the requested
value.  */
static uint
xb_set_max_open_files(
/*==================*/
	uint max_file_limit)	/*!<in: open files limit */
{
#if defined(RLIMIT_NOFILE)
	struct rlimit rlimit;
	uint old_cur;

	if (getrlimit(RLIMIT_NOFILE, &rlimit)) {

		goto end;
	}

	old_cur = (uint) rlimit.rlim_cur;

	if (rlimit.rlim_cur == RLIM_INFINITY) {

		rlimit.rlim_cur = max_file_limit;
	}

	if (rlimit.rlim_cur >= max_file_limit) {

		max_file_limit = rlimit.rlim_cur;
		goto end;
	}

	rlimit.rlim_cur = rlimit.rlim_max = max_file_limit;

	if (setrlimit(RLIMIT_NOFILE, &rlimit)) {

		max_file_limit = old_cur;	/* Use original value */
	} else {

		rlimit.rlim_cur = 0;	/* Safety if next call fails */

		(void) getrlimit(RLIMIT_NOFILE, &rlimit);

		if (rlimit.rlim_cur) {

			/* If call didn't fail */
			max_file_limit = (uint) rlimit.rlim_cur;
		}
	}

end:
	return(max_file_limit);
#else
	return(0);
#endif
}

void
xtrabackup_backup_func(void)
{
	MY_STAT			 stat_info;
	lsn_t			 latest_cp;
	uint			 i;
	uint			 count;
	pthread_mutex_t		 count_mutex;
	data_thread_ctxt_t 	*data_threads;

#ifdef USE_POSIX_FADVISE
	msg("xtrabackup: uses posix_fadvise().\n");
#endif

	/* cd to datadir */

	if (my_setwd(mysql_real_data_home,MYF(MY_WME)))
	{
		msg("xtrabackup: cannot my_setwd %s\n", mysql_real_data_home);
		exit(EXIT_FAILURE);
	}
	msg("xtrabackup: cd to %s\n", mysql_real_data_home);

	msg("xtrabackup: open files limit requested %u, set to %u\n",
	    (uint) xb_open_files_limit,
	    xb_set_max_open_files(xb_open_files_limit));

	mysql_data_home= mysql_data_home_buff;
	mysql_data_home[0]=FN_CURLIB;		// all paths are relative from here
	mysql_data_home[1]=0;

	srv_n_purge_threads = 1;
	srv_read_only_mode = TRUE;

	srv_backup_mode = TRUE;
	srv_close_files = (bool)xb_close_files;

	if (srv_close_files)
		msg("xtrabackup: warning: close-files specified. Use it "
		    "at your own risk. If there are DDL operations like table DROP TABLE "
		    "or RENAME TABLE during the backup, inconsistent backup will be "
		    "produced.\n");

	/* initialize components */
        if(innodb_init_param())
                exit(EXIT_FAILURE);

	xb_normalize_init_values();


	if (srv_file_flush_method_str == NULL) {
        	/* These are the default options */
		srv_unix_file_flush_method = SRV_UNIX_FSYNC;
	} else if (0 == ut_strcmp(srv_file_flush_method_str, "fsync")) {
		srv_unix_file_flush_method = SRV_UNIX_FSYNC;
	} else if (0 == ut_strcmp(srv_file_flush_method_str, "O_DSYNC")) {
	  	srv_unix_file_flush_method = SRV_UNIX_O_DSYNC;

	} else if (0 == ut_strcmp(srv_file_flush_method_str, "O_DIRECT")) {
	  	srv_unix_file_flush_method = SRV_UNIX_O_DIRECT;
		msg("xtrabackup: using O_DIRECT\n");
	} else if (0 == ut_strcmp(srv_file_flush_method_str, "littlesync")) {
	  	srv_unix_file_flush_method = SRV_UNIX_LITTLESYNC;

	} else if (0 == ut_strcmp(srv_file_flush_method_str, "nosync")) {
	  	srv_unix_file_flush_method = SRV_UNIX_NOSYNC;
	} else if (0 == ut_strcmp(srv_file_flush_method_str, "ALL_O_DIRECT")) {
		srv_unix_file_flush_method = SRV_UNIX_ALL_O_DIRECT;
		msg("xtrabackup: using ALL_O_DIRECT\n");
	} else if (0 == ut_strcmp(srv_file_flush_method_str,
				  "O_DIRECT_NO_FSYNC")) {
		srv_unix_file_flush_method = SRV_UNIX_O_DIRECT_NO_FSYNC;
		msg("xtrabackup: using O_DIRECT_NO_FSYNC\n");
	} else {
	  	msg("xtrabackup: Unrecognized value %s for "
		    "innodb_flush_method\n", srv_file_flush_method_str);
	  	exit(EXIT_FAILURE);
	}

	/* We can only use synchronous unbuffered IO on Windows for now */
	if (srv_file_flush_method_str != NULL) {
		msg("xtrabackupp: Warning: "
		    "ignoring innodb_flush_method = %s on Windows.\n", srv_file_flush_method_str);
	}

#ifdef _WIN32
	srv_win_file_flush_method = SRV_WIN_IO_UNBUFFERED;
	srv_use_native_aio = FALSE;
#endif

	if (srv_buf_pool_size >= 1000 * 1024 * 1024) {
                                  /* Here we still have srv_pool_size counted
                                  in kilobytes (in 4.0 this was in bytes)
				  srv_boot() converts the value to
                                  pages; if buffer pool is less than 1000 MB,
                                  assume fewer threads. */
                srv_max_n_threads = 50000;

	} else if (srv_buf_pool_size >= 8 * 1024 * 1024) {

                srv_max_n_threads = 10000;
        } else {
		srv_max_n_threads = 1000;       /* saves several MB of memory,
                                                especially in 64-bit
                                                computers */
        }

	srv_general_init();
	ut_crc32_init();
	crc_init();

#ifdef WITH_INNODB_DISALLOW_WRITES
	srv_allow_writes_event = os_event_create();
	os_event_set(srv_allow_writes_event);
#endif

	xb_filters_init();

	{
	ibool	log_file_created;
	ibool	log_created	= FALSE;
	ibool	log_opened	= FALSE;
	ulint	err;
	ulint	i;

	xb_fil_io_init();

	log_sys_init();

	lock_sys_create(srv_lock_table_size);

	for (i = 0; i < srv_n_log_files; i++) {
		err = open_or_create_log_file(FALSE, &log_file_created,
					      log_opened, i);
		if (err != DB_SUCCESS) {

			//return((int) err);
			exit(EXIT_FAILURE);
		}

		if (log_file_created) {
			log_created = TRUE;
		} else {
			log_opened = TRUE;
		}
		if ((log_opened && log_created)) {
			msg(
	"xtrabackup: Error: all log files must be created at the same time.\n"
	"xtrabackup: All log files must be created also in database creation.\n"
	"xtrabackup: If you want bigger or smaller log files, shut down the\n"
	"xtrabackup: database and make sure there were no errors in shutdown.\n"
	"xtrabackup: Then delete the existing log files. Edit the .cnf file\n"
	"xtrabackup: and start the database again.\n");

			//return(DB_ERROR);
			exit(EXIT_FAILURE);
		}
	}

	/* log_file_created must not be TRUE, if online */
	if (log_file_created) {
		msg("xtrabackup: Something wrong with source files...\n");
		exit(EXIT_FAILURE);
	}

	}

	/* create extra LSN dir if it does not exist. */
	if (xtrabackup_extra_lsndir
		&&!my_stat(xtrabackup_extra_lsndir,&stat_info,MYF(0))
		&& (my_mkdir(xtrabackup_extra_lsndir,0777,MYF(0)) < 0)) {
		msg("xtrabackup: Error: cannot mkdir %d: %s\n",
		    my_errno, xtrabackup_extra_lsndir);
		exit(EXIT_FAILURE);
	}

	/* create target dir if not exist */
	if (!xtrabackup_stream_str && !my_stat(xtrabackup_target_dir,&stat_info,MYF(0))
		&& (my_mkdir(xtrabackup_target_dir,0777,MYF(0)) < 0)){
		msg("xtrabackup: Error: cannot mkdir %d: %s\n",
		    my_errno, xtrabackup_target_dir);
		exit(EXIT_FAILURE);
	}

        {
        fil_system_t*   f_system = fil_system;

	/* definition from recv_recovery_from_checkpoint_start() */
	ulint		max_cp_field;

	/* start back ground thread to copy newer log */
	os_thread_id_t log_copying_thread_id;
	datafiles_iter_t *it;

	/* get current checkpoint_lsn */
	/* Look for the latest checkpoint from any of the log groups */

	log_mutex_enter();

	dberr_t err = recv_find_max_checkpoint(&max_cp_field);

	if (err != DB_SUCCESS) {
		exit(EXIT_FAILURE);
	}

	if (log_sys->log.format == 0) {
old_format:
		msg("xtrabackup: Error: cannot process redo log"
		    " before MariaDB 10.2.2\n");
		exit(EXIT_FAILURE);
	}

	ut_ad(!((log_sys->log.format ^ LOG_HEADER_FORMAT_CURRENT)
		& ~LOG_HEADER_FORMAT_ENCRYPTED));

	const byte* buf = log_sys->checkpoint_buf;

	checkpoint_lsn_start = mach_read_from_8(buf + LOG_CHECKPOINT_LSN);
	checkpoint_no_start = mach_read_from_8(buf + LOG_CHECKPOINT_NO);

reread_log_header:
	err = recv_find_max_checkpoint(&max_cp_field);

	if (err != DB_SUCCESS) {
		exit(EXIT_FAILURE);
	}

	if (log_sys->log.format == 0) {
		goto old_format;
	}

	ut_ad(!((log_sys->log.format ^ LOG_HEADER_FORMAT_CURRENT)
		& ~LOG_HEADER_FORMAT_ENCRYPTED));

	if(checkpoint_no_start != mach_read_from_8(buf + LOG_CHECKPOINT_NO)) {

		checkpoint_lsn_start = mach_read_from_8(buf + LOG_CHECKPOINT_LSN);
		checkpoint_no_start = mach_read_from_8(buf + LOG_CHECKPOINT_NO);
		goto reread_log_header;
	}

	log_mutex_exit();

	xtrabackup_init_datasinks();

	if (!select_history()) {
		exit(EXIT_FAILURE);
	}

	/* open the log file */
	memset(&stat_info, 0, sizeof(MY_STAT));
	dst_log_file = ds_open(ds_redo, XB_LOG_FILENAME, &stat_info);
	if (dst_log_file == NULL) {
		msg("xtrabackup: error: failed to open the target stream for "
		    "'%s'.\n", XB_LOG_FILENAME);
		ut_free(log_hdr_buf_);
		exit(EXIT_FAILURE);
	}

	/* label it */
	strcpy((char*) log_hdr_buf + LOG_FILE_WAS_CREATED_BY_HOT_BACKUP,
		"xtrabkup ");
	ut_sprintf_timestamp(
		(char*) log_hdr_buf + (LOG_FILE_WAS_CREATED_BY_HOT_BACKUP
				+ (sizeof "xtrabkup ") - 1));

	if (ds_write(dst_log_file, log_hdr_buf, LOG_FILE_HDR_SIZE)) {
		msg("xtrabackup: error: write to logfile failed\n");
		ut_free(log_hdr_buf_);
		exit(EXIT_FAILURE);
	}

	ut_free(log_hdr_buf_);

	/* start flag */
	log_copying = TRUE;

	/* start io throttle */
	if(xtrabackup_throttle) {
		os_thread_id_t io_watching_thread_id;

		io_ticket = xtrabackup_throttle;
		wait_throttle = os_event_create();

		os_thread_create(io_watching_thread, NULL,
				 &io_watching_thread_id);
	}

	/* copy log file by current position */
	if(xtrabackup_copy_logfile(checkpoint_lsn_start, FALSE))
		exit(EXIT_FAILURE);


	log_copying_stop = os_event_create();
	os_thread_create(log_copying_thread, NULL, &log_copying_thread_id);

	/* Populate fil_system with tablespaces to copy */
	err = xb_load_tablespaces();
	if (err != DB_SUCCESS) {
		msg("xtrabackup: error: xb_load_tablespaces() failed with"
		    "error code %u\n", err);
		exit(EXIT_FAILURE);
	}

	/* FLUSH CHANGED_PAGE_BITMAPS call */
	if (!flush_changed_page_bitmaps()) {
		exit(EXIT_FAILURE);
	}
	debug_sync_point("xtrabackup_suspend_at_start");

	if (xtrabackup_incremental) {
		if (!xtrabackup_incremental_force_scan) {
			changed_page_bitmap = xb_page_bitmap_init();
		}
		if (!changed_page_bitmap) {
			msg("xtrabackup: using the full scan for incremental "
			    "backup\n");
		} else if (incremental_lsn != checkpoint_lsn_start) {
			/* Do not print that bitmaps are used when dummy bitmap
			is build for an empty LSN range. */
			msg("xtrabackup: using the changed page bitmap\n");
		}
	}

	ut_a(xtrabackup_parallel > 0);

	if (xtrabackup_parallel > 1) {
		msg("xtrabackup: Starting %u threads for parallel data "
		    "files transfer\n", xtrabackup_parallel);
	}

	it = datafiles_iter_new(f_system);
	if (it == NULL) {
		msg("xtrabackup: Error: datafiles_iter_new() failed.\n");
		exit(EXIT_FAILURE);
	}

	/* Create data copying threads */
	data_threads = (data_thread_ctxt_t *)
		ut_malloc(sizeof(data_thread_ctxt_t) * xtrabackup_parallel);
	count = xtrabackup_parallel;
	count_mutex = os_mutex_create();

	for (i = 0; i < (uint) xtrabackup_parallel; i++) {
		data_threads[i].it = it;
		data_threads[i].num = i+1;
		data_threads[i].count = &count;
		data_threads[i].count_mutex = count_mutex;
		os_thread_create(data_copy_thread_func, data_threads + i,
				 &data_threads[i].id);
	}

	/* Wait for threads to exit */
	while (1) {
		os_thread_sleep(1000000);
		os_mutex_enter(count_mutex);
		if (count == 0) {
			os_mutex_exit(count_mutex);
			break;
		}
		os_mutex_exit(count_mutex);
	}

	os_mutex_free(count_mutex);
	ut_free(data_threads);
	datafiles_iter_free(it);

	if (changed_page_bitmap) {
		xb_page_bitmap_deinit(changed_page_bitmap);
	}
	}

	if (!backup_start()) {
		exit(EXIT_FAILURE);
	}

	/* read the latest checkpoint lsn */
	{
		ulint	max_cp_field;

		log_mutex_enter();

		if (recv_find_max_checkpoint(&max_cp_field) == DB_SUCCESS
		    && log_sys->log.format != 0) {
			latest_cp = mach_read_from_8(log_sys->checkpoint_buf +
						     LOG_CHECKPOINT_LSN);
			msg("xtrabackup: The latest check point"
			    " (for incremental): '" LSN_PF "'\n", latest_cp);
		} else {
			latest_cp = 0;
			msg("xtrabackup: Error: recv_find_max_checkpoint() failed.\n");
		}
		log_mutex_exit();
	}

	/* stop log_copying_thread */
	log_copying = FALSE;
	os_event_set(log_copying_stop);
	msg("xtrabackup: Stopping log copying thread.\n");
	while (log_copying_running) {
		msg(".");
		os_thread_sleep(200000); /*0.2 sec*/
	}
	msg("\n");

	os_event_free(log_copying_stop);
	if (ds_close(dst_log_file)) {
		exit(EXIT_FAILURE);
	}

	if(!xtrabackup_incremental) {
		strcpy(metadata_type, "full-backuped");
		metadata_from_lsn = 0;
	} else {
		strcpy(metadata_type, "incremental");
		metadata_from_lsn = incremental_lsn;
	}
	metadata_to_lsn = latest_cp;
	metadata_last_lsn = log_copy_scanned_lsn;

	if (!xtrabackup_stream_metadata(ds_meta)) {
		msg("xtrabackup: Error: failed to stream metadata.\n");
		exit(EXIT_FAILURE);
	}
	if (xtrabackup_extra_lsndir) {
		char	filename[FN_REFLEN];

		sprintf(filename, "%s/%s", xtrabackup_extra_lsndir,
			XTRABACKUP_METADATA_FILENAME);
		if (!xtrabackup_write_metadata(filename)) {
			msg("xtrabackup: Error: failed to write metadata "
			    "to '%s'.\n", filename);
			exit(EXIT_FAILURE);
		}

	}

	if (!backup_finish()) {
		exit(EXIT_FAILURE);
	}

	xtrabackup_destroy_datasinks();

	if (wait_throttle) {
		/* wait for io_watching_thread completion */
		while (io_watching_thread_running) {
			os_thread_sleep(1000000);
		}
		os_event_free(wait_throttle);
		wait_throttle = NULL;
	}

	msg("xtrabackup: Transaction log of lsn (" LSN_PF ") to (" LSN_PF
	    ") was copied.\n", checkpoint_lsn_start, log_copy_scanned_lsn);
	xb_filters_free();

	xb_data_files_close();

	/* Make sure that the latest checkpoint made it to xtrabackup_logfile */
	if (latest_cp > log_copy_scanned_lsn) {
		msg("xtrabackup: error: last checkpoint LSN (" LSN_PF
		    ") is larger than last copied LSN (" LSN_PF ").\n",
		    latest_cp, log_copy_scanned_lsn);
		exit(EXIT_FAILURE);
	}
}

/* ================= stats ================= */
static my_bool
xtrabackup_stats_level(
	dict_index_t*	index,
	ulint		level)
{
	ulint	space;
	page_t*	page;

	rec_t*	node_ptr;

	ulint	right_page_no;

	page_cur_t	cursor;

	mtr_t	mtr;
	mem_heap_t*	heap	= mem_heap_create(256);

	ulint*	offsets = NULL;

	ulonglong n_pages, n_pages_extern;
	ulonglong sum_data, sum_data_extern;
	ulonglong n_recs;
	ulint	page_size;
	buf_block_t*	block;
	ulint	zip_size;

	n_pages = sum_data = n_recs = 0;
	n_pages_extern = sum_data_extern = 0;


	if (level == 0)
		fprintf(stdout, "        leaf pages: ");
	else
		fprintf(stdout, "     level %lu pages: ", level);

	mtr_start(&mtr);

	mtr_x_lock(&(index->lock), &mtr);
	block = btr_root_block_get(index, RW_X_LATCH, &mtr);
	page = buf_block_get_frame(block);

	space = page_get_space_id(page);
	zip_size = fil_space_get_zip_size(space);

	while (level != btr_page_get_level(page, &mtr)) {

		ut_a(space == buf_block_get_space(block));
		ut_a(space == page_get_space_id(page));
		ut_a(!page_is_leaf(page));

		page_cur_set_before_first(block, &cursor);
		page_cur_move_to_next(&cursor);

		node_ptr = page_cur_get_rec(&cursor);
		offsets = rec_get_offsets(node_ptr, index, offsets,
					ULINT_UNDEFINED, &heap);
		block = btr_node_ptr_get_child(node_ptr, index, offsets, &mtr);
		page = buf_block_get_frame(block);
	}

loop:
	mem_heap_empty(heap);
	offsets = NULL;
	mtr_x_lock(&(index->lock), &mtr);

	right_page_no = btr_page_get_next(page, &mtr);


	/*=================================*/
	//fprintf(stdout, "%lu ", (ulint) buf_frame_get_page_no(page));

	n_pages++;
	sum_data += page_get_data_size(page);
	n_recs += page_get_n_recs(page);


	if (level == 0) {
		page_cur_t	cur;
		ulint	n_fields;
		ulint	i;
		mem_heap_t*	local_heap	= NULL;
		ulint	offsets_[REC_OFFS_NORMAL_SIZE];
		ulint*	local_offsets	= offsets_;

		*offsets_ = (sizeof offsets_) / sizeof *offsets_;

		page_cur_set_before_first(block, &cur);
		page_cur_move_to_next(&cur);

		for (;;) {
			if (page_cur_is_after_last(&cur)) {
				break;
			}

			local_offsets = rec_get_offsets(cur.rec, index, local_offsets,
						ULINT_UNDEFINED, &local_heap);
			n_fields = rec_offs_n_fields(local_offsets);

			for (i = 0; i < n_fields; i++) {
				if (rec_offs_nth_extern(local_offsets, i)) {
					page_t*	local_page;
					ulint	space_id;
					ulint	page_no;
					ulint	offset;
					byte*	blob_header;
					ulint	part_len;
					mtr_t	local_mtr;
					ulint	local_len;
					byte*	data;
					buf_block_t*	local_block;

					data = rec_get_nth_field(cur.rec, local_offsets, i, &local_len);

					ut_a(local_len >= BTR_EXTERN_FIELD_REF_SIZE);
					local_len -= BTR_EXTERN_FIELD_REF_SIZE;

					space_id = mach_read_from_4(data + local_len + BTR_EXTERN_SPACE_ID);
					page_no = mach_read_from_4(data + local_len + BTR_EXTERN_PAGE_NO);
					offset = mach_read_from_4(data + local_len + BTR_EXTERN_OFFSET);

					if (offset != FIL_PAGE_DATA)
						msg("\nWarning: several record may share same external page.\n");

					for (;;) {
						mtr_start(&local_mtr);

						local_block = btr_block_get(space_id, zip_size, page_no, RW_S_LATCH, index, &local_mtr);
						local_page = buf_block_get_frame(local_block);
						blob_header = local_page + offset;
#define BTR_BLOB_HDR_PART_LEN		0
#define BTR_BLOB_HDR_NEXT_PAGE_NO	4
						//part_len = btr_blob_get_part_len(blob_header);
						part_len = mach_read_from_4(blob_header + BTR_BLOB_HDR_PART_LEN);

						//page_no = btr_blob_get_next_page_no(blob_header);
						page_no = mach_read_from_4(blob_header + BTR_BLOB_HDR_NEXT_PAGE_NO);

						offset = FIL_PAGE_DATA;




						/*=================================*/
						//fprintf(stdout, "[%lu] ", (ulint) buf_frame_get_page_no(page));

						n_pages_extern++;
						sum_data_extern += part_len;


						mtr_commit(&local_mtr);

						if (page_no == FIL_NULL)
							break;
					}
				}
			}

			page_cur_move_to_next(&cur);
		}
	}




	mtr_commit(&mtr);
	if (right_page_no != FIL_NULL) {
		mtr_start(&mtr);
		block = btr_block_get(space, zip_size, right_page_no,
				      RW_X_LATCH, index, &mtr);
		page = buf_block_get_frame(block);
		goto loop;
	}
	mem_heap_free(heap);

	if (zip_size) {
		page_size = zip_size;
	} else {
		page_size = UNIV_PAGE_SIZE;
	}

	if (level == 0)
		fprintf(stdout, "recs=%llu, ", n_recs);

	fprintf(stdout, "pages=%llu, data=%llu bytes, data/pages=%lld%%",
		n_pages, sum_data,
		((sum_data * 100)/ page_size)/n_pages);


	if (level == 0 && n_pages_extern) {
		putc('\n', stdout);
		/* also scan blob pages*/
		fprintf(stdout, "    external pages: ");

		fprintf(stdout, "pages=%llu, data=%llu bytes, data/pages=%lld%%",
			n_pages_extern, sum_data_extern,
			((sum_data_extern * 100)/ page_size)/n_pages_extern);
	}

	putc('\n', stdout);

	if (level > 0) {
		xtrabackup_stats_level(index, level - 1);
	}

	return(TRUE);
}

static void
xtrabackup_stats_func(int argc, char **argv)
{
	ulint n;

	/* cd to datadir */

	if (my_setwd(mysql_real_data_home,MYF(MY_WME)))
	{
		msg("xtrabackup: cannot my_setwd %s\n", mysql_real_data_home);
		exit(EXIT_FAILURE);
	}
	msg("xtrabackup: cd to %s\n", mysql_real_data_home);
	encryption_plugin_prepare_init(argc, argv);
	mysql_data_home= mysql_data_home_buff;
	mysql_data_home[0]=FN_CURLIB;		// all paths are relative from here
	mysql_data_home[1]=0;

	srv_n_purge_threads = 1;
	/* set read only */
	srv_read_only_mode = TRUE;

	/* initialize components */
	if(innodb_init_param())
		exit(EXIT_FAILURE);

	/* Check if the log files have been created, otherwise innodb_init()
	will crash when called with srv_read_only == TRUE */
	for (n = 0; n < srv_n_log_files; n++) {
		char		logname[FN_REFLEN];
		ibool		exists;
		os_file_type_t	type;

		snprintf(logname, sizeof(logname), "%s%c%s%lu",
			srv_log_group_home_dir, SRV_PATH_SEPARATOR,
			"ib_logfile", (ulong) n);
		srv_normalize_path_for_win(logname);

		if (!os_file_status(logname, &exists, &type) || !exists ||
		    type != OS_FILE_TYPE_FILE) {
			msg("xtrabackup: Error: "
			    "Cannot find log file %s.\n", logname);
			msg("xtrabackup: Error: "
			    "to use the statistics feature, you need a "
			    "clean copy of the database including "
			    "correctly sized log files, so you need to "
			    "execute with --prepare twice to use this "
			    "functionality on a backup.\n");
			exit(EXIT_FAILURE);
		}
	}

	msg("xtrabackup: Starting 'read-only' InnoDB instance to gather "
	    "index statistics.\n"
	    "xtrabackup: Using %lld bytes for buffer pool (set by "
	    "--use-memory parameter)\n", xtrabackup_use_memory);

	if(innodb_init())
		exit(EXIT_FAILURE);

	xb_filters_init();

	fprintf(stdout, "\n\n<INDEX STATISTICS>\n");

	/* gather stats */

	{
	dict_table_t*	sys_tables;
	dict_index_t*	sys_index;
	dict_table_t*	table;
	btr_pcur_t	pcur;
	rec_t*		rec;
	byte*		field;
	ulint		len;
	mtr_t		mtr;

	/* Enlarge the fatal semaphore wait timeout during the InnoDB table
	monitor printout */

	os_increment_counter_by_amount(server_mutex,
				       srv_fatal_semaphore_wait_threshold,
				       72000);

	mutex_enter(&(dict_sys->mutex));

	mtr_start(&mtr);

	sys_tables = dict_table_get_low("SYS_TABLES");
	sys_index = UT_LIST_GET_FIRST(sys_tables->indexes);

	btr_pcur_open_at_index_side(TRUE, sys_index, BTR_SEARCH_LEAF, &pcur,
				    TRUE, 0, &mtr);
loop:
	btr_pcur_move_to_next_user_rec(&pcur, &mtr);

	rec = btr_pcur_get_rec(&pcur);

	if (!btr_pcur_is_on_user_rec(&pcur))
	{
		/* end of index */

		btr_pcur_close(&pcur);
		mtr_commit(&mtr);

		mutex_exit(&(dict_sys->mutex));

		/* Restore the fatal semaphore wait timeout */
		os_increment_counter_by_amount(server_mutex,
					       srv_fatal_semaphore_wait_threshold,
					       -72000);

		goto end;
	}

	field = rec_get_nth_field_old(rec, 0, &len);

	if (!rec_get_deleted_flag(rec, 0)) {

		/* We found one */

                char*	table_name = mem_strdupl((char*) field, len);

		btr_pcur_store_position(&pcur, &mtr);

		mtr_commit(&mtr);

		table = dict_table_get_low(table_name);
		mem_free(table_name);

		if (table && check_if_skip_table(table->name))
			goto skip;


		if (table == NULL) {
			fputs("InnoDB: Failed to load table ", stderr);
			ut_print_namel(stderr, NULL, TRUE, (char*) field, len);
			putc('\n', stderr);
		} else {
			dict_index_t*	index;

			/* The table definition was corrupt if there
			is no index */

			if (dict_table_get_first_index(table)) {
				dict_stats_update_transient(table);
			}

			//dict_table_print_low(table);

			index = UT_LIST_GET_FIRST(table->indexes);
			while (index != NULL) {
{
	ib_int64_t	n_vals;

	if (index->n_user_defined_cols > 0) {
		n_vals = index->stat_n_diff_key_vals[
					index->n_user_defined_cols];
	} else {
		n_vals = index->stat_n_diff_key_vals[1];
	}

	fprintf(stdout,
		"  table: %s, index: %s, space id: %lu, root page: %lu"
		", zip size: %lu"
		"\n  estimated statistics in dictionary:\n"
		"    key vals: %lu, leaf pages: %lu, size pages: %lu\n"
		"  real statistics:\n",
		table->name, index->name,
		(ulong) index->space,
		(ulong) index->page,
		(ulong) fil_space_get_zip_size(index->space),
		(ulong) n_vals,
		(ulong) index->stat_n_leaf_pages,
		(ulong) index->stat_index_size);

	{
		mtr_t	local_mtr;
		page_t*	root;
		ulint	page_level;

		mtr_start(&local_mtr);

		mtr_x_lock(&(index->lock), &local_mtr);
		root = btr_root_get(index, &local_mtr);
		page_level = btr_page_get_level(root, &local_mtr);

		xtrabackup_stats_level(index, page_level);

		mtr_commit(&local_mtr);
	}

	putc('\n', stdout);
}
				index = UT_LIST_GET_NEXT(indexes, index);
			}
		}

skip:
		mtr_start(&mtr);

		btr_pcur_restore_position(BTR_SEARCH_LEAF, &pcur, &mtr);
	}

	goto loop;
	}

end:
	putc('\n', stdout);

	fflush(stdout);

	xb_filters_free();

	/* shutdown InnoDB */
	if(innodb_end())
		exit(EXIT_FAILURE);
}

/* ================= prepare ================= */

static my_bool
xtrabackup_init_temp_log(void)
{
	pfs_os_file_t	src_file;
	char		src_path[FN_REFLEN];
	char		dst_path[FN_REFLEN];
	ibool		success;

	ulint		field;
	byte*		log_buf= (byte *)malloc(UNIV_PAGE_SIZE_MAX * 128); /* 2 MB */

	ib_int64_t	file_size;

	lsn_t		max_no;
	lsn_t		max_lsn;
	lsn_t		checkpoint_no;

	ulint		fold;

	bool		checkpoint_found;

	max_no = 0;

	if (!log_buf) {
		goto error;
	}

	if (!xb_init_log_block_size()) {
		goto error;
	}

	if(!xtrabackup_incremental_dir) {
		sprintf(dst_path, "%s/ib_logfile0", xtrabackup_target_dir);
		sprintf(src_path, "%s/%s", xtrabackup_target_dir,
			XB_LOG_FILENAME);
	} else {
		sprintf(dst_path, "%s/ib_logfile0", xtrabackup_incremental_dir);
		sprintf(src_path, "%s/%s", xtrabackup_incremental_dir,
			XB_LOG_FILENAME);
	}

	srv_normalize_path_for_win(dst_path);
	srv_normalize_path_for_win(src_path);
retry:
	src_file = os_file_create_simple_no_error_handling(0, src_path,
							   OS_FILE_OPEN,
							   OS_FILE_READ_WRITE,
							   &success,0);
	if (!success) {
		/* The following call prints an error message */
		os_file_get_last_error(TRUE);

		msg("xtrabackup: Warning: cannot open %s. will try to find.\n",
		    src_path);

		/* check if ib_logfile0 may be xtrabackup_logfile */
		src_file = os_file_create_simple_no_error_handling(0, dst_path,
								   OS_FILE_OPEN,
								   OS_FILE_READ_WRITE,
								   &success,0);
		if (!success) {
			os_file_get_last_error(TRUE);
			msg("  xtrabackup: Fatal error: cannot find %s.\n",
			    src_path);

			goto error;
		}

		success = os_file_read(src_file, log_buf, 0,
					  LOG_FILE_HDR_SIZE);
		if (!success) {
			goto error;
		}

		if ( ut_memcmp(log_buf + LOG_FILE_WAS_CREATED_BY_HOT_BACKUP,
				(byte*)"xtrabkup", (sizeof "xtrabkup") - 1) == 0) {
			msg("  xtrabackup: 'ib_logfile0' seems to be "
			    "'xtrabackup_logfile'. will retry.\n");

			os_file_close(src_file);
			src_file = XB_FILE_UNDEFINED;

			/* rename and try again */
			success = os_file_rename(0, dst_path, src_path);
			if (!success) {
				goto error;
			}

			goto retry;
		}

		msg("  xtrabackup: Fatal error: cannot find %s.\n",
		src_path);

		os_file_close(src_file);
		src_file = XB_FILE_UNDEFINED;

		goto error;
	}

	file_size = os_file_get_size(src_file);


	/* TODO: We should skip the following modifies, if it is not the first time. */

	/* read log file header */
	success = os_file_read(src_file, log_buf, 0, LOG_FILE_HDR_SIZE);
	if (!success) {
		goto error;
	}

	if ( ut_memcmp(log_buf + LOG_FILE_WAS_CREATED_BY_HOT_BACKUP,
			(byte*)"xtrabkup", (sizeof "xtrabkup") - 1) != 0 ) {
		msg("xtrabackup: notice: xtrabackup_logfile was already used "
		    "to '--prepare'.\n");
		goto skip_modify;
	} else {
		/* clear it later */
		//memset(log_buf + LOG_FILE_WAS_CREATED_BY_HOT_BACKUP,
		//		' ', 4);
	}

	checkpoint_found = false;

	/* read last checkpoint lsn */
	for (field = LOG_CHECKPOINT_1; field <= LOG_CHECKPOINT_2;
			field += LOG_CHECKPOINT_2 - LOG_CHECKPOINT_1) {
		if (!recv_check_cp_is_consistent(const_cast<const byte *>
						 (log_buf + field)))
			goto not_consistent;

		checkpoint_no = mach_read_from_8(log_buf + field +
						 LOG_CHECKPOINT_NO);

		if (checkpoint_no >= max_no) {

			max_no = checkpoint_no;
			max_lsn = mach_read_from_8(log_buf + field +
						   LOG_CHECKPOINT_LSN);
			checkpoint_found = true;
		}
not_consistent:
		;
	}

	if (!checkpoint_found) {
		msg("xtrabackup: No valid checkpoint found.\n");
		goto error;
	}


	/* It seems to be needed to overwrite the both checkpoint area. */
	mach_write_to_8(log_buf + LOG_CHECKPOINT_1 + LOG_CHECKPOINT_LSN,
			max_lsn);
	mach_write_to_4(log_buf + LOG_CHECKPOINT_1
			+ LOG_CHECKPOINT_OFFSET_LOW32,
			LOG_FILE_HDR_SIZE +
			(ulint)(max_lsn -
			 ut_uint64_align_down(max_lsn,
					      OS_FILE_LOG_BLOCK_SIZE)));
	mach_write_to_4(log_buf + LOG_CHECKPOINT_1
			+ LOG_CHECKPOINT_OFFSET_HIGH32, 0);
	fold = ut_fold_binary(log_buf + LOG_CHECKPOINT_1, LOG_CHECKPOINT_CHECKSUM_1);
	mach_write_to_4(log_buf + LOG_CHECKPOINT_1 + LOG_CHECKPOINT_CHECKSUM_1, fold);

	fold = ut_fold_binary(log_buf + LOG_CHECKPOINT_1 + LOG_CHECKPOINT_LSN,
		LOG_CHECKPOINT_CHECKSUM_2 - LOG_CHECKPOINT_LSN);
	mach_write_to_4(log_buf + LOG_CHECKPOINT_1 + LOG_CHECKPOINT_CHECKSUM_2, fold);

	mach_write_to_8(log_buf + LOG_CHECKPOINT_2 + LOG_CHECKPOINT_LSN,
			max_lsn);
	mach_write_to_4(log_buf + LOG_CHECKPOINT_2
			+ LOG_CHECKPOINT_OFFSET_LOW32,
			LOG_FILE_HDR_SIZE +
			(ulint)(max_lsn -
			 ut_uint64_align_down(max_lsn,
					      OS_FILE_LOG_BLOCK_SIZE)));
	mach_write_to_4(log_buf + LOG_CHECKPOINT_2
			+ LOG_CHECKPOINT_OFFSET_HIGH32, 0);
        fold = ut_fold_binary(log_buf + LOG_CHECKPOINT_2, LOG_CHECKPOINT_CHECKSUM_1);
        mach_write_to_4(log_buf + LOG_CHECKPOINT_2 + LOG_CHECKPOINT_CHECKSUM_1, fold);

        fold = ut_fold_binary(log_buf + LOG_CHECKPOINT_2 + LOG_CHECKPOINT_LSN,
                LOG_CHECKPOINT_CHECKSUM_2 - LOG_CHECKPOINT_LSN);
        mach_write_to_4(log_buf + LOG_CHECKPOINT_2 + LOG_CHECKPOINT_CHECKSUM_2, fold);


	success = os_file_write(src_path, src_file, log_buf, 0,
				LOG_FILE_HDR_SIZE);
	if (!success) {
		goto error;
	}

	/* expand file size (9/8) and align to UNIV_PAGE_SIZE_MAX */

	if (file_size % UNIV_PAGE_SIZE_MAX) {
		memset(log_buf, 0, UNIV_PAGE_SIZE_MAX);
		success = os_file_write(src_path, src_file, log_buf,
					    file_size,
					    UNIV_PAGE_SIZE_MAX
					    - (ulint) (file_size
						       % UNIV_PAGE_SIZE_MAX));
		if (!success) {
			goto error;
		}

		file_size = os_file_get_size(src_file);
	}

	/* TODO: We should judge whether the file is already expanded or not... */
	{
		ulint	expand;

		memset(log_buf, 0, UNIV_PAGE_SIZE_MAX * 128);
		expand = (ulint) (file_size / UNIV_PAGE_SIZE_MAX / 8);

		for (; expand > 128; expand -= 128) {
			success = os_file_write(src_path, src_file, log_buf,
						file_size,
						UNIV_PAGE_SIZE_MAX * 128);
			if (!success) {
				goto error;
			}
			file_size += UNIV_PAGE_SIZE_MAX * 128;
		}

		if (expand) {
			success = os_file_write(src_path, src_file, log_buf,
						file_size,
						expand * UNIV_PAGE_SIZE_MAX);
			if (!success) {
				goto error;
			}
			file_size += UNIV_PAGE_SIZE_MAX * expand;
		}
	}

	/* make larger than 2MB */
	if (file_size < 2*1024*1024L) {
		memset(log_buf, 0, UNIV_PAGE_SIZE_MAX);
		while (file_size < 2*1024*1024L) {
			success = os_file_write(src_path, src_file, log_buf,
						file_size,
						UNIV_PAGE_SIZE_MAX);
			if (!success) {
				goto error;
			}
			file_size += UNIV_PAGE_SIZE_MAX;
		}
		file_size = os_file_get_size(src_file);
	}

	msg("xtrabackup: xtrabackup_logfile detected: size=" INT64PF ", "
	    "start_lsn=(" LSN_PF ")\n", file_size, max_lsn);

	os_file_close(src_file);
	src_file = XB_FILE_UNDEFINED;

	/* fake InnoDB */
	innobase_log_files_in_group_save = innobase_log_files_in_group;
	srv_log_group_home_dir_save = srv_log_group_home_dir;
	innobase_log_file_size_save = innobase_log_file_size;

	srv_log_group_home_dir = NULL;
	innobase_log_file_size      = file_size;
	innobase_log_files_in_group = 1;

	srv_thread_concurrency = 0;

	/* rename 'xtrabackup_logfile' to 'ib_logfile0' */
	success = os_file_rename(0, src_path, dst_path);
	if (!success) {
		goto error;
	}
	xtrabackup_logfile_is_renamed = TRUE;
	free(log_buf);
	return(FALSE);

skip_modify:
	free(log_buf);
	os_file_close(src_file);
	src_file = XB_FILE_UNDEFINED;
	return(FALSE);

error:
	free(log_buf);
	if (src_file != XB_FILE_UNDEFINED)
		os_file_close(src_file);
	msg("xtrabackup: Error: xtrabackup_init_temp_log() failed.\n");
	return(TRUE); /*ERROR*/
}

/***********************************************************************
Generates path to the meta file path from a given path to an incremental .delta
by replacing trailing ".delta" with ".meta", or returns error if 'delta_path'
does not end with the ".delta" character sequence.
@return TRUE on success, FALSE on error. */
static
ibool
get_meta_path(
	const char	*delta_path,	/* in: path to a .delta file */
	char 		*meta_path)	/* out: path to the corresponding .meta
					file */
{
	size_t		len = strlen(delta_path);

	if (len <= 6 || strcmp(delta_path + len - 6, ".delta")) {
		return FALSE;
	}
	memcpy(meta_path, delta_path, len - 6);
	strcpy(meta_path + len - 6, XB_DELTA_INFO_SUFFIX);

	return TRUE;
}

/****************************************************************//**
Create a new tablespace on disk and return the handle to its opened
file. Code adopted from fil_create_new_single_table_tablespace with
the main difference that only disk file is created without updating
the InnoDB in-memory dictionary data structures.

@return TRUE on success, FALSE on error.  */
static
ibool
xb_space_create_file(
/*==================*/
	const char*	path,		/*!<in: path to tablespace */
	ulint		space_id,	/*!<in: space id */
	ulint		flags __attribute__((unused)),/*!<in: tablespace
					flags */
	pfs_os_file_t*	file)		/*!<out: file handle */
{
	ibool		ret;
	byte*		buf;
	byte*		page;

	*file = os_file_create_simple_no_error_handling(0, path, OS_FILE_CREATE,
							OS_FILE_READ_WRITE,
							&ret,0);
	if (!ret) {
		msg("xtrabackup: cannot create file %s\n", path);
		return ret;
	}

	ret = os_file_set_size(path, *file,
			       FIL_IBD_FILE_INITIAL_SIZE * UNIV_PAGE_SIZE);
	if (!ret) {
		msg("xtrabackup: cannot set size for file %s\n", path);
		os_file_close(*file);
		os_file_delete(0, path);
		return ret;
	}

	buf = static_cast<byte *>(ut_malloc(3 * UNIV_PAGE_SIZE));
	/* Align the memory for file i/o if we might have O_DIRECT set */
	page = static_cast<byte *>(ut_align(buf, UNIV_PAGE_SIZE));

	memset(page, '\0', UNIV_PAGE_SIZE);

	fsp_header_init_fields(page, space_id, flags);
	mach_write_to_4(page + FIL_PAGE_ARCH_LOG_NO_OR_SPACE_ID, space_id);

	if (!fsp_flags_is_compressed(flags)) {
		buf_flush_init_for_writing(page, NULL, 0);

		ret = os_file_write(path, *file, page, 0, UNIV_PAGE_SIZE);
	}
	else {
		page_zip_des_t	page_zip;
		ulint		zip_size;

		zip_size = fsp_flags_get_zip_size(flags);
		page_zip_set_size(&page_zip, zip_size);
		page_zip.data = page + UNIV_PAGE_SIZE;
		fprintf(stderr, "zip_size = %lu\n", zip_size);

#ifdef UNIV_DEBUG
		page_zip.m_start =
#endif /* UNIV_DEBUG */
			page_zip.m_end = page_zip.m_nonempty =
			page_zip.n_blobs = 0;

		buf_flush_init_for_writing(page, &page_zip, 0);

		ret = os_file_write(path, *file, page_zip.data, 0,
				       zip_size);
	}

	ut_free(buf);

	if (!ret) {
		msg("xtrabackup: could not write the first page to %s\n",
		    path);
		os_file_close(*file);
		os_file_delete(0, path);
		return ret;
	}

	return TRUE;
}

/***********************************************************************
Searches for matching tablespace file for given .delta file and space_id
in given directory. When matching tablespace found, renames it to match the
name of .delta file. If there was a tablespace with matching name and
mismatching ID, renames it to xtrabackup_tmp_#ID.ibd. If there was no
matching file, creates a new tablespace.
@return file handle of matched or created file */
static
pfs_os_file_t
xb_delta_open_matching_space(
	const char*	dbname,		/* in: path to destination database dir */
	const char*	name,		/* in: name of delta file (without .delta) */
	ulint		space_id,	/* in: space id of delta file */
	ulint		zip_size,	/* in: zip_size of tablespace */
	char*		real_name,	/* out: full path of destination file */
	size_t		real_name_len,	/* out: buffer size for real_name */
	ibool* 		success)	/* out: indicates error. TRUE = success */
{
	char			dest_dir[FN_REFLEN];
	char			dest_space_name[FN_REFLEN];
	ibool			ok;
	fil_space_t*		fil_space;
	pfs_os_file_t		file;
	ulint			tablespace_flags;
	xb_filter_entry_t*	table;

	ut_a(dbname != NULL ||
	     !fil_is_user_tablespace_id(space_id) ||
	     space_id == ULINT_UNDEFINED);

	*success = FALSE;

	if (dbname) {
		snprintf(dest_dir, FN_REFLEN, "%s/%s",
			xtrabackup_target_dir, dbname);
		srv_normalize_path_for_win(dest_dir);

		snprintf(dest_space_name, FN_REFLEN, "%s/%s", dbname, name);
	} else {
		snprintf(dest_dir, FN_REFLEN, "%s", xtrabackup_target_dir);
		srv_normalize_path_for_win(dest_dir);

		snprintf(dest_space_name, FN_REFLEN, "%s", name);
	}

	snprintf(real_name, real_name_len,
		 "%s/%s",
		 xtrabackup_target_dir, dest_space_name);
	srv_normalize_path_for_win(real_name);
	/* Truncate ".ibd" */
	dest_space_name[strlen(dest_space_name) - 4] = '\0';

	/* Create the database directory if it doesn't exist yet */
	if (!os_file_create_directory(dest_dir, FALSE)) {
		msg("xtrabackup: error: cannot create dir %s\n", dest_dir);
		return file;
	}

	if (!fil_is_user_tablespace_id(space_id)) {
		goto found;
	}

	/* remember space name for further reference */
	table = static_cast<xb_filter_entry_t *>
		(ut_malloc(sizeof(xb_filter_entry_t) +
			strlen(dest_space_name) + 1));

	table->name = ((char*)table) + sizeof(xb_filter_entry_t);
	strcpy(table->name, dest_space_name);
	HASH_INSERT(xb_filter_entry_t, name_hash, inc_dir_tables_hash,
			ut_fold_string(table->name), table);

	mutex_enter(&fil_system->mutex);
	fil_space = fil_space_get_by_name(dest_space_name);
	mutex_exit(&fil_system->mutex);

	if (fil_space != NULL) {
		if (fil_space->id == space_id || space_id == ULINT_UNDEFINED) {
			/* we found matching space */
			goto found;
		} else {

			char	tmpname[FN_REFLEN];

			snprintf(tmpname, FN_REFLEN, "%s/xtrabackup_tmp_#%lu",
				 dbname, fil_space->id);

			msg("xtrabackup: Renaming %s to %s.ibd\n",
				fil_space->name, tmpname);

			if (!fil_rename_tablespace(NULL, fil_space->id,
						   tmpname, NULL))
			{
				msg("xtrabackup: Cannot rename %s to %s\n",
					fil_space->name, tmpname);
				goto exit;
			}
		}
	}

	if (space_id == ULINT_UNDEFINED)
	{
		msg("xtrabackup: Error: Cannot handle DDL operation on tablespace "
		    "%s\n", dest_space_name);
		exit(EXIT_FAILURE);
	}
	mutex_enter(&fil_system->mutex);
	fil_space = fil_space_get_by_id(space_id);
	mutex_exit(&fil_system->mutex);
	if (fil_space != NULL) {
		char	tmpname[FN_REFLEN];

		strncpy(tmpname, dest_space_name, FN_REFLEN);

		msg("xtrabackup: Renaming %s to %s\n",
		    fil_space->name, dest_space_name);

		if (!fil_rename_tablespace(NULL, fil_space->id, tmpname,
					   NULL))
		{
			msg("xtrabackup: Cannot rename %s to %s\n",
				fil_space->name, dest_space_name);
			goto exit;
		}

		goto found;
	}

	/* No matching space found. create the new one.  */

	if (!fil_space_create(dest_space_name, space_id, 0,
			      FIL_TABLESPACE, 0, false)) {
		msg("xtrabackup: Cannot create tablespace %s\n",
			dest_space_name);
		goto exit;
	}

	/* Calculate correct tablespace flags for compressed tablespaces.  */
	if (!zip_size || zip_size == ULINT_UNDEFINED) {
		tablespace_flags = 0;
	}
	else {
		tablespace_flags
			= (get_bit_shift(zip_size >> PAGE_ZIP_MIN_SIZE_SHIFT
					 << 1)
			   << DICT_TF_ZSSIZE_SHIFT)
			| DICT_TF_COMPACT
			| (DICT_TF_FORMAT_ZIP << DICT_TF_FORMAT_SHIFT);
		ut_a(dict_tf_get_zip_size(tablespace_flags)
		     == zip_size);
	}
	*success = xb_space_create_file(real_name, space_id, tablespace_flags,
					&file);
	goto exit;

found:
	/* open the file and return it's handle */

	file = os_file_create_simple_no_error_handling(0, real_name,
						       OS_FILE_OPEN,
						       OS_FILE_READ_WRITE,
						       &ok,0);

	if (ok) {
		*success = TRUE;
	} else {
		msg("xtrabackup: Cannot open file %s\n", real_name);
	}

exit:

	return file;
}

/************************************************************************
Applies a given .delta file to the corresponding data file.
@return TRUE on success */
static
ibool
xtrabackup_apply_delta(
	const char*	dirname,	/* in: dir name of incremental */
	const char*	dbname,		/* in: database name (ibdata: NULL) */
	const char*	filename,	/* in: file name (not a path),
					including the .delta extension */
	void*		/*data*/)
{
	pfs_os_file_t	src_file;
	pfs_os_file_t	dst_file;
	char	src_path[FN_REFLEN];
	char	dst_path[FN_REFLEN];
	char	meta_path[FN_REFLEN];
	char	space_name[FN_REFLEN];
	ibool	success;

	ibool	last_buffer = FALSE;
	ulint	page_in_buffer;
	ulint	incremental_buffers = 0;

	xb_delta_info_t info;
	ulint		page_size;
	ulint		page_size_shift;
	byte*		incremental_buffer_base = NULL;
	byte*		incremental_buffer;

	size_t		offset;

	ut_a(xtrabackup_incremental);

	if (dbname) {
		snprintf(src_path, sizeof(src_path), "%s/%s/%s",
			 dirname, dbname, filename);
		snprintf(dst_path, sizeof(dst_path), "%s/%s/%s",
			 xtrabackup_real_target_dir, dbname, filename);
	} else {
		snprintf(src_path, sizeof(src_path), "%s/%s",
			 dirname, filename);
		snprintf(dst_path, sizeof(dst_path), "%s/%s",
			 xtrabackup_real_target_dir, filename);
	}
	dst_path[strlen(dst_path) - 6] = '\0';

	strncpy(space_name, filename, FN_REFLEN);
	space_name[strlen(space_name) -  6] = 0;

	if (!get_meta_path(src_path, meta_path)) {
		goto error;
	}

	srv_normalize_path_for_win(dst_path);
	srv_normalize_path_for_win(src_path);
	srv_normalize_path_for_win(meta_path);

	if (!xb_read_delta_metadata(meta_path, &info)) {
		goto error;
	}

	page_size = info.page_size;
	page_size_shift = get_bit_shift(page_size);
	msg("xtrabackup: page size for %s is %lu bytes\n",
	    src_path, page_size);
	if (page_size_shift < 10 ||
	    page_size_shift > UNIV_PAGE_SIZE_SHIFT_MAX) {
		msg("xtrabackup: error: invalid value of page_size "
		    "(%lu bytes) read from %s\n", page_size, meta_path);
		goto error;
	}

	src_file = os_file_create_simple_no_error_handling(0, src_path,
							   OS_FILE_OPEN,
							   OS_FILE_READ_WRITE,
							   &success,0);
	if (!success) {
		os_file_get_last_error(TRUE);
		msg("xtrabackup: error: cannot open %s\n", src_path);
		goto error;
	}

	posix_fadvise(src_file, 0, 0, POSIX_FADV_SEQUENTIAL);

	os_file_set_nocache(src_file, src_path, "OPEN");

	dst_file = xb_delta_open_matching_space(
			dbname, space_name, info.space_id, info.zip_size,
			dst_path, sizeof(dst_path), &success);
	if (!success) {
		msg("xtrabackup: error: cannot open %s\n", dst_path);
		goto error;
	}

	posix_fadvise(dst_file, 0, 0, POSIX_FADV_DONTNEED);

	os_file_set_nocache(dst_file, dst_path, "OPEN");

	/* allocate buffer for incremental backup (4096 pages) */
	incremental_buffer_base = static_cast<byte *>
		(ut_malloc((page_size / 4 + 1) *
			   page_size));
	incremental_buffer = static_cast<byte *>
		(ut_align(incremental_buffer_base,
			  page_size));

	msg("Applying %s to %s...\n", src_path, dst_path);

	while (!last_buffer) {
		ulint cluster_header;

		/* read to buffer */
		/* first block of block cluster */
		offset = ((incremental_buffers * (page_size / 4))
			 << page_size_shift);
		success = os_file_read(src_file, incremental_buffer,
					  offset, page_size);
		if (!success) {
			goto error;
		}

		cluster_header = mach_read_from_4(incremental_buffer);
		switch(cluster_header) {
			case 0x78747261UL: /*"xtra"*/
				break;
			case 0x58545241UL: /*"XTRA"*/
				last_buffer = TRUE;
				break;
			default:
				msg("xtrabackup: error: %s seems not "
				    ".delta file.\n", src_path);
				goto error;
		}

		for (page_in_buffer = 1; page_in_buffer < page_size / 4;
		     page_in_buffer++) {
			if (mach_read_from_4(incremental_buffer + page_in_buffer * 4)
			    == 0xFFFFFFFFUL)
				break;
		}

		ut_a(last_buffer || page_in_buffer == page_size / 4);

		/* read whole of the cluster */
		success = os_file_read(src_file, incremental_buffer,
					  offset, page_in_buffer * page_size);
		if (!success) {
			goto error;
		}

		posix_fadvise(src_file, offset, page_in_buffer * page_size,
			      POSIX_FADV_DONTNEED);

		for (page_in_buffer = 1; page_in_buffer < page_size / 4;
		     page_in_buffer++) {
			ulint offset_on_page;

			offset_on_page = mach_read_from_4(incremental_buffer + page_in_buffer * 4);

			if (offset_on_page == 0xFFFFFFFFUL)
				break;

			success = os_file_write(dst_path, dst_file,
						incremental_buffer +
						page_in_buffer * page_size,
						(offset_on_page <<
						 page_size_shift),
						page_size);
			if (!success) {
				goto error;
			}
		}

		incremental_buffers++;
	}

	if (incremental_buffer_base)
		ut_free(incremental_buffer_base);
	if (src_file != XB_FILE_UNDEFINED)
		os_file_close(src_file);
	if (dst_file != XB_FILE_UNDEFINED)
		os_file_close(dst_file);
	return TRUE;

error:
	if (incremental_buffer_base)
		ut_free(incremental_buffer_base);
	if (src_file != XB_FILE_UNDEFINED)
		os_file_close(src_file);
	if (dst_file != XB_FILE_UNDEFINED)
		os_file_close(dst_file);
	msg("xtrabackup: Error: xtrabackup_apply_delta(): "
	    "failed to apply %s to %s.\n", src_path, dst_path);
	return FALSE;
}

/************************************************************************
Callback to handle datadir entry. Function of this type will be called
for each entry which matches the mask by xb_process_datadir.
@return should return TRUE on success */
typedef ibool (*handle_datadir_entry_func_t)(
/*=========================================*/
	const char*	data_home_dir,		/*!<in: path to datadir */
	const char*	db_name,		/*!<in: database name */
	const char*	file_name,		/*!<in: file name with suffix */
	void*		arg);			/*!<in: caller-provided data */

/************************************************************************
Callback to handle datadir entry. Deletes entry if it has no matching
fil_space in fil_system directory.
@return FALSE if delete attempt was unsuccessful */
static
ibool
rm_if_not_found(
	const char*	data_home_dir,		/*!<in: path to datadir */
	const char*	db_name,		/*!<in: database name */
	const char*	file_name,		/*!<in: file name with suffix */
	void*		arg __attribute__((unused)))
{
	char			name[FN_REFLEN];
	xb_filter_entry_t*	table;

	snprintf(name, FN_REFLEN, "%s/%s", db_name, file_name);
	/* Truncate ".ibd" */
	name[strlen(name) - 4] = '\0';

	HASH_SEARCH(name_hash, inc_dir_tables_hash, ut_fold_string(name),
		    xb_filter_entry_t*,
		    table, (void) 0,
		    !strcmp(table->name, name));

	if (!table) {
		snprintf(name, FN_REFLEN, "%s/%s/%s", data_home_dir,
						      db_name, file_name);
		return os_file_delete(0, name);
	}

	return(TRUE);
}

/************************************************************************
Function enumerates files in datadir (provided by path) which are matched
by provided suffix. For each entry callback is called.
@return FALSE if callback for some entry returned FALSE */
static
ibool
xb_process_datadir(
	const char*			path,	/*!<in: datadir path */
	const char*			suffix,	/*!<in: suffix to match
						against */
	handle_datadir_entry_func_t	func,	/*!<in: callback */
	void*				data)	/*!<in: additional argument for
						callback */
{
	ulint		ret;
	char		dbpath[FN_REFLEN];
	os_file_dir_t	dir;
	os_file_dir_t	dbdir;
	os_file_stat_t	dbinfo;
	os_file_stat_t	fileinfo;
	ulint		suffix_len;
	dberr_t		err 		= DB_SUCCESS;
	static char	current_dir[2];

	current_dir[0] = FN_CURLIB;
	current_dir[1] = 0;
	srv_data_home = current_dir;

	suffix_len = strlen(suffix);

	/* datafile */
	dbdir = os_file_opendir(path, FALSE);

	if (dbdir != NULL) {
		ret = fil_file_readdir_next_file(&err, path, dbdir,
							&fileinfo);
		while (ret == 0) {
			if (fileinfo.type == OS_FILE_TYPE_DIR) {
				goto next_file_item_1;
			}

			if (strlen(fileinfo.name) > suffix_len
			    && 0 == strcmp(fileinfo.name + 
					strlen(fileinfo.name) - suffix_len,
					suffix)) {
				if (!func(
					    path, NULL,
					    fileinfo.name, data))
				{
					return(FALSE);
				}
			}
next_file_item_1:
			ret = fil_file_readdir_next_file(&err,
							path, dbdir,
							&fileinfo);
		}

		os_file_closedir(dbdir);
	} else {
		msg("xtrabackup: Cannot open dir %s\n",
		    path);
	}

	/* single table tablespaces */
	dir = os_file_opendir(path, FALSE);

	if (dir == NULL) {
		msg("xtrabackup: Cannot open dir %s\n",
		    path);
	}

		ret = fil_file_readdir_next_file(&err, path, dir,
								&dbinfo);
	while (ret == 0) {
		if (dbinfo.type == OS_FILE_TYPE_FILE
		    || dbinfo.type == OS_FILE_TYPE_UNKNOWN) {

		        goto next_datadir_item;
		}

		sprintf(dbpath, "%s/%s", path,
								dbinfo.name);
		srv_normalize_path_for_win(dbpath);

		dbdir = os_file_opendir(dbpath, FALSE);

		if (dbdir != NULL) {

			ret = fil_file_readdir_next_file(&err, dbpath, dbdir,
								&fileinfo);
			while (ret == 0) {

			        if (fileinfo.type == OS_FILE_TYPE_DIR) {

				        goto next_file_item_2;
				}

				if (strlen(fileinfo.name) > suffix_len
				    && 0 == strcmp(fileinfo.name + 
						strlen(fileinfo.name) -
								suffix_len,
						suffix)) {
					/* The name ends in suffix; process
					the file */
					if (!func(
						    path,
						    dbinfo.name,
						    fileinfo.name, data))
					{
						return(FALSE);
					}
				}
next_file_item_2:
				ret = fil_file_readdir_next_file(&err,
								dbpath, dbdir,
								&fileinfo);
			}

			os_file_closedir(dbdir);
		}
next_datadir_item:
		ret = fil_file_readdir_next_file(&err,
						path,
								dir, &dbinfo);
	}

	os_file_closedir(dir);

	return(TRUE);
}

/************************************************************************
Applies all .delta files from incremental_dir to the full backup.
@return TRUE on success. */
static
ibool
xtrabackup_apply_deltas()
{
	return xb_process_datadir(xtrabackup_incremental_dir, ".delta",
		xtrabackup_apply_delta, NULL);
}

static my_bool
xtrabackup_close_temp_log(my_bool clear_flag)
{
	pfs_os_file_t	src_file;
	char	src_path[FN_REFLEN];
	char	dst_path[FN_REFLEN];
	ibool	success;
	byte	log_buf[UNIV_PAGE_SIZE_MAX];

	if (!xtrabackup_logfile_is_renamed)
		return(FALSE);

	/* rename 'ib_logfile0' to 'xtrabackup_logfile' */
	if(!xtrabackup_incremental_dir) {
		sprintf(dst_path, "%s/ib_logfile0", xtrabackup_target_dir);
		sprintf(src_path, "%s/%s", xtrabackup_target_dir,
			XB_LOG_FILENAME);
	} else {
		sprintf(dst_path, "%s/ib_logfile0", xtrabackup_incremental_dir);
		sprintf(src_path, "%s/%s", xtrabackup_incremental_dir,
			XB_LOG_FILENAME);
	}

	srv_normalize_path_for_win(dst_path);
	srv_normalize_path_for_win(src_path);

	success = os_file_rename(0, dst_path, src_path);
	if (!success) {
		goto error;
	}
	xtrabackup_logfile_is_renamed = FALSE;

	if (!clear_flag)
		return(FALSE);

	/* clear LOG_FILE_WAS_CREATED_BY_HOT_BACKUP field */
	src_file = os_file_create_simple_no_error_handling(0, src_path,
							   OS_FILE_OPEN,
							   OS_FILE_READ_WRITE,
							   &success,0);
	if (!success) {
		goto error;
	}

	success = os_file_read(src_file, log_buf, 0, LOG_FILE_HDR_SIZE);
	if (!success) {
		goto error;
	}

	memset(log_buf + LOG_FILE_WAS_CREATED_BY_HOT_BACKUP, ' ', 4);

	success = os_file_write(src_path, src_file, log_buf, 0,
				LOG_FILE_HDR_SIZE);
	if (!success) {
		goto error;
	}

	os_file_close(src_file);
	src_file = XB_FILE_UNDEFINED;

	innobase_log_files_in_group = innobase_log_files_in_group_save;
	srv_log_group_home_dir = srv_log_group_home_dir_save;
	innobase_log_file_size = innobase_log_file_size_save;

	return(FALSE);
error:
	if (src_file != XB_FILE_UNDEFINED)
		os_file_close(src_file);
	msg("xtrabackup: Error: xtrabackup_close_temp_log() failed.\n");
	return(TRUE); /*ERROR*/
}


/*********************************************************************//**
Write the meta data (index user fields) config file.
@return true in case of success otherwise false. */
static
bool
xb_export_cfg_write_index_fields(
/*===========================*/
	const dict_index_t*	index,	/*!< in: write the meta data for
					this index */
	FILE*			file)	/*!< in: file to write to */
{
	byte			row[sizeof(ib_uint32_t) * 2];

	for (ulint i = 0; i < index->n_fields; ++i) {
		byte*			ptr = row;
		const dict_field_t*	field = &index->fields[i];

		mach_write_to_4(ptr, field->prefix_len);
		ptr += sizeof(ib_uint32_t);

		mach_write_to_4(ptr, field->fixed_len);

		if (fwrite(row, 1, sizeof(row), file) != sizeof(row)) {

			msg("xtrabackup: Error: writing index fields.");

			return(false);
		}

		/* Include the NUL byte in the length. */
		ib_uint32_t	len = (ib_uint32_t)strlen(field->name) + 1;
		ut_a(len > 1);

		mach_write_to_4(row, len);

		if (fwrite(row, 1,  sizeof(len), file) != sizeof(len)
		    || fwrite(field->name, 1, len, file) != len) {

			msg("xtrabackup: Error: writing index column.");

			return(false);
		}
	}

	return(true);
}

/*********************************************************************//**
Write the meta data config file index information.
@return true in case of success otherwise false. */
static	__attribute__((nonnull, warn_unused_result))
bool
xb_export_cfg_write_indexes(
/*======================*/
	const dict_table_t*	table,	/*!< in: write the meta data for
					this table */
	FILE*			file)	/*!< in: file to write to */
{
	{
		byte		row[sizeof(ib_uint32_t)];

		/* Write the number of indexes in the table. */
		mach_write_to_4(row, UT_LIST_GET_LEN(table->indexes));

		if (fwrite(row, 1, sizeof(row), file) != sizeof(row)) {
			msg("xtrabackup: Error: writing index count.");

			return(false);
		}
	}

	bool			ret = true;

	/* Write the index meta data. */
	for (const dict_index_t* index = UT_LIST_GET_FIRST(table->indexes);
	     index != 0 && ret;
	     index = UT_LIST_GET_NEXT(indexes, index)) {

		byte*		ptr;
		byte		row[sizeof(ib_uint64_t)
				    + sizeof(ib_uint32_t) * 8];

		ptr = row;

		ut_ad(sizeof(ib_uint64_t) == 8);
		mach_write_to_8(ptr, index->id);
		ptr += sizeof(ib_uint64_t);

		mach_write_to_4(ptr, index->space);
		ptr += sizeof(ib_uint32_t);

		mach_write_to_4(ptr, index->page);
		ptr += sizeof(ib_uint32_t);

		mach_write_to_4(ptr, index->type);
		ptr += sizeof(ib_uint32_t);

		mach_write_to_4(ptr, index->trx_id_offset);
		ptr += sizeof(ib_uint32_t);

		mach_write_to_4(ptr, index->n_user_defined_cols);
		ptr += sizeof(ib_uint32_t);

		mach_write_to_4(ptr, index->n_uniq);
		ptr += sizeof(ib_uint32_t);

		mach_write_to_4(ptr, index->n_nullable);
		ptr += sizeof(ib_uint32_t);

		mach_write_to_4(ptr, index->n_fields);

		if (fwrite(row, 1, sizeof(row), file) != sizeof(row)) {

			msg("xtrabackup: Error: writing index meta-data.");

			return(false);
		}

		/* Write the length of the index name.
		NUL byte is included in the length. */
		ib_uint32_t	len = (ib_uint32_t)strlen(index->name) + 1;
		ut_a(len > 1);

		mach_write_to_4(row, len);

		if (fwrite(row, 1, sizeof(len), file) != sizeof(len)
		    || fwrite(index->name, 1, len, file) != len) {

			msg("xtrabackup: Error: writing index name.");

			return(false);
		}

		ret = xb_export_cfg_write_index_fields(index, file);
	}

	return(ret);
}

/*********************************************************************//**
Write the meta data (table columns) config file. Serialise the contents of
dict_col_t structure, along with the column name. All fields are serialized
as ib_uint32_t.
@return true in case of success otherwise false. */
static	__attribute__((nonnull, warn_unused_result))
bool
xb_export_cfg_write_table(
/*====================*/
	const dict_table_t*	table,	/*!< in: write the meta data for
					this table */
	FILE*			file)	/*!< in: file to write to */
{
	dict_col_t*		col;
	byte			row[sizeof(ib_uint32_t) * 7];

	col = table->cols;

	for (ulint i = 0; i < table->n_cols; ++i, ++col) {
		byte*		ptr = row;

		mach_write_to_4(ptr, col->prtype);
		ptr += sizeof(ib_uint32_t);

		mach_write_to_4(ptr, col->mtype);
		ptr += sizeof(ib_uint32_t);

		mach_write_to_4(ptr, col->len);
		ptr += sizeof(ib_uint32_t);

		mach_write_to_4(ptr, col->mbminmaxlen);
		ptr += sizeof(ib_uint32_t);

		mach_write_to_4(ptr, col->ind);
		ptr += sizeof(ib_uint32_t);

		mach_write_to_4(ptr, col->ord_part);
		ptr += sizeof(ib_uint32_t);

		mach_write_to_4(ptr, col->max_prefix);

		if (fwrite(row, 1, sizeof(row), file) != sizeof(row)) {
			msg("xtrabackup: Error: writing table column data.");

			return(false);
		}

		/* Write out the column name as [len, byte array]. The len
		includes the NUL byte. */
		ib_uint32_t	len;
		const char*	col_name;

		col_name = dict_table_get_col_name(table, dict_col_get_no(col));

		/* Include the NUL byte in the length. */
		len = (ib_uint32_t)strlen(col_name) + 1;
		ut_a(len > 1);

		mach_write_to_4(row, len);

		if (fwrite(row, 1,  sizeof(len), file) != sizeof(len)
		    || fwrite(col_name, 1, len, file) != len) {

			msg("xtrabackup: Error: writing column name.");

			return(false);
		}
	}

	return(true);
}

/*********************************************************************//**
Write the meta data config file header.
@return true in case of success otherwise false. */
static	__attribute__((nonnull, warn_unused_result))
bool
xb_export_cfg_write_header(
/*=====================*/
	const dict_table_t*	table,	/*!< in: write the meta data for
					this table */
	FILE*			file)	/*!< in: file to write to */
{
	byte			value[sizeof(ib_uint32_t)];

	/* Write the meta-data version number. */
	mach_write_to_4(value, IB_EXPORT_CFG_VERSION_V1);

	if (fwrite(&value, 1, sizeof(value), file) != sizeof(value)) {
		msg("xtrabackup: Error: writing meta-data version number.");

		return(false);
	}

	/* Write the server hostname. */
	ib_uint32_t		len;
	const char*		hostname = "Hostname unknown";

	/* The server hostname includes the NUL byte. */
	len = (ib_uint32_t)strlen(hostname) + 1;
	mach_write_to_4(value, len);

	if (fwrite(&value, 1,  sizeof(value), file) != sizeof(value)
	    || fwrite(hostname, 1,  len, file) != len) {

		msg("xtrabackup: Error: writing hostname.");

		return(false);
	}

	/* The table name includes the NUL byte. */
	ut_a(table->name != 0);
	len = (ib_uint32_t)strlen(table->name) + 1;

	/* Write the table name. */
	mach_write_to_4(value, len);

	if (fwrite(&value, 1,  sizeof(value), file) != sizeof(value)
	    || fwrite(table->name, 1,  len, file) != len) {

		msg("xtrabackup: Error: writing table name.");

		return(false);
	}

	byte		row[sizeof(ib_uint32_t) * 3];

	/* Write the next autoinc value. */
	mach_write_to_8(row, table->autoinc);

	if (fwrite(row, 1, sizeof(ib_uint64_t), file) != sizeof(ib_uint64_t)) {
		msg("xtrabackup: Error: writing table autoinc value.");

		return(false);
	}

	byte*		ptr = row;

	/* Write the system page size. */
	mach_write_to_4(ptr, UNIV_PAGE_SIZE);
	ptr += sizeof(ib_uint32_t);

	/* Write the table->flags. */
	mach_write_to_4(ptr, table->flags);
	ptr += sizeof(ib_uint32_t);

	/* Write the number of columns in the table. */
	mach_write_to_4(ptr, table->n_cols);

	if (fwrite(row, 1,  sizeof(row), file) != sizeof(row)) {
		msg("xtrabackup: Error: writing table meta-data.");

		return(false);
	}

	return(true);
}

/*********************************************************************//**
Write MySQL 5.6-style meta data config file.
@return true in case of success otherwise false. */
static
bool
xb_export_cfg_write(
	const fil_node_t*	node,
	const dict_table_t*	table)	/*!< in: write the meta data for
					this table */
{
	char	file_path[FN_REFLEN];
	FILE*	file;
	bool	success;

	strcpy(file_path, node->name);
	strcpy(file_path + strlen(file_path) - 4, ".cfg");

	file = fopen(file_path, "w+b");

	if (file == NULL) {
		msg("xtrabackup: Error: cannot open %s\n", node->name);

		success = false;
	} else {

		success = xb_export_cfg_write_header(table, file);

		if (success) {
			success = xb_export_cfg_write_table(table, file);
		}

		if (success) {
			success = xb_export_cfg_write_indexes(table, file);
		}

		if (fclose(file) != 0) {
			msg("xtrabackup: Error: cannot close %s\n", node->name);
			success = false;
		}

	}

	return(success);

}

/********************************************************************//**
Searches archived log files in archived log directory. The min and max
LSN's of found files as well as archived log file size are stored in
xtrabackup_arch_first_file_lsn, xtrabackup_arch_last_file_lsn and
xtrabackup_arch_file_size respectively.
@return true on success
*/
static
bool
xtrabackup_arch_search_files(
/*=========================*/
	ib_uint64_t	start_lsn)		/*!< in: filter out log files
						witch does not contain data
						with lsn < start_lsn */
{
	os_file_dir_t	dir;
	os_file_stat_t	fileinfo;
	ut_ad(innobase_log_arch_dir);

	dir = os_file_opendir(innobase_log_arch_dir, FALSE);
	if (!dir) {
		msg("xtrabackup: error: cannot open archived log directory %s\n",
		    innobase_log_arch_dir);
		return false;
	}

	while(!os_file_readdir_next_file(innobase_log_arch_dir,
					 dir,
					 &fileinfo) ) {
		lsn_t	log_file_lsn;
		char*	log_str_end_lsn_ptr;

		if (strncmp(fileinfo.name,
			    IB_ARCHIVED_LOGS_PREFIX,
			    sizeof(IB_ARCHIVED_LOGS_PREFIX) - 1)) {
			continue;
		}

		log_file_lsn = strtoll(fileinfo.name +
				       sizeof(IB_ARCHIVED_LOGS_PREFIX) - 1,
				       &log_str_end_lsn_ptr, 10);

		if (*log_str_end_lsn_ptr) {
			continue;
		}

		if (log_file_lsn + (fileinfo.size - LOG_FILE_HDR_SIZE)	< start_lsn) {
			continue;
		}

		if (!xtrabackup_arch_first_file_lsn ||
		    log_file_lsn < xtrabackup_arch_first_file_lsn) {
			xtrabackup_arch_first_file_lsn = log_file_lsn;
		}
		if (log_file_lsn > xtrabackup_arch_last_file_lsn) {
			xtrabackup_arch_last_file_lsn = log_file_lsn;
		}

		//TODO: find the more suitable way to extract archived log file
		//size
		if (fileinfo.size > (ib_int64_t)xtrabackup_arch_file_size) {
			xtrabackup_arch_file_size = fileinfo.size;
		}
	}

	return xtrabackup_arch_first_file_lsn != 0;
}

static
void
innodb_free_param()
{
	srv_free_paths_and_sizes();
	free(internal_innobase_data_file_path);
	internal_innobase_data_file_path = NULL;
	free_tmpdir(&mysql_tmpdir_list);
}


/**************************************************************************
Store the current binary log coordinates in a specified file.
@return 'false' on error. */
static bool
store_binlog_info(
/*==============*/
	const char *filename)	/*!< in: output file name */
{
	FILE *fp;

	if (trx_sys_mysql_bin_log_name[0] == '\0') {
		return(true);
	}

	fp = fopen(filename, "w");

	if (!fp) {
		msg("xtrabackup: failed to open '%s'\n", filename);
		return(false);
	}

	fprintf(fp, "%s\t" UINT64PF "\n",
		trx_sys_mysql_bin_log_name, trx_sys_mysql_bin_log_pos);
	fclose(fp);

	return(true);
}

static void
xtrabackup_prepare_func(int argc, char ** argv)
{
	ulint	err;
	datafiles_iter_t	*it;
	fil_node_t		*node;
	fil_space_t		*space;
	char			 metadata_path[FN_REFLEN];

	/* cd to target-dir */

	if (my_setwd(xtrabackup_real_target_dir,MYF(MY_WME)))
	{
		msg("xtrabackup: cannot my_setwd %s\n",
		    xtrabackup_real_target_dir);
		exit(EXIT_FAILURE);
	}
	msg("xtrabackup: cd to %s\n", xtrabackup_real_target_dir);

	encryption_plugin_prepare_init(argc, argv);

	xtrabackup_target_dir= mysql_data_home_buff;
	xtrabackup_target_dir[0]=FN_CURLIB;		// all paths are relative from here
	xtrabackup_target_dir[1]=0;

	/*
	  read metadata of target, we don't need metadata reading in the case
	  archived logs applying
	*/
	sprintf(metadata_path, "%s/%s", xtrabackup_target_dir,
		XTRABACKUP_METADATA_FILENAME);

	if (!xtrabackup_read_metadata(metadata_path)) {
		msg("xtrabackup: Error: failed to read metadata from '%s'\n",
		    metadata_path);
		exit(EXIT_FAILURE);
	}

	if (!innobase_log_arch_dir)
	{
		if (!strcmp(metadata_type, "full-backuped")) {
			msg("xtrabackup: This target seems to be not prepared "
			    "yet.\n");
		} else if (!strcmp(metadata_type, "log-applied")) {
			msg("xtrabackup: This target seems to be already "
			    "prepared with --apply-log-only.\n");
			goto skip_check;
		} else if (!strcmp(metadata_type, "full-prepared")) {
			msg("xtrabackup: This target seems to be already "
			    "prepared.\n");
		} else {
			msg("xtrabackup: This target seems not to have correct "
			    "metadata...\n");
			exit(EXIT_FAILURE);
		}

		if (xtrabackup_incremental) {
			msg("xtrabackup: error: applying incremental backup "
			    "needs target prepared with --apply-log-only.\n");
			exit(EXIT_FAILURE);
		}
skip_check:
		if (xtrabackup_incremental
		    && metadata_to_lsn != incremental_lsn) {
			msg("xtrabackup: error: This incremental backup seems "
			    "not to be proper for the target.\n"
			    "xtrabackup:  Check 'to_lsn' of the target and "
			    "'from_lsn' of the incremental.\n");
			exit(EXIT_FAILURE);
		}
	}

	/* Create logfiles for recovery from 'xtrabackup_logfile', before start InnoDB */
	srv_max_n_threads = 1000;
	srv_n_purge_threads = 1;
	ut_mem_init();
	/* temporally dummy value to avoid crash */
	srv_page_size_shift = 14;
	srv_page_size = (1 << srv_page_size_shift);
	os_sync_init();
	sync_init();
	os_io_init_simple();
	mem_init(srv_mem_pool_size);
	ut_crc32_init();

#ifdef WITH_INNODB_DISALLOW_WRITES
	srv_allow_writes_event = os_event_create();
	os_event_set(srv_allow_writes_event);
#endif

	xb_filters_init();

	if(!innobase_log_arch_dir && xtrabackup_init_temp_log())
		goto error_cleanup;

	if(innodb_init_param()) {
		goto error_cleanup;
	}

	xb_normalize_init_values();

	if (xtrabackup_incremental || innobase_log_arch_dir) {
		err = xb_data_files_init();
		if (err != DB_SUCCESS) {
			msg("xtrabackup: error: xb_data_files_init() failed "
			    "with error code %lu\n", err);
			goto error_cleanup;
		}
	}
	if (xtrabackup_incremental) {
		inc_dir_tables_hash = hash_create(1000);

		if(!xtrabackup_apply_deltas()) {
			xb_data_files_close();
			xb_filter_hash_free(inc_dir_tables_hash);
			goto error_cleanup;
		}
	}
	if (xtrabackup_incremental || innobase_log_arch_dir) {
		xb_data_files_close();
	}
	if (xtrabackup_incremental) {
		/* Cleanup datadir from tablespaces deleted between full and
		incremental backups */

		xb_process_datadir("./", ".ibd", rm_if_not_found, NULL);

		xb_filter_hash_free(inc_dir_tables_hash);
	}
	if (fil_system) {
		fil_close();
	}

	mem_close();
	ut_free_all_mem();

	innodb_free_param();
	sync_close();
	sync_initialized = FALSE;

	/* Reset the configuration as it might have been changed by
	xb_data_files_init(). */
	if(innodb_init_param()) {
		goto error_cleanup;
	}

	srv_apply_log_only = (bool) xtrabackup_apply_log_only;

	/* increase IO threads */
	if(srv_n_file_io_threads < 10) {
		srv_n_read_io_threads = 4;
		srv_n_write_io_threads = 4;
	}

	if (innobase_log_arch_dir) {
		srv_arch_dir = innobase_log_arch_dir;
		srv_archive_recovery = true;
		if (xtrabackup_archived_to_lsn) {
			if (xtrabackup_archived_to_lsn < metadata_last_lsn) {
				msg("xtrabackup: warning: logs applying lsn "
				    "limit " UINT64PF " is "
				    "less than metadata last-lsn " UINT64PF
				    " and will be set to metadata last-lsn value\n",
				    xtrabackup_archived_to_lsn,
				    metadata_last_lsn);
				xtrabackup_archived_to_lsn = metadata_last_lsn;
			}
			if (xtrabackup_archived_to_lsn < flushed_lsn) {
				msg("xtrabackup: error: logs applying "
				    "lsn limit " UINT64PF " is less than "
				    "min_flushed_lsn " UINT64PF
				    ", there is nothing to do\n",
				    xtrabackup_archived_to_lsn,
				    flushed_lsn);
				goto error_cleanup;
			}
		}
		srv_archive_recovery_limit_lsn= xtrabackup_archived_to_lsn;
		/*
		  Unfinished transactions are not rolled back during log applying
		  as they can be finished at the firther files applyings.
		*/
		xtrabackup_apply_log_only = srv_apply_log_only = true;

		if (!xtrabackup_arch_search_files(flushed_lsn)) {
			goto error_cleanup;
		}

		/*
		  Check if last log file last lsn is big enough to overlap
		  last scanned lsn read from metadata.
		*/
		if (xtrabackup_arch_last_file_lsn +
		    xtrabackup_arch_file_size -
		    LOG_FILE_HDR_SIZE < metadata_last_lsn) {
			msg("xtrabackup: error: there are no enough archived logs "
			    "to apply\n");
			goto error_cleanup;
		}
	}

	msg("xtrabackup: Starting InnoDB instance for recovery.\n"
	    "xtrabackup: Using %lld bytes for buffer pool "
	    "(set by --use-memory parameter)\n", xtrabackup_use_memory);

	srv_max_buf_pool_modified_pct = (double)max_buf_pool_modified_pct;

	if (srv_max_dirty_pages_pct_lwm > srv_max_buf_pool_modified_pct) {
		srv_max_dirty_pages_pct_lwm = srv_max_buf_pool_modified_pct;
	}

	if(innodb_init())
		goto error_cleanup;

	if (xtrabackup_incremental) {

	it = datafiles_iter_new(fil_system);
	if (it == NULL) {
		msg("xtrabackup: Error: datafiles_iter_new() failed.\n");
		exit(EXIT_FAILURE);
	}

	while ((node = datafiles_iter_next(it)) != NULL) {
		byte		*header;
		ulint		 size;
		ulint		 actual_size;
		mtr_t		 mtr;
		buf_block_t	*block;
		ulint		 flags;

		space = node->space;

		/* Align space sizes along with fsp header. We want to process
		each space once, so skip all nodes except the first one in a
		multi-node space. */
		if (UT_LIST_GET_PREV(chain, node) != NULL) {
			continue;
		}

		mtr_start(&mtr);

		mtr_s_lock(fil_space_get_latch(space->id, &flags), &mtr);

		block = buf_page_get(space->id,
				     dict_tf_get_zip_size(flags),
				     0, RW_S_LATCH, &mtr);
		header = FSP_HEADER_OFFSET + buf_block_get_frame(block);

		size = mtr_read_ulint(header + FSP_SIZE, MLOG_4BYTES,
				      &mtr);

		mtr_commit(&mtr);

		fil_extend_space_to_desired_size(&actual_size, space->id, size);
	}

	datafiles_iter_free(it);

	} /* if (xtrabackup_incremental) */

	if (xtrabackup_export) {
		msg("xtrabackup: export option is specified.\n");
		pfs_os_file_t	info_file;
		char		info_file_path[FN_REFLEN];
		ibool		success;
		char		table_name[FN_REFLEN];

		byte*		page;
		byte*		buf = NULL;

		buf = static_cast<byte *>(ut_malloc(UNIV_PAGE_SIZE * 2));
		page = static_cast<byte *>(ut_align(buf, UNIV_PAGE_SIZE));

		/* flush insert buffer at shutdwon */
		innobase_fast_shutdown = 0;

		it = datafiles_iter_new(fil_system);
		if (it == NULL) {
			msg("xtrabackup: Error: datafiles_iter_new() "
			    "failed.\n");
			exit(EXIT_FAILURE);
		}
		while ((node = datafiles_iter_next(it)) != NULL) {
			int		 len;
			char		*next, *prev, *p;
			dict_table_t*	 table;
			dict_index_t*	 index;
			ulint		 n_index;

			space = node->space;

			/* treat file_per_table only */
			if (!fil_is_user_tablespace_id(space->id)) {
				continue;
			}

			/* node exist == file exist, here */
			strcpy(info_file_path, node->name);
#ifdef _WIN32
			for (int i = 0; info_file_path[i]; i++)
				if (info_file_path[i] == '\\')
					info_file_path[i]= '/';
#endif
			strcpy(info_file_path +
			       strlen(info_file_path) -
			       4, ".exp");

			len =(ib_uint32_t)strlen(info_file_path);

			p = info_file_path;
			prev = NULL;
			while ((next = strchr(p, '/')) != NULL)
			{
				prev = p;
				p = next + 1;
			}
			info_file_path[len - 4] = 0;
			strncpy(table_name, prev, FN_REFLEN);

			info_file_path[len - 4] = '.';

			mutex_enter(&(dict_sys->mutex));

			table = dict_table_get_low(table_name);
			if (!table) {
				msg("xtrabackup: error: "
				    "cannot find dictionary "
				    "record of table %s\n",
				    table_name);
				goto next_node;
			}

			/* Write MySQL 5.6 .cfg file */
			if (!xb_export_cfg_write(node, table)) {
				goto next_node;
			}

			index = dict_table_get_first_index(table);
			n_index = UT_LIST_GET_LEN(table->indexes);
			if (n_index > 31) {
				msg("xtrabackup: warning: table '%s' has more "
				    "than 31 indexes, .exp file was not "
				    "generated. Table will fail to import "
				    "on server version prior to 5.6.\n",
				    table->name);
				goto next_node;
			}

			/* init exp file */
			memset(page, 0, UNIV_PAGE_SIZE);
			mach_write_to_4(page    , 0x78706f72UL);
			mach_write_to_4(page + 4, 0x74696e66UL);/*"xportinf"*/
			mach_write_to_4(page + 8, n_index);
			strncpy((char *) page + 12,
				table_name, 500);

			msg("xtrabackup: export metadata of "
			    "table '%s' to file `%s` "
			    "(%lu indexes)\n",
			    table_name, info_file_path,
			    n_index);

			n_index = 1;
			while (index) {
				mach_write_to_8(page + n_index * 512, index->id);
				mach_write_to_4(page + n_index * 512 + 8,
						index->page);
				strncpy((char *) page + n_index * 512 +
					12, index->name, 500);

				msg("xtrabackup:     name=%s, "
				    "id.low=%lu, page=%lu\n",
				    index->name,
				    (ulint)(index->id &
					    0xFFFFFFFFUL),
				    (ulint) index->page);
				index = dict_table_get_next_index(index);
				n_index++;
			}

			srv_normalize_path_for_win(info_file_path);
			info_file = os_file_create(
				0,
				info_file_path,
				OS_FILE_OVERWRITE,
				OS_FILE_NORMAL, OS_DATA_FILE,
				&success,0);
			if (!success) {
				os_file_get_last_error(TRUE);
				goto next_node;
			}
			success = os_file_write(info_file_path,
						info_file, page,
						0, UNIV_PAGE_SIZE);
			if (!success) {
				os_file_get_last_error(TRUE);
				goto next_node;
			}
			success = os_file_flush(info_file);
			if (!success) {
				os_file_get_last_error(TRUE);
				goto next_node;
			}
next_node:
			if (info_file != XB_FILE_UNDEFINED) {
				os_file_close(info_file);
				info_file = XB_FILE_UNDEFINED;
			}
			mutex_exit(&(dict_sys->mutex));
		}

		ut_free(buf);
	}

	/* print the binary log position  */
	trx_sys_print_mysql_binlog_offset();
	msg("\n");

	/* output to xtrabackup_binlog_pos_innodb and (if
	backup_safe_binlog_info was available on the server) to
	xtrabackup_binlog_info. In the latter case xtrabackup_binlog_pos_innodb
	becomes redundant and is created only for compatibility. */
	if (!store_binlog_info("xtrabackup_binlog_pos_innodb") ||
	    (recover_binlog_info &&
	     !store_binlog_info(XTRABACKUP_BINLOG_INFO))) {

		exit(EXIT_FAILURE);
	}

	if (innobase_log_arch_dir)
		srv_start_lsn = log_sys->lsn = recv_sys->recovered_lsn;

	/* Check whether the log is applied enough or not. */
	if ((xtrabackup_incremental
	     && srv_start_lsn < incremental_to_lsn)
	    ||(!xtrabackup_incremental
	       && srv_start_lsn < metadata_to_lsn)) {
		msg("xtrabackup: error: "
		    "The transaction log file is corrupted.\n"
		    "xtrabackup: error: "
		    "The log was not applied to the intended LSN!\n");
		msg("xtrabackup: Log applied to lsn " LSN_PF "\n",
		    srv_start_lsn);
		if (xtrabackup_incremental) {
			msg("xtrabackup: The intended lsn is " LSN_PF "\n",
			    incremental_to_lsn);
		} else {
			msg("xtrabackup: The intended lsn is " LSN_PF "\n",
			    metadata_to_lsn);
		}
		exit(EXIT_FAILURE);
	}
#ifdef WITH_WSREP
	xb_write_galera_info(xtrabackup_incremental);
#endif

	if(innodb_end())
		goto error_cleanup;

        innodb_free_param();

	sync_initialized = FALSE;

	/* re-init necessary components */
	ut_mem_init();
	os_sync_init();
	sync_init();
	os_io_init_simple();

	if(xtrabackup_close_temp_log(TRUE))
		exit(EXIT_FAILURE);

	/* output to metadata file */
	{
		char	filename[FN_REFLEN];

		strcpy(metadata_type, srv_apply_log_only ?
					"log-applied" : "full-prepared");

		if(xtrabackup_incremental
		   && metadata_to_lsn < incremental_to_lsn)
		{
			metadata_to_lsn = incremental_to_lsn;
			metadata_last_lsn = incremental_last_lsn;
		}

		sprintf(filename, "%s/%s", xtrabackup_target_dir, XTRABACKUP_METADATA_FILENAME);
		if (!xtrabackup_write_metadata(filename)) {

			msg("xtrabackup: Error: failed to write metadata "
			    "to '%s'\n", filename);
			exit(EXIT_FAILURE);
		}

		if(xtrabackup_extra_lsndir) {
			sprintf(filename, "%s/%s", xtrabackup_extra_lsndir, XTRABACKUP_METADATA_FILENAME);
			if (!xtrabackup_write_metadata(filename)) {
				msg("xtrabackup: Error: failed to write "
				    "metadata to '%s'\n", filename);
				exit(EXIT_FAILURE);
			}
		}
	}

	if (!apply_log_finish()) {
		exit(EXIT_FAILURE);
	}

	sync_close();
	sync_initialized = FALSE;
	if (fil_system) {
		fil_close();
	}

	ut_free_all_mem();

	/* start InnoDB once again to create log files */

	if (!xtrabackup_apply_log_only) {

		/* xtrabackup_incremental_dir is used to indicate that
		we are going to apply incremental backup. Here we already
		applied incremental backup and are about to do final prepare
		of the full backup */
		xtrabackup_incremental_dir = NULL;

		if(innodb_init_param()) {
			goto error;
		}

		srv_apply_log_only = false;

		/* increase IO threads */
		if(srv_n_file_io_threads < 10) {
			srv_n_read_io_threads = 4;
			srv_n_write_io_threads = 4;
		}

		srv_shutdown_state = SRV_SHUTDOWN_NONE;

		if(innodb_init())
			goto error;

		if(innodb_end())
			goto error;

                innodb_free_param();

	}

	xb_filters_free();

	return;

error_cleanup:
	xtrabackup_close_temp_log(FALSE);
	xb_filters_free();

error:
	exit(EXIT_FAILURE);
}

/**************************************************************************
Append group name to xb_load_default_groups list. */
static
void
append_defaults_group(const char *group, const char *default_groups[],
		      size_t default_groups_size)
{
	uint i;
	bool appended = false;
	for (i = 0; i < default_groups_size - 1; i++) {
		if (default_groups[i] == NULL) {
			default_groups[i] = group;
			appended = true;
			break;
		}
	}
	ut_a(appended);
}

bool
xb_init()
{
	const char *mixed_options[4] = {NULL, NULL, NULL, NULL};
	int n_mixed_options;

	/* sanity checks */

	if (opt_slave_info
		&& opt_no_lock
		&& !opt_safe_slave_backup) {
		msg("Error: --slave-info is used with --no-lock but "
			"without --safe-slave-backup. The binlog position "
			"cannot be consistent with the backup data.\n");
		return(false);
	}

	if (opt_rsync && xtrabackup_stream_fmt) {
		msg("Error: --rsync doesn't work with --stream\n");
		return(false);
	}

	n_mixed_options = 0;

	if (opt_decompress) {
		mixed_options[n_mixed_options++] = "--decompress";
	} else if (opt_decrypt) {
		mixed_options[n_mixed_options++] = "--decrypt";
	}

	if (xtrabackup_copy_back) {
		mixed_options[n_mixed_options++] = "--copy-back";
	}

	if (xtrabackup_move_back) {
		mixed_options[n_mixed_options++] = "--move-back";
	}

	if (xtrabackup_prepare) {
		mixed_options[n_mixed_options++] = "--apply-log";
	}

	if (n_mixed_options > 1) {
		msg("Error: %s and %s are mutually exclusive\n",
			mixed_options[0], mixed_options[1]);
		return(false);
	}

	if (xtrabackup_backup) {
		if ((mysql_connection = xb_mysql_connect()) == NULL) {
			return(false);
		}

		if (!get_mysql_vars(mysql_connection)) {
			return(false);
		}

		encryption_plugin_backup_init(mysql_connection);
		history_start_time = time(NULL);

	}

	return(true);
}


extern void init_signals(void);

#include <sql_locale.h>

/* Messages . Avoid loading errmsg.sys file */
void setup_error_messages()
{
  static  const char *all_msgs[ER_ERROR_LAST - ER_ERROR_FIRST +1];
  my_default_lc_messages = &my_locale_en_US;
  my_default_lc_messages->errmsgs->errmsgs = all_msgs;

  /* Populate the necessary error messages */
  struct {
    int id;
    const char *fmt;
  }
  xb_msgs[] =
  {
  { ER_DATABASE_NAME,"Database" },
  { ER_TABLE_NAME,"Table"},
  { ER_PARTITION_NAME, "Partition" },
  { ER_SUBPARTITION_NAME, "Subpartition" },
  { ER_TEMPORARY_NAME, "Temporary"},
  { ER_RENAMED_NAME, "Renamed"},
  { ER_CANT_FIND_DL_ENTRY, "Can't find symbol '%-.128s' in library"},
  { ER_CANT_OPEN_LIBRARY, "Can't open shared library '%-.192s' (errno: %d, %-.128s)" },
  { ER_OUTOFMEMORY, "Out of memory; restart server and try again (needed %d bytes)" },
  { ER_CANT_OPEN_LIBRARY, "Can't open shared library '%-.192s' (errno: %d, %-.128s)" },
  { ER_UDF_NO_PATHS, "No paths allowed for shared library" },
  { ER_CANT_INITIALIZE_UDF,"Can't initialize function '%-.192s'; %-.80s"},
  { ER_PLUGIN_IS_NOT_LOADED,"Plugin '%-.192s' is not loaded" }
  };

  for (int i = 0; i < (int)array_elements(all_msgs); i++)
    all_msgs[i] = "Unknown error";

  for (int i = 0; i < (int)array_elements(xb_msgs); i++)
    all_msgs[xb_msgs[i].id - ER_ERROR_FIRST] = xb_msgs[i].fmt;
}

extern my_bool(*dict_check_if_skip_table)(const char*	name) ;

void
handle_options(int argc, char **argv, char ***argv_client, char ***argv_server)
{
	/* Setup some variables for Innodb.*/

	srv_xtrabackup = true;


	files_charset_info = &my_charset_utf8_general_ci;
	dict_check_if_skip_table = check_if_skip_table;

	setup_error_messages();
	sys_var_init();
	plugin_mutex_init();
	mysql_rwlock_init(key_rwlock_LOCK_system_variables_hash, &LOCK_system_variables_hash);
	opt_stack_trace = 1;
	test_flags |=  TEST_SIGINT;
	init_signals();
#ifndef _WIN32
	/* Exit process on SIGINT. */
	my_sigset(SIGINT, SIG_DFL);
#endif

	sf_leaking_memory = 0; /* don't report memory leaks on early exist */

	int i;
	int ho_error;

	char*	target_dir = NULL;
	bool	prepare = false;

	char	conf_file[FN_REFLEN];
	int	argc_client = argc;
	int	argc_server = argc;

	/* scan options for group and config file to load defaults from */
	for (i = 1; i < argc; i++) {

		char *optend = strcend(argv[i], '=');

		if (strncmp(argv[i], "--defaults-group",
			    optend - argv[i]) == 0) {
			defaults_group = optend + 1;
			append_defaults_group(defaults_group,
				xb_server_default_groups,
				array_elements(xb_server_default_groups));
		}

		if (strncmp(argv[i], "--login-path",
			    optend - argv[i]) == 0) {
			append_defaults_group(optend + 1,
				xb_client_default_groups,
				array_elements(xb_client_default_groups));
		}

		if (!strncmp(argv[i], "--prepare",
			     optend - argv[i])) {
			prepare = true;
		}

		if (!strncmp(argv[i], "--apply-log",
			     optend - argv[i])) {
			prepare = true;
		}

		if (!strncmp(argv[i], "--target-dir",
			     optend - argv[i]) && *optend) {
			target_dir = optend + 1;
		}

		if (!*optend && argv[i][0] != '-') {
			target_dir = argv[i];
		}
	}

	snprintf(conf_file, sizeof(conf_file), "my");

	if (prepare && target_dir) {
		snprintf(conf_file, sizeof(conf_file),
			 "%s/backup-my.cnf", target_dir);
			if (!strncmp(argv[1], "--defaults-file=", 16)) {
				/* Remove defaults-file*/
				for (int i = 2; ; i++) {
					if ((argv[i-1]= argv[i]) == 0)
						break;
				}
				argc--;
			}
	}

	*argv_client = argv;
	*argv_server = argv;
	if (load_defaults(conf_file, xb_server_default_groups,
			  &argc_server, argv_server)) {
		exit(EXIT_FAILURE);
	}

	int n;
	for (n = 0; (*argv_server)[n]; n++) {};
	argc_server = n;

	print_param_str <<
		"# This MySQL options file was generated by XtraBackup.\n"
		"[" << defaults_group << "]\n";

	/* We want xtrabackup to ignore unknown options, because it only
	recognizes a small subset of server variables */
	my_getopt_skip_unknown = TRUE;

	/* Reset u_max_value for all options, as we don't want the
	--maximum-... modifier to set the actual option values */
	for (my_option *optp= xb_server_options; optp->name; optp++) {
		optp->u_max_value = (G_PTR *) &global_max_value;
	}


	/* Throw a descriptive error if --defaults-file or --defaults-extra-file
	is not the first command line argument */
	for (int i = 2 ; i < argc ; i++) {
		char *optend = strcend((argv)[i], '=');

		if (optend - argv[i] == 15 &&
                    !strncmp(argv[i], "--defaults-file", optend - argv[i])) {

			msg("xtrabackup: Error: --defaults-file "
			    "must be specified first on the command "
			    "line\n");
			exit(EXIT_FAILURE);
		}
                if (optend - argv[i] == 21 &&
		    !strncmp(argv[i], "--defaults-extra-file",
			     optend - argv[i])) {

			msg("xtrabackup: Error: --defaults-extra-file "
			    "must be specified first on the command "
			    "line\n");
			exit(EXIT_FAILURE);
		}
	}

	if (argc_server > 0
	    && (ho_error=handle_options(&argc_server, argv_server,
					xb_server_options, xb_get_one_option)))
		exit(ho_error);

	if (load_defaults(conf_file, xb_client_default_groups,
			  &argc_client, argv_client)) {
		exit(EXIT_FAILURE);
	}

	for (n = 0; (*argv_client)[n]; n++) {};
 	argc_client = n;

	if (strcmp(base_name(my_progname), INNOBACKUPEX_BIN_NAME) == 0 &&
	    argc_client > 0) {
		/* emulate innobackupex script */
		innobackupex_mode = true;
		if (!ibx_handle_options(&argc_client, argv_client)) {
			exit(EXIT_FAILURE);
		}
	}

	if (argc_client > 0
	    && (ho_error=handle_options(&argc_client, argv_client,
					xb_client_options, xb_get_one_option)))
		exit(ho_error);

	/* Reject command line arguments that don't look like options, i.e. are
	not of the form '-X' (single-character options) or '--option' (long
	options) */
	for (int i = 0 ; i < argc_client ; i++) {
		const char * const opt = (*argv_client)[i];

		if (strncmp(opt, "--", 2) &&
		    !(strlen(opt) == 2 && opt[0] == '-')) {
			bool server_option = true;

			for (int j = 0; j < argc_server; j++) {
				if (opt == (*argv_server)[j]) {
					server_option = false;
					break;
				}
			}

			if (!server_option) {
				msg("xtrabackup: Error:"
				    " unknown argument: '%s'\n", opt);
				exit(EXIT_FAILURE);
			}
		}
	}
}

/* ================= main =================== */
extern my_bool(*fil_check_if_skip_database_by_path)(const char* name);

int main(int argc, char **argv)
{
	char **client_defaults, **server_defaults;
	char cwd[FN_REFLEN];
  static char INNOBACKUPEX_EXE[]= "innobackupex";
	if (argc > 1 && (strcmp(argv[1], "--innobackupex") == 0))
	{
		argv++;
		argc--;
    argv[0] = INNOBACKUPEX_EXE;
		innobackupex_mode = true;
	}

  /* Setup skip fil_load_single_tablespaces callback.*/
  fil_check_if_skip_database_by_path = check_if_skip_database_by_path;

	init_signals();
	MY_INIT(argv[0]);

	pthread_key_create(&THR_THD, NULL);
	my_pthread_setspecific_ptr(THR_THD, NULL);

	xb_regex_init();

	capture_tool_command(argc, argv);

	if (mysql_server_init(-1, NULL, NULL))
	{
		exit(EXIT_FAILURE);
	}

	system_charset_info = &my_charset_utf8_general_ci;
	key_map_full.set_all();

	handle_options(argc, argv, &client_defaults, &server_defaults);

	int argc_server;
	for (argc_server = 0; server_defaults[argc_server]; argc_server++) {}

	int argc_client;
	for (argc_client = 0; client_defaults[argc_client]; argc_client++) {}


	if (innobackupex_mode) {
		if (!ibx_init()) {
			exit(EXIT_FAILURE);
		}
	}

	if ((!xtrabackup_print_param) && (!xtrabackup_prepare) && (strcmp(mysql_data_home, "./") == 0)) {
		if (!xtrabackup_print_param)
			usage();
		msg("\nxtrabackup: Error: Please set parameter 'datadir'\n");
		exit(EXIT_FAILURE);
	}

	/* Expand target-dir, incremental-basedir, etc. */

	my_getwd(cwd, sizeof(cwd), MYF(0));

	my_load_path(xtrabackup_real_target_dir,
		     xtrabackup_target_dir, cwd);
	unpack_dirname(xtrabackup_real_target_dir,
		       xtrabackup_real_target_dir);
	xtrabackup_target_dir= xtrabackup_real_target_dir;

	if (xtrabackup_incremental_basedir) {
		my_load_path(xtrabackup_real_incremental_basedir,
			     xtrabackup_incremental_basedir, cwd);
		unpack_dirname(xtrabackup_real_incremental_basedir,
			       xtrabackup_real_incremental_basedir);
		xtrabackup_incremental_basedir =
			xtrabackup_real_incremental_basedir;
	}

	if (xtrabackup_incremental_dir) {
		my_load_path(xtrabackup_real_incremental_dir,
			     xtrabackup_incremental_dir, cwd);
		unpack_dirname(xtrabackup_real_incremental_dir,
			       xtrabackup_real_incremental_dir);
		xtrabackup_incremental_dir = xtrabackup_real_incremental_dir;
	}

	if (xtrabackup_extra_lsndir) {
		my_load_path(xtrabackup_real_extra_lsndir,
			     xtrabackup_extra_lsndir, cwd);
		unpack_dirname(xtrabackup_real_extra_lsndir,
			       xtrabackup_real_extra_lsndir);
		xtrabackup_extra_lsndir = xtrabackup_real_extra_lsndir;
	}

	/* get default temporary directory */
	if (!opt_mysql_tmpdir || !opt_mysql_tmpdir[0]) {
		opt_mysql_tmpdir = getenv("TMPDIR");
#if defined(__WIN__)
		if (!opt_mysql_tmpdir) {
			opt_mysql_tmpdir = getenv("TEMP");
		}
		if (!opt_mysql_tmpdir) {
			opt_mysql_tmpdir = getenv("TMP");
		}
#endif
		if (!opt_mysql_tmpdir || !opt_mysql_tmpdir[0]) {
			opt_mysql_tmpdir = const_cast<char*>(DEFAULT_TMPDIR);
		}
	}

	/* temporary setting of enough size */
	srv_page_size_shift = UNIV_PAGE_SIZE_SHIFT_MAX;
	srv_page_size = UNIV_PAGE_SIZE_MAX;
	if (xtrabackup_backup && xtrabackup_incremental) {
		/* direct specification is only for --backup */
		/* and the lsn is prior to the other option */

		char* endchar;
		int error = 0;
		incremental_lsn = strtoll(xtrabackup_incremental, &endchar, 10);
		if (*endchar != '\0')
			error = 1;

		if (error) {
			msg("xtrabackup: value '%s' may be wrong format for "
			    "incremental option.\n", xtrabackup_incremental);
			exit(EXIT_FAILURE);
		}
	} else if (xtrabackup_backup && xtrabackup_incremental_basedir) {
		char	filename[FN_REFLEN];

		sprintf(filename, "%s/%s", xtrabackup_incremental_basedir, XTRABACKUP_METADATA_FILENAME);

		if (!xtrabackup_read_metadata(filename)) {
			msg("xtrabackup: error: failed to read metadata from "
			    "%s\n", filename);
			exit(EXIT_FAILURE);
		}

		incremental_lsn = metadata_to_lsn;
		xtrabackup_incremental = xtrabackup_incremental_basedir; //dummy
	} else if (xtrabackup_prepare && xtrabackup_incremental_dir) {
		char	filename[FN_REFLEN];

		sprintf(filename, "%s/%s", xtrabackup_incremental_dir, XTRABACKUP_METADATA_FILENAME);

		if (!xtrabackup_read_metadata(filename)) {
			msg("xtrabackup: error: failed to read metadata from "
			    "%s\n", filename);
			exit(EXIT_FAILURE);
		}

		incremental_lsn = metadata_from_lsn;
		incremental_to_lsn = metadata_to_lsn;
		incremental_last_lsn = metadata_last_lsn;
		xtrabackup_incremental = xtrabackup_incremental_dir; //dummy

	} else if (opt_incremental_history_name) {
		xtrabackup_incremental = opt_incremental_history_name;
	} else if (opt_incremental_history_uuid) {
		xtrabackup_incremental = opt_incremental_history_uuid;
	} else {
		xtrabackup_incremental = NULL;
	}

	if (!xb_init()) {
		exit(EXIT_FAILURE);
	}

	/* --print-param */
	if (xtrabackup_print_param) {

		printf("%s", print_param_str.str().c_str());

		exit(EXIT_SUCCESS);
	}

	print_version();
	if (xtrabackup_incremental) {
		msg("incremental backup from " LSN_PF " is enabled.\n",
		    incremental_lsn);
	}

	if (xtrabackup_export && innobase_file_per_table == FALSE) {
		msg("xtrabackup: auto-enabling --innodb-file-per-table due to "
		    "the --export option\n");
		innobase_file_per_table = TRUE;
	}

	if (!xtrabackup_prepare &&
	    (innobase_log_arch_dir || xtrabackup_archived_to_lsn)) {

		/* Default my.cnf can contain innobase_log_arch_dir option set
		for server, reset it to allow backup. */
		innobase_log_arch_dir= NULL;
		xtrabackup_archived_to_lsn= 0;
		msg("xtrabackup: warning: "
		    "as --innodb-log-arch-dir and --to-archived-lsn can be used "
		    "only with --prepare they will be reset\n");
	}

	/* cannot execute both for now */
	{
		int num = 0;

		if (xtrabackup_backup) num++;
		if (xtrabackup_stats) num++;
		if (xtrabackup_prepare) num++;
		if (xtrabackup_copy_back) num++;
		if (xtrabackup_move_back) num++;
		if (xtrabackup_decrypt_decompress) num++;
		if (num != 1) { /* !XOR (for now) */
			usage();
			exit(EXIT_FAILURE);
		}
	}

#ifndef __WIN__
	if (xtrabackup_debug_sync) {
		signal(SIGCONT, sigcont_handler);
	}
#endif

	/* --backup */
	if (xtrabackup_backup)
		xtrabackup_backup_func();

	/* --stats */
	if (xtrabackup_stats)
		xtrabackup_stats_func(argc_server,server_defaults);

	/* --prepare */
	if (xtrabackup_prepare) {
		xtrabackup_prepare_func(argc_server, server_defaults);
	}

	if (xtrabackup_copy_back || xtrabackup_move_back) {
		if (!check_if_param_set("datadir")) {
			msg("Error: datadir must be specified.\n");
			exit(EXIT_FAILURE);
		}
		if (!copy_back())
			exit(EXIT_FAILURE);
	}

	if (xtrabackup_decrypt_decompress && !decrypt_decompress()) {
		exit(EXIT_FAILURE);
	}

	backup_cleanup();

	if (innobackupex_mode) {
		ibx_cleanup();
	}


	free_defaults(client_defaults);
	free_defaults(server_defaults);

	if (THR_THD)
		(void) pthread_key_delete(THR_THD);

	msg_ts("completed OK!\n");

	exit(EXIT_SUCCESS);
}<|MERGE_RESOLUTION|>--- conflicted
+++ resolved
@@ -3138,13 +3138,8 @@
 xb_load_tablespaces()
 {
 	ulint	i;
-<<<<<<< HEAD
-	ibool	create_new_db;
+	bool	create_new_db;
 	dberr_t	err;
-=======
-	bool	create_new_db;
-	ulint	err;
->>>>>>> fbeb9489
 	ulint   sum_of_new_sizes;
 	lsn_t min_arch_logno, max_arch_logno;
 
